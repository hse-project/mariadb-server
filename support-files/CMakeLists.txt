# Copyright (c) 2006, 2016, Oracle and/or its affiliates.
# Copyright (c) 2012, 2021, MariaDB
# 
# This program is free software; you can redistribute it and/or modify
# it under the terms of the GNU General Public License as published by
# the Free Software Foundation; version 2 of the License.
# 
# This program is distributed in the hope that it will be useful,
# but WITHOUT ANY WARRANTY; without even the implied warranty of
# MERCHANTABILITY or FITNESS FOR A PARTICULAR PURPOSE.  See the
# GNU General Public License for more details.
# 
# You should have received a copy of the GNU General Public License
# along with this program; if not, write to the Free Software
# Foundation, Inc., 51 Franklin St, Fifth Floor, Boston, MA  02110-1335 USA

IF(WIN32)
  SET(localstatedir "C:\\\\mysql\\\\data\\\\")
  SET(ini_file_extension "ini")
ELSE()
  SET(localstatedir "${MYSQL_DATADIR}")
  SET(prefix "${CMAKE_INSTALL_PREFIX}")
  SET(libexecdir ${INSTALL_SBINDIRABS})
  SET(bindir ${INSTALL_BINDIRABS})
  SET(sbindir "${libexecdir}")
  SET(datadir "${MYSQL_DATADIR}")
  SET(CC ${CMAKE_C_COMPILER})
  SET(CXX ${CMAKE_CXX_COMPILER})
  SET(CFLAGS ${CMAKE_C_FLAGS})
  SET(CXXFLAGS ${CMAKE_CXX_FLAGS})
  SET(MYSQLD_USER "mysql")
  SET(MYSQLD_GROUP "mysql")
  SET(ini_file_extension "cnf")
  SET(HOSTNAME "uname -n")
ENDIF()

# XXX: shouldn't we just have variables for all this stuff and centralise
# XXX: their configuration in install_layout.cmake?
IF(WIN32)
  SET(inst_location ${INSTALL_DOCREADMEDIR})
ELSE()
  SET(inst_location ${INSTALL_SUPPORTFILESDIR})
ENDIF()

IF(WITH_WSREP AND NOT WITHOUT_SERVER)
  CONFIGURE_FILE(${CMAKE_CURRENT_SOURCE_DIR}/wsrep.cnf.sh
                 ${CMAKE_CURRENT_BINARY_DIR}/wsrep.${ini_file_extension} @ONLY)
  INSTALL(FILES ${CMAKE_CURRENT_BINARY_DIR}/wsrep.${ini_file_extension}
          DESTINATION ${inst_location} COMPONENT IniFiles)
ENDIF()

IF(UNIX AND NOT WITHOUT_SERVER)
  SET(prefix ${CMAKE_INSTALL_PREFIX})
<<<<<<< HEAD
  FOREACH(script mysqld_multi.server mysql-log-rotate binary-configure wsrep_notify mini-benchmark)
    CONFIGURE_FILE(${CMAKE_CURRENT_SOURCE_DIR}/${script}.sh
=======
  SET(SCRIPTS mysqld_multi.server mysql-log-rotate binary-configure)
  IF(WITH_WSREP)
    SET(SCRIPTS ${SCRIPTS} wsrep_notify)
  ENDIF()
  FOREACH(script ${SCRIPTS})
    CONFIGURE_FILE(${CMAKE_CURRENT_SOURCE_DIR}/${script}.sh 
>>>>>>> b7ae4d44
                   ${CMAKE_CURRENT_BINARY_DIR}/${script} @ONLY )
    INSTALL(PROGRAMS ${CMAKE_CURRENT_BINARY_DIR}/${script}
      DESTINATION ${inst_location} COMPONENT Server_Scripts)
  ENDFOREACH()

  IF(INSTALL_SUPPORTFILESDIR)
    INSTALL(FILES magic DESTINATION ${inst_location} COMPONENT SupportFiles)
    INSTALL(DIRECTORY policy DESTINATION ${inst_location} COMPONENT SupportFiles)
    FIND_PROGRAM(CHECKMODULE checkmodule)
    FIND_PROGRAM(SEMODULE_PACKAGE semodule_package)
    MARK_AS_ADVANCED(CHECKMODULE SEMODULE_PACKAGE)

    # Build pp files in policy/selinux
    IF(CHECKMODULE AND SEMODULE_PACKAGE)
      FOREACH(pol mariadb)
        SET(src ${CMAKE_CURRENT_SOURCE_DIR}/policy/selinux/${pol}.te)
        SET(tmp ${CMAKE_CURRENT_BINARY_DIR}/${pol}.mod)
        SET(out ${CMAKE_CURRENT_BINARY_DIR}/${pol}.pp)
        ADD_CUSTOM_COMMAND(OUTPUT ${out}
          COMMAND ${CHECKMODULE} -M -m ${src} -o ${tmp}
          COMMAND ${SEMODULE_PACKAGE} -m ${tmp} -o ${out}
          COMMAND ${CMAKE_COMMAND} -E remove ${tmp}
        DEPENDS ${src})
        ADD_CUSTOM_TARGET(${pol}-pp ALL DEPENDS ${out})
        INSTALL(FILES ${out} DESTINATION ${inst_location}/policy/selinux COMPONENT SupportFiles)
      ENDFOREACH()
      IF(RPM)
        EXECUTE_PROCESS(COMMAND rpm -q --qf "%{VERSION}" libsepol."${CMAKE_SYSTEM_PROCESSOR}"
                        OUTPUT_VARIABLE LIBSEPOL_VERSION RESULT_VARIABLE err)
        IF (NOT err)
          SET(CPACK_RPM_server_PACKAGE_REQUIRES
            "${CPACK_RPM_server_PACKAGE_REQUIRES} libsepol >= ${LIBSEPOL_VERSION}"
            PARENT_SCOPE)
        ENDIF()
      ENDIF()
    ENDIF()
  ENDIF()

  CONFIGURE_FILE(mariadb.pc.in ${CMAKE_CURRENT_BINARY_DIR}/mariadb.pc @ONLY)
  INSTALL(FILES ${CMAKE_CURRENT_BINARY_DIR}/mariadb.pc DESTINATION ${INSTALL_LIBDIR}/pkgconfig COMPONENT Development)

  INSTALL(FILES mysql.m4 DESTINATION ${INSTALL_SHAREDIR}/aclocal COMPONENT Development)
  
  SET(bindir ${INSTALL_BINDIRABS})
  SET(sbindir ${INSTALL_SBINDIRABS})
  SET(scriptdir ${INSTALL_SCRIPTDIRABS})
  SET(libexecdir ${INSTALL_SBINDIRABS})
  SET(pkgdatadir ${INSTALL_MYSQLSHAREDIRABS})
  IF(INSTALL_SYSCONFDIR)
    SET(sysconfdir ${INSTALL_SYSCONFDIR})
  ELSEIF(DEFAULT_SYSCONFDIR)
    SET(sysconfdir ${DEFAULT_SYSCONFDIR})
  ELSE()
    SET(sysconfdir "/etc")
  ENDIF()
  IF(INSTALL_SYSCONF2DIR)
    SET(sysconf2dir ${INSTALL_SYSCONF2DIR})
  ELSE()
    SET(sysconf2dir "${sysconfdir}/mysql")
  ENDIF()
  CONFIGURE_FILE(${CMAKE_CURRENT_SOURCE_DIR}/mysql.server.sh 
                 ${CMAKE_CURRENT_BINARY_DIR}/mysql.server @ONLY)
  INSTALL(PROGRAMS ${CMAKE_CURRENT_BINARY_DIR}/mysql.server
    DESTINATION ${inst_location} COMPONENT SupportFiles)

  IF(HAVE_SYSTEMD)
    CONFIGURE_FILE(mariadb.service.in
                   ${CMAKE_CURRENT_BINARY_DIR}/mariadb.service @ONLY)
    CONFIGURE_FILE(mariadb.socket.in
                   ${CMAKE_CURRENT_BINARY_DIR}/mariadb.socket @ONLY)
    CONFIGURE_FILE(mariadb-extra.socket.in
                   ${CMAKE_CURRENT_BINARY_DIR}/mariadb-extra.socket @ONLY)
    EXECUTE_PROCESS(
    COMMAND ${CMAKE_COMMAND} -E create_symlink ./mariadb.service mysql.service
    COMMAND ${CMAKE_COMMAND} -E create_symlink ./mariadb.service mysqld.service
    WORKING_DIRECTORY ${CMAKE_CURRENT_BINARY_DIR})

    IF(WITH_WSREP)
      INSTALL(FILES use_galera_new_cluster.conf
              DESTINATION ${inst_location}/systemd COMPONENT SupportFiles)
    ENDIF()
    INSTALL(FILES
            ${CMAKE_CURRENT_BINARY_DIR}/mariadb.service
            ${CMAKE_CURRENT_BINARY_DIR}/mysql.service
            ${CMAKE_CURRENT_BINARY_DIR}/mysqld.service
            DESTINATION ${inst_location}/systemd COMPONENT SupportFiles)

    # @ in directory name broken between CMake version 2.8.12.2 and 3.3
    # http://public.kitware.com/Bug/view.php?id=14782
    IF(NOT CMAKE_VERSION VERSION_LESS 3.3.0 OR NOT RPM)
      CONFIGURE_FILE(mariadb@.service.in
                     ${CMAKE_CURRENT_BINARY_DIR}/mariadb@.service @ONLY)
      CONFIGURE_FILE(mariadb@.socket.in
                     ${CMAKE_CURRENT_BINARY_DIR}/mariadb@.socket @ONLY)
      CONFIGURE_FILE(mariadb-extra@.socket.in
                     ${CMAKE_CURRENT_BINARY_DIR}/mariadb-extra@.socket @ONLY)
      INSTALL(FILES
              ${CMAKE_CURRENT_BINARY_DIR}/mariadb@.service
              ${CMAKE_CURRENT_BINARY_DIR}/mariadb@.socket
              ${CMAKE_CURRENT_BINARY_DIR}/mariadb-extra@.socket
              ${CMAKE_CURRENT_BINARY_DIR}/mysql.service
              ${CMAKE_CURRENT_BINARY_DIR}/mysqld.service
              DESTINATION ${inst_location}/systemd COMPONENT SupportFiles)
    ENDIF()

    IF(INSTALL_SYSTEMD_UNITDIR)
      INSTALL(FILES
              ${CMAKE_CURRENT_BINARY_DIR}/mariadb.service
              ${CMAKE_CURRENT_BINARY_DIR}/mariadb.socket
              ${CMAKE_CURRENT_BINARY_DIR}/mariadb-extra.socket
              ${CMAKE_CURRENT_BINARY_DIR}/mysql.service
              ${CMAKE_CURRENT_BINARY_DIR}/mysqld.service
              DESTINATION ${INSTALL_SYSTEMD_UNITDIR} COMPONENT Server)

      # http://public.kitware.com/Bug/view.php?id=14782
      IF(NOT CMAKE_VERSION VERSION_LESS 3.3.0 OR NOT RPM)
        INSTALL(FILES use_galera_new_cluster.conf
                DESTINATION
                "${INSTALL_SYSTEMD_UNITDIR}/mariadb@bootstrap.service.d"
                COMPONENT Server)
        INSTALL(FILES ${CMAKE_CURRENT_BINARY_DIR}/mariadb@.service
                ${CMAKE_CURRENT_BINARY_DIR}/mariadb@.socket
                ${CMAKE_CURRENT_BINARY_DIR}/mariadb-extra@.socket
                DESTINATION ${INSTALL_SYSTEMD_UNITDIR} COMPONENT Server)
      ENDIF()

    ENDIF()
  ENDIF()

  # Allow installing sysusers and tmpusers without requiring SYSTEMD on the
  # system. This is useful for distributions running other init systems to
  # parse these files and create appropriate users & tmpfiles.
  IF((HAVE_SYSTEMD OR INSTALL_SYSTEMD_SYSUSERS) AND INSTALL_SYSTEMD_SYSUSERSDIR)
    CONFIGURE_FILE(sysusers.conf.in
            ${CMAKE_CURRENT_BINARY_DIR}/sysusers.conf @ONLY)
    INSTALL(FILES ${CMAKE_CURRENT_BINARY_DIR}/sysusers.conf
            DESTINATION ${INSTALL_SYSTEMD_SYSUSERSDIR}
            RENAME mariadb.conf COMPONENT Server)
  ENDIF()

  IF((HAVE_SYSTEMD OR INSTALL_SYSTEMD_TMPUSERS) AND INSTALL_SYSTEMD_TMPFILESDIR)
    get_filename_component(MYSQL_UNIX_DIR ${MYSQL_UNIX_ADDR} DIRECTORY)
    CONFIGURE_FILE(tmpfiles.conf.in
            ${CMAKE_CURRENT_BINARY_DIR}/tmpfiles.conf @ONLY)
    INSTALL(FILES ${CMAKE_CURRENT_BINARY_DIR}/tmpfiles.conf
            DESTINATION ${INSTALL_SYSTEMD_TMPFILESDIR}
            RENAME mariadb.conf COMPONENT Server)
  ENDIF()

  IF (INSTALL_SYSCONFDIR)
    INSTALL(FILES ${CMAKE_CURRENT_BINARY_DIR}/mysql-log-rotate DESTINATION ${INSTALL_SYSCONFDIR}/logrotate.d
            RENAME mysql COMPONENT SupportFiles)
    IF(NOT HAVE_SYSTEMD)
      INSTALL(PROGRAMS ${CMAKE_CURRENT_BINARY_DIR}/mysql.server
              DESTINATION  ${INSTALL_SYSCONFDIR}/init.d
              RENAME mysql COMPONENT SupportFiles)
    ENDIF()

    INSTALL(FILES rpm/my.cnf DESTINATION ${INSTALL_SYSCONFDIR}
            COMPONENT Common)

    IF (INSTALL_SYSCONF2DIR)
      INSTALL(FILES rpm/client.cnf DESTINATION ${INSTALL_SYSCONF2DIR}
              COMPONENT SharedLibraries)
      INSTALL(FILES rpm/mysql-clients.cnf DESTINATION ${INSTALL_SYSCONF2DIR}
              COMPONENT Client)
      INSTALL(FILES rpm/server.cnf DESTINATION ${INSTALL_SYSCONF2DIR}
              COMPONENT IniFiles)
      INSTALL(FILES rpm/enable_encryption.preset DESTINATION ${INSTALL_SYSCONF2DIR}
              COMPONENT IniFiles)
    ENDIF()

    # This is for SuSE:
    INSTALL(CODE "EXECUTE_PROCESS(COMMAND ${CMAKE_COMMAND} -E create_symlink
                   ${INSTALL_SYSCONFDIR}/init.d/mysql
                   ${INSTALL_SBINDIR}/rcmysql
                   WORKING_DIRECTORY \$ENV{DESTDIR}${prefix})"
                   COMPONENT SupportFiles)
  ENDIF(INSTALL_SYSCONFDIR)
ENDIF()<|MERGE_RESOLUTION|>--- conflicted
+++ resolved
@@ -1,5 +1,5 @@
 # Copyright (c) 2006, 2016, Oracle and/or its affiliates.
-# Copyright (c) 2012, 2021, MariaDB
+# Copyright (c) 2012, 2022, MariaDB
 # 
 # This program is free software; you can redistribute it and/or modify
 # it under the terms of the GNU General Public License as published by
@@ -51,17 +51,12 @@
 
 IF(UNIX AND NOT WITHOUT_SERVER)
   SET(prefix ${CMAKE_INSTALL_PREFIX})
-<<<<<<< HEAD
-  FOREACH(script mysqld_multi.server mysql-log-rotate binary-configure wsrep_notify mini-benchmark)
-    CONFIGURE_FILE(${CMAKE_CURRENT_SOURCE_DIR}/${script}.sh
-=======
-  SET(SCRIPTS mysqld_multi.server mysql-log-rotate binary-configure)
+  SET(SCRIPTS mysqld_multi.server mysql-log-rotate binary-configure mini-benchmark)
   IF(WITH_WSREP)
     SET(SCRIPTS ${SCRIPTS} wsrep_notify)
   ENDIF()
   FOREACH(script ${SCRIPTS})
-    CONFIGURE_FILE(${CMAKE_CURRENT_SOURCE_DIR}/${script}.sh 
->>>>>>> b7ae4d44
+    CONFIGURE_FILE(${CMAKE_CURRENT_SOURCE_DIR}/${script}.sh
                    ${CMAKE_CURRENT_BINARY_DIR}/${script} @ONLY )
     INSTALL(PROGRAMS ${CMAKE_CURRENT_BINARY_DIR}/${script}
       DESTINATION ${inst_location} COMPONENT Server_Scripts)
