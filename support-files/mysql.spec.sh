--- conflicted
+++ resolved
@@ -391,16 +391,12 @@
 CXXFLAGS="$CXXFLAGS" \
 BuildMySQL "\
 		--with-debug \
-<<<<<<< HEAD
 %if %{MARIA_BUILD}
-		--with-comment=\"MySQL Community Server - Debug [Maria] (GPL)\" \
+		--with-comment=\"MySQL Community Server - Debug [Maria] (%{license})\" \
 %else
-		--with-comment=\"MySQL Community Server - Debug (GPL)\" \
+		--with-comment=\"MySQL Community Server - Debug (%{license})\" \
 %endif
 ")
-=======
-		--with-comment=\"MySQL Community Server - Debug (%{license})\"")
->>>>>>> f7a24d72
 
 # We might want to save the config log file
 if test -n "$MYSQL_DEBUGCONFLOG_DEST"
@@ -417,24 +413,16 @@
 ##############################################################################
 
 (cd mysql-release-%{mysql_version} &&
-<<<<<<< HEAD
-CFLAGS=\"$CFLAGS\" \
-CXXFLAGS=\"$CXXFLAGS\" \
-BuildMySQL "--enable-shared \
-		--with-embedded-server \
-%if %{MARIA_BUILD}
-		--with-comment=\"MySQL Community Server [Maria] (GPL)\" \
-%else
-		--with-comment=\"MySQL Community Server (GPL)\" \
-%endif
-")
-=======
 CFLAGS="$CFLAGS" \
 CXXFLAGS="$CXXFLAGS" \
 BuildMySQL "\
 		--with-embedded-server \
-		--with-comment=\"MySQL Community Server (%{license})\"")
->>>>>>> f7a24d72
+%if %{MARIA_BUILD}
+		--with-comment=\"MariaDB, a community SQL server based on the MySQL Server with Maria (GPL)\" \
+%else
+		--with-comment=\"MySQL Community Server (%{license})\" \
+%endif
+")
 # We might want to save the config log file
 if test -n "$MYSQL_CONFLOG_DEST"
 then
