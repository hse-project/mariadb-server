%define mysql_version		@VERSION@

# use "rpmbuild --with static" or "rpm --define '_with_static 1'" (for RPM 3.x)
# to enable static linking (off by default)
%{?_with_static:%define STATIC_BUILD 1}
%{!?_with_static:%define STATIC_BUILD 0}

# use "rpmbuild --with yassl" or "rpm --define '_with_yassl 1'" (for RPM 3.x)
# to build with yaSSL support (off by default)
%{?_with_yassl:%define YASSL_BUILD 1}
%{!?_with_yassl:%define YASSL_BUILD 0}

%if %{STATIC_BUILD}
%define release 0
%else
%define release 0.glibc23
%endif
%define license GPL
%define mysqld_user		mysql
%define mysqld_group	mysql
%define server_suffix -standard
%define mysqldatadir /var/lib/mysql

# We don't package all files installed into the build root by intention -
# See BUG#998 for details.
%define _unpackaged_files_terminate_build 0

%define see_base For a description of MySQL see the base MySQL RPM or http://www.mysql.com

Name: MySQL
Summary:	MySQL: a very fast and reliable SQL database server
Group:		Applications/Databases
Version:	@MYSQL_NO_DASH_VERSION@
Release:	%{release}
License:	%{license}
Source:		http://www.mysql.com/Downloads/MySQL-@MYSQL_BASE_VERSION@/mysql-%{mysql_version}.tar.gz
URL:		http://www.mysql.com/
Packager:	MySQL Production Engineering Team <build@mysql.com>
Vendor:		MySQL AB
Provides:	msqlormysql MySQL-server mysql
BuildRequires: ncurses-devel
Obsoletes:	mysql

# Think about what you use here since the first step is to
# run a rm -rf
BuildRoot:    %{_tmppath}/%{name}-%{version}-build

# From the manual
%description
The MySQL(TM) software delivers a very fast, multi-threaded, multi-user,
and robust SQL (Structured Query Language) database server. MySQL Server
is intended for mission-critical, heavy-load production systems as well
as for embedding into mass-deployed software. MySQL is a trademark of
MySQL AB.

The MySQL software has Dual Licensing, which means you can use the MySQL
software free of charge under the GNU General Public License
(http://www.gnu.org/licenses/). You can also purchase commercial MySQL
licenses from MySQL AB if you do not wish to be bound by the terms of
the GPL. See the chapter "Licensing and Support" in the manual for
further info.

The MySQL web site (http://www.mysql.com/) provides the latest
news and information about the MySQL software. Also please see the
documentation and the manual for more information.

%package server
Summary:	MySQL: a very fast and reliable SQL database server
Group:		Applications/Databases
Requires: coreutils grep procps /usr/sbin/useradd /usr/sbin/groupadd /sbin/chkconfig
Provides:	msqlormysql mysql-server mysql MySQL
Obsoletes:	MySQL mysql mysql-server

%description server
The MySQL(TM) software delivers a very fast, multi-threaded, multi-user,
and robust SQL (Structured Query Language) database server. MySQL Server
is intended for mission-critical, heavy-load production systems as well
as for embedding into mass-deployed software. MySQL is a trademark of
MySQL AB.

The MySQL software has Dual Licensing, which means you can use the MySQL
software free of charge under the GNU General Public License
(http://www.gnu.org/licenses/). You can also purchase commercial MySQL
licenses from MySQL AB if you do not wish to be bound by the terms of
the GPL. See the chapter "Licensing and Support" in the manual for
further info.

The MySQL web site (http://www.mysql.com/) provides the latest
news and information about the MySQL software. Also please see the
documentation and the manual for more information.

This package includes the MySQL server binary (incl. InnoDB) as well
as related utilities to run and administrate a MySQL server.

If you want to access and work with the database, you have to install
package "MySQL-client" as well!

%package client
Summary: MySQL - Client
Group: Applications/Databases
Obsoletes: mysql-client
Provides: mysql-client

%description client
This package contains the standard MySQL clients and administration tools. 

%{see_base}

%package ndb-storage
Summary:	MySQL - ndbcluster storage engine
Group:		Applications/Databases

%description ndb-storage
This package contains the ndbcluster storage engine. 
It is necessary to have this package installed on all 
computers that should store ndbcluster table data.
Note that this storage engine can only be used in conjunction
with the MySQL Max server.

%{see_base}

%package ndb-management
Summary:	MySQL - ndbcluster storage engine management
Group:		Applications/Databases

%description ndb-management
This package contains ndbcluster storage engine management.
It is necessary to have this package installed on at least 
one computer in the cluster.

%{see_base}

%package ndb-tools
Summary:	MySQL - ndbcluster storage engine basic tools
Group:		Applications/Databases

%description ndb-tools
This package contains ndbcluster storage engine basic tools.

%{see_base}

%package ndb-extra
Summary:	MySQL - ndbcluster storage engine extra tools
Group:		Applications/Databases

%description ndb-extra
This package contains some extra ndbcluster storage engine tools for the advanced user.
They should be used with caution.

%{see_base}

%package bench
Requires: %{name}-client perl-DBI perl
Summary: MySQL - Benchmarks and test system
Group: Applications/Databases
Provides: mysql-bench
Obsoletes: mysql-bench

%description bench
This package contains MySQL benchmark scripts and data.

%{see_base}

%package devel
Summary: MySQL - Development header files and libraries
Group: Applications/Databases
Provides: mysql-devel
Obsoletes: mysql-devel

%description devel
This package contains the development header files and libraries
necessary to develop MySQL client applications.

%{see_base}

%package shared
Summary: MySQL - Shared libraries
Group: Applications/Databases

%description shared
This package contains the shared libraries (*.so*) which certain
languages and applications need to dynamically load and use MySQL.

%package Max
Summary: MySQL - server with extended functionality
Group: Applications/Databases
Provides: mysql-Max
Obsoletes: mysql-Max
Requires: MySQL-server >= @MYSQL_BASE_VERSION@

%description Max 
Optional MySQL server binary that supports additional features like:

 - Berkeley DB Storage Engine
 - Ndbcluster Storage Engine interface
 - Archive Storage Engine
 - CSV Storage Engine
 - Example Storage Engine
 - Federated Storage Engine
 - User Defined Functions (UDFs).

To activate this binary, just install this package in addition to
the standard MySQL package.

Please note that this is a dynamically linked binary!

#%package embedded
#Requires: %{name}-devel
#Summary: MySQL - embedded library
#Group: Applications/Databases
#Obsoletes: mysql-embedded
#
#%description embedded
#This package contains the MySQL server as an embedded library.
#
#The embedded MySQL server library makes it possible to run a
#full-featured MySQL server inside the client application.
#The main benefits are increased speed and more simple management
#for embedded applications.
#
#The API is identical for the embedded MySQL version and the
#client/server version.
#
#%{see_base}

%prep
%setup -n mysql-%{mysql_version}

%build

BuildMySQL() {
# The --enable-assembler simply does nothing on systems that does not
# support assembler speedups.
sh -c  "PATH=\"${MYSQL_BUILD_PATH:-$PATH}\" \
	CC=\"${CC:-$MYSQL_BUILD_CC}\" \
	CXX=\"${CXX:-$MYSQL_BUILD_CXX}\" \
	CFLAGS=\"${MYSQL_BUILD_CFLAGS:-$RPM_OPT_FLAGS}\" \
	CXXFLAGS=\"${MYSQL_BUILD_CXXFLAGS:-$RPM_OPT_FLAGS \
	          -felide-constructors -fno-exceptions -fno-rtti \
		  }\" \
	LDFLAGS=\"$MYSQL_BUILD_LDFLAGS\" \
	./configure \
 	    $* \
	    --enable-assembler \
	    --enable-local-infile \
            --with-mysqld-user=%{mysqld_user} \
            --with-unix-socket-path=/var/lib/mysql/mysql.sock \
            --prefix=/ \
	    --with-extra-charsets=complex \
%if %{YASSL_BUILD}
	    --with-yassl \
%endif
            --exec-prefix=%{_exec_prefix} \
            --libexecdir=%{_sbindir} \
            --libdir=%{_libdir} \
            --sysconfdir=%{_sysconfdir} \
            --datadir=%{_datadir} \
            --localstatedir=%{mysqldatadir} \
            --infodir=%{_infodir} \
            --includedir=%{_includedir} \
            --mandir=%{_mandir} \
	    --enable-thread-safe-client \
	    --with-readline ; \
	    # Add this for more debugging support
	    # --with-debug
	    "

 # benchdir does not fit in above model. Maybe a separate bench distribution
 make benchdir_root=$RPM_BUILD_ROOT/usr/share/
}

# Use our own copy of glibc

OTHER_LIBC_DIR=/usr/local/mysql-glibc
USE_OTHER_LIBC_DIR=""
if test -d "$OTHER_LIBC_DIR"
then
  USE_OTHER_LIBC_DIR="--with-other-libc=$OTHER_LIBC_DIR"
fi

# Use the build root for temporary storage of the shared libraries.

RBR=$RPM_BUILD_ROOT
MBD=$RPM_BUILD_DIR/mysql-%{mysql_version}

# Clean up the BuildRoot first
[ "$RBR" != "/" ] && [ -d $RBR ] && rm -rf $RBR;
mkdir -p $RBR%{_libdir}/mysql

#
# Use MYSQL_BUILD_PATH so that we can use a dedicated version of gcc
#
PATH=${MYSQL_BUILD_PATH:-/bin:/usr/bin}
export PATH

# Build the Max binary (includes BDB and UDFs and therefore
# cannot be linked statically against the patched glibc)

# Use gcc for C and C++ code (to avoid a dependency on libstdc++ and
# including exceptions into the code
if [ -z "$CXX" -a -z "$CC" ]
then
	export CC="gcc"
	export CXX="gcc"
fi

BuildMySQL "--enable-shared \
		--with-berkeley-db \
		--with-innodb \
		--with-ndbcluster \
		--with-archive-storage-engine \
		--with-csv-storage-engine \
		--with-example-storage-engine \
		--with-blackhole-storage-engine \
<<<<<<< HEAD
		--with-federated-storage-engine \
	        --with-big-tables \
=======
		--with-embedded-server \
>>>>>>> f45d6d3c
		--with-comment=\"MySQL Community Edition - Experimental (GPL)\" \
		--with-server-suffix='-max'"

# We might want to save the config log file
if test -n "$MYSQL_MAXCONFLOG_DEST"
then
  cp -fp config.log "$MYSQL_MAXCONFLOG_DEST"
fi

make -i test-force || true

# Save mysqld-max
<<<<<<< HEAD
# check if mysqld was installed in .libs/
if test -f sql/.libs/mysqld
then
	cp sql/.libs/mysqld sql/mysqld-max
else
	cp sql/mysqld sql/mysqld-max
fi
nm --numeric-sort sql/mysqld-max > sql/mysqld-max.sym
=======
./libtool --mode=execute cp sql/mysqld sql/mysqld-max
./libtool --mode=execute nm --numeric-sort sql/mysqld-max > sql/mysqld-max.sym

>>>>>>> f45d6d3c
# Save the perror binary so it supports the NDB error codes (BUG#13740)
./libtool --mode=execute cp extra/perror extra/perror.ndb

# Install the ndb binaries
(cd ndb; make install DESTDIR=$RBR)

# Include libgcc.a in the devel subpackage (BUG 4921)
if expr "$CC" : ".*gcc.*" > /dev/null ;
then
  libgcc=`$CC --print-libgcc-file`
  if [ -f $libgcc ]
  then
    %define have_libgcc 1
    install -m 644 $libgcc $RBR%{_libdir}/mysql/libmygcc.a
  fi
fi

# Save libraries
(cd libmysql/.libs; tar cf $RBR/shared-libs.tar *.so*)
(cd libmysql_r/.libs; tar rf $RBR/shared-libs.tar *.so*)
(cd ndb/src/.libs; tar rf $RBR/shared-libs.tar *.so*)

# Now clean up
make clean

#
# Only link statically on our i386 build host (which has a specially
# patched static glibc installed) - ia64 and x86_64 run glibc-2.3 (unpatched)
# so don't link statically there
#
BuildMySQL "--disable-shared \
%if %{STATIC_BUILD}
		--with-mysqld-ldflags='-all-static' \
		--with-client-ldflags='-all-static' \
		$USE_OTHER_LIBC_DIR \
%else
		--with-zlib-dir=bundled \
%endif
		--with-comment=\"MySQL Community Edition - Standard (GPL)\" \
		--with-server-suffix='%{server_suffix}' \
		--with-archive-storage-engine \
		--with-innodb \
<<<<<<< HEAD
		--with-big-tables"
if test -f sql/.libs/mysqld
then
	nm --numeric-sort sql/.libs/mysqld > sql/mysqld.sym
else
	nm --numeric-sort sql/mysqld > sql/mysqld.sym
fi
=======
		--without-vio \
		--without-openssl"

./libtool --mode=execute nm --numeric-sort sql/mysqld > sql/mysqld.sym
>>>>>>> f45d6d3c

# We might want to save the config log file
if test -n "$MYSQL_CONFLOG_DEST"
then
  cp -fp config.log "$MYSQL_CONFLOG_DEST"
fi

make -i test-force || true

%install
RBR=$RPM_BUILD_ROOT
MBD=$RPM_BUILD_DIR/mysql-%{mysql_version}

# Ensure that needed directories exists
install -d $RBR%{_sysconfdir}/{logrotate.d,init.d}
install -d $RBR%{mysqldatadir}/mysql
install -d $RBR%{_datadir}/{sql-bench,mysql-test}
install -d $RBR%{_includedir}
install -d $RBR%{_libdir}
install -d $RBR%{_mandir}
install -d $RBR%{_sbindir}


# Install all binaries stripped 
make install-strip DESTDIR=$RBR benchdir_root=%{_datadir}

# Install shared libraries (Disable for architectures that don't support it)
(cd $RBR%{_libdir}; tar xf $RBR/shared-libs.tar; rm -f $RBR/shared-libs.tar)

# install saved mysqld-max
install -s -m 755 $MBD/sql/mysqld-max $RBR%{_sbindir}/mysqld-max

# install saved perror binary with NDB support (BUG#13740)
install -s -m 755 $MBD/extra/perror.ndb $RBR%{_bindir}/perror

# install symbol files ( for stack trace resolution)
install -m 644 $MBD/sql/mysqld-max.sym $RBR%{_libdir}/mysql/mysqld-max.sym
install -m 644 $MBD/sql/mysqld.sym $RBR%{_libdir}/mysql/mysqld.sym

# Install logrotate and autostart
install -m 644 $MBD/support-files/mysql-log-rotate $RBR%{_sysconfdir}/logrotate.d/mysql
install -m 755 $MBD/support-files/mysql.server $RBR%{_sysconfdir}/init.d/mysql

# Install embedded server library in the build root
# FIXME No libmysqld on 5.0 yet
#install -m 644 libmysqld/libmysqld.a $RBR%{_libdir}/mysql/

# Create a symlink "rcmysql", pointing to the init.script. SuSE users
# will appreciate that, as all services usually offer this.
ln -s %{_sysconfdir}/init.d/mysql $RPM_BUILD_ROOT%{_sbindir}/rcmysql

# Create symbolic compatibility link safe_mysqld -> mysqld_safe
# (safe_mysqld will be gone in MySQL 4.1)
ln -sf ./mysqld_safe $RBR%{_bindir}/safe_mysqld

# Touch the place where the my.cnf config file and mysqlmanager.passwd
# (MySQL Instance Manager password file) might be located
# Just to make sure it's in the file list and marked as a config file
touch $RBR%{_sysconfdir}/my.cnf
touch $RBR%{_sysconfdir}/mysqlmanager.passwd

%pre server
# Shut down a previously installed server first
if test -x %{_sysconfdir}/init.d/mysql
then
  %{_sysconfdir}/init.d/mysql stop > /dev/null 2>&1
  echo "Giving mysqld a couple of seconds to exit nicely"
  sleep 5
elif test -x %{_sysconfdir}/rc.d/init.d/mysql
then
  %{_sysconfdir}/rc.d/init.d/mysql stop > /dev/null 2>&1
  echo "Giving mysqld a couple of seconds to exit nicely"
  sleep 5
fi

%post server
mysql_datadir=%{mysqldatadir}

# Create data directory if needed
if test ! -d $mysql_datadir; then mkdir -m 755 $mysql_datadir; fi
if test ! -d $mysql_datadir/mysql; then mkdir $mysql_datadir/mysql; fi
if test ! -d $mysql_datadir/test; then mkdir $mysql_datadir/test; fi

# Make MySQL start/shutdown automatically when the machine does it.
# use insserv for older SuSE Linux versions
if test -x /sbin/insserv
then
	/sbin/insserv %{_sysconfdir}/init.d/mysql
# use chkconfig on Red Hat and newer SuSE releases
elif test -x /sbin/chkconfig
then
	/sbin/chkconfig --add mysql
fi

# Create a MySQL user and group. Do not report any problems if it already
# exists.
groupadd -r %{mysqld_group} 2> /dev/null || true
useradd -M -r -d $mysql_datadir -s /bin/bash -c "MySQL server" -g %{mysqld_group} %{mysqld_user} 2> /dev/null || true 
# The user may already exist, make sure it has the proper group nevertheless (BUG#12823)
usermod -g %{mysqld_group} %{mysqld_user} 2> /dev/null || true

# Change permissions so that the user that will run the MySQL daemon
# owns all database files.
chown -R %{mysqld_user}:%{mysqld_group} $mysql_datadir

# Initiate databases if needed
%{_bindir}/mysql_install_db --rpm --user=%{mysqld_user}

# Upgrade databases if needed
%{_bindir}/mysql_upgrade --user=%{mysqld_user}

# Change permissions again to fix any new files.
chown -R %{mysqld_user}:%{mysqld_group} $mysql_datadir

# Fix permissions for the permission database so that only the user
# can read them.
chmod -R og-rw $mysql_datadir/mysql

# Restart in the same way that mysqld will be started normally.
%{_sysconfdir}/init.d/mysql start

# Allow safe_mysqld to start mysqld and print a message before we exit
sleep 2


%post ndb-storage
mysql_clusterdir=/var/lib/mysql-cluster

# Create cluster directory if needed
if test ! -d $mysql_clusterdir; then mkdir -m 755 $mysql_clusterdir; fi


%post Max
# Restart mysqld, to use the new binary.
echo "Restarting mysqld."
%{_sysconfdir}/init.d/mysql restart > /dev/null 2>&1

%preun server
if test $1 = 0
then
  # Stop MySQL before uninstalling it
  if test -x %{_sysconfdir}/init.d/mysql
  then
    %{_sysconfdir}/init.d/mysql stop > /dev/null

    # Remove autostart of mysql
    # for older SuSE Linux versions
    if test -x /sbin/insserv
    then
      /sbin/insserv -r %{_sysconfdir}/init.d/mysql
    # use chkconfig on Red Hat and newer SuSE releases
    elif test -x /sbin/chkconfig
    then
      /sbin/chkconfig --del mysql
    fi
  fi
fi

# We do not remove the mysql user since it may still own a lot of
# database files.

# Clean up the BuildRoot
%clean
[ "$RPM_BUILD_ROOT" != "/" ] && [ -d $RPM_BUILD_ROOT ] && rm -rf $RPM_BUILD_ROOT;

%files server
%defattr(-,root,root,0755)

%doc COPYING README 
%doc support-files/my-*.cnf
%doc support-files/ndb-*.ini

%doc %attr(644, root, root) %{_infodir}/mysql.info*

%doc %attr(644, root, man) %{_mandir}/man1/myisamchk.1*
%doc %attr(644, root, man) %{_mandir}/man1/myisamlog.1*
%doc %attr(644, root, man) %{_mandir}/man1/myisampack.1*
%doc %attr(644, root, man) %{_mandir}/man1/mysqld.1*
%doc %attr(644, root, man) %{_mandir}/man1/mysqld_multi.1*
%doc %attr(644, root, man) %{_mandir}/man1/mysqld_safe.1*
%doc %attr(644, root, man) %{_mandir}/man1/mysql_fix_privilege_tables.1*
%doc %attr(644, root, man) %{_mandir}/man1/mysql_upgrade.1*
%doc %attr(644, root, man) %{_mandir}/man1/mysqlhotcopy.1*
%doc %attr(644, root, man) %{_mandir}/man1/mysqlmanager.1*
%doc %attr(644, root, man) %{_mandir}/man1/mysql.server.1*
%doc %attr(644, root, man) %{_mandir}/man1/mysql_zap.1*
%doc %attr(644, root, man) %{_mandir}/man1/perror.1*
%doc %attr(644, root, man) %{_mandir}/man1/replace.1*
%doc %attr(644, root, man) %{_mandir}/man1/safe_mysqld.1*

%ghost %config(noreplace,missingok) %{_sysconfdir}/my.cnf
%ghost %config(noreplace,missingok) %{_sysconfdir}/mysqlmanager.passwd

<<<<<<< HEAD
%attr(755, root, root) %{_bindir}/myisamchk
=======
%attr(755, root, root) %{_bindir}/isamchk
%attr(755, root, root) %{_bindir}/isamlog
%attr(755, root, root) %{_bindir}/my_print_defaults
>>>>>>> f45d6d3c
%attr(755, root, root) %{_bindir}/myisam_ftdump
%attr(755, root, root) %{_bindir}/myisamchk
%attr(755, root, root) %{_bindir}/myisamlog
%attr(755, root, root) %{_bindir}/myisampack
%attr(755, root, root) %{_bindir}/mysql_convert_table_format
%attr(755, root, root) %{_bindir}/mysql_create_system_tables
%attr(755, root, root) %{_bindir}/mysql_explain_log
%attr(755, root, root) %{_bindir}/mysql_fix_extensions
%attr(755, root, root) %{_bindir}/mysql_fix_privilege_tables
<<<<<<< HEAD
%attr(755, root, root) %{_bindir}/mysql_upgrade
%attr(755, root, root) %{_bindir}/mysqlhotcopy
=======
>>>>>>> f45d6d3c
%attr(755, root, root) %{_bindir}/mysql_install_db
%attr(755, root, root) %{_bindir}/mysql_secure_installation
%attr(755, root, root) %{_bindir}/mysql_setpermission
%attr(755, root, root) %{_bindir}/mysql_tzinfo_to_sql
%attr(755, root, root) %{_bindir}/mysql_zap
<<<<<<< HEAD
=======
%attr(755, root, root) %{_bindir}/mysqlbug
%attr(755, root, root) %{_bindir}/mysqld_multi
%attr(755, root, root) %{_bindir}/mysqld_safe
%attr(755, root, root) %{_bindir}/mysqlhotcopy
%attr(755, root, root) %{_bindir}/mysqltest
%attr(755, root, root) %{_bindir}/pack_isam
>>>>>>> f45d6d3c
%attr(755, root, root) %{_bindir}/perror
%attr(755, root, root) %{_bindir}/replace
%attr(755, root, root) %{_bindir}/resolve_stack_dump
%attr(755, root, root) %{_bindir}/resolveip
%attr(755, root, root) %{_bindir}/safe_mysqld

%attr(755, root, root) %{_sbindir}/mysqld
%attr(755, root, root) %{_sbindir}/mysqlmanager
%attr(755, root, root) %{_sbindir}/rcmysql
%attr(644, root, root) %{_libdir}/mysql/mysqld.sym

%attr(644, root, root) %config(noreplace,missingok) %{_sysconfdir}/logrotate.d/mysql
%attr(755, root, root) %{_sysconfdir}/init.d/mysql

%attr(755, root, root) %{_datadir}/mysql/

%files client
%defattr(-, root, root, 0755)
%attr(755, root, root) %{_bindir}/msql2mysql
%attr(755, root, root) %{_bindir}/mysql
%attr(755, root, root) %{_bindir}/mysql_find_rows
%attr(755, root, root) %{_bindir}/mysql_tableinfo
%attr(755, root, root) %{_bindir}/mysql_waitpid
%attr(755, root, root) %{_bindir}/mysqlaccess
%attr(755, root, root) %{_bindir}/mysqladmin
%attr(755, root, root) %{_bindir}/mysqlbinlog
%attr(755, root, root) %{_bindir}/mysqlcheck
%attr(755, root, root) %{_bindir}/mysqldump
%attr(755, root, root) %{_bindir}/mysqldumpslow
%attr(755, root, root) %{_bindir}/mysqlimport
%attr(755, root, root) %{_bindir}/mysqlshow

%doc %attr(644, root, man) %{_mandir}/man1/msql2mysql.1*
%doc %attr(644, root, man) %{_mandir}/man1/mysql.1*
%doc %attr(644, root, man) %{_mandir}/man1/mysqlaccess.1*
%doc %attr(644, root, man) %{_mandir}/man1/mysqladmin.1*
%doc %attr(644, root, man) %{_mandir}/man1/mysqlbinlog.1*
%doc %attr(644, root, man) %{_mandir}/man1/mysqlcheck.1*
%doc %attr(644, root, man) %{_mandir}/man1/mysqldump.1*
%doc %attr(644, root, man) %{_mandir}/man1/mysqlimport.1*
%doc %attr(644, root, man) %{_mandir}/man1/mysqlshow.1*

%post shared
/sbin/ldconfig

%postun shared
/sbin/ldconfig

%files ndb-storage
%defattr(-,root,root,0755)
%attr(755, root, root) %{_sbindir}/ndbd

%files ndb-management
%defattr(-,root,root,0755)
%attr(755, root, root) %{_sbindir}/ndb_mgmd
%attr(755, root, root) %{_bindir}/ndb_mgm

%files ndb-tools
%defattr(-,root,root,0755)
%attr(755, root, root) %{_bindir}/ndb_mgm
%attr(755, root, root) %{_bindir}/ndb_restore
%attr(755, root, root) %{_bindir}/ndb_waiter
%attr(755, root, root) %{_bindir}/ndb_select_all
%attr(755, root, root) %{_bindir}/ndb_select_count
%attr(755, root, root) %{_bindir}/ndb_desc
%attr(755, root, root) %{_bindir}/ndb_show_tables
%attr(755, root, root) %{_bindir}/ndb_test_platform

%files ndb-extra
%defattr(-,root,root,0755)
%attr(755, root, root) %{_bindir}/ndb_drop_index
%attr(755, root, root) %{_bindir}/ndb_drop_table
%attr(755, root, root) %{_bindir}/ndb_delete_all

%files devel
%defattr(-, root, root, 0755)
%doc EXCEPTIONS-CLIENT
%doc %attr(644, root, man) %{_mandir}/man1/mysql_config.1*
%attr(755, root, root) %{_bindir}/comp_err
%attr(755, root, root) %{_bindir}/mysql_config
%dir %attr(755, root, root) %{_includedir}/mysql
%dir %attr(755, root, root) %{_libdir}/mysql
%{_includedir}/mysql/*
%{_libdir}/mysql/libdbug.a
%{_libdir}/mysql/libheap.a
%if %{have_libgcc}
%{_libdir}/mysql/libmygcc.a
%endif
%{_libdir}/mysql/libmyisam.a
%{_libdir}/mysql/libmyisammrg.a
%{_libdir}/mysql/libmysqlclient.a
%{_libdir}/mysql/libmysqlclient.la
%{_libdir}/mysql/libmysqlclient_r.a
%{_libdir}/mysql/libmysqlclient_r.la
%{_libdir}/mysql/libmystrings.a
%{_libdir}/mysql/libmysys.a
%{_libdir}/mysql/libndbclient.a
%{_libdir}/mysql/libndbclient.la
%{_libdir}/mysql/libvio.a
%if %{STATIC_BUILD}
%else
%{_libdir}/mysql/libz.a
%{_libdir}/mysql/libz.la
%endif

%files shared
%defattr(-, root, root, 0755)
# Shared libraries (omit for architectures that don't support them)
%{_libdir}/*.so*

%files bench
%defattr(-, root, root, 0755)
%attr(-, root, root) %{_datadir}/sql-bench
%attr(-, root, root) %{_datadir}/mysql-test
%attr(755, root, root) %{_bindir}/mysql_client_test
%attr(755, root, root) %{_bindir}/mysqltestmanager
%attr(755, root, root) %{_bindir}/mysqltestmanager-pwgen
%attr(755, root, root) %{_bindir}/mysqltestmanagerc

%files Max
%defattr(-, root, root, 0755)
%attr(755, root, root) %{_sbindir}/mysqld-max
%attr(644, root, root) %{_libdir}/mysql/mysqld-max.sym

#%files embedded
#%defattr(-, root, root, 0755)
# %attr(644, root, root) %{_libdir}/mysql/libmysqld.a

# The spec file changelog only includes changes made to the spec file
# itself - note that they must be ordered by date (important when
# merging BK trees)
%changelog 
<<<<<<< HEAD
* Fri Apr 28 2006 Kent Boortz <kent@mysql.com>

- Install and run "mysql_upgrade"
=======
* Mon May 01 2006 Kent Boortz <kent@mysql.com>

- Use "./libtool --mode=execute" instead of searching for the
  executable in current directory and ".libs".
>>>>>>> f45d6d3c

* Sat Apr 01 2006 Kent Boortz <kent@mysql.com>

- Set $LDFLAGS from $MYSQL_BUILD_LDFLAGS

* Fri Mar 03 2006 Kent Boortz <kent@mysql.com>

<<<<<<< HEAD
- Don't output an embedded package as it is empty
=======
>>>>>>> f45d6d3c
- Can't use bundled zlib when doing static build. Might be a
  automake/libtool problem, having two .la files, "libmysqlclient.la"
  and "libz.la", on the same command line to link "thread_test"
  expands to too many "-lc", "-lpthread" and other libs giving hard
  to nail down duplicate symbol defintion problems.

* Fri Jan 10 2006 Joerg Bruehe <joerg@mysql.com>

- Use "-i" on "make test-force";
  this is essential for later evaluation of this log file.

* Fri Dec 12 2005 Rodrigo Novo <rodrigo@mysql.com>

- Added zlib to the list of (static) libraries installed
- Added check against libtool wierdness (WRT: sql/mysqld || sql/.libs/mysqld)
- Compile MySQL with bundled zlib
- Fixed %packager name to "MySQL Production Engineering Team"

* Mon Dec 05 2005 Joerg Bruehe <joerg@mysql.com>

- Avoid using the "bundled" zlib on "shared" builds: 
  As it is not installed (on the build system), this gives dependency 
  problems with "libtool" causing the build to fail.
  (Change was done on Nov 11, but left uncommented.)

* Tue Nov 22 2005 Joerg Bruehe <joerg@mysql.com>

- Extend the file existence check for "init.d/mysql" on un-install
  to also guard the call to "insserv"/"chkconfig".

* Thu Oct 27 2005 Lenz Grimmer <lenz@grimmer.com>

- added more man pages

* Wed Oct 19 2005 Kent Boortz <kent@mysql.com>

- Made yaSSL support an option (off by default)

* Wed Oct 19 2005 Kent Boortz <kent@mysql.com>

- Enabled yaSSL support

* Sat Oct 15 2005 Kent Boortz <kent@mysql.com>

- Give mode arguments the same way in all places
- Moved copy of mysqld.a to "standard" build, but
  disabled it as we don't do embedded yet in 5.0

* Fri Oct 14 2005 Kent Boortz <kent@mysql.com>

- For 5.x, always compile with --with-big-tables
- Copy the config.log file to location outside
  the build tree

* Fri Oct 14 2005 Kent Boortz <kent@mysql.com>

- Removed unneeded/obsolete configure options
- Added archive engine to standard server
- Removed the embedded server from experimental server
- Changed suffix "-Max" => "-max"
- Changed comment string "Max" => "Experimental"

* Thu Oct 13 2005 Lenz Grimmer <lenz@mysql.com>

- added a usermod call to assign a potential existing mysql user to the
  correct user group (BUG#12823)
- Save the perror binary built during Max build so it supports the NDB
  error codes (BUG#13740)
- added a separate macro "mysqld_group" to be able to define the
  user group of the mysql user seperately, if desired.

* Thu Sep 29 2005 Lenz Grimmer <lenz@mysql.com>

- fixed the removing of the RPM_BUILD_ROOT in the %clean section (the
  $RBR variable did not get expanded, thus leaving old build roots behind)

* Thu Aug 04 2005 Lenz Grimmer <lenz@mysql.com>

- Fixed the creation of the mysql user group account in the postinstall
  section (BUG 12348)
- Fixed enabling the Archive storage engine in the Max binary

* Tue Aug 02 2005 Lenz Grimmer <lenz@mysql.com>

- Fixed the Requires: tag for the server RPM (BUG 12233)

* Fri Jul 15 2005 Lenz Grimmer <lenz@mysql.com>

- create a "mysql" user group and assign the mysql user account to that group
  in the server postinstall section. (BUG 10984)

* Tue Jun 14 2005 Lenz Grimmer <lenz@mysql.com>

- Do not build statically on i386 by default, only when adding either "--with
  static" or "--define '_with_static 1'" to the RPM build options. Static
  linking really only makes sense when linking against the specially patched
  glibc 2.2.5.

* Mon Jun 06 2005 Lenz Grimmer <lenz@mysql.com>

- added mysql_client_test to the "bench" subpackage (BUG 10676)
- added the libndbclient static and shared libraries (BUG 10676)

* Wed Jun 01 2005 Lenz Grimmer <lenz@mysql.com>

- use "mysqldatadir" variable instead of hard-coding the path multiple times
- use the "mysqld_user" variable on all occasions a user name is referenced
- removed (incomplete) Brazilian translations
- removed redundant release tags from the subpackage descriptions

* Wed May 25 2005 Joerg Bruehe <joerg@mysql.com>

- Added a "make clean" between separate calls to "BuildMySQL".

* Wed Apr 20 2005 Lenz Grimmer <lenz@mysql.com>

- Enabled the "blackhole" storage engine for the Max RPM

* Wed Apr 13 2005 Lenz Grimmer <lenz@mysql.com>

- removed the MySQL manual files (html/ps/texi) - they have been removed
  from the MySQL sources and are now available seperately.

* Mon Apr 4 2005 Petr Chardin <petr@mysql.com>

- old mysqlmanager, mysqlmanagerc and mysqlmanager-pwger renamed into
  mysqltestmanager, mysqltestmanager and mysqltestmanager-pwgen respectively

* Fri Mar 18 2005 Lenz Grimmer <lenz@mysql.com>

- Disabled RAID in the Max binaries once and for all (it has finally been
  removed from the source tree)

* Sun Feb 20 2005 Petr Chardin <petr@mysql.com>

- Install MySQL Instance Manager together with mysqld, touch mysqlmanager
  password file

* Mon Feb 14 2005 Lenz Grimmer <lenz@mysql.com>

- Fixed the compilation comments and moved them into the separate build sections
  for Max and Standard

* Mon Feb 7 2005 Tomas Ulin <tomas@mysql.com>

- enabled the "Ndbcluster" storage engine for the max binary
- added extra make install in ndb subdir after Max build to get ndb binaries
- added packages for ndbcluster storage engine

* Fri Jan 14 2005 Lenz Grimmer <lenz@mysql.com>

- replaced obsoleted "BuildPrereq" with "BuildRequires" instead

* Thu Jan 13 2005 Lenz Grimmer <lenz@mysql.com>

- enabled the "Federated" storage engine for the max binary

* Tue Jan 04 2005 Petr Chardin <petr@mysql.com>

- ISAM and merge storage engines were purged. As well as appropriate
  tools and manpages (isamchk and isamlog)

* Thu Dec 31 2004 Lenz Grimmer <lenz@mysql.com>

- enabled the "Archive" storage engine for the max binary
- enabled the "CSV" storage engine for the max binary
- enabled the "Example" storage engine for the max binary

* Thu Aug 26 2004 Lenz Grimmer <lenz@mysql.com>

- MySQL-Max now requires MySQL-server instead of MySQL (BUG 3860)

* Fri Aug 20 2004 Lenz Grimmer <lenz@mysql.com>

- do not link statically on IA64/AMD64 as these systems do not have
  a patched glibc installed

* Tue Aug 10 2004 Lenz Grimmer <lenz@mysql.com>

- Added libmygcc.a to the devel subpackage (required to link applications
  against the the embedded server libmysqld.a) (BUG 4921)

* Mon Aug 09 2004 Lenz Grimmer <lenz@mysql.com>

- Added EXCEPTIONS-CLIENT to the "devel" package

* Thu Jul 29 2004 Lenz Grimmer <lenz@mysql.com>

- disabled OpenSSL in the Max binaries again (the RPM packages were the
  only exception to this anyway) (BUG 1043)

* Wed Jun 30 2004 Lenz Grimmer <lenz@mysql.com>

- fixed server postinstall (mysql_install_db was called with the wrong
  parameter)

* Thu Jun 24 2004 Lenz Grimmer <lenz@mysql.com>

- added mysql_tzinfo_to_sql to the server subpackage
- run "make clean" instead of "make distclean"

* Mon Apr 05 2004 Lenz Grimmer <lenz@mysql.com>

- added ncurses-devel to the build prerequisites (BUG 3377)

* Thu Feb 12 2004 Lenz Grimmer <lenz@mysql.com>

- when using gcc, _always_ use CXX=gcc 
- replaced Copyright with License field (Copyright is obsolete)

* Tue Feb 03 2004 Lenz Grimmer <lenz@mysql.com>

- added myisam_ftdump to the Server package

* Tue Jan 13 2004 Lenz Grimmer <lenz@mysql.com>

- link the mysql client against libreadline instead of libedit (BUG 2289)

* Mon Dec 22 2003 Lenz Grimmer <lenz@mysql.com>

- marked /etc/logrotate.d/mysql as a config file (BUG 2156)

* Fri Dec 13 2003 Lenz Grimmer <lenz@mysql.com>

- fixed file permissions (BUG 1672)

* Thu Dec 11 2003 Lenz Grimmer <lenz@mysql.com>

- made testing for gcc3 a bit more robust

* Fri Dec 05 2003 Lenz Grimmer <lenz@mysql.com>

- added missing file mysql_create_system_tables to the server subpackage

* Fri Nov 21 2003 Lenz Grimmer <lenz@mysql.com>

- removed dependency on MySQL-client from the MySQL-devel subpackage
  as it is not really required. (BUG 1610)

* Fri Aug 29 2003 Lenz Grimmer <lenz@mysql.com>

- Fixed BUG 1162 (removed macro names from the changelog)
- Really fixed BUG 998 (disable the checking for installed but
  unpackaged files)

* Tue Aug 05 2003 Lenz Grimmer <lenz@mysql.com>

- Fixed BUG 959 (libmysqld not being compiled properly)
- Fixed BUG 998 (RPM build errors): added missing files to the
  distribution (mysql_fix_extensions, mysql_tableinfo, mysqldumpslow,
  mysql_fix_privilege_tables.1), removed "-n" from install section.

* Wed Jul 09 2003 Lenz Grimmer <lenz@mysql.com>

- removed the GIF Icon (file was not included in the sources anyway)
- removed unused variable shared_lib_version
- do not run automake before building the standard binary
  (should not be necessary)
- add server suffix '-standard' to standard binary (to be in line
  with the binary tarball distributions)
- Use more RPM macros (_exec_prefix, _sbindir, _libdir, _sysconfdir,
  _datadir, _includedir) throughout the spec file.
- allow overriding CC and CXX (required when building with other compilers)

* Fri May 16 2003 Lenz Grimmer <lenz@mysql.com>

- re-enabled RAID again

* Wed Apr 30 2003 Lenz Grimmer <lenz@mysql.com>

- disabled MyISAM RAID (--with-raid) - it throws an assertion which
  needs to be investigated first.

* Mon Mar 10 2003 Lenz Grimmer <lenz@mysql.com>

- added missing file mysql_secure_installation to server subpackage
  (BUG 141)

* Tue Feb 11 2003 Lenz Grimmer <lenz@mysql.com>

- re-added missing pre- and post(un)install scripts to server subpackage
- added config file /etc/my.cnf to the file list (just for completeness)
- make sure to create the datadir with 755 permissions

* Mon Jan 27 2003 Lenz Grimmer <lenz@mysql.com>

- removed unused CC and CXX variables
- CFLAGS and CXXFLAGS should honor RPM_OPT_FLAGS

* Fri Jan 24 2003 Lenz Grimmer <lenz@mysql.com>

- renamed package "MySQL" to "MySQL-server"
- fixed Copyright tag
- added mysql_waitpid to client subpackage (required for mysql-test-run)

* Wed Nov 27 2002 Lenz Grimmer <lenz@mysql.com>

- moved init script from /etc/rc.d/init.d to /etc/init.d (the majority of 
  Linux distributions now support this scheme as proposed by the LSB either
  directly or via a compatibility symlink)
- Use new "restart" init script action instead of starting and stopping
  separately
- Be more flexible in activating the automatic bootup - use insserv (on
  older SuSE versions) or chkconfig (Red Hat, newer SuSE versions and
  others) to create the respective symlinks

* Wed Sep 25 2002 Lenz Grimmer <lenz@mysql.com>

- MySQL-Max now requires MySQL >= 4.0 to avoid version mismatches
  (mixing 3.23 and 4.0 packages)

* Fri Aug 09 2002 Lenz Grimmer <lenz@mysql.com>
 
- Turn off OpenSSL in MySQL-Max for now until it works properly again
- enable RAID for the Max binary instead
- added compatibility link: safe_mysqld -> mysqld_safe to ease the
  transition from 3.23

* Thu Jul 18 2002 Lenz Grimmer <lenz@mysql.com>

- Reworked the build steps a little bit: the Max binary is supposed
  to include OpenSSL, which cannot be linked statically, thus trying
	to statically link against a special glibc is futile anyway
- because of this, it is not required to make yet another build run
  just to compile the shared libs (saves a lot of time)
- updated package description of the Max subpackage
- clean up the BuildRoot directory afterwards

* Mon Jul 15 2002 Lenz Grimmer <lenz@mysql.com>

- Updated Packager information
- Fixed the build options: the regular package is supposed to
  include InnoDB and linked statically, while the Max package
	should include BDB and SSL support

* Fri May 03 2002 Lenz Grimmer <lenz@mysql.com>

- Use more RPM macros (e.g. infodir, mandir) to make the spec
  file more portable
- reorganized the installation of documentation files: let RPM
  take care of this
- reorganized the file list: actually install man pages along
  with the binaries of the respective subpackage
- do not include libmysqld.a in the devel subpackage as well, if we
  have a special "embedded" subpackage
- reworked the package descriptions

* Mon Oct  8 2001 Monty

- Added embedded server as a separate RPM

* Fri Apr 13 2001 Monty

- Added mysqld-max to the distribution

* Tue Jan 2  2001  Monty

- Added mysql-test to the bench package

* Fri Aug 18 2000 Tim Smith <tim@mysql.com>

- Added separate libmysql_r directory; now both a threaded
  and non-threaded library is shipped.

* Wed Sep 28 1999 David Axmark <davida@mysql.com>

- Added the support-files/my-example.cnf to the docs directory.

- Removed devel dependency on base since it is about client
  development.

* Wed Sep 8 1999 David Axmark <davida@mysql.com>

- Cleaned up some for 3.23.

* Thu Jul 1 1999 David Axmark <davida@mysql.com>

- Added support for shared libraries in a separate sub
  package. Original fix by David Fox (dsfox@cogsci.ucsd.edu)

- The --enable-assembler switch is now automatically disables on
  platforms there assembler code is unavailable. This should allow
  building this RPM on non i386 systems.

* Mon Feb 22 1999 David Axmark <david@detron.se>

- Removed unportable cc switches from the spec file. The defaults can
  now be overridden with environment variables. This feature is used
  to compile the official RPM with optimal (but compiler version
  specific) switches.

- Removed the repetitive description parts for the sub rpms. Maybe add
  again if RPM gets a multiline macro capability.

- Added support for a pt_BR translation. Translation contributed by
  Jorge Godoy <jorge@bestway.com.br>.

* Wed Nov 4 1998 David Axmark <david@detron.se>

- A lot of changes in all the rpm and install scripts. This may even
  be a working RPM :-)

* Sun Aug 16 1998 David Axmark <david@detron.se>

- A developers changelog for MySQL is available in the source RPM. And
  there is a history of major user visible changed in the Reference
  Manual.  Only RPM specific changes will be documented here.<|MERGE_RESOLUTION|>--- conflicted
+++ resolved
@@ -312,12 +312,8 @@
 		--with-csv-storage-engine \
 		--with-example-storage-engine \
 		--with-blackhole-storage-engine \
-<<<<<<< HEAD
 		--with-federated-storage-engine \
 	        --with-big-tables \
-=======
-		--with-embedded-server \
->>>>>>> f45d6d3c
 		--with-comment=\"MySQL Community Edition - Experimental (GPL)\" \
 		--with-server-suffix='-max'"
 
@@ -330,20 +326,9 @@
 make -i test-force || true
 
 # Save mysqld-max
-<<<<<<< HEAD
-# check if mysqld was installed in .libs/
-if test -f sql/.libs/mysqld
-then
-	cp sql/.libs/mysqld sql/mysqld-max
-else
-	cp sql/mysqld sql/mysqld-max
-fi
-nm --numeric-sort sql/mysqld-max > sql/mysqld-max.sym
-=======
 ./libtool --mode=execute cp sql/mysqld sql/mysqld-max
 ./libtool --mode=execute nm --numeric-sort sql/mysqld-max > sql/mysqld-max.sym
 
->>>>>>> f45d6d3c
 # Save the perror binary so it supports the NDB error codes (BUG#13740)
 ./libtool --mode=execute cp extra/perror extra/perror.ndb
 
@@ -386,20 +371,9 @@
 		--with-server-suffix='%{server_suffix}' \
 		--with-archive-storage-engine \
 		--with-innodb \
-<<<<<<< HEAD
 		--with-big-tables"
-if test -f sql/.libs/mysqld
-then
-	nm --numeric-sort sql/.libs/mysqld > sql/mysqld.sym
-else
-	nm --numeric-sort sql/mysqld > sql/mysqld.sym
-fi
-=======
-		--without-vio \
-		--without-openssl"
 
 ./libtool --mode=execute nm --numeric-sort sql/mysqld > sql/mysqld.sym
->>>>>>> f45d6d3c
 
 # We might want to save the config log file
 if test -n "$MYSQL_CONFLOG_DEST"
@@ -593,13 +567,7 @@
 %ghost %config(noreplace,missingok) %{_sysconfdir}/my.cnf
 %ghost %config(noreplace,missingok) %{_sysconfdir}/mysqlmanager.passwd
 
-<<<<<<< HEAD
-%attr(755, root, root) %{_bindir}/myisamchk
-=======
-%attr(755, root, root) %{_bindir}/isamchk
-%attr(755, root, root) %{_bindir}/isamlog
 %attr(755, root, root) %{_bindir}/my_print_defaults
->>>>>>> f45d6d3c
 %attr(755, root, root) %{_bindir}/myisam_ftdump
 %attr(755, root, root) %{_bindir}/myisamchk
 %attr(755, root, root) %{_bindir}/myisamlog
@@ -609,25 +577,17 @@
 %attr(755, root, root) %{_bindir}/mysql_explain_log
 %attr(755, root, root) %{_bindir}/mysql_fix_extensions
 %attr(755, root, root) %{_bindir}/mysql_fix_privilege_tables
-<<<<<<< HEAD
-%attr(755, root, root) %{_bindir}/mysql_upgrade
-%attr(755, root, root) %{_bindir}/mysqlhotcopy
-=======
->>>>>>> f45d6d3c
 %attr(755, root, root) %{_bindir}/mysql_install_db
 %attr(755, root, root) %{_bindir}/mysql_secure_installation
 %attr(755, root, root) %{_bindir}/mysql_setpermission
 %attr(755, root, root) %{_bindir}/mysql_tzinfo_to_sql
+%attr(755, root, root) %{_bindir}/mysql_upgrade
 %attr(755, root, root) %{_bindir}/mysql_zap
-<<<<<<< HEAD
-=======
 %attr(755, root, root) %{_bindir}/mysqlbug
 %attr(755, root, root) %{_bindir}/mysqld_multi
 %attr(755, root, root) %{_bindir}/mysqld_safe
 %attr(755, root, root) %{_bindir}/mysqlhotcopy
 %attr(755, root, root) %{_bindir}/mysqltest
-%attr(755, root, root) %{_bindir}/pack_isam
->>>>>>> f45d6d3c
 %attr(755, root, root) %{_bindir}/perror
 %attr(755, root, root) %{_bindir}/replace
 %attr(755, root, root) %{_bindir}/resolve_stack_dump
@@ -760,16 +720,14 @@
 # itself - note that they must be ordered by date (important when
 # merging BK trees)
 %changelog 
-<<<<<<< HEAD
-* Fri Apr 28 2006 Kent Boortz <kent@mysql.com>
-
-- Install and run "mysql_upgrade"
-=======
 * Mon May 01 2006 Kent Boortz <kent@mysql.com>
 
 - Use "./libtool --mode=execute" instead of searching for the
   executable in current directory and ".libs".
->>>>>>> f45d6d3c
+
+* Fri Apr 28 2006 Kent Boortz <kent@mysql.com>
+
+- Install and run "mysql_upgrade"
 
 * Sat Apr 01 2006 Kent Boortz <kent@mysql.com>
 
@@ -777,10 +735,7 @@
 
 * Fri Mar 03 2006 Kent Boortz <kent@mysql.com>
 
-<<<<<<< HEAD
 - Don't output an embedded package as it is empty
-=======
->>>>>>> f45d6d3c
 - Can't use bundled zlib when doing static build. Might be a
   automake/libtool problem, having two .la files, "libmysqlclient.la"
   and "libz.la", on the same command line to link "thread_test"
