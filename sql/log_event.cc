--- conflicted
+++ resolved
@@ -14637,8 +14637,8 @@
   memcpy(m_table->write_set->bitmap, m_cols_ai.bitmap, (m_table->write_set->n_bits + 7) / 8);
 
   m_table->mark_columns_per_binlog_row_image();
-  
-  int error= find_row(rgi); 
+
+  int error= find_row(rgi);
   if (unlikely(error))
   {
     /*
@@ -14707,18 +14707,9 @@
     error= HA_ERR_GENERIC; // in case if error is not set yet
     goto err;
   }
-<<<<<<< HEAD
-
-  // Temporary fix to find out why it fails [/Matz]
-  memcpy(m_table->read_set->bitmap, m_cols.bitmap, (m_table->read_set->n_bits + 7) / 8);
-  memcpy(m_table->write_set->bitmap, m_cols_ai.bitmap, (m_table->write_set->n_bits + 7) / 8);
-
-  m_table->mark_columns_per_binlog_row_image();
+
   if (m_vers_from_plain && m_table->versioned(VERS_TIMESTAMP))
     m_table->vers_update_fields();
-=======
-  
->>>>>>> f35d1721
   error= m_table->file->ha_update_row(m_table->record[1], m_table->record[0]);
   if (unlikely(error == HA_ERR_RECORD_IS_THE_SAME))
     error= 0;
