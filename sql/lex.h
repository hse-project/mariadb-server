--- conflicted
+++ resolved
@@ -276,11 +276,8 @@
   { "PROCESS"	,	SYM(PROCESS),0,0},
   { "PROCESSLIST",	SYM(PROCESSLIST_SYM),0,0},
   { "PRIVILEGES",	SYM(PRIVILEGES),0,0},
-<<<<<<< HEAD
+  { "QUERIES",	        SYM(QUERIES),0,0},
   { "QUERY",		SYM(QUERY_SYM),0,0},
-=======
-  { "QUERIES",	        SYM(QUERIES),0,0},
->>>>>>> 71ce58a3
   { "QUICK",	        SYM(QUICK),0,0},
   { "RAID0",		SYM(RAID_0_SYM),0,0},
   { "READ",		SYM(READ_SYM),0,0},
