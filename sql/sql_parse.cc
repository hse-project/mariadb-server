--- conflicted
+++ resolved
@@ -405,82 +405,6 @@
 #if defined(ENABLED_PROFILING) && defined(COMMUNITY_SERVER)
   thd->profiling.finish_current_query();
 #endif
-<<<<<<< HEAD
-=======
-    if (thd->variables.max_join_size == HA_POS_ERROR)
-      thd->options |= OPTION_BIG_SELECTS;
-    if (thd->client_capabilities & CLIENT_COMPRESS)
-      net->compress=1;				// Use compression
-
-    thd->version= refresh_version;
-    thd_proc_info(thd, 0);
-    thd->command= COM_SLEEP;
-    thd->init_for_queries();
-
-    if (sys_init_connect.value_length && !(sctx->master_access & SUPER_ACL))
-    {
-      execute_init_command(thd, &sys_init_connect, &LOCK_sys_init_connect);
-      if (thd->query_error)
-      {
-	thd->killed= THD::KILL_CONNECTION;
-        sql_print_warning(ER(ER_NEW_ABORTING_CONNECTION),
-                          thd->thread_id,(thd->db ? thd->db : "unconnected"),
-                          sctx->user ? sctx->user : "unauthenticated",
-                          sctx->host_or_ip, "init_connect command failed");
-        sql_print_warning("%s", net->last_error);
-      }
-      thd_proc_info(thd, 0);
-      thd->init_for_queries();
-    }
-
-    /* Connect completed, set read/write timeouts back to tdefault */
-    my_net_set_read_timeout(net, thd->variables.net_read_timeout);
-    my_net_set_write_timeout(net, thd->variables.net_write_timeout);
-
-    while (!net->error && net->vio != 0 &&
-           !(thd->killed == THD::KILL_CONNECTION))
-    {
-      net->no_send_error= 0;
-      if (do_command(thd))
-	break;
-    }
-    if (thd->user_connect)
-      decrease_user_connections(thd->user_connect);
-
-    if (thd->killed ||
-        (net->vio && net->error && net->report_error))
-    {
-      statistic_increment(aborted_threads, &LOCK_status);
-    }
-
-    if (net->error && net->vio != 0 && net->report_error)
-    {
-      if (!thd->killed && thd->variables.log_warnings > 1)
-      {
-        sql_print_warning(ER(ER_NEW_ABORTING_CONNECTION),
-                          thd->thread_id,(thd->db ? thd->db : "unconnected"),
-                          sctx->user ? sctx->user : "unauthenticated",
-                          sctx->host_or_ip,
-                          (net->last_errno ? ER(net->last_errno) :
-                           ER(ER_UNKNOWN_ERROR)));
-      }
-
-      net_send_error(thd, net->last_errno, NullS);
-    }
-
-end_thread:
-    close_connection(thd, 0, 1);
-    end_thread(thd,1);
-    /*
-      If end_thread returns, we are either running with --one-thread
-      or this thread has been schedule to handle the next query
-    */
-    thd= current_thd;
-    thd->thread_stack= (char*) &thd;
-  } while (!(test_flags & TEST_NO_THREADS));
-  /* The following is only executed if we are not using --one-thread */
-  return(0);					/* purecov: deadcode */
->>>>>>> e6e1f4ac
 }
 
 
@@ -1700,7 +1624,6 @@
     ulonglong end_utime_of_query= thd->current_utime();
     thd_proc_info(thd, "logging slow query");
 
-<<<<<<< HEAD
     if (((end_utime_of_query - thd->utime_after_lock) >
          thd->variables.long_query_time ||
          ((thd->server_status &
@@ -1708,16 +1631,6 @@
           opt_log_queries_not_using_indexes &&
            !(sql_command_flags[thd->lex->sql_command] & CF_STATUS_COMMAND))) &&
         thd->examined_row_count >= thd->variables.min_examined_row_limit)
-=======
-    if ((thd->start_time > thd->time_after_lock && 
-         (ulong) (thd->start_time - thd->time_after_lock) >
-	thd->variables.long_query_time) ||
-        ((thd->server_status &
-	  (SERVER_QUERY_NO_INDEX_USED | SERVER_QUERY_NO_GOOD_INDEX_USED)) &&
-        opt_log_queries_not_using_indexes &&
-        /* == SQLCOM_END unless this is a SHOW command */
-        thd->lex->orig_sql_command == SQLCOM_END))
->>>>>>> e6e1f4ac
     {
       thd_proc_info(thd, "logging slow query");
       thd->status_var.long_query_count++;
@@ -2094,13 +2007,7 @@
     variables, but for now this is probably good enough.
     Don't reset warnings when executing a stored routine.
   */
-<<<<<<< HEAD
   if ((all_tables || !lex->is_single_level_stmt()) && !thd->spcont)
-=======
-  if (((all_tables || &lex->select_lex != lex->all_selects_list ||
-       lex->sroutines.records) && !thd->spcont) ||
-      lex->time_zone_tables_used)
->>>>>>> e6e1f4ac
     mysql_reset_errors(thd, 0);
 
 #ifdef HAVE_REPLICATION
@@ -5573,14 +5480,10 @@
   {
     if (access & want_access)
     {
-      if ((!check_access(thd, access, table->db,
+      if (!check_access(thd, access, table->db,
                         &table->grant.privilege, 0, 1,
                         test(table->schema_table)) &&
-<<<<<<< HEAD
-          !check_grant(thd, access, table, 0, 1, 1))
-=======
-          !grant_option) || !check_grant(thd, access, table, 0, 1, 1))
->>>>>>> e6e1f4ac
+           !check_grant(thd, access, table, 0, 1, 1))
         DBUG_RETURN(0);
     }
   }
@@ -7264,20 +7167,11 @@
     else if ((check_access(thd, UPDATE_ACL, table->db,
                            &table->grant.privilege, 0, 1,
                            test(table->schema_table)) ||
-<<<<<<< HEAD
               check_grant(thd, UPDATE_ACL, table, 0, 1, 1)) &&
              (check_access(thd, SELECT_ACL, table->db,
                            &table->grant.privilege, 0, 0,
                            test(table->schema_table)) ||
               check_grant(thd, SELECT_ACL, table, 0, 1, 0)))
-=======
-              (grant_option &&
-              check_grant(thd, UPDATE_ACL, table, 0, 1, 1))) &&
-             (check_access(thd, SELECT_ACL, table->db,
-                           &table->grant.privilege, 0, 0,
-                           test(table->schema_table)) ||
-              (grant_option && check_grant(thd, SELECT_ACL, table, 0, 1, 0))))
->>>>>>> e6e1f4ac
       DBUG_RETURN(TRUE);
 
     table->table_in_first_from_clause= 1;
@@ -7295,11 +7189,7 @@
 	if (check_access(thd, SELECT_ACL, table->db,
 			 &table->grant.privilege, 0, 0,
                          test(table->schema_table)) ||
-<<<<<<< HEAD
 	    check_grant(thd, SELECT_ACL, table, 0, 1, 0))
-=======
-	    (grant_option && check_grant(thd, SELECT_ACL, table, 0, 1, 0)))
->>>>>>> e6e1f4ac
 	  DBUG_RETURN(TRUE);
       }
     }
@@ -7516,11 +7406,7 @@
   return check_access(thd, SELECT_ACL | EXTRA_ACL, table->db,
                       &table->grant.privilege, 0, 0,
                       test(table->schema_table)) ||
-<<<<<<< HEAD
          check_grant(thd, SELECT_ACL, table, 2, UINT_MAX, 0);
-=======
-         (grant_option && check_grant(thd, SELECT_ACL, table, 2, UINT_MAX, 0));
->>>>>>> e6e1f4ac
 }
 
 
@@ -7917,7 +7803,7 @@
   /* Check that if MYSQLparse() failed, thd->is_error() is set. */
 
   DBUG_ASSERT(!mysql_parse_status ||
-              mysql_parse_status && thd->is_error());
+              (mysql_parse_status && thd->is_error()));
 
   /* Reset parser state. */
 
