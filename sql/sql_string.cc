--- conflicted
+++ resolved
@@ -186,21 +186,17 @@
 {
   if (alloc(arg_length))
     return TRUE;
-<<<<<<< HEAD
   DBUG_ASSERT(arg_length < UINT_MAX32);
-  if ((str_length=arg_length))
-=======
-  if (Ptr == str && arg_length == str_length)
+  if (Ptr == str && arg_length == uint32(str_length))
   {
     /*
       This can happen in some cases. This code is here mainly to avoid
       warnings from valgrind, but can also be an indication of error.
     */
-    DBUG_PRINT("warning", ("Copying string on itself: %p  %u",
+    DBUG_PRINT("warning", ("Copying string on itself: %p  %zu",
                            str, arg_length));
   }
-  else if ((str_length=arg_length))
->>>>>>> 6aa50bad
+  else if ((str_length=uint32(arg_length)))
     memcpy(Ptr,str,arg_length);
   Ptr[arg_length]=0;
   str_charset=cs;
