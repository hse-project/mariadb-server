--- conflicted
+++ resolved
@@ -733,16 +733,9 @@
         DBUG_PRINT("info", ("bit field"));
         DBUG_DUMP("value", (char*)&bits, pack_len);
 #ifdef WORDS_BIGENDIAN
-<<<<<<< HEAD
-        if (pack_len < 5)
-        {
-          DBUG_RETURN(ndb_op->setValue(fieldnr, ((char*)&bits)+4) != 0);
-        }
-=======
         /* store lsw first */
         bits = ((bits >> 32) & 0x00000000FFFFFFFF)
           |    ((bits << 32) & 0xFFFFFFFF00000000);
->>>>>>> c445baea
 #endif
         DBUG_RETURN(ndb_op->setValue(fieldnr, (char*)&bits) != 0);
       }
@@ -3161,12 +3154,6 @@
           else
           {
             DBUG_PRINT("info", ("bit field H'%.8X%.8X",
-<<<<<<< HEAD
-                                *(Uint32*) (*value).rec->aRef(),
-                                *((Uint32*) (*value).rec->aRef()+1)));
-            field_bit->Field_bit::store((longlong) (*value).rec->u_64_value(), 
-                                        TRUE);
-=======
                                 *(Uint32 *)(*value).rec->aRef(),
                                 *((Uint32 *)(*value).rec->aRef()+1)));
 #ifdef WORDS_BIGENDIAN
@@ -3182,7 +3169,6 @@
             ((Field_bit *) *field)->store((longlong)
                                           (*value).rec->u_64_value(), TRUE);
 #endif
->>>>>>> c445baea
           }
           /*
             Move back internal field pointer to point to original
