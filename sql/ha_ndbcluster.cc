/* Copyright (C) 2000-2003 MySQL AB

  This program is free software; you can redistribute it and/or modify
  it under the terms of the GNU General Public License as published by
  the Free Software Foundation; either version 2 of the License, or
  (at your option) any later version.

  This program is distributed in the hope that it will be useful,
  but WITHOUT ANY WARRANTY; without even the implied warranty of
  MERCHANTABILITY or FITNESS FOR A PARTICULAR PURPOSE.  See the
  GNU General Public License for more details.

  You should have received a copy of the GNU General Public License
  along with this program; if not, write to the Free Software
  Foundation, Inc., 59 Temple Place, Suite 330, Boston, MA  02111-1307  USA
*/

/*
  This file defines the NDB Cluster handler: the interface between MySQL and
  NDB Cluster
*/

#ifdef __GNUC__
#pragma implementation                          // gcc: Class implementation
#endif

#include "mysql_priv.h"

#ifdef HAVE_NDBCLUSTER_DB
#include <my_dir.h>
#include "ha_ndbcluster.h"
#include <ndbapi/NdbApi.hpp>
#include <ndbapi/NdbScanFilter.hpp>

// options from from mysqld.cc
extern my_bool opt_ndb_optimized_node_selection;
extern const char *opt_ndbcluster_connectstring;

// Default value for parallelism
static const int parallelism= 0;

// Default value for max number of transactions
// createable against NDB from this handler
static const int max_transactions= 256;

static const char *ha_ndb_ext=".ndb";

static int ndbcluster_close_connection(THD *thd);
static int ndbcluster_commit(THD *thd, bool all);
static int ndbcluster_rollback(THD *thd, bool all);

static handlerton ndbcluster_hton = {
  "ndbcluster",
  0, /* slot */
  0, /* savepoint size */
  ndbcluster_close_connection,
  NULL, /* savepoint_set */
  NULL, /* savepoint_rollback */
  NULL, /* savepoint_release */
  ndbcluster_commit,
  ndbcluster_rollback,
  NULL, /* prepare */
  NULL, /* recover */
  NULL, /* commit_by_xid */
  NULL  /* rollback_by_xid */
};

#define NDB_HIDDEN_PRIMARY_KEY_LENGTH 8


#define ERR_PRINT(err) \
  DBUG_PRINT("error", ("%d  message: %s", err.code, err.message))

#define ERR_RETURN(err)                  \
{                                        \
  const NdbError& tmp= err;              \
  ERR_PRINT(tmp);                        \
  DBUG_RETURN(ndb_to_mysql_error(&tmp)); \
}

// Typedefs for long names
typedef NdbDictionary::Column NDBCOL;
typedef NdbDictionary::Table NDBTAB;
typedef NdbDictionary::Index  NDBINDEX;
typedef NdbDictionary::Dictionary  NDBDICT;

bool ndbcluster_inited= FALSE;

static Ndb* g_ndb= NULL;
static Ndb_cluster_connection* g_ndb_cluster_connection= NULL;

// Handler synchronization
pthread_mutex_t ndbcluster_mutex;

// Table lock handling
static HASH ndbcluster_open_tables;

static byte *ndbcluster_get_key(NDB_SHARE *share,uint *length,
                                my_bool not_used __attribute__((unused)));
static NDB_SHARE *get_share(const char *table_name);
static void free_share(NDB_SHARE *share);

static int packfrm(const void *data, uint len, const void **pack_data, uint *pack_len);
static int unpackfrm(const void **data, uint *len,
                     const void* pack_data);

static int ndb_get_table_statistics(Ndb*, const char *, 
                                    struct Ndb_statistics *);

// Util thread variables
static pthread_t ndb_util_thread;
pthread_mutex_t LOCK_ndb_util_thread;
pthread_cond_t COND_ndb_util_thread;
extern "C" pthread_handler_decl(ndb_util_thread_func, arg);
ulong ndb_cache_check_time;

/*
  Dummy buffer to read zero pack_length fields
  which are mapped to 1 char
*/
static uint32 dummy_buf;

/*
  Stats that can be retrieved from ndb
*/

struct Ndb_statistics {
  Uint64 row_count;
  Uint64 commit_count;
  Uint64 row_size;
  Uint64 fragment_memory;
};

/* Status variables shown with 'show status like 'Ndb%' */

static long ndb_cluster_node_id= 0;
static const char * ndb_connected_host= 0;
static long ndb_connected_port= 0;
static long ndb_number_of_replicas= 0;
static long ndb_number_of_storage_nodes= 0;

static int update_status_variables(Ndb_cluster_connection *c)
{
  ndb_cluster_node_id=         c->node_id();
  ndb_connected_port=          c->get_connected_port();
  ndb_connected_host=          c->get_connected_host();
  ndb_number_of_replicas=      0;
  ndb_number_of_storage_nodes= c->no_db_nodes();
  return 0;
}

struct show_var_st ndb_status_variables[]= {
  {"cluster_node_id",        (char*) &ndb_cluster_node_id,         SHOW_LONG},
  {"connected_host",         (char*) &ndb_connected_host,      SHOW_CHAR_PTR},
  {"connected_port",         (char*) &ndb_connected_port,          SHOW_LONG},
//  {"number_of_replicas",     (char*) &ndb_number_of_replicas,      SHOW_LONG},
  {"number_of_storage_nodes",(char*) &ndb_number_of_storage_nodes, SHOW_LONG},
  {NullS, NullS, SHOW_LONG}
};

/*
  Error handling functions
*/

struct err_code_mapping
{
  int ndb_err;
  int my_err;
  int show_warning;
};

static const err_code_mapping err_map[]= 
{
  { 626, HA_ERR_KEY_NOT_FOUND, 0 },
  { 630, HA_ERR_FOUND_DUPP_KEY, 0 },
  { 893, HA_ERR_FOUND_DUPP_KEY, 0 },
  { 721, HA_ERR_TABLE_EXIST, 1 },
  { 4244, HA_ERR_TABLE_EXIST, 1 },

  { 709, HA_ERR_NO_SUCH_TABLE, 0 },
  { 284, HA_ERR_NO_SUCH_TABLE, 1 },

  { 266, HA_ERR_LOCK_WAIT_TIMEOUT, 1 },
  { 274, HA_ERR_LOCK_WAIT_TIMEOUT, 1 },
  { 296, HA_ERR_LOCK_WAIT_TIMEOUT, 1 },
  { 297, HA_ERR_LOCK_WAIT_TIMEOUT, 1 },
  { 237, HA_ERR_LOCK_WAIT_TIMEOUT, 1 },

  { 623, HA_ERR_RECORD_FILE_FULL, 1 },
  { 624, HA_ERR_RECORD_FILE_FULL, 1 },
  { 625, HA_ERR_RECORD_FILE_FULL, 1 },
  { 826, HA_ERR_RECORD_FILE_FULL, 1 },
  { 827, HA_ERR_RECORD_FILE_FULL, 1 },
  { 832, HA_ERR_RECORD_FILE_FULL, 1 },

  { 0, 1, 0 },

  { -1, -1, 1 }
};


static int ndb_to_mysql_error(const NdbError *err)
{
  uint i;
  for (i=0; err_map[i].ndb_err != err->code && err_map[i].my_err != -1; i++);
  if (err_map[i].show_warning)
  {
    // Push the NDB error message as warning
    push_warning_printf(current_thd, MYSQL_ERROR::WARN_LEVEL_ERROR,
                        ER_GET_ERRMSG, ER(ER_GET_ERRMSG),
                        err->code, err->message, "NDB");
  }
  if (err_map[i].my_err == -1)
    return err->code;
  return err_map[i].my_err;
}



inline
int execute_no_commit(ha_ndbcluster *h, NdbTransaction *trans)
{
#ifdef NOT_USED
  int m_batch_execute= 0;
  if (m_batch_execute)
    return 0;
#endif
  return trans->execute(NdbTransaction::NoCommit,
                        NdbTransaction::AbortOnError,
                        h->m_force_send);
}

inline
int execute_commit(ha_ndbcluster *h, NdbTransaction *trans)
{
#ifdef NOT_USED
  int m_batch_execute= 0;
  if (m_batch_execute)
    return 0;
#endif
  return trans->execute(NdbTransaction::Commit,
                        NdbTransaction::AbortOnError,
                        h->m_force_send);
}

inline
int execute_commit(THD *thd, NdbTransaction *trans)
{
#ifdef NOT_USED
  int m_batch_execute= 0;
  if (m_batch_execute)
    return 0;
#endif
  return trans->execute(NdbTransaction::Commit,
                        NdbTransaction::AbortOnError,
                        thd->variables.ndb_force_send);
}

inline
int execute_no_commit_ie(ha_ndbcluster *h, NdbTransaction *trans)
{
#ifdef NOT_USED
  int m_batch_execute= 0;
  if (m_batch_execute)
    return 0;
#endif
  return trans->execute(NdbTransaction::NoCommit,
                        NdbTransaction::AO_IgnoreError,
                        h->m_force_send);
}

/*
  Place holder for ha_ndbcluster thread specific data
*/
Thd_ndb::Thd_ndb()
{
  ndb= new Ndb(g_ndb_cluster_connection, "");
  lock_count= 0;
  count= 0;
  all= NULL;
  stmt= NULL;
  error= 0;
}

Thd_ndb::~Thd_ndb()
{
  if (ndb)
    delete ndb;
  ndb= NULL;
  changed_tables.empty();
}

inline
Thd_ndb *
get_thd_ndb(THD *thd) { return (Thd_ndb *) thd->ha_data[ndbcluster_hton.slot]; }

inline
void
set_thd_ndb(THD *thd, Thd_ndb *thd_ndb) { thd->ha_data[ndbcluster_hton.slot]= thd_ndb; }

inline
Ndb *ha_ndbcluster::get_ndb()
{
  return get_thd_ndb(current_thd)->ndb;
}

/*
 * manage uncommitted insert/deletes during transactio to get records correct
 */

struct Ndb_local_table_statistics {
  int no_uncommitted_rows_count;
  ulong last_count;
  ha_rows records;
};

void ha_ndbcluster::set_rec_per_key()
{
  DBUG_ENTER("ha_ndbcluster::get_status_const");
  for (uint i=0 ; i < table->s->keys ; i++)
  {
    table->key_info[i].rec_per_key[table->key_info[i].key_parts-1]= 1;
  }
  DBUG_VOID_RETURN;
}

void ha_ndbcluster::records_update()
{
  if (m_ha_not_exact_count)
    return;
  DBUG_ENTER("ha_ndbcluster::records_update");
  struct Ndb_local_table_statistics *info= 
    (struct Ndb_local_table_statistics *)m_table_info;
  DBUG_PRINT("info", ("id=%d, no_uncommitted_rows_count=%d",
                      ((const NDBTAB *)m_table)->getTableId(),
                      info->no_uncommitted_rows_count));
  //  if (info->records == ~(ha_rows)0)
  {
    Ndb *ndb= get_ndb();
    struct Ndb_statistics stat;
    if(ndb_get_table_statistics(ndb, m_tabname, &stat) == 0){
      mean_rec_length= stat.row_size;
      data_file_length= stat.fragment_memory;
      info->records= stat.row_count;
    }
  }
  {
    THD *thd= current_thd;
    if (get_thd_ndb(thd)->error)
      info->no_uncommitted_rows_count= 0;
  }
  records= info->records+ info->no_uncommitted_rows_count;
  DBUG_VOID_RETURN;
}

void ha_ndbcluster::no_uncommitted_rows_execute_failure()
{
  if (m_ha_not_exact_count)
    return;
  DBUG_ENTER("ha_ndbcluster::no_uncommitted_rows_execute_failure");
  get_thd_ndb(current_thd)->error= 1;
  DBUG_VOID_RETURN;
}

void ha_ndbcluster::no_uncommitted_rows_init(THD *thd)
{
  if (m_ha_not_exact_count)
    return;
  DBUG_ENTER("ha_ndbcluster::no_uncommitted_rows_init");
<<<<<<< HEAD
  struct Ndb_table_local_info *info= (struct Ndb_table_local_info *)m_table_info;
  Thd_ndb *thd_ndb= get_thd_ndb(thd);
=======
  struct Ndb_local_table_statistics *info= 
    (struct Ndb_local_table_statistics *)m_table_info;
  Thd_ndb *thd_ndb= (Thd_ndb *)thd->transaction.thd_ndb;
>>>>>>> 1c0c25e7
  if (info->last_count != thd_ndb->count)
  {
    info->last_count= thd_ndb->count;
    info->no_uncommitted_rows_count= 0;
    info->records= ~(ha_rows)0;
    DBUG_PRINT("info", ("id=%d, no_uncommitted_rows_count=%d",
                        ((const NDBTAB *)m_table)->getTableId(),
                        info->no_uncommitted_rows_count));
  }
  DBUG_VOID_RETURN;
}

void ha_ndbcluster::no_uncommitted_rows_update(int c)
{
  if (m_ha_not_exact_count)
    return;
  DBUG_ENTER("ha_ndbcluster::no_uncommitted_rows_update");
  struct Ndb_local_table_statistics *info=
    (struct Ndb_local_table_statistics *)m_table_info;
  info->no_uncommitted_rows_count+= c;
  DBUG_PRINT("info", ("id=%d, no_uncommitted_rows_count=%d",
                      ((const NDBTAB *)m_table)->getTableId(),
                      info->no_uncommitted_rows_count));
  DBUG_VOID_RETURN;
}

void ha_ndbcluster::no_uncommitted_rows_reset(THD *thd)
{
  if (m_ha_not_exact_count)
    return;
  DBUG_ENTER("ha_ndbcluster::no_uncommitted_rows_reset");
  Thd_ndb *thd_ndb= get_thd_ndb(thd);
  thd_ndb->count++;
  thd_ndb->error= 0;
  DBUG_VOID_RETURN;
}

/*
  Take care of the error that occured in NDB

  RETURN
    0   No error
    #   The mapped error code
*/

void ha_ndbcluster::invalidateDictionaryCache()
{
  NDBDICT *dict= get_ndb()->getDictionary();
  DBUG_PRINT("info", ("invalidating %s", m_tabname));
  dict->invalidateTable(m_tabname);
  table->s->version=0L;			/* Free when thread is ready */
  /* Invalidate indexes */
  for (uint i= 0; i < table->s->keys; i++)
  {
    NDBINDEX *index = (NDBINDEX *) m_index[i].index;
    NDBINDEX *unique_index = (NDBINDEX *) m_index[i].unique_index;
    NDB_INDEX_TYPE idx_type= m_index[i].type;

    switch(idx_type) {
    case(PRIMARY_KEY_ORDERED_INDEX):
    case(ORDERED_INDEX):
      dict->invalidateIndex(index->getName(), m_tabname);
      break;
    case(UNIQUE_ORDERED_INDEX):
      dict->invalidateIndex(index->getName(), m_tabname);
    case(UNIQUE_INDEX):
      dict->invalidateIndex(unique_index->getName(), m_tabname);
      break;
    case(PRIMARY_KEY_INDEX):
    case(UNDEFINED_INDEX):
      break;
    }
  }
}

int ha_ndbcluster::ndb_err(NdbTransaction *trans)
{
  int res;
  const NdbError err= trans->getNdbError();
  DBUG_ENTER("ndb_err");
  
  ERR_PRINT(err);
  switch (err.classification) {
  case NdbError::SchemaError:
    invalidateDictionaryCache();
    break;
  default:
    break;
  }
  res= ndb_to_mysql_error(&err);
  DBUG_PRINT("info", ("transformed ndbcluster error %d to mysql error %d", 
                      err.code, res));
  if (res == HA_ERR_FOUND_DUPP_KEY)
    m_dupkey= table->s->primary_key;
  
  DBUG_RETURN(res);
}


/*
  Override the default get_error_message in order to add the 
  error message of NDB 
 */

bool ha_ndbcluster::get_error_message(int error, 
                                      String *buf)
{
  DBUG_ENTER("ha_ndbcluster::get_error_message");
  DBUG_PRINT("enter", ("error: %d", error));

  Ndb *ndb= get_ndb();
  if (!ndb)
    DBUG_RETURN(FALSE);

  const NdbError err= ndb->getNdbError(error);
  bool temporary= err.status==NdbError::TemporaryError;
  buf->set(err.message, strlen(err.message), &my_charset_bin);
  DBUG_PRINT("exit", ("message: %s, temporary: %d", buf->ptr(), temporary));
  DBUG_RETURN(temporary);
}


/*
  Check if type is supported by NDB.
  TODO Use this once in open(), not in every operation

*/

static inline bool ndb_supported_type(enum_field_types type)
{
  switch (type) {
  case MYSQL_TYPE_TINY:        
  case MYSQL_TYPE_SHORT:
  case MYSQL_TYPE_LONG:
  case MYSQL_TYPE_INT24:       
  case MYSQL_TYPE_LONGLONG:
  case MYSQL_TYPE_FLOAT:
  case MYSQL_TYPE_DOUBLE:
  case MYSQL_TYPE_DECIMAL:    
  case MYSQL_TYPE_NEWDECIMAL:
  case MYSQL_TYPE_TIMESTAMP:
  case MYSQL_TYPE_DATETIME:    
  case MYSQL_TYPE_DATE:
  case MYSQL_TYPE_NEWDATE:
  case MYSQL_TYPE_TIME:        
  case MYSQL_TYPE_YEAR:        
  case MYSQL_TYPE_STRING:      
  case MYSQL_TYPE_VAR_STRING:
  case MYSQL_TYPE_VARCHAR:
  case MYSQL_TYPE_TINY_BLOB:
  case MYSQL_TYPE_BLOB:    
  case MYSQL_TYPE_MEDIUM_BLOB:   
  case MYSQL_TYPE_LONG_BLOB:  
  case MYSQL_TYPE_ENUM:
  case MYSQL_TYPE_SET:         
  case MYSQL_TYPE_BIT:
    return TRUE;
  case MYSQL_TYPE_NULL:   
  case MYSQL_TYPE_GEOMETRY:
    break;
  }
  return FALSE;
}


/*
  Instruct NDB to set the value of the hidden primary key
*/

bool ha_ndbcluster::set_hidden_key(NdbOperation *ndb_op,
                                   uint fieldnr, const byte *field_ptr)
{
  DBUG_ENTER("set_hidden_key");
  DBUG_RETURN(ndb_op->equal(fieldnr, (char*)field_ptr,
                            NDB_HIDDEN_PRIMARY_KEY_LENGTH) != 0);
}


/*
  Instruct NDB to set the value of one primary key attribute
*/

int ha_ndbcluster::set_ndb_key(NdbOperation *ndb_op, Field *field,
                               uint fieldnr, const byte *field_ptr)
{
  uint32 pack_len= field->pack_length();
  DBUG_ENTER("set_ndb_key");
  DBUG_PRINT("enter", ("%d: %s, ndb_type: %u, len=%d", 
                       fieldnr, field->field_name, field->type(),
                       pack_len));
  DBUG_DUMP("key", (char*)field_ptr, pack_len);
  
  if (ndb_supported_type(field->type()))
  {
    if (! (field->flags & BLOB_FLAG))
      // Common implementation for most field types
      DBUG_RETURN(ndb_op->equal(fieldnr, (char*) field_ptr, pack_len) != 0);
  }
  // Unhandled field types
  DBUG_PRINT("error", ("Field type %d not supported", field->type()));
  DBUG_RETURN(2);
}


/*
 Instruct NDB to set the value of one attribute
*/

int ha_ndbcluster::set_ndb_value(NdbOperation *ndb_op, Field *field, 
                                 uint fieldnr, bool *set_blob_value)
{
  const byte* field_ptr= field->ptr;
  uint32 pack_len=  field->pack_length();
  DBUG_ENTER("set_ndb_value");
  DBUG_PRINT("enter", ("%d: %s, type: %u, len=%d, is_null=%s", 
                       fieldnr, field->field_name, field->type(), 
                       pack_len, field->is_null()?"Y":"N"));
  DBUG_DUMP("value", (char*) field_ptr, pack_len);

  if (ndb_supported_type(field->type()))
  {
    // ndb currently does not support size 0
    uint32 empty_field;
    if (pack_len == 0)
    {
      pack_len= sizeof(empty_field);
      field_ptr= (byte *)&empty_field;
      if (field->is_null())
        empty_field= 0;
      else
        empty_field= 1;
    }
    if (! (field->flags & BLOB_FLAG))
    {
      if (field->type() != MYSQL_TYPE_BIT)
      {
        if (field->is_null())
          // Set value to NULL
          DBUG_RETURN((ndb_op->setValue(fieldnr, 
                                        (char*)NULL, pack_len) != 0));
        // Common implementation for most field types
        DBUG_RETURN(ndb_op->setValue(fieldnr, 
                                     (char*)field_ptr, pack_len) != 0);
      }
      else // if (field->type() == MYSQL_TYPE_BIT)
      {
        longlong bits= field->val_int();
 
        // Round up bit field length to nearest word boundry
        pack_len= ((pack_len + 3) >> 2) << 2;
        DBUG_ASSERT(pack_len <= 8);
        if (field->is_null())
          // Set value to NULL
          DBUG_RETURN((ndb_op->setValue(fieldnr, (char*)NULL, pack_len) != 0));
        DBUG_PRINT("info", ("bit field"));
        DBUG_DUMP("value", (char*)&bits, pack_len);
#ifdef WORDS_BIGENDIAN
        if (pack_len < 5)
        {
          DBUG_RETURN(ndb_op->setValue(fieldnr, 
                                       ((char*)&bits)+4, pack_len) != 0);
        }
#endif
        DBUG_RETURN(ndb_op->setValue(fieldnr, (char*)&bits, pack_len) != 0);
      }
    }
    // Blob type
    NdbBlob *ndb_blob= ndb_op->getBlobHandle(fieldnr);
    if (ndb_blob != NULL)
    {
      if (field->is_null())
        DBUG_RETURN(ndb_blob->setNull() != 0);

      Field_blob *field_blob= (Field_blob*)field;

      // Get length and pointer to data
      uint32 blob_len= field_blob->get_length(field_ptr);
      char* blob_ptr= NULL;
      field_blob->get_ptr(&blob_ptr);

      // Looks like NULL ptr signals length 0 blob
      if (blob_ptr == NULL) {
        DBUG_ASSERT(blob_len == 0);
        blob_ptr= (char*)"";
      }

      DBUG_PRINT("value", ("set blob ptr=%x len=%u",
                           (unsigned)blob_ptr, blob_len));
      DBUG_DUMP("value", (char*)blob_ptr, min(blob_len, 26));

      if (set_blob_value)
        *set_blob_value= TRUE;
      // No callback needed to write value
      DBUG_RETURN(ndb_blob->setValue(blob_ptr, blob_len) != 0);
    }
    DBUG_RETURN(1);
  }
  // Unhandled field types
  DBUG_PRINT("error", ("Field type %d not supported", field->type()));
  DBUG_RETURN(2);
}


/*
  Callback to read all blob values.
  - not done in unpack_record because unpack_record is valid
    after execute(Commit) but reading blobs is not
  - may only generate read operations; they have to be executed
    somewhere before the data is available
  - due to single buffer for all blobs, we let the last blob
    process all blobs (last so that all are active)
  - null bit is still set in unpack_record
  - TODO allocate blob part aligned buffers
*/

NdbBlob::ActiveHook g_get_ndb_blobs_value;

int g_get_ndb_blobs_value(NdbBlob *ndb_blob, void *arg)
{
  DBUG_ENTER("g_get_ndb_blobs_value");
  if (ndb_blob->blobsNextBlob() != NULL)
    DBUG_RETURN(0);
  ha_ndbcluster *ha= (ha_ndbcluster *)arg;
  DBUG_RETURN(ha->get_ndb_blobs_value(ndb_blob));
}

int ha_ndbcluster::get_ndb_blobs_value(NdbBlob *last_ndb_blob)
{
  DBUG_ENTER("get_ndb_blobs_value");

  // Field has no field number so cannot use TABLE blob_field
  // Loop twice, first only counting total buffer size
  for (int loop= 0; loop <= 1; loop++)
  {
    uint32 offset= 0;
    for (uint i= 0; i < table->s->fields; i++)
    {
      Field *field= table->field[i];
      NdbValue value= m_value[i];
      if (value.ptr != NULL && (field->flags & BLOB_FLAG))
      {
        Field_blob *field_blob= (Field_blob *)field;
        NdbBlob *ndb_blob= value.blob;
        Uint64 blob_len= 0;
        if (ndb_blob->getLength(blob_len) != 0)
          DBUG_RETURN(-1);
        // Align to Uint64
        uint32 blob_size= blob_len;
        if (blob_size % 8 != 0)
          blob_size+= 8 - blob_size % 8;
        if (loop == 1)
        {
          char *buf= m_blobs_buffer + offset;
          uint32 len= 0xffffffff;  // Max uint32
          DBUG_PRINT("value", ("read blob ptr=%x len=%u",
                               (UintPtr)buf, (uint)blob_len));
          if (ndb_blob->readData(buf, len) != 0)
            DBUG_RETURN(-1);
          DBUG_ASSERT(len == blob_len);
          field_blob->set_ptr(len, buf);
        }
        offset+= blob_size;
      }
    }
    if (loop == 0 && offset > m_blobs_buffer_size)
    {
      my_free(m_blobs_buffer, MYF(MY_ALLOW_ZERO_PTR));
      m_blobs_buffer_size= 0;
      DBUG_PRINT("value", ("allocate blobs buffer size %u", offset));
      m_blobs_buffer= my_malloc(offset, MYF(MY_WME));
      if (m_blobs_buffer == NULL)
        DBUG_RETURN(-1);
      m_blobs_buffer_size= offset;
    }
  }
  DBUG_RETURN(0);
}


/*
  Instruct NDB to fetch one field
  - data is read directly into buffer provided by field
    if field is NULL, data is read into memory provided by NDBAPI
*/

int ha_ndbcluster::get_ndb_value(NdbOperation *ndb_op, Field *field,
                                 uint fieldnr, byte* buf)
{
  DBUG_ENTER("get_ndb_value");
  DBUG_PRINT("enter", ("fieldnr: %d flags: %o", fieldnr,
                       (int)(field != NULL ? field->flags : 0)));

  if (field != NULL)
  {
    DBUG_ASSERT(buf);
    if (ndb_supported_type(field->type()))
    {
      DBUG_ASSERT(field->ptr != NULL);
      if (! (field->flags & BLOB_FLAG))
      { 
        if (field->type() != MYSQL_TYPE_BIT)
        {
          byte *field_buf;
          if (field->pack_length() != 0)
            field_buf= buf + (field->ptr - table->record[0]);
          else
            field_buf= (byte *)&dummy_buf;
          m_value[fieldnr].rec= ndb_op->getValue(fieldnr, 
                                                 field_buf);
        }
        else // if (field->type() == MYSQL_TYPE_BIT)
        {
          m_value[fieldnr].rec= ndb_op->getValue(fieldnr);
        }
        DBUG_RETURN(m_value[fieldnr].rec == NULL);
      }

      // Blob type
      NdbBlob *ndb_blob= ndb_op->getBlobHandle(fieldnr);
      m_value[fieldnr].blob= ndb_blob;
      if (ndb_blob != NULL)
      {
        // Set callback
        void *arg= (void *)this;
        DBUG_RETURN(ndb_blob->setActiveHook(g_get_ndb_blobs_value, arg) != 0);
      }
      DBUG_RETURN(1);
    }
    // Unhandled field types
    DBUG_PRINT("error", ("Field type %d not supported", field->type()));
    DBUG_RETURN(2);
  }

  // Used for hidden key only
  m_value[fieldnr].rec= ndb_op->getValue(fieldnr, NULL);
  DBUG_RETURN(m_value[fieldnr].rec == NULL);
}


/*
  Check if any set or get of blob value in current query.
*/
bool ha_ndbcluster::uses_blob_value(bool all_fields)
{
  if (table->s->blob_fields == 0)
    return FALSE;
  if (all_fields)
    return TRUE;
  {
    uint no_fields= table->s->fields;
    int i;
    THD *thd= current_thd;
    // They always put blobs at the end..
    for (i= no_fields - 1; i >= 0; i--)
    {
      Field *field= table->field[i];
      if (thd->query_id == field->query_id)
      {
        return TRUE;
      }
    }
  }
  return FALSE;
}


/*
  Get metadata for this table from NDB 

  IMPLEMENTATION
    - check that frm-file on disk is equal to frm-file
      of table accessed in NDB
*/

int ha_ndbcluster::get_metadata(const char *path)
{
  Ndb *ndb= get_ndb();
  NDBDICT *dict= ndb->getDictionary();
  const NDBTAB *tab;
  int error;
  bool invalidating_ndb_table= FALSE;

  DBUG_ENTER("get_metadata");
  DBUG_PRINT("enter", ("m_tabname: %s, path: %s", m_tabname, path));

  do {
    const void *data, *pack_data;
    uint length, pack_length;

    if (!(tab= dict->getTable(m_tabname)))
      ERR_RETURN(dict->getNdbError());
    DBUG_PRINT("info", ("Table schema version: %d", tab->getObjectVersion()));
    /*
      Compare FrmData in NDB with frm file from disk.
    */
    error= 0;
    if (readfrm(path, &data, &length) ||
        packfrm(data, length, &pack_data, &pack_length))
    {
      my_free((char*)data, MYF(MY_ALLOW_ZERO_PTR));
      my_free((char*)pack_data, MYF(MY_ALLOW_ZERO_PTR));
      DBUG_RETURN(1);
    }
    
    if ((pack_length != tab->getFrmLength()) || 
        (memcmp(pack_data, tab->getFrmData(), pack_length)))
    {
      if (!invalidating_ndb_table)
      {
        DBUG_PRINT("info", ("Invalidating table"));
        invalidateDictionaryCache();
        invalidating_ndb_table= TRUE;
      }
      else
      {
        DBUG_PRINT("error", 
                   ("metadata, pack_length: %d getFrmLength: %d memcmp: %d", 
                    pack_length, tab->getFrmLength(),
                    memcmp(pack_data, tab->getFrmData(), pack_length)));      
        DBUG_DUMP("pack_data", (char*)pack_data, pack_length);
        DBUG_DUMP("frm", (char*)tab->getFrmData(), tab->getFrmLength());
        error= 3;
        invalidating_ndb_table= FALSE;
      }
    }
    else
    {
      invalidating_ndb_table= FALSE;
    }
    my_free((char*)data, MYF(0));
    my_free((char*)pack_data, MYF(0));
  } while (invalidating_ndb_table);

  if (error)
    DBUG_RETURN(error);
  
  m_tableVersion= tab->getObjectVersion();
  m_table= (void *)tab; 
  m_table_info= NULL; // Set in external lock
  
  DBUG_RETURN(build_index_list(ndb, table, ILBP_OPEN));
}

static int fix_unique_index_attr_order(NDB_INDEX_DATA &data,
                                       const NDBINDEX *index,
                                       KEY *key_info)
{
  DBUG_ENTER("fix_unique_index_attr_order");
  unsigned sz= index->getNoOfIndexColumns();

  if (data.unique_index_attrid_map)
    my_free((char*)data.unique_index_attrid_map, MYF(0));
  data.unique_index_attrid_map= (unsigned char*)my_malloc(sz,MYF(MY_WME));

  KEY_PART_INFO* key_part= key_info->key_part;
  KEY_PART_INFO* end= key_part+key_info->key_parts;
  DBUG_ASSERT(key_info->key_parts == sz);
  for (unsigned i= 0; key_part != end; key_part++, i++) 
  {
    const char *field_name= key_part->field->field_name;
    unsigned name_sz= strlen(field_name);
    if (name_sz >= NDB_MAX_ATTR_NAME_SIZE)
      name_sz= NDB_MAX_ATTR_NAME_SIZE-1;
#ifndef DBUG_OFF
   data.unique_index_attrid_map[i]= 255;
#endif
    for (unsigned j= 0; j < sz; j++)
    {
      const NDBCOL *c= index->getColumn(j);
      if (strncmp(field_name, c->getName(), name_sz) == 0)
      {
        data.unique_index_attrid_map[i]= j;
        break;
      }
    }
    DBUG_ASSERT(data.unique_index_attrid_map[i] != 255);
  }
  DBUG_RETURN(0);
}

int ha_ndbcluster::build_index_list(Ndb *ndb, TABLE *tab, enum ILBP phase)
{
  uint i;
  int error= 0;
  const char *index_name;
  char unique_index_name[FN_LEN];
  static const char* unique_suffix= "$unique";
  KEY* key_info= tab->key_info;
<<<<<<< HEAD
  const char **key_name= tab->s->keynames.type_names;
  Ndb *ndb= get_ndb();
  NdbDictionary::Dictionary *dict= ndb->getDictionary();
  DBUG_ENTER("ha_ndbcluster::build_index_list");
=======
  const char **key_name= tab->keynames.type_names;
  NDBDICT *dict= ndb->getDictionary();
  DBUG_ENTER("build_index_list");
>>>>>>> 1c0c25e7
  
  // Save information about all known indexes
  for (i= 0; i < tab->s->keys; i++, key_info++, key_name++)
  {
    index_name= *key_name;
    NDB_INDEX_TYPE idx_type= get_index_type_from_table(i);
    m_index[i].type= idx_type;
    if (idx_type == UNIQUE_ORDERED_INDEX || idx_type == UNIQUE_INDEX)
    {
      strxnmov(unique_index_name, FN_LEN, index_name, unique_suffix, NullS);
      DBUG_PRINT("info", ("Created unique index name \'%s\' for index %d",
                          unique_index_name, i));
    }
    // Create secondary indexes if in create phase
    if (phase == ILBP_CREATE)
    {
      DBUG_PRINT("info", ("Creating index %u: %s", i, index_name));      
      switch (idx_type){
        
      case PRIMARY_KEY_INDEX:
        // Do nothing, already created
        break;
      case PRIMARY_KEY_ORDERED_INDEX:
        error= create_ordered_index(index_name, key_info);
        break;
      case UNIQUE_ORDERED_INDEX:
        if (!(error= create_ordered_index(index_name, key_info)))
          error= create_unique_index(unique_index_name, key_info);
        break;
      case UNIQUE_INDEX:
        if (!(error= check_index_fields_not_null(i)))
          error= create_unique_index(unique_index_name, key_info);
        break;
      case ORDERED_INDEX:
        error= create_ordered_index(index_name, key_info);
        break;
      default:
        DBUG_ASSERT(FALSE);
        break;
      }
      if (error)
      {
        DBUG_PRINT("error", ("Failed to create index %u", i));
        drop_table();
        break;
      }
    }
    // Add handles to index objects
    if (idx_type != PRIMARY_KEY_INDEX && idx_type != UNIQUE_INDEX)
    {
      DBUG_PRINT("info", ("Get handle to index %s", index_name));
      const NDBINDEX *index= dict->getIndex(index_name, m_tabname);
      if (!index) DBUG_RETURN(1);
      m_index[i].index= (void *) index;
    }
    if (idx_type == UNIQUE_ORDERED_INDEX || idx_type == UNIQUE_INDEX)
    {
      DBUG_PRINT("info", ("Get handle to unique_index %s", unique_index_name));
      const NDBINDEX *index= dict->getIndex(unique_index_name, m_tabname);
      if (!index) DBUG_RETURN(1);
      m_index[i].unique_index= (void *) index;
      error= fix_unique_index_attr_order(m_index[i], index, key_info);
    }
  }
  
  DBUG_RETURN(error);
}


/*
  Decode the type of an index from information 
  provided in table object
*/
NDB_INDEX_TYPE ha_ndbcluster::get_index_type_from_table(uint inx) const
{
  bool is_hash_index=  (table->key_info[inx].algorithm == HA_KEY_ALG_HASH);
  if (inx == table->s->primary_key)
    return is_hash_index ? PRIMARY_KEY_INDEX : PRIMARY_KEY_ORDERED_INDEX;

  return ((table->key_info[inx].flags & HA_NOSAME) ? 
          (is_hash_index ? UNIQUE_INDEX : UNIQUE_ORDERED_INDEX) :
          ORDERED_INDEX);
} 

int ha_ndbcluster::check_index_fields_not_null(uint inx)
{
  KEY* key_info= table->key_info + inx;
  KEY_PART_INFO* key_part= key_info->key_part;
  KEY_PART_INFO* end= key_part+key_info->key_parts;
  DBUG_ENTER("ha_ndbcluster::check_index_fields_not_null");
  
  for (; key_part != end; key_part++) 
    {
      Field* field= key_part->field;
      if (field->maybe_null())
      {
        my_printf_error(ER_NULL_COLUMN_IN_INDEX,ER(ER_NULL_COLUMN_IN_INDEX),
                        MYF(0),field->field_name);
        DBUG_RETURN(ER_NULL_COLUMN_IN_INDEX);
      }
    }
  
  DBUG_RETURN(0);
}

void ha_ndbcluster::release_metadata()
{
  uint i;

  DBUG_ENTER("release_metadata");
  DBUG_PRINT("enter", ("m_tabname: %s", m_tabname));

  m_table= NULL;
  m_table_info= NULL;

  // Release index list 
  for (i= 0; i < MAX_KEY; i++)
  {
    m_index[i].unique_index= NULL;      
    m_index[i].index= NULL;      
    if (m_index[i].unique_index_attrid_map)
    {
      my_free((char *)m_index[i].unique_index_attrid_map, MYF(0));
      m_index[i].unique_index_attrid_map= NULL;
    }
  }

  DBUG_VOID_RETURN;
}

int ha_ndbcluster::get_ndb_lock_type(enum thr_lock_type type)
{
  if (type >= TL_WRITE_ALLOW_WRITE)
    return NdbOperation::LM_Exclusive;
  else if (uses_blob_value(m_retrieve_all_fields))
    return NdbOperation::LM_Read;
  else
    return NdbOperation::LM_CommittedRead;
}

static const ulong index_type_flags[]=
{
  /* UNDEFINED_INDEX */
  0,                         

  /* PRIMARY_KEY_INDEX */
  HA_ONLY_WHOLE_INDEX, 

  /* PRIMARY_KEY_ORDERED_INDEX */
  /* 
     Enable HA_KEYREAD_ONLY when "sorted" indexes are supported, 
     thus ORDERD BY clauses can be optimized by reading directly 
     through the index.
  */
  // HA_KEYREAD_ONLY | 
  HA_READ_NEXT |
  HA_READ_PREV |
  HA_READ_RANGE |
  HA_READ_ORDER,

  /* UNIQUE_INDEX */
  HA_ONLY_WHOLE_INDEX,

  /* UNIQUE_ORDERED_INDEX */
  HA_READ_NEXT |
  HA_READ_PREV |
  HA_READ_RANGE |
  HA_READ_ORDER,

  /* ORDERED_INDEX */
  HA_READ_NEXT |
  HA_READ_PREV |
  HA_READ_RANGE |
  HA_READ_ORDER
};

static const int index_flags_size= sizeof(index_type_flags)/sizeof(ulong);

inline NDB_INDEX_TYPE ha_ndbcluster::get_index_type(uint idx_no) const
{
  DBUG_ASSERT(idx_no < MAX_KEY);
  return m_index[idx_no].type;
}


/*
  Get the flags for an index

  RETURN
    flags depending on the type of the index.
*/

inline ulong ha_ndbcluster::index_flags(uint idx_no, uint part,
                                        bool all_parts) const 
{ 
  DBUG_ENTER("ha_ndbcluster::index_flags");
  DBUG_PRINT("info", ("idx_no: %d", idx_no));
  DBUG_ASSERT(get_index_type_from_table(idx_no) < index_flags_size);
  DBUG_RETURN(index_type_flags[get_index_type_from_table(idx_no)]);
}

static void shrink_varchar(Field* field, const byte* & ptr, char* buf)
{
  if (field->type() == MYSQL_TYPE_VARCHAR) {
    Field_varstring* f= (Field_varstring*)field;
    if (f->length_bytes < 256) {
      uint pack_len= field->pack_length();
      DBUG_ASSERT(1 <= pack_len && pack_len <= 256);
      if (ptr[1] == 0) {
        buf[0]= ptr[0];
      } else {
        DBUG_ASSERT(false);
        buf[0]= 255;
      }
      memmove(buf + 1, ptr + 2, pack_len - 1);
      ptr= buf;
    }
  }
}

int ha_ndbcluster::set_primary_key(NdbOperation *op, const byte *key)
{
  KEY* key_info= table->key_info + table->s->primary_key;
  KEY_PART_INFO* key_part= key_info->key_part;
  KEY_PART_INFO* end= key_part+key_info->key_parts;
  DBUG_ENTER("set_primary_key");

  for (; key_part != end; key_part++) 
  {
    Field* field= key_part->field;
    const byte* ptr= key;
    char buf[256];
    shrink_varchar(field, ptr, buf);
    if (set_ndb_key(op, field, 
                    key_part->fieldnr-1, ptr))
      ERR_RETURN(op->getNdbError());
    key += key_part->store_length;
  }
  DBUG_RETURN(0);
}


int ha_ndbcluster::set_primary_key_from_old_data(NdbOperation *op, const byte *old_data)
{
  KEY* key_info= table->key_info + table->s->primary_key;
  KEY_PART_INFO* key_part= key_info->key_part;
  KEY_PART_INFO* end= key_part+key_info->key_parts;
  DBUG_ENTER("set_primary_key_from_old_data");

  for (; key_part != end; key_part++) 
  {
    Field* field= key_part->field;
    if (set_ndb_key(op, field, 
                    key_part->fieldnr-1, old_data+key_part->offset))
      ERR_RETURN(op->getNdbError());
  }
  DBUG_RETURN(0);
}


int ha_ndbcluster::set_primary_key(NdbOperation *op)
{
  DBUG_ENTER("set_primary_key");
  KEY* key_info= table->key_info + table->s->primary_key;
  KEY_PART_INFO* key_part= key_info->key_part;
  KEY_PART_INFO* end= key_part+key_info->key_parts;

  for (; key_part != end; key_part++) 
  {
    Field* field= key_part->field;
    if (set_ndb_key(op, field, 
                    key_part->fieldnr-1, field->ptr))
      ERR_RETURN(op->getNdbError());
  }
  DBUG_RETURN(0);
}

int 
ha_ndbcluster::set_index_key(NdbOperation *op, 
                             const KEY *key_info, 
                             const byte * key_ptr)
{
  DBUG_ENTER("ha_ndbcluster::set_index_key");
  uint i;
  KEY_PART_INFO* key_part= key_info->key_part;
  KEY_PART_INFO* end= key_part+key_info->key_parts;
  
  for (i= 0; key_part != end; key_part++, i++) 
  {
    Field* field= key_part->field;
    const byte* ptr= key_part->null_bit ? key_ptr + 1 : key_ptr;
    char buf[256];
    shrink_varchar(field, ptr, buf);
    if (set_ndb_key(op, field, m_index[active_index].unique_index_attrid_map[i], ptr))
      ERR_RETURN(m_active_trans->getNdbError());
    key_ptr+= key_part->store_length;
  }
  DBUG_RETURN(0);
}

inline 
int ha_ndbcluster::define_read_attrs(byte* buf, NdbOperation* op)
{
  uint i;
  THD *thd= current_thd;

  DBUG_ENTER("define_read_attrs");  

  // Define attributes to read
  for (i= 0; i < table->s->fields; i++) 
  {
    Field *field= table->field[i];
    if ((thd->query_id == field->query_id) ||
        ((field->flags & PRI_KEY_FLAG)) || 
        m_retrieve_all_fields)
    {      
      if (get_ndb_value(op, field, i, buf))
        ERR_RETURN(op->getNdbError());
    } 
    else 
    {
      m_value[i].ptr= NULL;
    }
  }
    
  if (table->s->primary_key == MAX_KEY) 
  {
    DBUG_PRINT("info", ("Getting hidden key"));
    // Scanning table with no primary key
    int hidden_no= table->s->fields;      
#ifndef DBUG_OFF
    const NDBTAB *tab= (const NDBTAB *) m_table;    
    if (!tab->getColumn(hidden_no))
      DBUG_RETURN(1);
#endif
    if (get_ndb_value(op, NULL, hidden_no, NULL))
      ERR_RETURN(op->getNdbError());
  }
  DBUG_RETURN(0);
} 

/*
  Read one record from NDB using primary key
*/

int ha_ndbcluster::pk_read(const byte *key, uint key_len, byte *buf) 
{
  uint no_fields= table->s->fields;
  NdbConnection *trans= m_active_trans;
  NdbOperation *op;

  int res;
  DBUG_ENTER("pk_read");
  DBUG_PRINT("enter", ("key_len: %u", key_len));
  DBUG_DUMP("key", (char*)key, key_len);

  NdbOperation::LockMode lm=
    (NdbOperation::LockMode)get_ndb_lock_type(m_lock.type);
  if (!(op= trans->getNdbOperation((const NDBTAB *) m_table)) || 
      op->readTuple(lm) != 0)
    ERR_RETURN(trans->getNdbError());
  
  if (table->s->primary_key == MAX_KEY) 
  {
    // This table has no primary key, use "hidden" primary key
    DBUG_PRINT("info", ("Using hidden key"));
    DBUG_DUMP("key", (char*)key, 8);    
    if (set_hidden_key(op, no_fields, key))
      ERR_RETURN(trans->getNdbError());
    
    // Read key at the same time, for future reference
    if (get_ndb_value(op, NULL, no_fields, NULL))
      ERR_RETURN(trans->getNdbError());
  } 
  else 
  {
    if ((res= set_primary_key(op, key)))
      return res;
  }
  
  if((res= define_read_attrs(buf, op)))
    DBUG_RETURN(res);
  
  if (execute_no_commit_ie(this,trans) != 0) 
  {
    table->status= STATUS_NOT_FOUND;
    DBUG_RETURN(ndb_err(trans));
  }

  // The value have now been fetched from NDB  
  unpack_record(buf);
  table->status= 0;     
  DBUG_RETURN(0);
}

/*
  Read one complementing record from NDB using primary key from old_data
*/

int ha_ndbcluster::complemented_pk_read(const byte *old_data, byte *new_data)
{
  uint no_fields= table->s->fields, i;
  NdbTransaction *trans= m_active_trans;
  NdbOperation *op;
  THD *thd= current_thd;
  DBUG_ENTER("complemented_pk_read");

  if (m_retrieve_all_fields)
    // We have allready retrieved all fields, nothing to complement
    DBUG_RETURN(0);

  NdbOperation::LockMode lm=
    (NdbOperation::LockMode)get_ndb_lock_type(m_lock.type);
  if (!(op= trans->getNdbOperation((const NDBTAB *) m_table)) || 
      op->readTuple(lm) != 0)
    ERR_RETURN(trans->getNdbError());
  
  int res;
  if ((res= set_primary_key_from_old_data(op, old_data)))
    ERR_RETURN(trans->getNdbError());
  
  // Read all unreferenced non-key field(s)
  for (i= 0; i < no_fields; i++) 
  {
    Field *field= table->field[i];
    if (!((field->flags & PRI_KEY_FLAG) ||
          (thd->query_id == field->query_id)))
    {
      if (get_ndb_value(op, field, i, new_data))
        ERR_RETURN(trans->getNdbError());
    }
  }
  
  if (execute_no_commit(this,trans) != 0) 
  {
    table->status= STATUS_NOT_FOUND;
    DBUG_RETURN(ndb_err(trans));
  }

  // The value have now been fetched from NDB  
  unpack_record(new_data);
  table->status= 0;     

  /**
   * restore m_value
   */
  for (i= 0; i < no_fields; i++) 
  {
    Field *field= table->field[i];
    if (!((field->flags & PRI_KEY_FLAG) ||
          (thd->query_id == field->query_id)))
    {
      m_value[i].ptr= NULL;
    }
  }
  
  DBUG_RETURN(0);
}

/*
  Peek to check if a particular row already exists
*/

int ha_ndbcluster::peek_row()
{
  NdbTransaction *trans= m_active_trans;
  NdbOperation *op;
  DBUG_ENTER("peek_row");

  NdbOperation::LockMode lm=
    (NdbOperation::LockMode)get_ndb_lock_type(m_lock.type);
  if (!(op= trans->getNdbOperation((const NDBTAB *) m_table)) ||
      op->readTuple(lm) != 0)
    ERR_RETURN(trans->getNdbError());

  int res;
  if ((res= set_primary_key(op)))
    ERR_RETURN(trans->getNdbError());

  if (execute_no_commit_ie(this,trans) != 0)
  {
    table->status= STATUS_NOT_FOUND;
    DBUG_RETURN(ndb_err(trans));
  } 
  DBUG_RETURN(0);
}

/*
  Read one record from NDB using unique secondary index
*/

int ha_ndbcluster::unique_index_read(const byte *key,
                                     uint key_len, byte *buf)
{
  int res;
  NdbTransaction *trans= m_active_trans;
  NdbIndexOperation *op;
  DBUG_ENTER("ha_ndbcluster::unique_index_read");
  DBUG_PRINT("enter", ("key_len: %u, index: %u", key_len, active_index));
  DBUG_DUMP("key", (char*)key, key_len);
  
  NdbOperation::LockMode lm=
    (NdbOperation::LockMode)get_ndb_lock_type(m_lock.type);
  if (!(op= trans->getNdbIndexOperation((NDBINDEX *) 
                                        m_index[active_index].unique_index, 
                                        (const NDBTAB *) m_table)) ||
      op->readTuple(lm) != 0)
    ERR_RETURN(trans->getNdbError());
  
  // Set secondary index key(s)
  if((res= set_index_key(op, table->key_info + active_index, key)))
    DBUG_RETURN(res);
  
  if((res= define_read_attrs(buf, op)))
    DBUG_RETURN(res);

  if (execute_no_commit_ie(this,trans) != 0) 
  {
    table->status= STATUS_NOT_FOUND;
    DBUG_RETURN(ndb_err(trans));
  }
  // The value have now been fetched from NDB
  unpack_record(buf);
  table->status= 0;
  DBUG_RETURN(0);
}

inline int ha_ndbcluster::fetch_next(NdbScanOperation* cursor)
{
  DBUG_ENTER("fetch_next");
  int check;
  NdbTransaction *trans= m_active_trans;
  
  bool contact_ndb= m_lock.type < TL_WRITE_ALLOW_WRITE;
  do {
    DBUG_PRINT("info", ("Call nextResult, contact_ndb: %d", contact_ndb));
    /*
      We can only handle one tuple with blobs at a time.
    */
    if (m_ops_pending && m_blobs_pending)
    {
      if (execute_no_commit(this,trans) != 0)
        DBUG_RETURN(ndb_err(trans));
      m_ops_pending= 0;
      m_blobs_pending= FALSE;
    }
    
    if ((check= cursor->nextResult(contact_ndb, m_force_send)) == 0)
    {
      DBUG_RETURN(0);
    } 
    else if (check == 1 || check == 2)
    {
      // 1: No more records
      // 2: No more cached records
      
      /*
        Before fetching more rows and releasing lock(s),
        all pending update or delete operations should 
        be sent to NDB
      */
      DBUG_PRINT("info", ("ops_pending: %d", m_ops_pending));    
      if (m_ops_pending)
      {
        if (m_transaction_on)
        {
          if (execute_no_commit(this,trans) != 0)
            DBUG_RETURN(-1);
        }
        else
        {
          if  (execute_commit(this,trans) != 0)
            DBUG_RETURN(-1);
          if(trans->restart() != 0)
          {
            DBUG_ASSERT(0);
            DBUG_RETURN(-1);
          }
        }
        m_ops_pending= 0;
      }
      contact_ndb= (check == 2);
    }
    else
    {
      DBUG_RETURN(-1);
    }
  } while (check == 2);

  DBUG_RETURN(1);
}

/*
  Get the next record of a started scan. Try to fetch
  it locally from NdbApi cached records if possible, 
  otherwise ask NDB for more.

  NOTE
  If this is a update/delete make sure to not contact 
  NDB before any pending ops have been sent to NDB.

*/

inline int ha_ndbcluster::next_result(byte *buf)
{  
  int res;
  DBUG_ENTER("next_result");
    
  if (!m_active_cursor)
    DBUG_RETURN(HA_ERR_END_OF_FILE);
  
  if((res= fetch_next(m_active_cursor)) == 0)
  {
    DBUG_PRINT("info", ("One more record found"));    
    
    unpack_record(buf);
    table->status= 0;
    DBUG_RETURN(0);
  }
  else if(res == 1)
  {
    // No more records
    table->status= STATUS_NOT_FOUND;
    
    DBUG_PRINT("info", ("No more records"));
    DBUG_RETURN(HA_ERR_END_OF_FILE);
  }
  else
  {
    DBUG_RETURN(ndb_err(m_active_trans));
  }
}

/*
  Set bounds for ordered index scan.
*/

int ha_ndbcluster::set_bounds(NdbIndexScanOperation *op,
                              const key_range *keys[2],
                              uint range_no)
{
  const KEY *const key_info= table->key_info + active_index;
  const uint key_parts= key_info->key_parts;
  uint key_tot_len[2];
  uint tot_len;
  uint i, j;

  DBUG_ENTER("set_bounds");
  DBUG_PRINT("info", ("key_parts=%d", key_parts));

  for (j= 0; j <= 1; j++)
  {
    const key_range *key= keys[j];
    if (key != NULL)
    {
      // for key->flag see ha_rkey_function
      DBUG_PRINT("info", ("key %d length=%d flag=%d",
                          j, key->length, key->flag));
      key_tot_len[j]= key->length;
    }
    else
    {
      DBUG_PRINT("info", ("key %d not present", j));
      key_tot_len[j]= 0;
    }
  }
  tot_len= 0;

  for (i= 0; i < key_parts; i++)
  {
    KEY_PART_INFO *key_part= &key_info->key_part[i];
    Field *field= key_part->field;
#ifndef DBUG_OFF
    uint part_len= key_part->length;
#endif
    uint part_store_len= key_part->store_length;
    // Info about each key part
    struct part_st {
      bool part_last;
      const key_range *key;
      const byte *part_ptr;
      bool part_null;
      int bound_type;
      const char* bound_ptr;
    };
    struct part_st part[2];

    for (j= 0; j <= 1; j++)
    {
      struct part_st &p= part[j];
      p.key= NULL;
      p.bound_type= -1;
      if (tot_len < key_tot_len[j])
      {
        p.part_last= (tot_len + part_store_len >= key_tot_len[j]);
        p.key= keys[j];
        p.part_ptr= &p.key->key[tot_len];
        p.part_null= key_part->null_bit && *p.part_ptr;
        p.bound_ptr= (const char *)
          p.part_null ? 0 : key_part->null_bit ? p.part_ptr + 1 : p.part_ptr;

        if (j == 0)
        {
          switch (p.key->flag)
          {
            case HA_READ_KEY_EXACT:
              p.bound_type= NdbIndexScanOperation::BoundEQ;
              break;
            // ascending
            case HA_READ_KEY_OR_NEXT:
              p.bound_type= NdbIndexScanOperation::BoundLE;
              break;
            case HA_READ_AFTER_KEY:
              if (! p.part_last)
                p.bound_type= NdbIndexScanOperation::BoundLE;
              else
                p.bound_type= NdbIndexScanOperation::BoundLT;
              break;
            // descending
            case HA_READ_PREFIX_LAST:           // weird
              p.bound_type= NdbIndexScanOperation::BoundEQ;
              break;
            case HA_READ_PREFIX_LAST_OR_PREV:   // weird
              p.bound_type= NdbIndexScanOperation::BoundGE;
              break;
            case HA_READ_BEFORE_KEY:
              if (! p.part_last)
                p.bound_type= NdbIndexScanOperation::BoundGE;
              else
                p.bound_type= NdbIndexScanOperation::BoundGT;
              break;
            default:
              break;
          }
        }
        if (j == 1) {
          switch (p.key->flag)
          {
            // ascending
            case HA_READ_BEFORE_KEY:
              if (! p.part_last)
                p.bound_type= NdbIndexScanOperation::BoundGE;
              else
                p.bound_type= NdbIndexScanOperation::BoundGT;
              break;
            case HA_READ_AFTER_KEY:     // weird
              p.bound_type= NdbIndexScanOperation::BoundGE;
              break;
            default:
              break;
            // descending strangely sets no end key
          }
        }

        if (p.bound_type == -1)
        {
          DBUG_PRINT("error", ("key %d unknown flag %d", j, p.key->flag));
          DBUG_ASSERT(false);
          // Stop setting bounds but continue with what we have
          op->end_of_bound(range_no);
          DBUG_RETURN(0);
        }
      }
    }

    // Seen with e.g. b = 1 and c > 1
    if (part[0].bound_type == NdbIndexScanOperation::BoundLE &&
        part[1].bound_type == NdbIndexScanOperation::BoundGE &&
        memcmp(part[0].part_ptr, part[1].part_ptr, part_store_len) == 0)
    {
      DBUG_PRINT("info", ("replace LE/GE pair by EQ"));
      part[0].bound_type= NdbIndexScanOperation::BoundEQ;
      part[1].bound_type= -1;
    }
    // Not seen but was in previous version
    if (part[0].bound_type == NdbIndexScanOperation::BoundEQ &&
        part[1].bound_type == NdbIndexScanOperation::BoundGE &&
        memcmp(part[0].part_ptr, part[1].part_ptr, part_store_len) == 0)
    {
      DBUG_PRINT("info", ("remove GE from EQ/GE pair"));
      part[1].bound_type= -1;
    }

    for (j= 0; j <= 1; j++)
    {
      struct part_st &p= part[j];
      // Set bound if not done with this key
      if (p.key != NULL)
      {
        DBUG_PRINT("info", ("key %d:%d offset=%d length=%d last=%d bound=%d",
                            j, i, tot_len, part_len, p.part_last, p.bound_type));
        DBUG_DUMP("info", (const char*)p.part_ptr, part_store_len);

        // Set bound if not cancelled via type -1
        if (p.bound_type != -1)
        {
          const char* ptr= p.bound_ptr;
          char buf[256];
          shrink_varchar(field, ptr, buf);
          if (op->setBound(i, p.bound_type, ptr))
            ERR_RETURN(op->getNdbError());
        }
      }
    }

    tot_len+= part_store_len;
  }
  op->end_of_bound(range_no);
  DBUG_RETURN(0);
}

/*
  Start ordered index scan in NDB
*/

int ha_ndbcluster::ordered_index_scan(const key_range *start_key,
                                      const key_range *end_key,
                                      bool sorted, bool descending, byte* buf)
{  
  int res;
  bool restart;
  NdbTransaction *trans= m_active_trans;
  NdbIndexScanOperation *op;

  DBUG_ENTER("ha_ndbcluster::ordered_index_scan");
  DBUG_PRINT("enter", ("index: %u, sorted: %d, descending: %d",
             active_index, sorted, descending));  
  DBUG_PRINT("enter", ("Starting new ordered scan on %s", m_tabname));

  // Check that sorted seems to be initialised
  DBUG_ASSERT(sorted == 0 || sorted == 1);
  
  if (m_active_cursor == 0)
  {
    restart= false;
    NdbOperation::LockMode lm=
      (NdbOperation::LockMode)get_ndb_lock_type(m_lock.type);
    if (!(op= trans->getNdbIndexScanOperation((NDBINDEX *)
                                              m_index[active_index].index, 
                                              (const NDBTAB *) m_table)) ||
        op->readTuples(lm, 0, parallelism, sorted, descending))
      ERR_RETURN(trans->getNdbError());
    m_active_cursor= op;
  } else {
    restart= true;
    op= (NdbIndexScanOperation*)m_active_cursor;
    
    DBUG_ASSERT(op->getSorted() == sorted);
    DBUG_ASSERT(op->getLockMode() == 
                (NdbOperation::LockMode)get_ndb_lock_type(m_lock.type));
    if(op->reset_bounds(m_force_send))
      DBUG_RETURN(ndb_err(m_active_trans));
  }
  
  {
    const key_range *keys[2]= { start_key, end_key };
    res= set_bounds(op, keys);
    if (res)
      DBUG_RETURN(res);
  }

  if (!restart && generate_scan_filter(m_cond_stack, op))
    DBUG_RETURN(ndb_err(trans));
  
  if (!restart && (res= define_read_attrs(buf, op)))
  {
    DBUG_RETURN(res);
  }

  if (execute_no_commit(this,trans) != 0)
    DBUG_RETURN(ndb_err(trans));
  
  DBUG_RETURN(next_result(buf));
}

/*
  Start full table scan in NDB
 */

int ha_ndbcluster::full_table_scan(byte *buf)
{
  int res;
  NdbScanOperation *op;
  NdbTransaction *trans= m_active_trans;

  DBUG_ENTER("full_table_scan");  
  DBUG_PRINT("enter", ("Starting new scan on %s", m_tabname));

  NdbOperation::LockMode lm=
    (NdbOperation::LockMode)get_ndb_lock_type(m_lock.type);
  if (!(op=trans->getNdbScanOperation((const NDBTAB *) m_table)) ||
      op->readTuples(lm, 0, parallelism))
    ERR_RETURN(trans->getNdbError());
  m_active_cursor= op;
  if (generate_scan_filter(m_cond_stack, op))
    DBUG_RETURN(ndb_err(trans));
  if((res= define_read_attrs(buf, op)))
    DBUG_RETURN(res);

  if (execute_no_commit(this,trans) != 0)
    DBUG_RETURN(ndb_err(trans));
  DBUG_PRINT("exit", ("Scan started successfully"));
  DBUG_RETURN(next_result(buf));
}

/*
  Insert one record into NDB
*/
int ha_ndbcluster::write_row(byte *record)
{
  bool has_auto_increment;
  uint i;
  NdbTransaction *trans= m_active_trans;
  NdbOperation *op;
  int res;
  THD *thd= current_thd;

  DBUG_ENTER("write_row");

  if (m_ignore_dup_key && table->s->primary_key != MAX_KEY)
  {
    int peek_res= peek_row();
    
    if (!peek_res) 
    {
      m_dupkey= table->s->primary_key;
      DBUG_RETURN(HA_ERR_FOUND_DUPP_KEY);
    }
    if (peek_res != HA_ERR_KEY_NOT_FOUND)
      DBUG_RETURN(peek_res);
  }

  statistic_increment(thd->status_var.ha_write_count, &LOCK_status);
  if (table->timestamp_field_type & TIMESTAMP_AUTO_SET_ON_INSERT)
    table->timestamp_field->set_time();
  has_auto_increment= (table->next_number_field && record == table->record[0]);

  if (!(op= trans->getNdbOperation((const NDBTAB *) m_table)))
    ERR_RETURN(trans->getNdbError());

  res= (m_use_write) ? op->writeTuple() :op->insertTuple(); 
  if (res != 0)
    ERR_RETURN(trans->getNdbError());  
 
  if (table->s->primary_key == MAX_KEY) 
  {
    // Table has hidden primary key
    Ndb *ndb= get_ndb();
    Uint64 auto_value= ndb->getAutoIncrementValue((const NDBTAB *) m_table);
    if (set_hidden_key(op, table->s->fields, (const byte*)&auto_value))
      ERR_RETURN(op->getNdbError());
  } 
  else 
  {
    int res;

    if (has_auto_increment) 
    {
      m_skip_auto_increment= FALSE;
      update_auto_increment();
      m_skip_auto_increment= !auto_increment_column_changed;
    }

    if ((res= set_primary_key(op)))
      return res;
  }

  // Set non-key attribute(s)
  bool set_blob_value= FALSE;
  for (i= 0; i < table->s->fields; i++) 
  {
    Field *field= table->field[i];
    if (!(field->flags & PRI_KEY_FLAG) &&
        set_ndb_value(op, field, i, &set_blob_value))
    {
      m_skip_auto_increment= TRUE;
      ERR_RETURN(op->getNdbError());
    }
  }

  m_rows_changed++;

  /*
    Execute write operation
    NOTE When doing inserts with many values in 
    each INSERT statement it should not be necessary
    to NoCommit the transaction between each row.
    Find out how this is detected!
  */
  m_rows_inserted++;
  no_uncommitted_rows_update(1);
  m_bulk_insert_not_flushed= TRUE;
  if ((m_rows_to_insert == 1) || 
      ((m_rows_inserted % m_bulk_insert_rows) == 0) ||
      set_blob_value)
  {
    // Send rows to NDB
    DBUG_PRINT("info", ("Sending inserts to NDB, "\
                        "rows_inserted:%d, bulk_insert_rows: %d", 
                        (int)m_rows_inserted, (int)m_bulk_insert_rows));

    m_bulk_insert_not_flushed= FALSE;
    if (m_transaction_on)
    {
      if (execute_no_commit(this,trans) != 0)
      {
        m_skip_auto_increment= TRUE;
        no_uncommitted_rows_execute_failure();
        DBUG_RETURN(ndb_err(trans));
      }
    }
    else
    {
      if (execute_commit(this,trans) != 0)
      {
        m_skip_auto_increment= TRUE;
        no_uncommitted_rows_execute_failure();
        DBUG_RETURN(ndb_err(trans));
      }
      if(trans->restart() != 0)
      {
        DBUG_ASSERT(0);
        DBUG_RETURN(-1);
      }
    }
  }
  if ((has_auto_increment) && (m_skip_auto_increment))
  {
    Ndb *ndb= get_ndb();
    Uint64 next_val= (Uint64) table->next_number_field->val_int() + 1;
    DBUG_PRINT("info", 
               ("Trying to set next auto increment value to %lu",
                (ulong) next_val));
    if (ndb->setAutoIncrementValue((const NDBTAB *) m_table, next_val, TRUE))
      DBUG_PRINT("info", 
                 ("Setting next auto increment value to %u", next_val));  
  }
  m_skip_auto_increment= TRUE;

  DBUG_RETURN(0);
}


/* Compare if a key in a row has changed */

int ha_ndbcluster::key_cmp(uint keynr, const byte * old_row,
                           const byte * new_row)
{
  KEY_PART_INFO *key_part=table->key_info[keynr].key_part;
  KEY_PART_INFO *end=key_part+table->key_info[keynr].key_parts;

  for (; key_part != end ; key_part++)
  {
    if (key_part->null_bit)
    {
      if ((old_row[key_part->null_offset] & key_part->null_bit) !=
          (new_row[key_part->null_offset] & key_part->null_bit))
        return 1;
    }
    if (key_part->key_part_flag & (HA_BLOB_PART | HA_VAR_LENGTH_PART))
    {

      if (key_part->field->cmp_binary((char*) (old_row + key_part->offset),
                                      (char*) (new_row + key_part->offset),
                                      (ulong) key_part->length))
        return 1;
    }
    else
    {
      if (memcmp(old_row+key_part->offset, new_row+key_part->offset,
                 key_part->length))
        return 1;
    }
  }
  return 0;
}

/*
  Update one record in NDB using primary key
*/

int ha_ndbcluster::update_row(const byte *old_data, byte *new_data)
{
  THD *thd= current_thd;
  NdbTransaction *trans= m_active_trans;
  NdbScanOperation* cursor= m_active_cursor;
  NdbOperation *op;
  uint i;
  DBUG_ENTER("update_row");
  
  statistic_increment(thd->status_var.ha_update_count, &LOCK_status);
  if (table->timestamp_field_type & TIMESTAMP_AUTO_SET_ON_UPDATE)
    table->timestamp_field->set_time();

  /* Check for update of primary key for special handling */  
  if ((table->s->primary_key != MAX_KEY) &&
      (key_cmp(table->s->primary_key, old_data, new_data)))
  {
    int read_res, insert_res, delete_res;

    DBUG_PRINT("info", ("primary key update, doing pk read+insert+delete"));
    // Get all old fields, since we optimize away fields not in query
    read_res= complemented_pk_read(old_data, new_data);
    if (read_res)
    {
      DBUG_PRINT("info", ("pk read failed"));
      DBUG_RETURN(read_res);
    }
    // Insert new row
    insert_res= write_row(new_data);
    if (insert_res)
    {
      DBUG_PRINT("info", ("insert failed"));
      DBUG_RETURN(insert_res);
    }
    // Delete old row
    DBUG_PRINT("info", ("insert succeded"));
    m_primary_key_update= TRUE;
    delete_res= delete_row(old_data);
    m_primary_key_update= FALSE;
    if (delete_res)
    {
      DBUG_PRINT("info", ("delete failed"));
      // Undo write_row(new_data)
      DBUG_RETURN(delete_row(new_data));
    }     
    DBUG_PRINT("info", ("insert+delete succeeded"));
    DBUG_RETURN(0);
  }

  if (cursor)
  {
    /*
      We are scanning records and want to update the record
      that was just found, call updateTuple on the cursor 
      to take over the lock to a new update operation
      And thus setting the primary key of the record from 
      the active record in cursor
    */
    DBUG_PRINT("info", ("Calling updateTuple on cursor"));
    if (!(op= cursor->updateCurrentTuple()))
      ERR_RETURN(trans->getNdbError());
    m_ops_pending++;
    if (uses_blob_value(FALSE))
      m_blobs_pending= TRUE;
  }
  else
  {  
    if (!(op= trans->getNdbOperation((const NDBTAB *) m_table)) ||
        op->updateTuple() != 0)
      ERR_RETURN(trans->getNdbError());  
    
    if (table->s->primary_key == MAX_KEY) 
    {
      // This table has no primary key, use "hidden" primary key
      DBUG_PRINT("info", ("Using hidden key"));
      
      // Require that the PK for this record has previously been 
      // read into m_value
      uint no_fields= table->s->fields;
      const NdbRecAttr* rec= m_value[no_fields].rec;
      DBUG_ASSERT(rec);
      DBUG_DUMP("key", (char*)rec->aRef(), NDB_HIDDEN_PRIMARY_KEY_LENGTH);
      
      if (set_hidden_key(op, no_fields, rec->aRef()))
        ERR_RETURN(op->getNdbError());
    } 
    else 
    {
      int res;
      if ((res= set_primary_key_from_old_data(op, old_data)))
        DBUG_RETURN(res);
    }
  }

  m_rows_changed++;

  // Set non-key attribute(s)
  for (i= 0; i < table->s->fields; i++) 
  {
    Field *field= table->field[i];
    if (((thd->query_id == field->query_id) || m_retrieve_all_fields) &&
        (!(field->flags & PRI_KEY_FLAG)) &&
        set_ndb_value(op, field, i))
      ERR_RETURN(op->getNdbError());
  }

  // Execute update operation
  if (!cursor && execute_no_commit(this,trans) != 0) {
    no_uncommitted_rows_execute_failure();
    DBUG_RETURN(ndb_err(trans));
  }
  
  DBUG_RETURN(0);
}


/*
  Delete one record from NDB, using primary key 
*/

int ha_ndbcluster::delete_row(const byte *record)
{
  THD *thd= current_thd;
  NdbTransaction *trans= m_active_trans;
  NdbScanOperation* cursor= m_active_cursor;
  NdbOperation *op;
  DBUG_ENTER("delete_row");

  statistic_increment(thd->status_var.ha_delete_count,&LOCK_status);

  if (cursor)
  {
    /*
      We are scanning records and want to delete the record
      that was just found, call deleteTuple on the cursor 
      to take over the lock to a new delete operation
      And thus setting the primary key of the record from 
      the active record in cursor
    */
    DBUG_PRINT("info", ("Calling deleteTuple on cursor"));
    if (cursor->deleteCurrentTuple() != 0)
      ERR_RETURN(trans->getNdbError());     
    m_ops_pending++;

    no_uncommitted_rows_update(-1);

    // If deleting from cursor, NoCommit will be handled in next_result
    DBUG_RETURN(0);
  }
  else
  {
    
    if (!(op=trans->getNdbOperation((const NDBTAB *) m_table)) || 
        op->deleteTuple() != 0)
      ERR_RETURN(trans->getNdbError());
    
    no_uncommitted_rows_update(-1);
    
    if (table->s->primary_key == MAX_KEY) 
    {
      // This table has no primary key, use "hidden" primary key
      DBUG_PRINT("info", ("Using hidden key"));
      uint no_fields= table->s->fields;
      const NdbRecAttr* rec= m_value[no_fields].rec;
      DBUG_ASSERT(rec != NULL);
      
      if (set_hidden_key(op, no_fields, rec->aRef()))
        ERR_RETURN(op->getNdbError());
    } 
    else 
    {
      int res;
      if ((res= (m_primary_key_update ?
                 set_primary_key_from_old_data(op, record)
                 : set_primary_key(op))))
          return res;  
    }
  }

  m_rows_changed++;

  // Execute delete operation
  if (execute_no_commit(this,trans) != 0) {
    no_uncommitted_rows_execute_failure();
    DBUG_RETURN(ndb_err(trans));
  }
  DBUG_RETURN(0);
}
  
/*
  Unpack a record read from NDB 

  SYNOPSIS
    unpack_record()
    buf                 Buffer to store read row

  NOTE
    The data for each row is read directly into the
    destination buffer. This function is primarily 
    called in order to check if any fields should be 
    set to null.
*/

void ha_ndbcluster::unpack_record(byte* buf)
{
  uint row_offset= (uint) (buf - table->record[0]);
  Field **field, **end;
  NdbValue *value= m_value;
  DBUG_ENTER("unpack_record");

  end= table->field + table->s->fields;
  
  // Set null flag(s)
  bzero(buf, table->s->null_bytes);
  for (field= table->field;
       field < end;
       field++, value++)
  {
    if ((*value).ptr)
    {
      if (! ((*field)->flags & BLOB_FLAG))
      {
        if ((*value).rec->isNULL())
         (*field)->set_null(row_offset);
        else if ((*field)->type() == MYSQL_TYPE_BIT)
        {
          uint pack_len= (*field)->pack_length();
          if (pack_len < 5)
          {
            DBUG_PRINT("info", ("bit field H'%.8X", 
                                (*value).rec->u_32_value()));
            ((Field_bit *) *field)->store((longlong) 
                                          (*value).rec->u_32_value());
          }
          else
          {
            DBUG_PRINT("info", ("bit field H'%.8X%.8X",
                                *(Uint32 *)(*value).rec->aRef(),
                                *((Uint32 *)(*value).rec->aRef()+1)));
            ((Field_bit *) *field)->store((longlong)
                                          (*value).rec->u_64_value());          }
        }
      }
      else
      {
        NdbBlob* ndb_blob= (*value).blob;
        bool isNull= TRUE;
#ifndef DBUG_OFF
        int ret= 
#endif
          ndb_blob->getNull(isNull);
        DBUG_ASSERT(ret == 0);
        if (isNull)
          (*field)->set_null(row_offset);
      }
    }
  }
  
#ifndef DBUG_OFF
  // Read and print all values that was fetched
  if (table->s->primary_key == MAX_KEY)
  {
    // Table with hidden primary key
    int hidden_no= table->s->fields;
    const NDBTAB *tab= (const NDBTAB *) m_table;
    const NDBCOL *hidden_col= tab->getColumn(hidden_no);
    const NdbRecAttr* rec= m_value[hidden_no].rec;
    DBUG_ASSERT(rec);
    DBUG_PRINT("hidden", ("%d: %s \"%llu\"", hidden_no, 
                          hidden_col->getName(), rec->u_64_value()));
  } 
  //print_results();
#endif
  DBUG_VOID_RETURN;
}

/*
  Utility function to print/dump the fetched field
 */

void ha_ndbcluster::print_results()
{
  DBUG_ENTER("print_results");

#ifndef DBUG_OFF
  const NDBTAB *tab= (const NDBTAB*) m_table;

  if (!_db_on_)
    DBUG_VOID_RETURN;

  char buf_type[MAX_FIELD_WIDTH], buf_val[MAX_FIELD_WIDTH];
  String type(buf_type, sizeof(buf_type), &my_charset_bin);
  String val(buf_val, sizeof(buf_val), &my_charset_bin);
  for (uint f= 0; f < table->s->fields; f++)
  {
    /* Use DBUG_PRINT since DBUG_FILE cannot be filtered out */
    char buf[2000];
    Field *field;
    void* ptr;
    NdbValue value;

    buf[0]= 0;
    field= table->field[f];
    if (!(value= m_value[f]).ptr)
    {
      my_snprintf(buf, sizeof(buf), "not read");
      goto print_value;
    }

    ptr= field->ptr;

    if (! (field->flags & BLOB_FLAG))
    {
      if (value.rec->isNULL())
      {
        my_snprintf(buf, sizeof(buf), "NULL");
        goto print_value;
      }
      type.length(0);
      val.length(0);
      field->sql_type(type);
      field->val_str(&val);
      my_snprintf(buf, sizeof(buf), "%s %s", type.c_ptr(), val.c_ptr());
    }
    else
    {
      NdbBlob *ndb_blob= value.blob;
      bool isNull= TRUE;
      ndb_blob->getNull(isNull);
      if (isNull) {
        my_snprintf(buf, sizeof(buf), "NULL");
        goto print_value;
      }
    }

print_value:
    DBUG_PRINT("value", ("%u,%s: %s", f, field->field_name, buf));
  }
#endif
  DBUG_VOID_RETURN;
}


int ha_ndbcluster::index_init(uint index)
{
  DBUG_ENTER("ha_ndbcluster::index_init");
  DBUG_PRINT("enter", ("index: %u", index));
  DBUG_RETURN(handler::index_init(index));
}


int ha_ndbcluster::index_end()
{
  DBUG_ENTER("ha_ndbcluster::index_end");
  DBUG_RETURN(close_scan());
}

/**
 * Check if key contains null
 */
static
int
check_null_in_key(const KEY* key_info, const byte *key, uint key_len)
{
  KEY_PART_INFO *curr_part, *end_part;
  const byte* end_ptr= key + key_len;
  curr_part= key_info->key_part;
  end_part= curr_part + key_info->key_parts;
  

  for (; curr_part != end_part && key < end_ptr; curr_part++)
  {
    if(curr_part->null_bit && *key)
      return 1;

    key += curr_part->store_length;
  }
  return 0;
}

int ha_ndbcluster::index_read(byte *buf,
                              const byte *key, uint key_len, 
                              enum ha_rkey_function find_flag)
{
  DBUG_ENTER("ha_ndbcluster::index_read");
  DBUG_PRINT("enter", ("active_index: %u, key_len: %u, find_flag: %d", 
                       active_index, key_len, find_flag));

  int error;
  ndb_index_type type= get_index_type(active_index);
  const KEY* key_info= table->key_info+active_index;
  switch (type){
  case PRIMARY_KEY_ORDERED_INDEX:
  case PRIMARY_KEY_INDEX:
    if (find_flag == HA_READ_KEY_EXACT && key_info->key_length == key_len)
    {
      if(m_active_cursor && (error= close_scan()))
        DBUG_RETURN(error);
      DBUG_RETURN(pk_read(key, key_len, buf));
    }
    else if (type == PRIMARY_KEY_INDEX)
    {
      DBUG_RETURN(1);
    }
    break;
  case UNIQUE_ORDERED_INDEX:
  case UNIQUE_INDEX:
    if (find_flag == HA_READ_KEY_EXACT && key_info->key_length == key_len &&
        !check_null_in_key(key_info, key, key_len))
    {
      if(m_active_cursor && (error= close_scan()))
        DBUG_RETURN(error);
      DBUG_RETURN(unique_index_read(key, key_len, buf));
    }
    else if (type == UNIQUE_INDEX)
    {
      DBUG_RETURN(1);
    }
    break;
  case ORDERED_INDEX:
    break;
  default:
  case UNDEFINED_INDEX:
    DBUG_ASSERT(FALSE);
    DBUG_RETURN(1);
    break;
  }
  
  key_range start_key;
  start_key.key= key;
  start_key.length= key_len;
  start_key.flag= find_flag;
  bool descending= FALSE;
  switch (find_flag) {
  case HA_READ_KEY_OR_PREV:
  case HA_READ_BEFORE_KEY:
  case HA_READ_PREFIX_LAST:
  case HA_READ_PREFIX_LAST_OR_PREV:
    descending= TRUE;
    break;
  default:
    break;
  }
  error= ordered_index_scan(&start_key, 0, TRUE, descending, buf);  
  DBUG_RETURN(error == HA_ERR_END_OF_FILE ? HA_ERR_KEY_NOT_FOUND : error);
}


int ha_ndbcluster::index_read_idx(byte *buf, uint index_no, 
                              const byte *key, uint key_len, 
                              enum ha_rkey_function find_flag)
{
  statistic_increment(current_thd->status_var.ha_read_key_count, &LOCK_status);
  DBUG_ENTER("ha_ndbcluster::index_read_idx");
  DBUG_PRINT("enter", ("index_no: %u, key_len: %u", index_no, key_len));  
  index_init(index_no);  
  DBUG_RETURN(index_read(buf, key, key_len, find_flag));
}


int ha_ndbcluster::index_next(byte *buf)
{
  DBUG_ENTER("ha_ndbcluster::index_next");
  statistic_increment(current_thd->status_var.ha_read_next_count,
                      &LOCK_status);
  DBUG_RETURN(next_result(buf));
}


int ha_ndbcluster::index_prev(byte *buf)
{
  DBUG_ENTER("ha_ndbcluster::index_prev");
  statistic_increment(current_thd->status_var.ha_read_prev_count,
                      &LOCK_status);
  DBUG_RETURN(next_result(buf));
}


int ha_ndbcluster::index_first(byte *buf)
{
  DBUG_ENTER("ha_ndbcluster::index_first");
  statistic_increment(current_thd->status_var.ha_read_first_count,
                      &LOCK_status);
  // Start the ordered index scan and fetch the first row

  // Only HA_READ_ORDER indexes get called by index_first
  DBUG_RETURN(ordered_index_scan(0, 0, TRUE, FALSE, buf));
}


int ha_ndbcluster::index_last(byte *buf)
{
  DBUG_ENTER("ha_ndbcluster::index_last");
  statistic_increment(current_thd->status_var.ha_read_last_count,&LOCK_status);
  DBUG_RETURN(ordered_index_scan(0, 0, TRUE, TRUE, buf));
}

int ha_ndbcluster::index_read_last(byte * buf, const byte * key, uint key_len)
{
  DBUG_ENTER("ha_ndbcluster::index_read_last");
  DBUG_RETURN(index_read(buf, key, key_len, HA_READ_PREFIX_LAST));
}

inline
int ha_ndbcluster::read_range_first_to_buf(const key_range *start_key,
                                           const key_range *end_key,
                                           bool eq_r, bool sorted,
                                           byte* buf)
{
  KEY* key_info;
  int error= 1; 
  DBUG_ENTER("ha_ndbcluster::read_range_first_to_buf");
  DBUG_PRINT("info", ("eq_r: %d, sorted: %d", eq_r, sorted));

  switch (get_index_type(active_index)){
  case PRIMARY_KEY_ORDERED_INDEX:
  case PRIMARY_KEY_INDEX:
    key_info= table->key_info + active_index;
    if (start_key && 
        start_key->length == key_info->key_length &&
        start_key->flag == HA_READ_KEY_EXACT)
    {
      if(m_active_cursor && (error= close_scan()))
        DBUG_RETURN(error);
      error= pk_read(start_key->key, start_key->length, buf);      
      DBUG_RETURN(error == HA_ERR_KEY_NOT_FOUND ? HA_ERR_END_OF_FILE : error);
    }
    break;
  case UNIQUE_ORDERED_INDEX:
  case UNIQUE_INDEX:
    key_info= table->key_info + active_index;
    if (start_key && start_key->length == key_info->key_length &&
        start_key->flag == HA_READ_KEY_EXACT && 
        !check_null_in_key(key_info, start_key->key, start_key->length))
    {
      if(m_active_cursor && (error= close_scan()))
        DBUG_RETURN(error);
      error= unique_index_read(start_key->key, start_key->length, buf);
      DBUG_RETURN(error == HA_ERR_KEY_NOT_FOUND ? HA_ERR_END_OF_FILE : error);
    }
    break;
  default:
    break;
  }

  // Start the ordered index scan and fetch the first row
  error= ordered_index_scan(start_key, end_key, sorted, FALSE, buf);
  DBUG_RETURN(error);
}


int ha_ndbcluster::read_range_first(const key_range *start_key,
                                    const key_range *end_key,
                                    bool eq_r, bool sorted)
{
  byte* buf= table->record[0];
  DBUG_ENTER("ha_ndbcluster::read_range_first");
  
  DBUG_RETURN(read_range_first_to_buf(start_key,
                                      end_key,
                                      eq_r, 
                                      sorted,
                                      buf));
}

int ha_ndbcluster::read_range_next()
{
  DBUG_ENTER("ha_ndbcluster::read_range_next");
  DBUG_RETURN(next_result(table->record[0]));
}


int ha_ndbcluster::rnd_init(bool scan)
{
  NdbScanOperation *cursor= m_active_cursor;
  DBUG_ENTER("rnd_init");
  DBUG_PRINT("enter", ("scan: %d", scan));
  // Check if scan is to be restarted
  if (cursor)
  {
    if (!scan)
      DBUG_RETURN(1);
    if(cursor->restart(m_force_send) != 0)
    {
      DBUG_ASSERT(0);
      DBUG_RETURN(-1);
    }
  }
  index_init(table->s->primary_key);
  DBUG_RETURN(0);
}

int ha_ndbcluster::close_scan()
{
  NdbTransaction *trans= m_active_trans;
  DBUG_ENTER("close_scan");

  m_multi_cursor= 0;
  if (!m_active_cursor && !m_multi_cursor)
    DBUG_RETURN(1);

  NdbScanOperation *cursor= m_active_cursor ? m_active_cursor : m_multi_cursor;
  
  if (m_ops_pending)
  {
    /*
      Take over any pending transactions to the 
      deleteing/updating transaction before closing the scan    
    */
    DBUG_PRINT("info", ("ops_pending: %d", m_ops_pending));    
    if (execute_no_commit(this,trans) != 0) {
      no_uncommitted_rows_execute_failure();
      DBUG_RETURN(ndb_err(trans));
    }
    m_ops_pending= 0;
  }
  
  cursor->close(m_force_send);
  m_active_cursor= m_multi_cursor= NULL;
  DBUG_RETURN(0);
}

int ha_ndbcluster::rnd_end()
{
  DBUG_ENTER("rnd_end");
  DBUG_RETURN(close_scan());
}


int ha_ndbcluster::rnd_next(byte *buf)
{
  DBUG_ENTER("rnd_next");
  statistic_increment(current_thd->status_var.ha_read_rnd_next_count,
                      &LOCK_status);

  if (!m_active_cursor)
    DBUG_RETURN(full_table_scan(buf));
  DBUG_RETURN(next_result(buf));
}


/*
  An "interesting" record has been found and it's pk 
  retrieved by calling position
  Now it's time to read the record from db once 
  again
*/

int ha_ndbcluster::rnd_pos(byte *buf, byte *pos)
{
  DBUG_ENTER("rnd_pos");
  statistic_increment(current_thd->status_var.ha_read_rnd_count,
                      &LOCK_status);
  // The primary key for the record is stored in pos
  // Perform a pk_read using primary key "index"
  DBUG_RETURN(pk_read(pos, ref_length, buf));  
}


/*
  Store the primary key of this record in ref 
  variable, so that the row can be retrieved again later
  using "reference" in rnd_pos
*/

void ha_ndbcluster::position(const byte *record)
{
  KEY *key_info;
  KEY_PART_INFO *key_part;
  KEY_PART_INFO *end;
  byte *buff;
  DBUG_ENTER("position");

  if (table->s->primary_key != MAX_KEY) 
  {
    key_info= table->key_info + table->s->primary_key;
    key_part= key_info->key_part;
    end= key_part + key_info->key_parts;
    buff= ref;
    
    for (; key_part != end; key_part++) 
    {
      if (key_part->null_bit) {
        /* Store 0 if the key part is a NULL part */      
        if (record[key_part->null_offset]
            & key_part->null_bit) {
          *buff++= 1;
          continue;
        }      
        *buff++= 0;
      }
      memcpy(buff, record + key_part->offset, key_part->length);
      buff += key_part->length;
    }
  } 
  else 
  {
    // No primary key, get hidden key
    DBUG_PRINT("info", ("Getting hidden key"));
    int hidden_no= table->s->fields;
    const NdbRecAttr* rec= m_value[hidden_no].rec;
    memcpy(ref, (const void*)rec->aRef(), ref_length);
#ifndef DBUG_OFF
    const NDBTAB *tab= (const NDBTAB *) m_table;  
    const NDBCOL *hidden_col= tab->getColumn(hidden_no);
    DBUG_ASSERT(hidden_col->getPrimaryKey() && 
                hidden_col->getAutoIncrement() &&
                rec != NULL && 
                ref_length == NDB_HIDDEN_PRIMARY_KEY_LENGTH);
#endif
  }
  
  DBUG_DUMP("ref", (char*)ref, ref_length);
  DBUG_VOID_RETURN;
}


void ha_ndbcluster::info(uint flag)
{
  DBUG_ENTER("info");
  DBUG_PRINT("enter", ("flag: %d", flag));
  
  if (flag & HA_STATUS_POS)
    DBUG_PRINT("info", ("HA_STATUS_POS"));
  if (flag & HA_STATUS_NO_LOCK)
    DBUG_PRINT("info", ("HA_STATUS_NO_LOCK"));
  if (flag & HA_STATUS_TIME)
    DBUG_PRINT("info", ("HA_STATUS_TIME"));
  if (flag & HA_STATUS_VARIABLE)
  {
    DBUG_PRINT("info", ("HA_STATUS_VARIABLE"));
    if (m_table_info)
    {
      if (m_ha_not_exact_count)
        records= 100;
      else
        records_update();
    }
    else
    {
      if ((my_errno= check_ndb_connection()))
        DBUG_VOID_RETURN;
      Ndb *ndb= get_ndb();
      struct Ndb_statistics stat;
      if (current_thd->variables.ndb_use_exact_count &&
          ndb_get_table_statistics(ndb, m_tabname, &stat) == 0)
      {
        mean_rec_length= stat.row_size;
        data_file_length= stat.fragment_memory;
        records= stat.row_count;
      }
      else
      {
        mean_rec_length= 0;
        records= 100;
      }
    }
  }
  if (flag & HA_STATUS_CONST)
  {
    DBUG_PRINT("info", ("HA_STATUS_CONST"));
    set_rec_per_key();
  }
  if (flag & HA_STATUS_ERRKEY)
  {
    DBUG_PRINT("info", ("HA_STATUS_ERRKEY"));
    errkey= m_dupkey;
  }
  if (flag & HA_STATUS_AUTO)
    DBUG_PRINT("info", ("HA_STATUS_AUTO"));
  DBUG_VOID_RETURN;
}


int ha_ndbcluster::extra(enum ha_extra_function operation)
{
  DBUG_ENTER("extra");
  switch (operation) {
  case HA_EXTRA_NORMAL:              /* Optimize for space (def) */
    DBUG_PRINT("info", ("HA_EXTRA_NORMAL"));
    break;
  case HA_EXTRA_QUICK:                 /* Optimize for speed */
    DBUG_PRINT("info", ("HA_EXTRA_QUICK"));
    break;
  case HA_EXTRA_RESET:                 /* Reset database to after open */
    DBUG_PRINT("info", ("HA_EXTRA_RESET"));
    DBUG_PRINT("info", ("Clearing condition stack"));
    cond_clear();
    break;
  case HA_EXTRA_CACHE:                 /* Cash record in HA_rrnd() */
    DBUG_PRINT("info", ("HA_EXTRA_CACHE"));
    break;
  case HA_EXTRA_NO_CACHE:              /* End cacheing of records (def) */
    DBUG_PRINT("info", ("HA_EXTRA_NO_CACHE"));
    break;
  case HA_EXTRA_NO_READCHECK:          /* No readcheck on update */
    DBUG_PRINT("info", ("HA_EXTRA_NO_READCHECK"));
    break;
  case HA_EXTRA_READCHECK:             /* Use readcheck (def) */
    DBUG_PRINT("info", ("HA_EXTRA_READCHECK"));
    break;
  case HA_EXTRA_KEYREAD:               /* Read only key to database */
    DBUG_PRINT("info", ("HA_EXTRA_KEYREAD"));
    break;
  case HA_EXTRA_NO_KEYREAD:            /* Normal read of records (def) */
    DBUG_PRINT("info", ("HA_EXTRA_NO_KEYREAD"));
    break;
  case HA_EXTRA_NO_USER_CHANGE:        /* No user is allowed to write */
    DBUG_PRINT("info", ("HA_EXTRA_NO_USER_CHANGE"));
    break;
  case HA_EXTRA_KEY_CACHE:
    DBUG_PRINT("info", ("HA_EXTRA_KEY_CACHE"));
    break;
  case HA_EXTRA_NO_KEY_CACHE:
    DBUG_PRINT("info", ("HA_EXTRA_NO_KEY_CACHE"));
    break;
  case HA_EXTRA_WAIT_LOCK:            /* Wait until file is avalably (def) */
    DBUG_PRINT("info", ("HA_EXTRA_WAIT_LOCK"));
    break;
  case HA_EXTRA_NO_WAIT_LOCK:         /* If file is locked, return quickly */
    DBUG_PRINT("info", ("HA_EXTRA_NO_WAIT_LOCK"));
    break;
  case HA_EXTRA_WRITE_CACHE:           /* Use write cache in ha_write() */
    DBUG_PRINT("info", ("HA_EXTRA_WRITE_CACHE"));
    break;
  case HA_EXTRA_FLUSH_CACHE:           /* flush write_record_cache */
    DBUG_PRINT("info", ("HA_EXTRA_FLUSH_CACHE"));
    break;
  case HA_EXTRA_NO_KEYS:               /* Remove all update of keys */
    DBUG_PRINT("info", ("HA_EXTRA_NO_KEYS"));
    break;
  case HA_EXTRA_KEYREAD_CHANGE_POS:         /* Keyread, but change pos */
    DBUG_PRINT("info", ("HA_EXTRA_KEYREAD_CHANGE_POS")); /* xxxxchk -r must be used */
    break;                                  
  case HA_EXTRA_REMEMBER_POS:          /* Remember pos for next/prev */
    DBUG_PRINT("info", ("HA_EXTRA_REMEMBER_POS"));
    break;
  case HA_EXTRA_RESTORE_POS:
    DBUG_PRINT("info", ("HA_EXTRA_RESTORE_POS"));
    break;
  case HA_EXTRA_REINIT_CACHE:          /* init cache from current record */
    DBUG_PRINT("info", ("HA_EXTRA_REINIT_CACHE"));
    break;
  case HA_EXTRA_FORCE_REOPEN:          /* Datafile have changed on disk */
    DBUG_PRINT("info", ("HA_EXTRA_FORCE_REOPEN"));
    break;
  case HA_EXTRA_FLUSH:                 /* Flush tables to disk */
    DBUG_PRINT("info", ("HA_EXTRA_FLUSH"));
    break;
  case HA_EXTRA_NO_ROWS:               /* Don't write rows */
    DBUG_PRINT("info", ("HA_EXTRA_NO_ROWS"));
    break;
  case HA_EXTRA_RESET_STATE:           /* Reset positions */
    DBUG_PRINT("info", ("HA_EXTRA_RESET_STATE"));
    break;
  case HA_EXTRA_IGNORE_DUP_KEY:       /* Dup keys don't rollback everything*/
    DBUG_PRINT("info", ("HA_EXTRA_IGNORE_DUP_KEY"));
    if (current_thd->lex->sql_command == SQLCOM_REPLACE)
    {
      DBUG_PRINT("info", ("Turning ON use of write instead of insert"));
      m_use_write= TRUE;
    } else 
    {
      DBUG_PRINT("info", ("Ignoring duplicate key"));
      m_ignore_dup_key= TRUE;
    }
    break;
  case HA_EXTRA_NO_IGNORE_DUP_KEY:
    DBUG_PRINT("info", ("HA_EXTRA_NO_IGNORE_DUP_KEY"));
    DBUG_PRINT("info", ("Turning OFF use of write instead of insert"));
    m_use_write= FALSE;
    m_ignore_dup_key= FALSE;
    break;
  case HA_EXTRA_RETRIEVE_ALL_COLS:    /* Retrieve all columns, not just those
                                         where field->query_id is the same as
                                         the current query id */
    DBUG_PRINT("info", ("HA_EXTRA_RETRIEVE_ALL_COLS"));
    m_retrieve_all_fields= TRUE;
    break;
  case HA_EXTRA_PREPARE_FOR_DELETE:
    DBUG_PRINT("info", ("HA_EXTRA_PREPARE_FOR_DELETE"));
    break;
  case HA_EXTRA_PREPARE_FOR_UPDATE:     /* Remove read cache if problems */
    DBUG_PRINT("info", ("HA_EXTRA_PREPARE_FOR_UPDATE"));
    break;
  case HA_EXTRA_PRELOAD_BUFFER_SIZE: 
    DBUG_PRINT("info", ("HA_EXTRA_PRELOAD_BUFFER_SIZE"));
    break;
  case HA_EXTRA_RETRIEVE_PRIMARY_KEY: 
    DBUG_PRINT("info", ("HA_EXTRA_RETRIEVE_PRIMARY_KEY"));
    m_retrieve_primary_key= TRUE;
    break;
  case HA_EXTRA_CHANGE_KEY_TO_UNIQUE: 
    DBUG_PRINT("info", ("HA_EXTRA_CHANGE_KEY_TO_UNIQUE"));
    break;
  case HA_EXTRA_CHANGE_KEY_TO_DUP: 
    DBUG_PRINT("info", ("HA_EXTRA_CHANGE_KEY_TO_DUP"));
  case HA_EXTRA_KEYREAD_PRESERVE_FIELDS:
    DBUG_PRINT("info", ("HA_EXTRA_KEYREAD_PRESERVE_FIELDS"));
    break;

  }
  
  DBUG_RETURN(0);
}

/* 
   Start of an insert, remember number of rows to be inserted, it will
   be used in write_row and get_autoincrement to send an optimal number
   of rows in each roundtrip to the server

   SYNOPSIS
   rows     number of rows to insert, 0 if unknown

*/

void ha_ndbcluster::start_bulk_insert(ha_rows rows)
{
  int bytes, batch;
  const NDBTAB *tab= (const NDBTAB *) m_table;    

  DBUG_ENTER("start_bulk_insert");
  DBUG_PRINT("enter", ("rows: %d", (int)rows));
  
  m_rows_inserted= 0;
  m_rows_to_insert= rows; 

  /* 
    Calculate how many rows that should be inserted
    per roundtrip to NDB. This is done in order to minimize the 
    number of roundtrips as much as possible. However performance will 
    degrade if too many bytes are inserted, thus it's limited by this 
    calculation.   
  */
  const int bytesperbatch= 8192;
  bytes= 12 + tab->getRowSizeInBytes() + 4 * tab->getNoOfColumns();
  batch= bytesperbatch/bytes;
  batch= batch == 0 ? 1 : batch;
  DBUG_PRINT("info", ("batch: %d, bytes: %d", batch, bytes));
  m_bulk_insert_rows= batch;

  DBUG_VOID_RETURN;
}

/*
  End of an insert
 */
int ha_ndbcluster::end_bulk_insert()
{
  int error= 0;

  DBUG_ENTER("end_bulk_insert");
  // Check if last inserts need to be flushed
  if (m_bulk_insert_not_flushed)
  {
    NdbTransaction *trans= m_active_trans;
    // Send rows to NDB
    DBUG_PRINT("info", ("Sending inserts to NDB, "\
                        "rows_inserted:%d, bulk_insert_rows: %d", 
                        m_rows_inserted, m_bulk_insert_rows)); 
    m_bulk_insert_not_flushed= FALSE;
    if (execute_no_commit(this,trans) != 0) {
      no_uncommitted_rows_execute_failure();
      my_errno= error= ndb_err(trans);
    }
  }

  m_rows_inserted= 0;
  m_rows_to_insert= 1;
  DBUG_RETURN(error);
}


int ha_ndbcluster::extra_opt(enum ha_extra_function operation, ulong cache_size)
{
  DBUG_ENTER("extra_opt");
  DBUG_PRINT("enter", ("cache_size: %lu", cache_size));
  DBUG_RETURN(extra(operation));
}


static const char *ha_ndb_bas_ext[]= { ha_ndb_ext, NullS };
const char**
ha_ndbcluster::bas_ext() const
{   
  return ha_ndb_bas_ext; 
}


/*
  How many seeks it will take to read through the table
  This is to be comparable to the number returned by records_in_range so
  that we can decide if we should scan the table or use keys.
*/

double ha_ndbcluster::scan_time()
{
  DBUG_ENTER("ha_ndbcluster::scan_time()");
  double res= rows2double(records*1000);
  DBUG_PRINT("exit", ("table: %s value: %f", 
                      m_tabname, res));
  DBUG_RETURN(res);
}


THR_LOCK_DATA **ha_ndbcluster::store_lock(THD *thd,
                                          THR_LOCK_DATA **to,
                                          enum thr_lock_type lock_type)
{
  DBUG_ENTER("store_lock");
  if (lock_type != TL_IGNORE && m_lock.type == TL_UNLOCK) 
  {

    /* If we are not doing a LOCK TABLE, then allow multiple
       writers */
    
    /* Since NDB does not currently have table locks
       this is treated as a ordinary lock */

    if ((lock_type >= TL_WRITE_ALLOW_WRITE &&
         lock_type <= TL_WRITE) && !thd->in_lock_tables)      
      lock_type= TL_WRITE_ALLOW_WRITE;
    
    /* In queries of type INSERT INTO t1 SELECT ... FROM t2 ...
       MySQL would use the lock TL_READ_NO_INSERT on t2, and that
       would conflict with TL_WRITE_ALLOW_WRITE, blocking all inserts
       to t2. Convert the lock to a normal read lock to allow
       concurrent inserts to t2. */
    
    if (lock_type == TL_READ_NO_INSERT && !thd->in_lock_tables)
      lock_type= TL_READ;
    
    m_lock.type=lock_type;
  }
  *to++= &m_lock;

  DBUG_PRINT("exit", ("lock_type: %d", lock_type));
  
  DBUG_RETURN(to);
}

#ifndef DBUG_OFF
#define PRINT_OPTION_FLAGS(t) { \
      if (t->options & OPTION_NOT_AUTOCOMMIT) \
        DBUG_PRINT("thd->options", ("OPTION_NOT_AUTOCOMMIT")); \
      if (t->options & OPTION_BEGIN) \
        DBUG_PRINT("thd->options", ("OPTION_BEGIN")); \
      if (t->options & OPTION_TABLE_LOCK) \
        DBUG_PRINT("thd->options", ("OPTION_TABLE_LOCK")); \
}
#else
#define PRINT_OPTION_FLAGS(t)
#endif


/*
  As MySQL will execute an external lock for every new table it uses
  we can use this to start the transactions.
  If we are in auto_commit mode we just need to start a transaction
  for the statement, this will be stored in thd_ndb.stmt.
  If not, we have to start a master transaction if there doesn't exist
  one from before, this will be stored in thd_ndb.all
 
  When a table lock is held one transaction will be started which holds
  the table lock and for each statement a hupp transaction will be started  
  If we are locking the table then:
  - save the NdbDictionary::Table for easy access
  - save reference to table statistics
  - refresh list of the indexes for the table if needed (if altered)
 */

int ha_ndbcluster::external_lock(THD *thd, int lock_type)
{
  int error=0;
  NdbTransaction* trans= NULL;

  DBUG_ENTER("external_lock");
  /*
    Check that this handler instance has a connection
    set up to the Ndb object of thd
   */
  if (check_ndb_connection(thd))
    DBUG_RETURN(1);

  Thd_ndb *thd_ndb= get_thd_ndb(thd);
  Ndb *ndb= thd_ndb->ndb;

  DBUG_PRINT("enter", ("thd: %x, thd_ndb: %x, thd_ndb->lock_count: %d",
                       thd, thd_ndb, thd_ndb->lock_count));

  if (lock_type != F_UNLCK)
  {
    DBUG_PRINT("info", ("lock_type != F_UNLCK"));
    if (!thd_ndb->lock_count++)
    {
      PRINT_OPTION_FLAGS(thd);
      if (!(thd->options & (OPTION_NOT_AUTOCOMMIT | OPTION_BEGIN | OPTION_TABLE_LOCK))) 
      {
        // Autocommit transaction
        DBUG_ASSERT(!thd_ndb->stmt);
        DBUG_PRINT("trans",("Starting transaction stmt"));      

        trans= ndb->startTransaction();
        if (trans == NULL)
          ERR_RETURN(ndb->getNdbError());
        no_uncommitted_rows_reset(thd);
        thd_ndb->stmt= trans;
        trans_register_ha(thd, FALSE, &ndbcluster_hton);
      } 
      else 
      { 
        if (!thd_ndb->all)
        {
          // Not autocommit transaction
          // A "master" transaction ha not been started yet
          DBUG_PRINT("trans",("starting transaction, all"));
          
          trans= ndb->startTransaction();
          if (trans == NULL)
            ERR_RETURN(ndb->getNdbError());
          no_uncommitted_rows_reset(thd);
          thd_ndb->all= trans; 
          trans_register_ha(thd, TRUE, &ndbcluster_hton);

          /*
            If this is the start of a LOCK TABLE, a table look 
            should be taken on the table in NDB
           
            Check if it should be read or write lock
           */
          if (thd->options & (OPTION_TABLE_LOCK))
          {
            //lockThisTable();
            DBUG_PRINT("info", ("Locking the table..." ));
          }

        }
      }
    }
    /*
      This is the place to make sure this handler instance
      has a started transaction.
     
      The transaction is started by the first handler on which 
      MySQL Server calls external lock
     
      Other handlers in the same stmt or transaction should use 
      the same NDB transaction. This is done by setting up the m_active_trans
      pointer to point to the NDB transaction. 
     */

    // store thread specific data first to set the right context
    m_force_send=          thd->variables.ndb_force_send;
    m_ha_not_exact_count= !thd->variables.ndb_use_exact_count;
    m_autoincrement_prefetch= thd->variables.ndb_autoincrement_prefetch_sz;
    if (!thd->transaction.on)
      m_transaction_on= FALSE;
    else
      m_transaction_on= thd->variables.ndb_use_transactions;

    m_active_trans= thd_ndb->all ? thd_ndb->all : thd_ndb->stmt;
    DBUG_ASSERT(m_active_trans);
    // Start of transaction
    m_rows_changed= 0;
    m_retrieve_all_fields= FALSE;
    m_retrieve_primary_key= FALSE;
    m_ops_pending= 0;
    {
      NDBDICT *dict= ndb->getDictionary();
      const NDBTAB *tab;
      void *tab_info;
      if (!(tab= dict->getTable(m_tabname, &tab_info)))
        ERR_RETURN(dict->getNdbError());
      DBUG_PRINT("info", ("Table schema version: %d", tab->getObjectVersion()));
      if (m_table != (void *)tab || m_tableVersion != tab->getObjectVersion())
      {
        /*
          The table has been altered, refresh the index list
        */
        build_index_list(ndb, table, ILBP_OPEN);  
        m_table= (void *)tab;
        m_tableVersion = tab->getObjectVersion();
      }
      m_table_info= tab_info;
    }
    no_uncommitted_rows_init(thd);
  }
  else
  {
    DBUG_PRINT("info", ("lock_type == F_UNLCK"));

    if (ndb_cache_check_time && m_rows_changed)
    {
      DBUG_PRINT("info", ("Rows has changed and util thread is running"));
      if (thd->options & (OPTION_NOT_AUTOCOMMIT | OPTION_BEGIN))
      {
        DBUG_PRINT("info", ("Add share to list of tables to be invalidated"));
        /* NOTE push_back allocates memory using transactions mem_root! */
        thd_ndb->changed_tables.push_back(m_share, &thd->transaction.mem_root);
      }

      pthread_mutex_lock(&m_share->mutex);
      DBUG_PRINT("info", ("Invalidating commit_count"));
      m_share->commit_count= 0;
      m_share->commit_count_lock++;
      pthread_mutex_unlock(&m_share->mutex);
    }

    if (!--thd_ndb->lock_count)
    {
      DBUG_PRINT("trans", ("Last external_lock"));
      PRINT_OPTION_FLAGS(thd);

      if (thd_ndb->stmt)
      {
        /*
          Unlock is done without a transaction commit / rollback.
          This happens if the thread didn't update any rows
          We must in this case close the transaction to release resources
        */
        DBUG_PRINT("trans",("ending non-updating transaction"));
        ndb->closeTransaction(m_active_trans);
        thd_ndb->stmt= NULL;
      }
    }
    m_table= NULL;
    m_table_info= NULL;

    /*
      This is the place to make sure this handler instance
      no longer are connected to the active transaction.

      And since the handler is no longer part of the transaction 
      it can't have open cursors, ops or blobs pending.
    */
    m_active_trans= NULL;    

    if (m_active_cursor)
      DBUG_PRINT("warning", ("m_active_cursor != NULL"));
    m_active_cursor= NULL;

    if (m_multi_cursor)
      DBUG_PRINT("warning", ("m_multi_cursor != NULL"));
    m_multi_cursor= NULL;
    
    if (m_blobs_pending)
      DBUG_PRINT("warning", ("blobs_pending != 0"));
    m_blobs_pending= 0;
    
    if (m_ops_pending)
      DBUG_PRINT("warning", ("ops_pending != 0L"));
    m_ops_pending= 0;
  }
  DBUG_RETURN(error);
}

/*
  When using LOCK TABLE's external_lock is only called when the actual
  TABLE LOCK is done.
  Under LOCK TABLES, each used tables will force a call to start_stmt.
  Ndb doesn't currently support table locks, and will do ordinary
  startTransaction for each transaction/statement.
*/

int ha_ndbcluster::start_stmt(THD *thd)
{
  int error=0;
  DBUG_ENTER("start_stmt");
  PRINT_OPTION_FLAGS(thd);

  Thd_ndb *thd_ndb= get_thd_ndb(thd);
  NdbTransaction *trans= thd_ndb->stmt;
  if (!trans){
    Ndb *ndb= thd_ndb->ndb;
    DBUG_PRINT("trans",("Starting transaction stmt"));  

#if 0    
    NdbTransaction *tablock_trans= thd_ndb->all;
    DBUG_PRINT("info", ("tablock_trans: %x", (UintPtr)tablock_trans));
    DBUG_ASSERT(tablock_trans);
//    trans= ndb->hupp(tablock_trans);
#endif
    trans= ndb->startTransaction();
    if (trans == NULL)
      ERR_RETURN(ndb->getNdbError());
    no_uncommitted_rows_reset(thd);
    thd_ndb->stmt= trans;
    trans_register_ha(thd, FALSE, &ndbcluster_hton);
  }
  m_active_trans= trans;

  // Start of statement
  m_retrieve_all_fields= FALSE;
  m_retrieve_primary_key= FALSE;
  m_ops_pending= 0;    
  
  DBUG_RETURN(error);
}


/*
  Commit a transaction started in NDB
 */

int ndbcluster_commit(THD *thd, bool all)
{
  int res= 0;
  Thd_ndb *thd_ndb= get_thd_ndb(thd);
  Ndb *ndb= thd_ndb->ndb;
  NdbTransaction *trans= all ? thd_ndb->all : thd_ndb->stmt;

  DBUG_ENTER("ndbcluster_commit");
  DBUG_PRINT("transaction",("%s",
                            trans == thd_ndb->stmt ?
                            "stmt" : "all"));
  DBUG_ASSERT(ndb && trans);

  if (execute_commit(thd,trans) != 0)
  {
    const NdbError err= trans->getNdbError();
    const NdbOperation *error_op= trans->getNdbErrorOperation();
    ERR_PRINT(err);
    res= ndb_to_mysql_error(&err);
    if (res != -1)
      ndbcluster_print_error(res, error_op);
  }
  ndb->closeTransaction(trans);

  if(all)
    thd_ndb->all= NULL;
  else
    thd_ndb->stmt= NULL;

  /* Clear commit_count for tables changed by transaction */
  NDB_SHARE* share;
  List_iterator_fast<NDB_SHARE> it(thd_ndb->changed_tables);
  while ((share= it++))
  {
    pthread_mutex_lock(&share->mutex);
    DBUG_PRINT("info", ("Invalidate commit_count for %s, share->commit_count: %d ", share->table_name, share->commit_count));
    share->commit_count= 0;
    share->commit_count_lock++;
    pthread_mutex_unlock(&share->mutex);
  }
  thd_ndb->changed_tables.empty();

  DBUG_RETURN(res);
}


/*
  Rollback a transaction started in NDB
 */

int ndbcluster_rollback(THD *thd, bool all)
{
  int res= 0;
  Thd_ndb *thd_ndb= get_thd_ndb(thd);
  Ndb *ndb= thd_ndb->ndb;
  NdbTransaction *trans= all ? thd_ndb->all : thd_ndb->stmt;

  DBUG_ENTER("ndbcluster_rollback");
  DBUG_PRINT("transaction",("%s",
                            trans == thd_ndb->stmt ? 
                            "stmt" : "all"));
  DBUG_ASSERT(ndb && trans);

  if (trans->execute(NdbTransaction::Rollback) != 0)
  {
    const NdbError err= trans->getNdbError();
    const NdbOperation *error_op= trans->getNdbErrorOperation();
    ERR_PRINT(err);     
    res= ndb_to_mysql_error(&err);
    if (res != -1) 
      ndbcluster_print_error(res, error_op);
  }
  ndb->closeTransaction(trans);

  if(all)
    thd_ndb->all= NULL;
  else
    thd_ndb->stmt= NULL;

  /* Clear list of tables changed by transaction */
  thd_ndb->changed_tables.empty();

  DBUG_RETURN(res);
}


/*
  Define NDB column based on Field.
  Returns 0 or mysql error code.
  Not member of ha_ndbcluster because NDBCOL cannot be declared.

  MySQL text types with character set "binary" are mapped to true
  NDB binary types without a character set.  This may change.
 */

static int create_ndb_column(NDBCOL &col,
                             Field *field,
                             HA_CREATE_INFO *info)
{
  // Set name
  {
    char truncated_field_name[NDB_MAX_ATTR_NAME_SIZE];
    strnmov(truncated_field_name,field->field_name,sizeof(truncated_field_name));
    truncated_field_name[sizeof(truncated_field_name)-1]= '\0';
    col.setName(truncated_field_name);
  }
  // Get char set
  CHARSET_INFO *cs= field->charset();
  // Set type and sizes
  const enum enum_field_types mysql_type= field->real_type();
  switch (mysql_type) {
  // Numeric types
  case MYSQL_TYPE_TINY:        
    if (field->flags & UNSIGNED_FLAG)
      col.setType(NDBCOL::Tinyunsigned);
    else
      col.setType(NDBCOL::Tinyint);
    col.setLength(1);
    break;
  case MYSQL_TYPE_SHORT:
    if (field->flags & UNSIGNED_FLAG)
      col.setType(NDBCOL::Smallunsigned);
    else
      col.setType(NDBCOL::Smallint);
    col.setLength(1);
    break;
  case MYSQL_TYPE_LONG:
    if (field->flags & UNSIGNED_FLAG)
      col.setType(NDBCOL::Unsigned);
    else
      col.setType(NDBCOL::Int);
    col.setLength(1);
    break;
  case MYSQL_TYPE_INT24:       
    if (field->flags & UNSIGNED_FLAG)
      col.setType(NDBCOL::Mediumunsigned);
    else
      col.setType(NDBCOL::Mediumint);
    col.setLength(1);
    break;
  case MYSQL_TYPE_LONGLONG:
    if (field->flags & UNSIGNED_FLAG)
      col.setType(NDBCOL::Bigunsigned);
    else
      col.setType(NDBCOL::Bigint);
    col.setLength(1);
    break;
  case MYSQL_TYPE_FLOAT:
    col.setType(NDBCOL::Float);
    col.setLength(1);
    break;
  case MYSQL_TYPE_DOUBLE:
    col.setType(NDBCOL::Double);
    col.setLength(1);
    break;
  case MYSQL_TYPE_DECIMAL:    
    {
      Field_decimal *f= (Field_decimal*)field;
      uint precision= f->pack_length();
      uint scale= f->decimals();
      if (field->flags & UNSIGNED_FLAG)
      {
        col.setType(NDBCOL::Olddecimalunsigned);
        precision-= (scale > 0);
      }
      else
      {
        col.setType(NDBCOL::Olddecimal);
        precision-= 1 + (scale > 0);
      }
      col.setPrecision(precision);
      col.setScale(scale);
      col.setLength(1);
    }
    break;
  case MYSQL_TYPE_NEWDECIMAL:    
    {
      Field_new_decimal *f= (Field_new_decimal*)field;
      uint precision= f->field_length;
      uint scale= f->decimals();
      if (field->flags & UNSIGNED_FLAG)
      {
        col.setType(NDBCOL::Decimalunsigned);
      }
      else
      {
        col.setType(NDBCOL::Decimal);
      }
      col.setPrecision(precision);
      col.setScale(scale);
      col.setLength(1);
    }
    break;
  // Date types
  case MYSQL_TYPE_DATETIME:    
    col.setType(NDBCOL::Datetime);
    col.setLength(1);
    break;
  case MYSQL_TYPE_DATE: // ?
    col.setType(NDBCOL::Char);
    col.setLength(field->pack_length());
    break;
  case MYSQL_TYPE_NEWDATE:
    col.setType(NDBCOL::Date);
    col.setLength(1);
    break;
  case MYSQL_TYPE_TIME:        
    col.setType(NDBCOL::Time);
    col.setLength(1);
    break;
  case MYSQL_TYPE_YEAR:
    col.setType(NDBCOL::Year);
    col.setLength(1);
    break;
  case MYSQL_TYPE_TIMESTAMP:
    col.setType(NDBCOL::Timestamp);
    col.setLength(1);
    break;
  // Char types
  case MYSQL_TYPE_STRING:      
    if (field->pack_length() == 0)
    {
      col.setType(NDBCOL::Bit);
      col.setLength(1);
    }
    else if ((field->flags & BINARY_FLAG) && cs == &my_charset_bin)
    {
      col.setType(NDBCOL::Binary);
      col.setLength(field->pack_length());
    }
    else
    {
      col.setType(NDBCOL::Char);
      col.setCharset(cs);
      col.setLength(field->pack_length());
    }
    break;
  case MYSQL_TYPE_VAR_STRING: // ?
  case MYSQL_TYPE_VARCHAR:
    {
      Field_varstring* f= (Field_varstring*)field;
      if (f->length_bytes == 1)
      {
        if ((field->flags & BINARY_FLAG) && cs == &my_charset_bin)
          col.setType(NDBCOL::Varbinary);
        else {
          col.setType(NDBCOL::Varchar);
          col.setCharset(cs);
        }
      }
      else if (f->length_bytes == 2)
      {
        if ((field->flags & BINARY_FLAG) && cs == &my_charset_bin)
          col.setType(NDBCOL::Longvarbinary);
        else {
          col.setType(NDBCOL::Longvarchar);
          col.setCharset(cs);
        }
      }
      else
      {
        return HA_ERR_UNSUPPORTED;
      }
      col.setLength(field->field_length);
    }
    break;
  // Blob types (all come in as MYSQL_TYPE_BLOB)
  mysql_type_tiny_blob:
  case MYSQL_TYPE_TINY_BLOB:
    if ((field->flags & BINARY_FLAG) && cs == &my_charset_bin)
      col.setType(NDBCOL::Blob);
    else {
      col.setType(NDBCOL::Text);
      col.setCharset(cs);
    }
    col.setInlineSize(256);
    // No parts
    col.setPartSize(0);
    col.setStripeSize(0);
    break;
  //mysql_type_blob:
  case MYSQL_TYPE_BLOB:    
    if ((field->flags & BINARY_FLAG) && cs == &my_charset_bin)
      col.setType(NDBCOL::Blob);
    else {
      col.setType(NDBCOL::Text);
      col.setCharset(cs);
    }
    // Use "<=" even if "<" is the exact condition
    if (field->max_length() <= (1 << 8))
      goto mysql_type_tiny_blob;
    else if (field->max_length() <= (1 << 16))
    {
      col.setInlineSize(256);
      col.setPartSize(2000);
      col.setStripeSize(16);
    }
    else if (field->max_length() <= (1 << 24))
      goto mysql_type_medium_blob;
    else
      goto mysql_type_long_blob;
    break;
  mysql_type_medium_blob:
  case MYSQL_TYPE_MEDIUM_BLOB:   
    if ((field->flags & BINARY_FLAG) && cs == &my_charset_bin)
      col.setType(NDBCOL::Blob);
    else {
      col.setType(NDBCOL::Text);
      col.setCharset(cs);
    }
    col.setInlineSize(256);
    col.setPartSize(4000);
    col.setStripeSize(8);
    break;
  mysql_type_long_blob:
  case MYSQL_TYPE_LONG_BLOB:  
    if ((field->flags & BINARY_FLAG) && cs == &my_charset_bin)
      col.setType(NDBCOL::Blob);
    else {
      col.setType(NDBCOL::Text);
      col.setCharset(cs);
    }
    col.setInlineSize(256);
    col.setPartSize(8000);
    col.setStripeSize(4);
    break;
  // Other types
  case MYSQL_TYPE_ENUM:
    col.setType(NDBCOL::Char);
    col.setLength(field->pack_length());
    break;
  case MYSQL_TYPE_SET:         
    col.setType(NDBCOL::Char);
    col.setLength(field->pack_length());
    break;
  case MYSQL_TYPE_BIT: {
    int no_of_bits= field->field_length*8 + ((Field_bit *) field)->bit_len;
    col.setType(NDBCOL::Bit);
    if (!no_of_bits)
      col.setLength(1);
      else
        col.setLength(no_of_bits);
    break;
  }
  case MYSQL_TYPE_NULL:        
  case MYSQL_TYPE_GEOMETRY:
    goto mysql_type_unsupported;
  mysql_type_unsupported:
  default:
    return HA_ERR_UNSUPPORTED;
  }
  // Set nullable and pk
  col.setNullable(field->maybe_null());
  col.setPrimaryKey(field->flags & PRI_KEY_FLAG);
  // Set autoincrement
  if (field->flags & AUTO_INCREMENT_FLAG) 
  {
    col.setAutoIncrement(TRUE);
    ulonglong value= info->auto_increment_value ?
      info->auto_increment_value : (ulonglong) 1;
    DBUG_PRINT("info", ("Autoincrement key, initial: %llu", value));
    col.setAutoIncrementInitialValue(value);
  }
  else
    col.setAutoIncrement(FALSE);
  return 0;
}

/*
  Create a table in NDB Cluster
 */

static void ndb_set_fragmentation(NDBTAB &tab, TABLE *form, uint pk_length)
{
  if (form->s->max_rows == 0) /* default setting, don't set fragmentation */
    return;
  /**
   * get the number of fragments right
   */
  uint no_fragments;
  {
#if MYSQL_VERSION_ID >= 50000
    uint acc_row_size= 25 + /*safety margin*/ 2;
#else
    uint acc_row_size= pk_length*4;
    /* add acc overhead */
    if (pk_length <= 8)  /* main page will set the limit */
      acc_row_size+= 25 + /*safety margin*/ 2;
    else                /* overflow page will set the limit */
      acc_row_size+= 4 + /*safety margin*/ 4;
#endif
    ulonglong acc_fragment_size= 512*1024*1024;
    ulonglong max_rows= form->s->max_rows;
#if MYSQL_VERSION_ID >= 50100
    no_fragments= (max_rows*acc_row_size)/acc_fragment_size+1;
#else
    no_fragments= ((max_rows*acc_row_size)/acc_fragment_size+1
                   +1/*correct rounding*/)/2;
#endif
  }
  {
    uint no_nodes= g_ndb_cluster_connection->no_db_nodes();
    NDBTAB::FragmentType ftype;
    if (no_fragments > 2*no_nodes)
    {
      ftype= NDBTAB::FragAllLarge;
      if (no_fragments > 4*no_nodes)
        push_warning(current_thd, MYSQL_ERROR::WARN_LEVEL_WARN, ER_UNKNOWN_ERROR,
                     "Ndb might have problems storing the max amount of rows specified");
    }
    else if (no_fragments > no_nodes)
      ftype= NDBTAB::FragAllMedium;
    else
      ftype= NDBTAB::FragAllSmall;
    tab.setFragmentType(ftype);
  }
}

int ha_ndbcluster::create(const char *name, 
                          TABLE *form, 
                          HA_CREATE_INFO *info)
{
  NDBTAB tab;
  NDBCOL col;
  uint pack_length, length, i, pk_length= 0;
  const void *data, *pack_data;
  char name2[FN_HEADLEN];
  bool create_from_engine= (info->table_options & HA_CREATE_FROM_ENGINE);
   
  DBUG_ENTER("ha_ndbcluster::create");
  DBUG_PRINT("enter", ("name: %s", name));
  fn_format(name2, name, "", "",2);       // Remove the .frm extension
  set_dbname(name2);
  set_tabname(name2);    

  if (create_from_engine)
  {
    /*
      Table alreay exists in NDB and frm file has been created by 
      caller.
      Do Ndb specific stuff, such as create a .ndb file
    */
    my_errno= write_ndb_file();
    DBUG_RETURN(my_errno);
  }

  DBUG_PRINT("table", ("name: %s", m_tabname));  
  tab.setName(m_tabname);
  tab.setLogging(!(info->options & HA_LEX_CREATE_TMP_TABLE));    
   
  // Save frm data for this table
  if (readfrm(name, &data, &length))
    DBUG_RETURN(1);
  if (packfrm(data, length, &pack_data, &pack_length))
    DBUG_RETURN(2);
  
  DBUG_PRINT("info", ("setFrm data=%x, len=%d", pack_data, pack_length));
  tab.setFrm(pack_data, pack_length);      
  my_free((char*)data, MYF(0));
  my_free((char*)pack_data, MYF(0));
  
  for (i= 0; i < form->s->fields; i++) 
  {
    Field *field= form->field[i];
    DBUG_PRINT("info", ("name: %s, type: %u, pack_length: %d", 
                        field->field_name, field->real_type(),
                        field->pack_length()));
    if ((my_errno= create_ndb_column(col, field, info)))
      DBUG_RETURN(my_errno);
    tab.addColumn(col);
    if(col.getPrimaryKey())
      pk_length += (field->pack_length() + 3) / 4;
  }
  
  // No primary key, create shadow key as 64 bit, auto increment  
  if (form->s->primary_key == MAX_KEY) 
  {
    DBUG_PRINT("info", ("Generating shadow key"));
    col.setName("$PK");
    col.setType(NdbDictionary::Column::Bigunsigned);
    col.setLength(1);
    col.setNullable(FALSE);
    col.setPrimaryKey(TRUE);
    col.setAutoIncrement(TRUE);
    tab.addColumn(col);
    pk_length += 2;
  }
  
  // Make sure that blob tables don't have to big part size
  for (i= 0; i < form->s->fields; i++) 
  {
    /**
     * The extra +7 concists
     * 2 - words from pk in blob table
     * 5 - from extra words added by tup/dict??
     */
    switch (form->field[i]->real_type()) {
    case MYSQL_TYPE_BLOB:    
    case MYSQL_TYPE_MEDIUM_BLOB:   
    case MYSQL_TYPE_LONG_BLOB: 
    {
      NdbDictionary::Column * col= tab.getColumn(i);
      int size= pk_length + (col->getPartSize()+3)/4 + 7;
      if(size > NDB_MAX_TUPLE_SIZE_IN_WORDS && 
         (pk_length+7) < NDB_MAX_TUPLE_SIZE_IN_WORDS)
      {
        size= NDB_MAX_TUPLE_SIZE_IN_WORDS - pk_length - 7;
        col->setPartSize(4*size);
      }
      /**
       * If size > NDB_MAX and pk_length+7 >= NDB_MAX
       *   then the table can't be created anyway, so skip
       *   changing part size, and have error later
       */ 
    }
    default:
      break;
    }
  }

  ndb_set_fragmentation(tab, form, pk_length);

  if ((my_errno= check_ndb_connection()))
    DBUG_RETURN(my_errno);
  
  // Create the table in NDB     
  Ndb *ndb= get_ndb();
  NDBDICT *dict= ndb->getDictionary();
  if (dict->createTable(tab) != 0) 
  {
    const NdbError err= dict->getNdbError();
    ERR_PRINT(err);
    my_errno= ndb_to_mysql_error(&err);
    DBUG_RETURN(my_errno);
  }
  DBUG_PRINT("info", ("Table %s/%s created successfully", 
                      m_dbname, m_tabname));

  // Create secondary indexes
  my_errno= build_index_list(ndb, form, ILBP_CREATE);

  if (!my_errno)
    my_errno= write_ndb_file();

  DBUG_RETURN(my_errno);
}


int ha_ndbcluster::create_ordered_index(const char *name, 
                                        KEY *key_info)
{
  DBUG_ENTER("ha_ndbcluster::create_ordered_index");
  DBUG_RETURN(create_index(name, key_info, FALSE));
}

int ha_ndbcluster::create_unique_index(const char *name, 
                                       KEY *key_info)
{

  DBUG_ENTER("ha_ndbcluster::create_unique_index");
  DBUG_RETURN(create_index(name, key_info, TRUE));
}


/*
  Create an index in NDB Cluster
 */

int ha_ndbcluster::create_index(const char *name, 
                                KEY *key_info,
                                bool unique)
{
  Ndb *ndb= get_ndb();
  NdbDictionary::Dictionary *dict= ndb->getDictionary();
  KEY_PART_INFO *key_part= key_info->key_part;
  KEY_PART_INFO *end= key_part + key_info->key_parts;
  
  DBUG_ENTER("ha_ndbcluster::create_index");
  DBUG_PRINT("enter", ("name: %s ", name));

  NdbDictionary::Index ndb_index(name);
  if (unique)
    ndb_index.setType(NdbDictionary::Index::UniqueHashIndex);
  else 
  {
    ndb_index.setType(NdbDictionary::Index::OrderedIndex);
    // TODO Only temporary ordered indexes supported
    ndb_index.setLogging(FALSE); 
  }
  ndb_index.setTable(m_tabname);

  for (; key_part != end; key_part++) 
  {
    Field *field= key_part->field;
    DBUG_PRINT("info", ("attr: %s", field->field_name));
    {
      char truncated_field_name[NDB_MAX_ATTR_NAME_SIZE];
      strnmov(truncated_field_name,field->field_name,sizeof(truncated_field_name));
      truncated_field_name[sizeof(truncated_field_name)-1]= '\0';
      ndb_index.addColumnName(truncated_field_name);
    }
  }
  
  if (dict->createIndex(ndb_index))
    ERR_RETURN(dict->getNdbError());

  // Success
  DBUG_PRINT("info", ("Created index %s", name));
  DBUG_RETURN(0);  
}


/*
  Rename a table in NDB Cluster
*/

int ha_ndbcluster::rename_table(const char *from, const char *to)
{
  NDBDICT *dict;
  char new_tabname[FN_HEADLEN];
  const NDBTAB *orig_tab;
  int result;

  DBUG_ENTER("ha_ndbcluster::rename_table");
  DBUG_PRINT("info", ("Renaming %s to %s", from, to));
  set_dbname(from);
  set_tabname(from);
  set_tabname(to, new_tabname);

  if (check_ndb_connection())
    DBUG_RETURN(my_errno= HA_ERR_NO_CONNECTION);

  Ndb *ndb= get_ndb();
  dict= ndb->getDictionary();
  if (!(orig_tab= dict->getTable(m_tabname)))
    ERR_RETURN(dict->getNdbError());

  m_table= (void *)orig_tab;
  // Change current database to that of target table
  set_dbname(to);
  ndb->setDatabaseName(m_dbname);
  if (!(result= alter_table_name(new_tabname)))
  {
    // Rename .ndb file
    result= handler::rename_table(from, to);
  }

  DBUG_RETURN(result);
}


/*
  Rename a table in NDB Cluster using alter table
 */

int ha_ndbcluster::alter_table_name(const char *to)
{
  Ndb *ndb= get_ndb();
  NDBDICT *dict= ndb->getDictionary();
  const NDBTAB *orig_tab= (const NDBTAB *) m_table;
  DBUG_ENTER("alter_table_name_table");

  NdbDictionary::Table new_tab= *orig_tab;
  new_tab.setName(to);
  if (dict->alterTable(new_tab) != 0)
    ERR_RETURN(dict->getNdbError());

  m_table= NULL;
  m_table_info= NULL;
                                                                             
  DBUG_RETURN(0);
}


/*
  Delete table from NDB Cluster

 */

int ha_ndbcluster::delete_table(const char *name)
{
  DBUG_ENTER("ha_ndbcluster::delete_table");
  DBUG_PRINT("enter", ("name: %s", name));
  set_dbname(name);
  set_tabname(name);

  if (check_ndb_connection())
    DBUG_RETURN(HA_ERR_NO_CONNECTION);

  /* Call ancestor function to delete .ndb file */
  handler::delete_table(name);
  
  /* Drop the table from NDB */
  DBUG_RETURN(drop_table());
}


/*
  Drop table in NDB Cluster
 */

int ha_ndbcluster::drop_table()
{
  Ndb *ndb= get_ndb();
  NdbDictionary::Dictionary *dict= ndb->getDictionary();

  DBUG_ENTER("drop_table");
  DBUG_PRINT("enter", ("Deleting %s", m_tabname));

  release_metadata();
  if (dict->dropTable(m_tabname))
    ERR_RETURN(dict->getNdbError());
  DBUG_RETURN(0);
}


/*
  Drop a database in NDB Cluster
 */

int ndbcluster_drop_database(const char *path)
{
  DBUG_ENTER("ndbcluster_drop_database");
  // TODO drop all tables for this database
  DBUG_RETURN(1);
}


ulonglong ha_ndbcluster::get_auto_increment()
{  
  int cache_size;
  Uint64 auto_value;
  DBUG_ENTER("get_auto_increment");
  DBUG_PRINT("enter", ("m_tabname: %s", m_tabname));
  Ndb *ndb= get_ndb();
  cache_size= 
    (m_rows_to_insert - m_rows_inserted < m_autoincrement_prefetch) ?
    m_rows_to_insert - m_rows_inserted 
    : (m_rows_to_insert > m_autoincrement_prefetch) ? 
    m_rows_to_insert 
    : m_autoincrement_prefetch;
  auto_value= 
    (m_skip_auto_increment) ? 
    ndb->readAutoIncrementValue((const NDBTAB *) m_table)
    : ndb->getAutoIncrementValue((const NDBTAB *) m_table, cache_size);
  DBUG_RETURN((longlong)auto_value);
}


/*
  Constructor for the NDB Cluster table handler 
 */

ha_ndbcluster::ha_ndbcluster(TABLE *table_arg):
  handler(table_arg),
  m_active_trans(NULL),
  m_active_cursor(NULL),
  m_table(NULL),
  m_tableVersion(-1),
  m_table_info(NULL),
  m_table_flags(HA_REC_NOT_IN_SEQ |
                HA_NULL_IN_KEY |
                HA_AUTO_PART_KEY |
                HA_NO_PREFIX_CHAR_KEYS |
                HA_NEED_READ_RANGE_BUFFER |
                HA_CAN_BIT_FIELD),
  m_share(0),
  m_use_write(FALSE),
  m_ignore_dup_key(FALSE),
  m_primary_key_update(FALSE),
  m_retrieve_all_fields(FALSE),
  m_retrieve_primary_key(FALSE),
  m_rows_to_insert(1),
  m_rows_inserted(0),
  m_bulk_insert_rows(1024),
  m_rows_changed(0),
  m_bulk_insert_not_flushed(FALSE),
  m_ops_pending(0),
  m_skip_auto_increment(TRUE),
  m_blobs_pending(0),
  m_blobs_buffer(0),
  m_blobs_buffer_size(0),
  m_dupkey((uint) -1),
  m_ha_not_exact_count(FALSE),
  m_force_send(TRUE),
  m_autoincrement_prefetch(32),
  m_transaction_on(TRUE),
  m_cond_stack(NULL),
  m_multi_cursor(NULL)
{
  int i;
 
  DBUG_ENTER("ha_ndbcluster");

  m_tabname[0]= '\0';
  m_dbname[0]= '\0';

  records= ~(ha_rows)0; // uninitialized
  block_size= 1024;

  for (i= 0; i < MAX_KEY; i++)
  {
    m_index[i].type= UNDEFINED_INDEX;
    m_index[i].unique_index= NULL;
    m_index[i].index= NULL;
    m_index[i].unique_index_attrid_map= NULL;
  }

  DBUG_VOID_RETURN;
}


/*
  Destructor for NDB Cluster table handler
 */

ha_ndbcluster::~ha_ndbcluster() 
{
  DBUG_ENTER("~ha_ndbcluster");

  if (m_share)
    free_share(m_share);
  release_metadata();
  my_free(m_blobs_buffer, MYF(MY_ALLOW_ZERO_PTR));
  m_blobs_buffer= 0;

  // Check for open cursor/transaction
  if (m_active_cursor) {
  }
  DBUG_ASSERT(m_active_cursor == NULL);
  if (m_active_trans) {
  }
  DBUG_ASSERT(m_active_trans == NULL);

  // Discard the condition stack
  DBUG_PRINT("info", ("Clearing condition stack"));
  cond_clear();

  DBUG_VOID_RETURN;
}



/*
  Open a table for further use
  - fetch metadata for this table from NDB
  - check that table exists
*/

int ha_ndbcluster::open(const char *name, int mode, uint test_if_locked)
{
  int res;
  KEY *key;
  DBUG_ENTER("open");
  DBUG_PRINT("enter", ("name: %s mode: %d test_if_locked: %d",
                       name, mode, test_if_locked));
  
  // Setup ref_length to make room for the whole 
  // primary key to be written in the ref variable
  
  if (table->s->primary_key != MAX_KEY) 
  {
    key= table->key_info+table->s->primary_key;
    ref_length= key->key_length;
    DBUG_PRINT("info", (" ref_length: %d", ref_length));
  }
  // Init table lock structure 
  if (!(m_share=get_share(name)))
    DBUG_RETURN(1);
  thr_lock_data_init(&m_share->lock,&m_lock,(void*) 0);
  
  set_dbname(name);
  set_tabname(name);
  
  if (check_ndb_connection()) {
    free_share(m_share); m_share= 0;
    DBUG_RETURN(HA_ERR_NO_CONNECTION);
  }
  
  res= get_metadata(name);
  if (!res)
    info(HA_STATUS_VARIABLE | HA_STATUS_CONST);

  DBUG_RETURN(res);
}


/*
  Close the table
  - release resources setup by open()
 */

int ha_ndbcluster::close(void)
{
  DBUG_ENTER("close");  
  free_share(m_share); m_share= 0;
  release_metadata();
  DBUG_RETURN(0);
}


Thd_ndb* ha_ndbcluster::seize_thd_ndb()
{
  Thd_ndb *thd_ndb;
  DBUG_ENTER("seize_thd_ndb");

  thd_ndb= new Thd_ndb();
<<<<<<< HEAD
  thd_ndb->ndb->getDictionary()->set_local_table_data_size(sizeof(Ndb_table_local_info));


=======
  thd_ndb->ndb->getDictionary()->set_local_table_data_size(
    sizeof(Ndb_local_table_statistics)
    );
>>>>>>> 1c0c25e7
  if (thd_ndb->ndb->init(max_transactions) != 0)
  {
    ERR_PRINT(thd_ndb->ndb->getNdbError());
    /*
      TODO 
      Alt.1 If init fails because to many allocated Ndb 
      wait on condition for a Ndb object to be released.
      Alt.2 Seize/release from pool, wait until next release 
    */
    delete thd_ndb;
    thd_ndb= NULL;
  }
  DBUG_RETURN(thd_ndb);
}


void ha_ndbcluster::release_thd_ndb(Thd_ndb* thd_ndb)
{
  DBUG_ENTER("release_thd_ndb");
  delete thd_ndb;
  DBUG_VOID_RETURN;
}


/*
  If this thread already has a Thd_ndb object allocated
  in current THD, reuse it. Otherwise
  seize a Thd_ndb object, assign it to current THD and use it.
 
*/

Ndb* check_ndb_in_thd(THD* thd)
{
  Thd_ndb *thd_ndb= get_thd_ndb(thd);
  if (!thd_ndb)
  {
    if (!(thd_ndb= ha_ndbcluster::seize_thd_ndb()))
      return NULL;
    set_thd_ndb(thd, thd_ndb);
  }
  return thd_ndb->ndb;
}



int ha_ndbcluster::check_ndb_connection(THD* thd)
{
  Ndb *ndb;
  DBUG_ENTER("check_ndb_connection");
  
  if (!(ndb= check_ndb_in_thd(thd)))
    DBUG_RETURN(HA_ERR_NO_CONNECTION);
  ndb->setDatabaseName(m_dbname);
  DBUG_RETURN(0);
}


int ndbcluster_close_connection(THD *thd)
{
  Thd_ndb *thd_ndb= get_thd_ndb(thd);
  DBUG_ENTER("ndbcluster_close_connection");
  if (thd_ndb)
  {
    ha_ndbcluster::release_thd_ndb(thd_ndb);
    set_thd_ndb(thd, NULL); // not strictly required but does not hurt either
  }
  DBUG_RETURN(0);
}


/*
  Try to discover one table from NDB
 */

int ndbcluster_discover(THD* thd, const char *db, const char *name,
                        const void** frmblob, uint* frmlen)
{
  uint len;
  const void* data;
  const NDBTAB* tab;
  Ndb* ndb;
  DBUG_ENTER("ndbcluster_discover");
  DBUG_PRINT("enter", ("db: %s, name: %s", db, name)); 

  if (!(ndb= check_ndb_in_thd(thd)))
    DBUG_RETURN(HA_ERR_NO_CONNECTION);  
  ndb->setDatabaseName(db);

  NDBDICT* dict= ndb->getDictionary();
  dict->set_local_table_data_size(sizeof(Ndb_local_table_statistics));
  dict->invalidateTable(name);
  if (!(tab= dict->getTable(name)))
  {    
    const NdbError err= dict->getNdbError();
    if (err.code == 709)
      DBUG_RETURN(1);
    ERR_RETURN(err);
  }
  
  DBUG_PRINT("info", ("Found table %s", tab->getName()));
  
  len= tab->getFrmLength();  
  if (len == 0 || tab->getFrmData() == NULL)
  {
    DBUG_PRINT("No frm data found",
               ("Table is probably created via NdbApi")); 
    DBUG_RETURN(2);
  }
  
  if (unpackfrm(&data, &len, tab->getFrmData()))
    DBUG_RETURN(3);

  *frmlen= len;
  *frmblob= data;
  
  DBUG_RETURN(0);
}

/*
  Check if a table exists in NDB

 */

int ndbcluster_table_exists(THD* thd, const char *db, const char *name)
{
  const NDBTAB* tab;
  Ndb* ndb;
  DBUG_ENTER("ndbcluster_table_exists");
  DBUG_PRINT("enter", ("db: %s, name: %s", db, name));

  if (!(ndb= check_ndb_in_thd(thd)))
    DBUG_RETURN(HA_ERR_NO_CONNECTION);
  ndb->setDatabaseName(db);

  NDBDICT* dict= ndb->getDictionary();
  dict->set_local_table_data_size(sizeof(Ndb_local_table_statistics));
  dict->invalidateTable(name);
  if (!(tab= dict->getTable(name)))
  {
    const NdbError err= dict->getNdbError();
    if (err.code == 709)
      DBUG_RETURN(0);
    ERR_RETURN(err);
  }

  DBUG_PRINT("info", ("Found table %s", tab->getName()));
  DBUG_RETURN(1);
}



extern "C" byte* tables_get_key(const char *entry, uint *length,
                                my_bool not_used __attribute__((unused)))
{
  *length= strlen(entry);
  return (byte*) entry;
}


int ndbcluster_find_files(THD *thd,const char *db,const char *path,
                          const char *wild, bool dir, List<char> *files)
{
  DBUG_ENTER("ndbcluster_find_files");
  DBUG_PRINT("enter", ("db: %s", db));
  { // extra bracket to avoid gcc 2.95.3 warning
  uint i;
  Ndb* ndb;
  char name[FN_REFLEN];
  HASH ndb_tables, ok_tables;
  NdbDictionary::Dictionary::List list;

  if (!(ndb= check_ndb_in_thd(thd)))
    DBUG_RETURN(HA_ERR_NO_CONNECTION);

  if (dir)
    DBUG_RETURN(0); // Discover of databases not yet supported

  // List tables in NDB
  NDBDICT *dict= ndb->getDictionary();
  if (dict->listObjects(list, 
                        NdbDictionary::Object::UserTable) != 0)
    ERR_RETURN(dict->getNdbError());

  if (hash_init(&ndb_tables, system_charset_info,list.count,0,0,
                (hash_get_key)tables_get_key,0,0))
  {
    DBUG_PRINT("error", ("Failed to init HASH ndb_tables"));
    DBUG_RETURN(-1);
  }

  if (hash_init(&ok_tables, system_charset_info,32,0,0,
                (hash_get_key)tables_get_key,0,0))
  {
    DBUG_PRINT("error", ("Failed to init HASH ok_tables"));
    hash_free(&ndb_tables);
    DBUG_RETURN(-1);
  }  

  for (i= 0 ; i < list.count ; i++)
  {
    NdbDictionary::Dictionary::List::Element& t= list.elements[i];
    DBUG_PRINT("info", ("Found %s/%s in NDB", t.database, t.name));     

    // Add only tables that belongs to db
    if (my_strcasecmp(system_charset_info, t.database, db))
      continue;

    // Apply wildcard to list of tables in NDB
    if (wild)
    {
      if (lower_case_table_names)
      {
        if (wild_case_compare(files_charset_info, t.name, wild))
          continue;
      }
      else if (wild_compare(t.name,wild,0))
        continue;
    }
    DBUG_PRINT("info", ("Inserting %s into ndb_tables hash", t.name));     
    my_hash_insert(&ndb_tables, (byte*)thd->strdup(t.name));
  }

  char *file_name;
  List_iterator<char> it(*files);
  List<char> delete_list;
  while ((file_name=it++))
  {
    DBUG_PRINT("info", ("%s", file_name));     
    if (hash_search(&ndb_tables, file_name, strlen(file_name)))
    {
      DBUG_PRINT("info", ("%s existed in NDB _and_ on disk ", file_name));
      // File existed in NDB and as frm file, put in ok_tables list
      my_hash_insert(&ok_tables, (byte*)file_name);
      continue;
    }
    
    // File is not in NDB, check for .ndb file with this name
    (void)strxnmov(name, FN_REFLEN, 
                   mysql_data_home,"/",db,"/",file_name,ha_ndb_ext,NullS);
    DBUG_PRINT("info", ("Check access for %s", name));
    if (access(name, F_OK))
    {
      DBUG_PRINT("info", ("%s did not exist on disk", name));     
      // .ndb file did not exist on disk, another table type
      continue;
    }

    DBUG_PRINT("info", ("%s existed on disk", name));     
    // The .ndb file exists on disk, but it's not in list of tables in ndb
    // Verify that handler agrees table is gone.
    if (ndbcluster_table_exists(thd, db, file_name) == 0)    
    {
      DBUG_PRINT("info", ("NDB says %s does not exists", file_name));     
      it.remove();
      // Put in list of tables to remove from disk
      delete_list.push_back(thd->strdup(file_name));
    }
  }

  // Check for new files to discover
  DBUG_PRINT("info", ("Checking for new files to discover"));       
  List<char> create_list;
  for (i= 0 ; i < ndb_tables.records ; i++)
  {
    file_name= hash_element(&ndb_tables, i);
    if (!hash_search(&ok_tables, file_name, strlen(file_name)))
    {
      DBUG_PRINT("info", ("%s must be discovered", file_name));       
      // File is in list of ndb tables and not in ok_tables
      // This table need to be created
      create_list.push_back(thd->strdup(file_name));
    }
  }

  // Lock mutex before deleting and creating frm files
  pthread_mutex_lock(&LOCK_open);

  if (!global_read_lock)
  {
    // Delete old files
    List_iterator_fast<char> it3(delete_list);
    while ((file_name=it3++))
    {
      DBUG_PRINT("info", ("Remove table %s/%s", db, file_name));
      // Delete the table and all related files
      TABLE_LIST table_list;
      bzero((char*) &table_list,sizeof(table_list));
      table_list.db= (char*) db;
      table_list.alias= table_list.table_name= (char*)file_name;
      (void)mysql_rm_table_part2(thd, &table_list,
                                                                 /* if_exists */ FALSE,
                                                                 /* drop_temporary */ FALSE,
                                                                 /* drop_view */ FALSE,
                                                                 /* dont_log_query*/ TRUE);
      /* Clear error message that is returned when table is deleted */
      thd->clear_error();
    }
  }

  // Create new files
  List_iterator_fast<char> it2(create_list);
  while ((file_name=it2++))
  {  
    DBUG_PRINT("info", ("Table %s need discovery", name));
    if (ha_create_table_from_engine(thd, db, file_name, TRUE) == 0)
      files->push_back(thd->strdup(file_name)); 
  }

  pthread_mutex_unlock(&LOCK_open);      
  
  hash_free(&ok_tables);
  hash_free(&ndb_tables);
  } // extra bracket to avoid gcc 2.95.3 warning
  DBUG_RETURN(0);    
}


/*
  Initialise all gloal variables before creating 
  a NDB Cluster table handler
 */

/* Call back after cluster connect */
static int connect_callback()
{
  update_status_variables(g_ndb_cluster_connection);
  return 0;
}

handlerton *
ndbcluster_init()
{
  int res;
  DBUG_ENTER("ndbcluster_init");
  // Set connectstring if specified
  if (opt_ndbcluster_connectstring != 0)
    DBUG_PRINT("connectstring", ("%s", opt_ndbcluster_connectstring));     
  if ((g_ndb_cluster_connection=
       new Ndb_cluster_connection(opt_ndbcluster_connectstring)) == 0)
  {
    DBUG_PRINT("error",("Ndb_cluster_connection(%s)",
                        opt_ndbcluster_connectstring));
    goto ndbcluster_init_error;
  }

  g_ndb_cluster_connection->set_optimized_node_selection
    (opt_ndb_optimized_node_selection);

  // Create a Ndb object to open the connection  to NDB
<<<<<<< HEAD
  if ( (g_ndb= new Ndb(g_ndb_cluster_connection, "sys")) == 0 )
  {
    DBUG_PRINT("error", ("failed to create global ndb object"));
    goto ndbcluster_init_error;
  }
  g_ndb->getDictionary()->set_local_table_data_size(sizeof(Ndb_table_local_info));
=======
  g_ndb= new Ndb(g_ndb_cluster_connection, "sys");
  g_ndb->getDictionary()->set_local_table_data_size(sizeof(Ndb_local_table_statistics));
>>>>>>> 1c0c25e7
  if (g_ndb->init() != 0)
  {
    ERR_PRINT (g_ndb->getNdbError());
    goto ndbcluster_init_error;
  }

  if ((res= g_ndb_cluster_connection->connect(0,0,0)) == 0)
  {
    connect_callback();
    DBUG_PRINT("info",("NDBCLUSTER storage engine at %s on port %d",
                       g_ndb_cluster_connection->get_connected_host(),
                       g_ndb_cluster_connection->get_connected_port()));
    g_ndb_cluster_connection->wait_until_ready(10,3);
  } 
  else if(res == 1)
  {
    if (g_ndb_cluster_connection->start_connect_thread(connect_callback)) 
    {
      DBUG_PRINT("error", ("g_ndb_cluster_connection->start_connect_thread()"));
      goto ndbcluster_init_error;
    }
#ifndef DBUG_OFF
    {
      char buf[1024];
      DBUG_PRINT("info",
                 ("NDBCLUSTER storage engine not started, "
                  "will connect using %s",
                  g_ndb_cluster_connection->
                  get_connectstring(buf,sizeof(buf))));
    }
#endif
  }
  else
  {
    DBUG_ASSERT(res == -1);
    DBUG_PRINT("error", ("permanent error"));
    goto ndbcluster_init_error;
  }
  
  (void) hash_init(&ndbcluster_open_tables,system_charset_info,32,0,0,
                   (hash_get_key) ndbcluster_get_key,0,0);
  pthread_mutex_init(&ndbcluster_mutex,MY_MUTEX_INIT_FAST);
  pthread_mutex_init(&LOCK_ndb_util_thread, MY_MUTEX_INIT_FAST);
  pthread_cond_init(&COND_ndb_util_thread, NULL);


  // Create utility thread
  pthread_t tmp;
  if (pthread_create(&tmp, &connection_attrib, ndb_util_thread_func, 0))
  {
    DBUG_PRINT("error", ("Could not create ndb utility thread"));
    hash_free(&ndbcluster_open_tables);
    pthread_mutex_destroy(&ndbcluster_mutex);
    pthread_mutex_destroy(&LOCK_ndb_util_thread);
    pthread_cond_destroy(&COND_ndb_util_thread);
    goto ndbcluster_init_error;
  }
  
  ndbcluster_inited= 1;
  DBUG_RETURN(&ndbcluster_hton);

 ndbcluster_init_error:
  if(g_ndb)
    delete g_ndb;
  g_ndb= NULL;
  if (g_ndb_cluster_connection)
    delete g_ndb_cluster_connection;
  g_ndb_cluster_connection= NULL;
  DBUG_RETURN(NULL);
}


/*
  End use of the NDB Cluster table handler
  - free all global variables allocated by 
    ndbcluster_init()
*/

bool ndbcluster_end()
{
  DBUG_ENTER("ndbcluster_end");

  if (!ndbcluster_inited)
    DBUG_RETURN(0);

  // Kill ndb utility thread
  (void) pthread_mutex_lock(&LOCK_ndb_util_thread);  
  DBUG_PRINT("exit",("killing ndb util thread: %lx", ndb_util_thread));
  (void) pthread_cond_signal(&COND_ndb_util_thread);
  (void) pthread_mutex_unlock(&LOCK_ndb_util_thread);

  if(g_ndb)
    delete g_ndb;
  g_ndb= NULL;
  if (g_ndb_cluster_connection)
    delete g_ndb_cluster_connection;
  g_ndb_cluster_connection= NULL;

  hash_free(&ndbcluster_open_tables);
  pthread_mutex_destroy(&ndbcluster_mutex);
  pthread_mutex_destroy(&LOCK_ndb_util_thread);
  pthread_cond_destroy(&COND_ndb_util_thread);
  ndbcluster_inited= 0;
  DBUG_RETURN(0);
}

/*
  Static error print function called from
  static handler method ndbcluster_commit
  and ndbcluster_rollback
*/

void ndbcluster_print_error(int error, const NdbOperation *error_op)
{
  DBUG_ENTER("ndbcluster_print_error");
  TABLE tab;
  const char *tab_name= (error_op) ? error_op->getTableName() : "";
  tab.alias= (char *) tab_name;
  ha_ndbcluster error_handler(&tab);
  tab.file= &error_handler;
  error_handler.print_error(error, MYF(0));
  DBUG_VOID_RETURN;
}

/*
  Set m_tabname from full pathname to table file 
 */

void ha_ndbcluster::set_tabname(const char *path_name)
{
  char *end, *ptr;
  
  /* Scan name from the end */
  end= strend(path_name)-1;
  ptr= end;
  while (ptr >= path_name && *ptr != '\\' && *ptr != '/') {
    ptr--;
  }
  uint name_len= end - ptr;
  memcpy(m_tabname, ptr + 1, end - ptr);
  m_tabname[name_len]= '\0';
#ifdef __WIN__
  /* Put to lower case */
  ptr= m_tabname;
  
  while (*ptr != '\0') {
    *ptr= tolower(*ptr);
    ptr++;
  }
#endif
}

/**
 * Set a given location from full pathname to table file
 *
 */
void
ha_ndbcluster::set_tabname(const char *path_name, char * tabname)
{
  char *end, *ptr;
  
  /* Scan name from the end */
  end= strend(path_name)-1;
  ptr= end;
  while (ptr >= path_name && *ptr != '\\' && *ptr != '/') {
    ptr--;
  }
  uint name_len= end - ptr;
  memcpy(tabname, ptr + 1, end - ptr);
  tabname[name_len]= '\0';
#ifdef __WIN__
  /* Put to lower case */
  ptr= tabname;
  
  while (*ptr != '\0') {
    *ptr= tolower(*ptr);
    ptr++;
  }
#endif
}


/*
  Set m_dbname from full pathname to table file
 
 */

void ha_ndbcluster::set_dbname(const char *path_name)
{
  char *end, *ptr;
  
  /* Scan name from the end */
  ptr= strend(path_name)-1;
  while (ptr >= path_name && *ptr != '\\' && *ptr != '/') {
    ptr--;
  }
  ptr--;
  end= ptr;
  while (ptr >= path_name && *ptr != '\\' && *ptr != '/') {
    ptr--;
  }
  uint name_len= end - ptr;
  memcpy(m_dbname, ptr + 1, name_len);
  m_dbname[name_len]= '\0';
#ifdef __WIN__
  /* Put to lower case */
  
  ptr= m_dbname;
  
  while (*ptr != '\0') {
    *ptr= tolower(*ptr);
    ptr++;
  }
#endif
}


ha_rows 
ha_ndbcluster::records_in_range(uint inx, key_range *min_key,
                                key_range *max_key)
{
  KEY *key_info= table->key_info + inx;
  uint key_length= key_info->key_length;
  NDB_INDEX_TYPE idx_type= get_index_type(inx);  

  DBUG_ENTER("records_in_range");
  // Prevent partial read of hash indexes by returning HA_POS_ERROR
  if ((idx_type == UNIQUE_INDEX || idx_type == PRIMARY_KEY_INDEX) &&
      ((min_key && min_key->length < key_length) ||
       (max_key && max_key->length < key_length)))
    DBUG_RETURN(HA_POS_ERROR);
  
  // Read from hash index with full key
  // This is a "const" table which returns only one record!      
  if ((idx_type != ORDERED_INDEX) &&
      ((min_key && min_key->length == key_length) || 
       (max_key && max_key->length == key_length)))
    DBUG_RETURN(1);
  
  DBUG_RETURN(10); /* Good guess when you don't know anything */
}

ulong ha_ndbcluster::table_flags(void) const
{
  if (m_ha_not_exact_count)
    return m_table_flags | HA_NOT_EXACT_COUNT;
  else
    return m_table_flags;
}
const char * ha_ndbcluster::table_type() const 
{
  return("ndbcluster");
}
uint ha_ndbcluster::max_supported_record_length() const
{ 
  return NDB_MAX_TUPLE_SIZE;
}
uint ha_ndbcluster::max_supported_keys() const
{
  return MAX_KEY;
}
uint ha_ndbcluster::max_supported_key_parts() const 
{
  return NDB_MAX_NO_OF_ATTRIBUTES_IN_KEY;
}
uint ha_ndbcluster::max_supported_key_length() const
{
  return NDB_MAX_KEY_SIZE;
}
bool ha_ndbcluster::low_byte_first() const
{ 
#ifdef WORDS_BIGENDIAN
  return FALSE;
#else
  return TRUE;
#endif
}
bool ha_ndbcluster::has_transactions()
{
  return m_transaction_on;
}
const char* ha_ndbcluster::index_type(uint key_number)
{
  switch (get_index_type(key_number)) {
  case ORDERED_INDEX:
  case UNIQUE_ORDERED_INDEX:
  case PRIMARY_KEY_ORDERED_INDEX:
    return "BTREE";
  case UNIQUE_INDEX:
  case PRIMARY_KEY_INDEX:
  default:
    return "HASH";
  }
}

uint8 ha_ndbcluster::table_cache_type()
{
  DBUG_ENTER("ha_ndbcluster::table_cache_type=HA_CACHE_TBL_ASKTRANSACT");
  DBUG_RETURN(HA_CACHE_TBL_ASKTRANSACT);
}


uint ndb_get_commitcount(THD *thd, char *dbname, char *tabname,
                         Uint64 *commit_count)
{
  DBUG_ENTER("ndb_get_commitcount");

  char name[FN_REFLEN];
  NDB_SHARE *share;
  (void)strxnmov(name, FN_REFLEN, "./",dbname,"/",tabname,NullS);
  DBUG_PRINT("enter", ("name: %s", name));
  pthread_mutex_lock(&ndbcluster_mutex);
  if (!(share=(NDB_SHARE*) hash_search(&ndbcluster_open_tables,
                                       (byte*) name,
                                       strlen(name))))
  {
    pthread_mutex_unlock(&ndbcluster_mutex);
    DBUG_PRINT("info", ("Table %s not found in ndbcluster_open_tables",
                        name));
    DBUG_RETURN(1);
  }
  share->use_count++;
  pthread_mutex_unlock(&ndbcluster_mutex);

  pthread_mutex_lock(&share->mutex);
  if (ndb_cache_check_time > 0)
  {
    if (share->commit_count != 0)
    {
      *commit_count= share->commit_count;
      DBUG_PRINT("info", ("Getting commit_count: %llu from share",
                          share->commit_count));
      pthread_mutex_unlock(&share->mutex);
      free_share(share);
      DBUG_RETURN(0);
    }
  }
  DBUG_PRINT("info", ("Get commit_count from NDB"));
  Ndb *ndb;
  if (!(ndb= check_ndb_in_thd(thd)))
    DBUG_RETURN(1);
  ndb->setDatabaseName(dbname);
  uint lock= share->commit_count_lock;
  pthread_mutex_unlock(&share->mutex);

  struct Ndb_statistics stat;
  if (ndb_get_table_statistics(ndb, tabname, &stat))
  {
    free_share(share);
    DBUG_RETURN(1);
  }

  pthread_mutex_lock(&share->mutex);
  if(share->commit_count_lock == lock)
  {
    DBUG_PRINT("info", ("Setting commit_count to %llu", stat.commit_count));
    share->commit_count= stat.commit_count;
    *commit_count= stat.commit_count;
  }
  else
  {
    DBUG_PRINT("info", ("Discarding commit_count, comit_count_lock changed"));
    *commit_count= 0;
  }
  pthread_mutex_unlock(&share->mutex);
  free_share(share);
  DBUG_RETURN(0);
}


/*
  Check if a cached query can be used.
  This is done by comparing the supplied engine_data to commit_count of
  the table.
  The commit_count is either retrieved from the share for the table, where
  it has been cached by the util thread. If the util thread is not started,
  NDB has to be contacetd to retrieve the commit_count, this will introduce
  a small delay while waiting for NDB to answer.


  SYNOPSIS
  ndbcluster_cache_retrieval_allowed
    thd            thread handle
    full_name      concatenation of database name,
                   the null character '\0', and the table
                   name
    full_name_len  length of the full name,
                   i.e. len(dbname) + len(tablename) + 1

    engine_data    parameter retrieved when query was first inserted into
                   the cache. If the value of engine_data is changed,
                   all queries for this table should be invalidated.

  RETURN VALUE
    TRUE  Yes, use the query from cache
    FALSE No, don't use the cached query, and if engine_data
          has changed, all queries for this table should be invalidated

*/

static my_bool
ndbcluster_cache_retrieval_allowed(THD *thd,
                                   char *full_name, uint full_name_len,
                                   ulonglong *engine_data)
{
  DBUG_ENTER("ndbcluster_cache_retrieval_allowed");

  Uint64 commit_count;
  bool is_autocommit= !(thd->options & (OPTION_NOT_AUTOCOMMIT | OPTION_BEGIN));
  char *dbname= full_name;
  char *tabname= dbname+strlen(dbname)+1;

  DBUG_PRINT("enter", ("dbname: %s, tabname: %s, is_autocommit: %d",
                       dbname, tabname, is_autocommit));

  if (!is_autocommit)
  {
    DBUG_PRINT("exit", ("No, don't use cache in transaction"));
    DBUG_RETURN(FALSE);
  }

  if (ndb_get_commitcount(thd, dbname, tabname, &commit_count))
  {
    *engine_data= 0; /* invalidate */
    DBUG_PRINT("exit", ("No, could not retrieve commit_count"));
    DBUG_RETURN(FALSE);
  }
  DBUG_PRINT("info", ("*engine_data: %llu, commit_count: %llu",
                      *engine_data, commit_count));
  if (commit_count == 0)
  {
    *engine_data= 0; /* invalidate */
    DBUG_PRINT("exit", ("No, local commit has been performed"));
    DBUG_RETURN(FALSE);
  }
  else if (*engine_data != commit_count)
  {
    *engine_data= commit_count; /* invalidate */
     DBUG_PRINT("exit", ("No, commit_count has changed"));
     DBUG_RETURN(FALSE);
   }

  DBUG_PRINT("exit", ("OK to use cache, engine_data: %llu", *engine_data));
  DBUG_RETURN(TRUE);
}


/**
   Register a table for use in the query cache. Fetch the commit_count
   for the table and return it in engine_data, this will later be used
   to check if the table has changed, before the cached query is reused.

   SYNOPSIS
   ha_ndbcluster::can_query_cache_table
    thd            thread handle
    full_name      concatenation of database name,
                   the null character '\0', and the table
                   name
    full_name_len  length of the full name,
                   i.e. len(dbname) + len(tablename) + 1
    qc_engine_callback  function to be called before using cache on this table
    engine_data    out, commit_count for this table

  RETURN VALUE
    TRUE  Yes, it's ok to cahce this query
    FALSE No, don't cach the query

*/

my_bool
ha_ndbcluster::register_query_cache_table(THD *thd,
                                          char *full_name, uint full_name_len,
                                          qc_engine_callback *engine_callback,
                                          ulonglong *engine_data)
{
  DBUG_ENTER("ha_ndbcluster::register_query_cache_table");

  bool is_autocommit= !(thd->options & (OPTION_NOT_AUTOCOMMIT | OPTION_BEGIN));

  DBUG_PRINT("enter",("dbname: %s, tabname: %s, is_autocommit: %d",
		      m_dbname, m_tabname, is_autocommit));

  if (!is_autocommit)
  {
    DBUG_PRINT("exit", ("Can't register table during transaction"))
    DBUG_RETURN(FALSE);
  }

  Uint64 commit_count;
  if (ndb_get_commitcount(thd, m_dbname, m_tabname, &commit_count))
  {
    *engine_data= 0;
    DBUG_PRINT("exit", ("Error, could not get commitcount"))
    DBUG_RETURN(FALSE);
  }
  *engine_data= commit_count;
  *engine_callback= ndbcluster_cache_retrieval_allowed;
  DBUG_PRINT("exit", ("commit_count: %llu", commit_count));
  DBUG_RETURN(commit_count > 0);
}


/*
  Handling the shared NDB_SHARE structure that is needed to
  provide table locking.
  It's also used for sharing data with other NDB handlers
  in the same MySQL Server. There is currently not much
  data we want to or can share.
 */

static byte* ndbcluster_get_key(NDB_SHARE *share,uint *length,
                                my_bool not_used __attribute__((unused)))
{
  *length=share->table_name_length;
  return (byte*) share->table_name;
}

static NDB_SHARE* get_share(const char *table_name)
{
  NDB_SHARE *share;
  pthread_mutex_lock(&ndbcluster_mutex);
  uint length=(uint) strlen(table_name);
  if (!(share=(NDB_SHARE*) hash_search(&ndbcluster_open_tables,
                                       (byte*) table_name,
                                       length)))
  {
    if ((share=(NDB_SHARE *) my_malloc(sizeof(*share)+length+1,
                                       MYF(MY_WME | MY_ZEROFILL))))
    {
      share->table_name_length=length;
      share->table_name=(char*) (share+1);
      strmov(share->table_name,table_name);
      if (my_hash_insert(&ndbcluster_open_tables, (byte*) share))
      {
        pthread_mutex_unlock(&ndbcluster_mutex);
        my_free((gptr) share,0);
        return 0;
      }
      thr_lock_init(&share->lock);
      pthread_mutex_init(&share->mutex,MY_MUTEX_INIT_FAST);
      share->commit_count= 0;
      share->commit_count_lock= 0;
    }
    else
    {
      DBUG_PRINT("error", ("Failed to alloc share"));
      pthread_mutex_unlock(&ndbcluster_mutex);
      return 0;
    }
  }
  share->use_count++;

  DBUG_PRINT("share",
	     ("table_name: %s, length: %d, use_count: %d, commit_count: %d",
	      share->table_name, share->table_name_length, share->use_count,
	      share->commit_count));
  pthread_mutex_unlock(&ndbcluster_mutex);
  return share;
}


static void free_share(NDB_SHARE *share)
{
  pthread_mutex_lock(&ndbcluster_mutex);
  if (!--share->use_count)
  {
     hash_delete(&ndbcluster_open_tables, (byte*) share);
    thr_lock_delete(&share->lock);
    pthread_mutex_destroy(&share->mutex);
    my_free((gptr) share, MYF(0));
  }
  pthread_mutex_unlock(&ndbcluster_mutex);
}



/*
  Internal representation of the frm blob
   
*/

struct frm_blob_struct 
{
  struct frm_blob_header 
  {
    uint ver;      // Version of header
    uint orglen;   // Original length of compressed data
    uint complen;  // Compressed length of data, 0=uncompressed
  } head;
  char data[1];  
};



static int packfrm(const void *data, uint len, 
                   const void **pack_data, uint *pack_len)
{
  int error;
  ulong org_len, comp_len;
  uint blob_len;
  frm_blob_struct* blob;
  DBUG_ENTER("packfrm");
  DBUG_PRINT("enter", ("data: %x, len: %d", data, len));
  
  error= 1;
  org_len= len;
  if (my_compress((byte*)data, &org_len, &comp_len))
    goto err;
  
  DBUG_PRINT("info", ("org_len: %d, comp_len: %d", org_len, comp_len));
  DBUG_DUMP("compressed", (char*)data, org_len);
  
  error= 2;
  blob_len= sizeof(frm_blob_struct::frm_blob_header)+org_len;
  if (!(blob= (frm_blob_struct*) my_malloc(blob_len,MYF(MY_WME))))
    goto err;
  
  // Store compressed blob in machine independent format
  int4store((char*)(&blob->head.ver), 1);
  int4store((char*)(&blob->head.orglen), comp_len);
  int4store((char*)(&blob->head.complen), org_len);
  
  // Copy frm data into blob, already in machine independent format
  memcpy(blob->data, data, org_len);  
  
  *pack_data= blob;
  *pack_len= blob_len;
  error= 0;
  
  DBUG_PRINT("exit", ("pack_data: %x, pack_len: %d", *pack_data, *pack_len));
err:
  DBUG_RETURN(error);
  
}


static int unpackfrm(const void **unpack_data, uint *unpack_len,
                    const void *pack_data)
{
   const frm_blob_struct *blob= (frm_blob_struct*)pack_data;
   byte *data;
   ulong complen, orglen, ver;
   DBUG_ENTER("unpackfrm");
   DBUG_PRINT("enter", ("pack_data: %x", pack_data));

   complen=     uint4korr((char*)&blob->head.complen);
   orglen=      uint4korr((char*)&blob->head.orglen);
   ver=         uint4korr((char*)&blob->head.ver);
 
   DBUG_PRINT("blob",("ver: %d complen: %d orglen: %d",
                     ver,complen,orglen));
   DBUG_DUMP("blob->data", (char*) blob->data, complen);
 
   if (ver != 1)
     DBUG_RETURN(1);
   if (!(data= my_malloc(max(orglen, complen), MYF(MY_WME))))
     DBUG_RETURN(2);
   memcpy(data, blob->data, complen);
 
   if (my_uncompress(data, &complen, &orglen))
   {
     my_free((char*)data, MYF(0));
     DBUG_RETURN(3);
   }

   *unpack_data= data;
   *unpack_len= complen;

   DBUG_PRINT("exit", ("frmdata: %x, len: %d", *unpack_data, *unpack_len));

   DBUG_RETURN(0);
}

static 
int
ndb_get_table_statistics(Ndb* ndb, const char * table,
                         struct Ndb_statistics * ndbstat)
{
  DBUG_ENTER("ndb_get_table_statistics");
  DBUG_PRINT("enter", ("table: %s", table));
  NdbTransaction* pTrans= ndb->startTransaction();
  do 
  {
    if (pTrans == NULL)
      break;
      
    NdbScanOperation* pOp= pTrans->getNdbScanOperation(table);
    if (pOp == NULL)
      break;
    
    if (pOp->readTuples(NdbOperation::LM_CommittedRead))
      break;
    
    int check= pOp->interpret_exit_last_row();
    if (check == -1)
      break;
    
    Uint64 rows, commits, mem;
    Uint32 size;
    pOp->getValue(NdbDictionary::Column::ROW_COUNT, (char*)&rows);
    pOp->getValue(NdbDictionary::Column::COMMIT_COUNT, (char*)&commits);
    pOp->getValue(NdbDictionary::Column::ROW_SIZE, (char*)&size);
    pOp->getValue(NdbDictionary::Column::FRAGMENT_MEMORY, (char*)&mem);
    
    check= pTrans->execute(NdbTransaction::NoCommit,
                           NdbTransaction::AbortOnError,
                           TRUE);
    if (check == -1)
      break;
    
    Uint32 count= 0;
    Uint64 sum_rows= 0;
    Uint64 sum_commits= 0;
    Uint64 sum_row_size= 0;
    Uint64 sum_mem= 0;
    while((check= pOp->nextResult(TRUE, TRUE)) == 0)
    {
      sum_rows+= rows;
      sum_commits+= commits;
      if (sum_row_size < size)
        sum_row_size= size;
      sum_mem+= mem;
      count++;
    }
    
    if (check == -1)
      break;

    pOp->close(TRUE);

    ndb->closeTransaction(pTrans);

    ndbstat->row_count= sum_rows;
    ndbstat->commit_count= sum_commits;
    ndbstat->row_size= sum_row_size;
    ndbstat->fragment_memory= sum_mem;

    DBUG_PRINT("exit", ("records: %llu commits: %llu "
                        "row_size: %llu mem: %llu count: %u",
			sum_rows, sum_commits, sum_row_size,
                        sum_mem, count));

    DBUG_RETURN(0);
  } while(0);

  ndb->closeTransaction(pTrans);
  DBUG_PRINT("exit", ("failed"));
  DBUG_RETURN(-1);
}

/*
  Create a .ndb file to serve as a placeholder indicating 
  that the table with this name is a ndb table
*/

int ha_ndbcluster::write_ndb_file()
{
  File file;
  bool error=1;
  char path[FN_REFLEN];
  
  DBUG_ENTER("write_ndb_file");
  DBUG_PRINT("enter", ("db: %s, name: %s", m_dbname, m_tabname));

  (void)strxnmov(path, FN_REFLEN, 
                 mysql_data_home,"/",m_dbname,"/",m_tabname,ha_ndb_ext,NullS);

  if ((file=my_create(path, CREATE_MODE,O_RDWR | O_TRUNC,MYF(MY_WME))) >= 0)
  {
    // It's an empty file
    error=0;
    my_close(file,MYF(0));
  }
  DBUG_RETURN(error);
}

int
ha_ndbcluster::read_multi_range_first(KEY_MULTI_RANGE **found_range_p,
                                      KEY_MULTI_RANGE *ranges, 
                                      uint range_count,
                                      bool sorted, 
                                      HANDLER_BUFFER *buffer)
{
  DBUG_ENTER("ha_ndbcluster::read_multi_range_first");
  
  int res;
  KEY* key_info= table->key_info + active_index;
  NDB_INDEX_TYPE index_type= get_index_type(active_index);
  ulong reclength= table->s->reclength;
  NdbOperation* op;

  if (uses_blob_value(m_retrieve_all_fields))
  {
    /**
     * blobs can't be batched currently
     */
    m_disable_multi_read= true;
    DBUG_RETURN(handler::read_multi_range_first(found_range_p, 
                                                ranges, 
                                                range_count,
                                                sorted, 
                                                buffer));
  }

  m_disable_multi_read= false;

  /**
   * Copy arguments into member variables
   */
  m_multi_ranges= ranges;
  multi_range_curr= ranges;
  multi_range_end= ranges+range_count;
  multi_range_sorted= sorted;
  multi_range_buffer= buffer;

  /**
   * read multi range will read ranges as follows (if not ordered)
   *
   * input    read order
   * ======   ==========
   * pk-op 1  pk-op 1
   * pk-op 2  pk-op 2
   * range 3  range (3,5) NOTE result rows will be intermixed
   * pk-op 4  pk-op 4
   * range 5
   * pk-op 6  pk-ok 6
   */   

  /**
   * Variables for loop
   */
  byte *curr= (byte*)buffer->buffer;
  byte *end_of_buffer= (byte*)buffer->buffer_end;
  NdbOperation::LockMode lm= 
    (NdbOperation::LockMode)get_ndb_lock_type(m_lock.type);
  const NDBTAB *tab= (const NDBTAB *) m_table;
  const NDBINDEX *unique_idx= (NDBINDEX *) m_index[active_index].unique_index;
  const NDBINDEX *idx= (NDBINDEX *) m_index[active_index].index; 
  const NdbOperation* lastOp= m_active_trans->getLastDefinedOperation();
  NdbIndexScanOperation* scanOp= 0;
  for(; multi_range_curr<multi_range_end && curr+reclength <= end_of_buffer; 
      multi_range_curr++)
  {
    switch(index_type){
    case PRIMARY_KEY_INDEX:
  pk:
    {
      multi_range_curr->range_flag |= UNIQUE_RANGE;
      if ((op= m_active_trans->getNdbOperation(tab)) && 
          !op->readTuple(lm) && 
          !set_primary_key(op, multi_range_curr->start_key.key) &&
          !define_read_attrs(curr, op) &&
          (op->setAbortOption(AO_IgnoreError), true))
        curr += reclength;
      else
        ERR_RETURN(op ? op->getNdbError() : m_active_trans->getNdbError());
      break;
    }
    break;
    case UNIQUE_INDEX:
  sk:
    {
      multi_range_curr->range_flag |= UNIQUE_RANGE;
      if ((op= m_active_trans->getNdbIndexOperation(unique_idx, tab)) && 
          !op->readTuple(lm) && 
          !set_index_key(op, key_info, multi_range_curr->start_key.key) &&
          !define_read_attrs(curr, op) &&
          (op->setAbortOption(AO_IgnoreError), true))
        curr += reclength;
      else
        ERR_RETURN(op ? op->getNdbError() : m_active_trans->getNdbError());
      break;
    }
    case PRIMARY_KEY_ORDERED_INDEX:
      if (multi_range_curr->start_key.length == key_info->key_length &&
          multi_range_curr->start_key.flag == HA_READ_KEY_EXACT)
        goto pk;
      goto range;
    case UNIQUE_ORDERED_INDEX:
      if (multi_range_curr->start_key.length == key_info->key_length &&
          multi_range_curr->start_key.flag == HA_READ_KEY_EXACT &&
          !check_null_in_key(key_info, multi_range_curr->start_key.key,
                             multi_range_curr->start_key.length))
        goto sk;
      goto range;
    case ORDERED_INDEX: {
  range:
      multi_range_curr->range_flag &= ~(uint)UNIQUE_RANGE;
      if (scanOp == 0)
      {
        if (m_multi_cursor)
        {
          scanOp= m_multi_cursor;
          DBUG_ASSERT(scanOp->getSorted() == sorted);
          DBUG_ASSERT(scanOp->getLockMode() == 
                      (NdbOperation::LockMode)get_ndb_lock_type(m_lock.type));
          if(scanOp->reset_bounds(m_force_send))
            DBUG_RETURN(ndb_err(m_active_trans));
          
          end_of_buffer -= reclength;
        }
        else if ((scanOp= m_active_trans->getNdbIndexScanOperation(idx, tab)) 
                 &&!scanOp->readTuples(lm, 0, parallelism, sorted, false, true)
                 &&!generate_scan_filter(m_cond_stack, scanOp)
                 &&!define_read_attrs(end_of_buffer-reclength, scanOp))
        {
          m_multi_cursor= scanOp;
          m_multi_range_cursor_result_ptr= end_of_buffer-reclength;
        }
        else
        {
          ERR_RETURN(scanOp ? scanOp->getNdbError() : 
                     m_active_trans->getNdbError());
        }
      }

      const key_range *keys[2]= { &multi_range_curr->start_key, 
                                  &multi_range_curr->end_key };
      if ((res= set_bounds(scanOp, keys, multi_range_curr-ranges)))
        DBUG_RETURN(res);
      break;
    }
    case(UNDEFINED_INDEX):
      DBUG_ASSERT(FALSE);
      DBUG_RETURN(1);
      break;
    }
  }
  
  if (multi_range_curr != multi_range_end)
  {
    /**
     * Mark that we're using entire buffer (even if might not) as
     *   we haven't read all ranges for some reason
     * This as we don't want mysqld to reuse the buffer when we read
     *   the remaining ranges
     */
    buffer->end_of_used_area= (byte*)buffer->buffer_end;
  }
  else
  {
    buffer->end_of_used_area= curr;
  }
  
  /**
   * Set first operation in multi range
   */
  m_current_multi_operation= 
    lastOp ? lastOp->next() : m_active_trans->getFirstDefinedOperation();
  if (!(res= execute_no_commit_ie(this, m_active_trans)))
  {
    m_multi_range_defined= multi_range_curr;
    multi_range_curr= ranges;
    m_multi_range_result_ptr= (byte*)buffer->buffer;
    DBUG_RETURN(read_multi_range_next(found_range_p));
  }
  ERR_RETURN(m_active_trans->getNdbError());
}

#if 0
#define DBUG_MULTI_RANGE(x) printf("read_multi_range_next: case %d\n", x);
#else
#define DBUG_MULTI_RANGE(x)
#endif

int
ha_ndbcluster::read_multi_range_next(KEY_MULTI_RANGE ** multi_range_found_p)
{
  DBUG_ENTER("ha_ndbcluster::read_multi_range_next");
  if (m_disable_multi_read)
  {
    DBUG_RETURN(handler::read_multi_range_next(multi_range_found_p));
  }
  
  int res;
  int range_no;
  ulong reclength= table->s->reclength;
  const NdbOperation* op= m_current_multi_operation;
  for(;multi_range_curr < m_multi_range_defined; multi_range_curr++)
  {
    if (multi_range_curr->range_flag & UNIQUE_RANGE)
    {
      if (op->getNdbError().code == 0)
        goto found_next;
      
      op= m_active_trans->getNextCompletedOperation(op);
      m_multi_range_result_ptr += reclength;
      continue;
    } 
    else if (m_multi_cursor && !multi_range_sorted)
    {
      DBUG_MULTI_RANGE(1);
      if ((res= fetch_next(m_multi_cursor)) == 0)
      {
        DBUG_MULTI_RANGE(2);
        range_no= m_multi_cursor->get_range_no();
        goto found;
      } 
      else
      {
        goto close_scan;
      }
    }
    else if (m_multi_cursor && multi_range_sorted)
    {
      if (m_active_cursor && (res= fetch_next(m_multi_cursor)))
      {
        DBUG_MULTI_RANGE(3);
        goto close_scan;
      }
      
      range_no= m_multi_cursor->get_range_no();
      uint current_range_no= multi_range_curr - m_multi_ranges;
      if ((uint) range_no == current_range_no)
      {
        DBUG_MULTI_RANGE(4);
        // return current row
        goto found;
      }
      else if (range_no > (int)current_range_no)
      {
        DBUG_MULTI_RANGE(5);
        // wait with current row
        m_active_cursor= 0;
        continue;
      }
      else 
      {
        DBUG_MULTI_RANGE(6);
        // First fetch from cursor
        DBUG_ASSERT(range_no == -1);
        if((res= m_multi_cursor->nextResult(true)))
        {
          goto close_scan;
        }
        multi_range_curr--; // Will be increased in for-loop
        continue;
      }
    }
    else /** m_multi_cursor == 0 */
    {
      DBUG_MULTI_RANGE(7);
      /**
       * Corresponds to range 5 in example in read_multi_range_first
       */
      (void)1;
      continue;
    }
    
    DBUG_ASSERT(false); // Should only get here via goto's
close_scan:
    if (res == 1)
    {
      m_multi_cursor->close();
      m_active_cursor= m_multi_cursor= 0;
      DBUG_MULTI_RANGE(8);
      continue;
    } 
    else 
    {
      DBUG_RETURN(ndb_err(m_active_trans));
    }
  }
  
  if (multi_range_curr == multi_range_end)
    DBUG_RETURN(HA_ERR_END_OF_FILE);
  
  /**
   * Read remaining ranges
   */
  DBUG_RETURN(read_multi_range_first(multi_range_found_p, 
                                     multi_range_curr,
                                     multi_range_end - multi_range_curr, 
                                     multi_range_sorted,
                                     multi_range_buffer));
  
found:
  /**
   * Found a record belonging to a scan
   */
  m_active_cursor= m_multi_cursor;
  * multi_range_found_p= m_multi_ranges + range_no;
  memcpy(table->record[0], m_multi_range_cursor_result_ptr, reclength);
  setup_recattr(m_active_cursor->getFirstRecAttr());
  unpack_record(table->record[0]);
  table->status= 0;     
  DBUG_RETURN(0);
  
found_next:
  /**
   * Found a record belonging to a pk/index op,
   *   copy result and move to next to prepare for next call
   */
  * multi_range_found_p= multi_range_curr;
  memcpy(table->record[0], m_multi_range_result_ptr, reclength);
  setup_recattr(op->getFirstRecAttr());
  unpack_record(table->record[0]);
  table->status= 0;
  
  multi_range_curr++;
  m_current_multi_operation= m_active_trans->getNextCompletedOperation(op);
  m_multi_range_result_ptr += reclength;
  DBUG_RETURN(0);
}

int
ha_ndbcluster::setup_recattr(const NdbRecAttr* curr)
{
  DBUG_ENTER("setup_recattr");

  Field **field, **end;
  NdbValue *value= m_value;
  
  end= table->field + table->s->fields;
  
  for (field= table->field; field < end; field++, value++)
  {
    if ((* value).ptr)
    {
      DBUG_ASSERT(curr != 0);
      (* value).rec= curr;
      curr= curr->next();
    }
  }
  
  DBUG_RETURN(0);
}

char*
ha_ndbcluster::update_table_comment(
                                /* out: table comment + additional */
        const char*     comment)/* in:  table comment defined by user */
{
  uint length= strlen(comment);
  if(length > 64000 - 3)
  {
    return((char*)comment); /* string too long */
  }

  Ndb* ndb;
  if (!(ndb= get_ndb()))
  {
    return((char*)comment);
  }

  ndb->setDatabaseName(m_dbname);
  NDBDICT* dict= ndb->getDictionary();
  const NDBTAB* tab;
  if (!(tab= dict->getTable(m_tabname)))
  {
    return((char*)comment);
  }

  char *str;
  const char *fmt="%s%snumber_of_replicas: %d";
  const unsigned fmt_len_plus_extra= length + strlen(fmt);
  if ((str= my_malloc(fmt_len_plus_extra, MYF(0))) == NULL)
  {
    return (char*)comment;
  }

  snprintf(str,fmt_len_plus_extra,fmt,comment,
           length > 0 ? " ":"",
           tab->getReplicaCount());
  return str;
}


// Utility thread main loop
extern "C" pthread_handler_decl(ndb_util_thread_func,
                                arg __attribute__((unused)))
{
  THD *thd; /* needs to be first for thread_stack */
  Ndb* ndb;
  int error= 0;
  struct timespec abstime;

  my_thread_init();
  DBUG_ENTER("ndb_util_thread");
  DBUG_PRINT("enter", ("ndb_cache_check_time: %d", ndb_cache_check_time));

  thd= new THD; /* note that contructor of THD uses DBUG_ */
  THD_CHECK_SENTRY(thd);
  ndb= new Ndb(g_ndb_cluster_connection, "");

  pthread_detach_this_thread();
  ndb_util_thread= pthread_self();

  thd->thread_stack= (char*)&thd; /* remember where our stack is */
  if (thd->store_globals() && (ndb->init() != -1))
  {
    thd->cleanup();
    delete thd;
    DBUG_RETURN(NULL);
  }

  List<NDB_SHARE> util_open_tables;
  set_timespec(abstime, 0);
  for (;;)
  {

    pthread_mutex_lock(&LOCK_ndb_util_thread);
    error= pthread_cond_timedwait(&COND_ndb_util_thread,
                                  &LOCK_ndb_util_thread,
                                  &abstime);
    pthread_mutex_unlock(&LOCK_ndb_util_thread);

    DBUG_PRINT("ndb_util_thread", ("Started, ndb_cache_check_time: %d",
                                   ndb_cache_check_time));

    if (abort_loop)
      break; /* Shutting down server */

    if (ndb_cache_check_time == 0)
    {
      /* Wake up in 1 second to check if value has changed */
      set_timespec(abstime, 1);
      continue;
    }

    /* Lock mutex and fill list with pointers to all open tables */
    NDB_SHARE *share;
    pthread_mutex_lock(&ndbcluster_mutex);
    for (uint i= 0; i < ndbcluster_open_tables.records; i++)
    {
      share= (NDB_SHARE *)hash_element(&ndbcluster_open_tables, i);
      share->use_count++; /* Make sure the table can't be closed */
      DBUG_PRINT("ndb_util_thread",
                 ("Found open table[%d]: %s, use_count: %d",
                  i, share->table_name, share->use_count));

      /* Store pointer to table */
      util_open_tables.push_back(share);
    }
    pthread_mutex_unlock(&ndbcluster_mutex);

    /* Iterate through the  open files list */
    List_iterator_fast<NDB_SHARE> it(util_open_tables);
    while ((share= it++))
    {
      /* Split tab- and dbname */
      char buf[FN_REFLEN];
      char *tabname, *db;
      uint length= dirname_length(share->table_name);
      tabname= share->table_name+length;
      memcpy(buf, share->table_name, length-1);
      buf[length-1]= 0;
      db= buf+dirname_length(buf);
      DBUG_PRINT("ndb_util_thread",
                 ("Fetching commit count for: %s",
                  share->table_name));

      /* Contact NDB to get commit count for table */
      ndb->setDatabaseName(db);
      struct Ndb_statistics stat;

      uint lock;
      pthread_mutex_lock(&share->mutex);
      lock= share->commit_count_lock;
      pthread_mutex_unlock(&share->mutex);

      if(ndb_get_table_statistics(ndb, tabname, &stat) == 0)
      {
        DBUG_PRINT("ndb_util_thread",
                   ("Table: %s, commit_count: %llu, rows: %llu",
                    share->table_name, stat.commit_count, stat.row_count));
      }
      else
      {
        DBUG_PRINT("ndb_util_thread",
                   ("Error: Could not get commit count for table %s",
                    share->table_name));
        stat.commit_count= 0;
      }

      pthread_mutex_lock(&share->mutex);
      if (share->commit_count_lock == lock)
        share->commit_count= stat.commit_count;
      pthread_mutex_unlock(&share->mutex);

      /* Decrease the use count and possibly free share */
      free_share(share);
    }

    /* Clear the list of open tables */
    util_open_tables.empty();

    /* Calculate new time to wake up */
    int secs= 0;
    int msecs= ndb_cache_check_time;

    struct timeval tick_time;
    gettimeofday(&tick_time, 0);
    abstime.tv_sec=  tick_time.tv_sec;
    abstime.tv_nsec= tick_time.tv_usec * 1000;

    if(msecs >= 1000){
      secs=  msecs / 1000;
      msecs= msecs % 1000;
    }

    abstime.tv_sec+=  secs;
    abstime.tv_nsec+= msecs * 1000000;
    if (abstime.tv_nsec >= 1000000000) {
      abstime.tv_sec+=  1;
      abstime.tv_nsec-= 1000000000;
    }
  }

  thd->cleanup();
  delete thd;
  DBUG_PRINT("exit", ("ndb_util_thread"));
  my_thread_end();
  pthread_exit(0);
  DBUG_RETURN(NULL);
}

/*
  Condition pushdown
*/
/*
  Push a condition to ndbcluster storage engine for evaluation 
  during table   and index scans. The conditions will be stored on a stack
  for possibly storing several conditions. The stack can be popped
  by calling cond_pop, handler::extra(HA_EXTRA_RESET) (handler::reset())
  will clear the stack.
  The current implementation supports arbitrary AND/OR nested conditions
  with comparisons between columns and constants (including constant
  expressions and function calls) and the following comparison operators:
  =, !=, >, >=, <, <=, "is null", and "is not null".
  
  RETURN
    NULL The condition was supported and will be evaluated for each 
    row found during the scan
    cond The condition was not supported and all rows will be returned from
         the scan for evaluation (and thus not saved on stack)
*/
const 
COND* 
ha_ndbcluster::cond_push(const COND *cond) 
{ 
  Ndb_cond_stack *ndb_cond = new Ndb_cond_stack();
  DBUG_ENTER("cond_push");
  DBUG_EXECUTE("where",print_where((COND *)cond, m_tabname););
  if (m_cond_stack)
    ndb_cond->next= m_cond_stack;
  else
    ndb_cond->next= NULL;
  m_cond_stack= ndb_cond;
  
  if (serialize_cond(cond, ndb_cond))
  {
    DBUG_RETURN(NULL);
  }
  else
  {
    cond_pop();
  }

  DBUG_RETURN(cond); 
}

/*
  Pop the top condition from the condition stack of the handler instance.
*/
void 
ha_ndbcluster::cond_pop() 
{ 
  Ndb_cond_stack *ndb_cond_stack= m_cond_stack;  
  if (ndb_cond_stack)
  {
    m_cond_stack= ndb_cond_stack->next;
    delete ndb_cond_stack;
  }
}

/*
  Clear the condition stack
*/
void
ha_ndbcluster::cond_clear()
{
  DBUG_ENTER("cond_clear");
  while (m_cond_stack)
    cond_pop();

  DBUG_VOID_RETURN;
}

/*
  Serialize the item tree into a linked list represented by Ndb_cond
  for fast generation of NbdScanFilter. Adds information such as
  position of fields that is not directly available in the Item tree.
  Also checks if condition is supported.
*/
void ndb_serialize_cond(const Item *item, void *arg)
{
  Ndb_cond_traverse_context *context= (Ndb_cond_traverse_context *) arg;
  DBUG_ENTER("ndb_serialize_cond");  

  // Check if we are skipping arguments to a function to be evaluated
  if (context->skip)
  {
    DBUG_PRINT("info", ("Skiping argument %d", context->skip));
    context->skip--;
    switch(item->type()) {
    case (Item::FUNC_ITEM): {
      Item_func *func_item= (Item_func *) item;
      context->skip+= func_item->argument_count();
      break;
    }
    case(Item::INT_ITEM):
    case(Item::REAL_ITEM):
    case(Item::STRING_ITEM):
    case(Item::VARBIN_ITEM):
    case(Item::DECIMAL_ITEM):
      break;
    default:
      context->supported= FALSE;
      break;
    }

    DBUG_VOID_RETURN;
  }
  
  if (context->supported)
  {
    Ndb_cond_stack *ndb_stack= context->stack_ptr;
    Ndb_cond *prev_cond= context->cond_ptr;
    Ndb_cond *curr_cond= context->cond_ptr= new Ndb_cond();
    if (!ndb_stack->ndb_cond)
      ndb_stack->ndb_cond= curr_cond;
    curr_cond->prev= prev_cond;
    if (prev_cond) prev_cond->next= curr_cond;

    // Check for end of AND/OR expression
    if (!item)
    {
      // End marker for condition group
      DBUG_PRINT("info", ("End of condition group"));
      curr_cond->ndb_item= new Ndb_item(NDB_END_COND);
    }
    else
      switch(item->type()) {
      case(Item::FIELD_ITEM): {
        Item_field *field_item= (Item_field *) item;
        Field *field= field_item->field;
        enum_field_types type= field->type();
        /*
          Check that the field is part of the table of the handler
          instance and that we expect a field with of this result type.
        */
        if (context->table == field->table)
        {       
          const NDBTAB *tab= (const NDBTAB *) context->ndb_table;
          DBUG_PRINT("info", ("FIELD_ITEM"));
          DBUG_PRINT("info", ("table %s", tab->getName()));
          DBUG_PRINT("info", ("column %s", field->field_name));
          DBUG_PRINT("info", ("result type %d", field->result_type()));
          
          // Check that we are expecting a field and with the correct
          // result type
          if(context->expecting(Item::FIELD_ITEM) &&
             (context->expecting_field_result(field->result_type()) ||
              // Date and year can be written as strings
              (type == MYSQL_TYPE_TIME ||
               type == MYSQL_TYPE_DATE || 
               type == MYSQL_TYPE_YEAR ||
               type == MYSQL_TYPE_DATETIME)
              ? context->expecting_field_result(STRING_RESULT) : true)
             // Bit fields no yet supported in scan filter
             && type != MYSQL_TYPE_BIT)
          {
            const NDBCOL *col= tab->getColumn(field->field_name);
            DBUG_ASSERT(col);
            curr_cond->ndb_item= new Ndb_item(field, col->getColumnNo());
            context->dont_expect(Item::FIELD_ITEM);
            context->expect_no_field_result();
            if (context->expect_mask)
            {
              // We have not seen second argument yet
              if (type == MYSQL_TYPE_TIME ||
                  type == MYSQL_TYPE_DATE || 
                  type == MYSQL_TYPE_YEAR ||
                  type == MYSQL_TYPE_DATETIME)
              {
                context->expect_only(Item::STRING_ITEM);
                context->expect(Item::INT_ITEM);
              }
              else
                switch(field->result_type()) {
                case(STRING_RESULT):
                  // Expect char string or binary string
                  context->expect_only(Item::STRING_ITEM);
                  context->expect(Item::VARBIN_ITEM);
                  context->expect_collation(field_item->collation.collation);
                  break;
                case(REAL_RESULT):
                  context->expect_only(Item::REAL_ITEM);
                  context->expect(Item::DECIMAL_ITEM);
                  break;
                case(INT_RESULT):
                  context->expect_only(Item::INT_ITEM);
                  context->expect(Item::VARBIN_ITEM);
                  break;
                case(DECIMAL_RESULT):
                  context->expect_only(Item::DECIMAL_ITEM);
                  context->expect(Item::REAL_ITEM);
                  break;
                default:
                  break;
                }    
            }
            else
            {
              // Expect another logical expression
              context->expect_only(Item::FUNC_ITEM);
              context->expect(Item::COND_ITEM);
              // Check that field and string constant collations are the same
              if ((field->result_type() == STRING_RESULT) &&
                  !context->expecting_collation(item->collation.collation))
              {
                DBUG_PRINT("info", ("Found non-matching collation %s",  
                                    item->collation.collation->name)); 
                context->supported= FALSE;                
              }
            }
            break;
          }
        }
        DBUG_PRINT("info", ("Was not expecting field of type %u",
                            field->result_type()));
        context->supported= FALSE;
        break;
      }
      case(Item::FUNC_ITEM): {
        Item_func *func_item= (Item_func *) item;
        // Check that we expect a function or functional expression here
        if (context->expecting(Item::FUNC_ITEM) || 
            func_item->functype() == Item_func::UNKNOWN_FUNC)
          context->expect_nothing();
        else
        {
          // Did not expect function here
          context->supported= FALSE;
          break;
        }

        switch(func_item->functype()) {
        case(Item_func::EQ_FUNC): {
          DBUG_PRINT("info", ("EQ_FUNC"));      
          curr_cond->ndb_item= new Ndb_item(func_item->functype(), 
                                            func_item);      
          context->expect(Item::STRING_ITEM);
          context->expect(Item::INT_ITEM);
          context->expect(Item::REAL_ITEM);
          context->expect(Item::DECIMAL_ITEM);
          context->expect(Item::VARBIN_ITEM);
          context->expect(Item::FIELD_ITEM);
          context->expect_field_result(STRING_RESULT);
          context->expect_field_result(REAL_RESULT);
          context->expect_field_result(INT_RESULT);
          context->expect_field_result(DECIMAL_RESULT);
          break;
        }
        case(Item_func::NE_FUNC): {
          DBUG_PRINT("info", ("NE_FUNC"));      
          curr_cond->ndb_item= new Ndb_item(func_item->functype(),
                                            func_item);      
          context->expect(Item::STRING_ITEM);
          context->expect(Item::INT_ITEM);
          context->expect(Item::REAL_ITEM);
          context->expect(Item::DECIMAL_ITEM);
          context->expect(Item::VARBIN_ITEM);
          context->expect(Item::FIELD_ITEM);
          context->expect_field_result(STRING_RESULT);
          context->expect_field_result(REAL_RESULT);
          context->expect_field_result(INT_RESULT);
          context->expect_field_result(DECIMAL_RESULT);
          break;
        }
        case(Item_func::LT_FUNC): {
          DBUG_PRINT("info", ("LT_FUNC"));      
          curr_cond->ndb_item= new Ndb_item(func_item->functype(),
                                            func_item);      
          context->expect(Item::STRING_ITEM);
          context->expect(Item::INT_ITEM);
          context->expect(Item::REAL_ITEM);
          context->expect(Item::DECIMAL_ITEM);
          context->expect(Item::VARBIN_ITEM);
          context->expect(Item::FIELD_ITEM);
          context->expect_field_result(STRING_RESULT);
          context->expect_field_result(REAL_RESULT);
          context->expect_field_result(INT_RESULT);
          context->expect_field_result(DECIMAL_RESULT);
          break;
        }
        case(Item_func::LE_FUNC): {
          DBUG_PRINT("info", ("LE_FUNC"));      
          curr_cond->ndb_item= new Ndb_item(func_item->functype(),
                                            func_item);      
          context->expect(Item::STRING_ITEM);
          context->expect(Item::INT_ITEM);
          context->expect(Item::REAL_ITEM);
          context->expect(Item::DECIMAL_ITEM);
          context->expect(Item::VARBIN_ITEM);
          context->expect(Item::FIELD_ITEM);
          context->expect_field_result(STRING_RESULT);
          context->expect_field_result(REAL_RESULT);
          context->expect_field_result(INT_RESULT);
          context->expect_field_result(DECIMAL_RESULT);
          break;
        }
        case(Item_func::GE_FUNC): {
          DBUG_PRINT("info", ("GE_FUNC"));      
          curr_cond->ndb_item= new Ndb_item(func_item->functype(),
                                            func_item);      
          context->expect(Item::STRING_ITEM);
          context->expect(Item::INT_ITEM);
          context->expect(Item::REAL_ITEM);
          context->expect(Item::DECIMAL_ITEM);
          context->expect(Item::VARBIN_ITEM);
          context->expect(Item::FIELD_ITEM);
          context->expect_field_result(STRING_RESULT);
          context->expect_field_result(REAL_RESULT);
          context->expect_field_result(INT_RESULT);
          context->expect_field_result(DECIMAL_RESULT);
          break;
        }
        case(Item_func::GT_FUNC): {
          DBUG_PRINT("info", ("GT_FUNC"));      
          curr_cond->ndb_item= new Ndb_item(func_item->functype(),
                                            func_item);      
          context->expect(Item::STRING_ITEM);
          context->expect(Item::REAL_ITEM);
          context->expect(Item::DECIMAL_ITEM);
          context->expect(Item::INT_ITEM);
          context->expect(Item::VARBIN_ITEM);
          context->expect(Item::FIELD_ITEM);
          context->expect_field_result(STRING_RESULT);
          context->expect_field_result(REAL_RESULT);
          context->expect_field_result(INT_RESULT);
          context->expect_field_result(DECIMAL_RESULT);
          break;
        }
        case(Item_func::LIKE_FUNC): {
          DBUG_PRINT("info", ("LIKE_FUNC"));      
          curr_cond->ndb_item= new Ndb_item(func_item->functype(),
                                            func_item);      
          context->expect(Item::STRING_ITEM);
          context->expect(Item::FIELD_ITEM);
          context->expect_field_result(STRING_RESULT);
          break;
        }
        case(Item_func::NOTLIKE_FUNC): {
          DBUG_PRINT("info", ("NOTLIKE_FUNC"));      
          curr_cond->ndb_item= new Ndb_item(func_item->functype(),
                                            func_item);      
          context->expect(Item::STRING_ITEM);
          context->expect(Item::FIELD_ITEM);
          context->expect_field_result(STRING_RESULT);
          break;
        }
        case(Item_func::ISNULL_FUNC): {
          DBUG_PRINT("info", ("ISNULL_FUNC"));      
          curr_cond->ndb_item= new Ndb_item(func_item->functype(),
                                            func_item);      
          context->expect(Item::FIELD_ITEM);
          context->expect_field_result(STRING_RESULT);
          context->expect_field_result(REAL_RESULT);
          context->expect_field_result(INT_RESULT);
          context->expect_field_result(DECIMAL_RESULT);
          break;
        }
        case(Item_func::ISNOTNULL_FUNC): {
          DBUG_PRINT("info", ("ISNOTNULL_FUNC"));      
          curr_cond->ndb_item= new Ndb_item(func_item->functype(),
                                            func_item);     
          context->expect(Item::FIELD_ITEM);
          context->expect_field_result(STRING_RESULT);
          context->expect_field_result(REAL_RESULT);
          context->expect_field_result(INT_RESULT);
          context->expect_field_result(DECIMAL_RESULT);
          break;
        }
        case(Item_func::NOT_FUNC): {
          DBUG_PRINT("info", ("NOT_FUNC"));      
          curr_cond->ndb_item= new Ndb_item(func_item->functype(),
                                            func_item);     
          context->expect(Item::FUNC_ITEM);
          context->expect(Item::COND_ITEM);
          break;
        }
        case(Item_func::UNKNOWN_FUNC): {
          DBUG_PRINT("info", ("UNKNOWN_FUNC %s", 
                              func_item->const_item()?"const":""));  
          DBUG_PRINT("info", ("result type %d", func_item->result_type()));
          if (func_item->const_item())
            switch(func_item->result_type()) {
            case(STRING_RESULT): {
              NDB_ITEM_QUALIFICATION q;
              q.value_type= Item::STRING_ITEM;
              curr_cond->ndb_item= new Ndb_item(NDB_VALUE, q, item); 
              if (context->expect_field_result_mask)
              {
                // We have not seen the field argument yet
                context->expect_only(Item::FIELD_ITEM);
                context->expect_only_field_result(STRING_RESULT);
                context->expect_collation(func_item->collation.collation);
              }
              else
              {
                // Expect another logical expression
                context->expect_only(Item::FUNC_ITEM);
                context->expect(Item::COND_ITEM);
                // Check that string result have correct collation
                if (!context->expecting_collation(item->collation.collation))
                {
                  DBUG_PRINT("info", ("Found non-matching collation %s",  
                                      item->collation.collation->name));
                  context->supported= FALSE;
                }
              }
              // Skip any arguments since we will evaluate function instead
              DBUG_PRINT("info", ("Skip until end of arguments marker"));
              context->skip= func_item->argument_count();
              break;
            }
            case(REAL_RESULT): {
              NDB_ITEM_QUALIFICATION q;
              q.value_type= Item::REAL_ITEM;
              curr_cond->ndb_item= new Ndb_item(NDB_VALUE, q, item);
              if (context->expect_field_result_mask) 
              {
                // We have not seen the field argument yet
                context->expect_only(Item::FIELD_ITEM);
                context->expect_only_field_result(REAL_RESULT);
              }
              else
              {
                // Expect another logical expression
                context->expect_only(Item::FUNC_ITEM);
                context->expect(Item::COND_ITEM);
              }

              // Skip any arguments since we will evaluate function instead
              DBUG_PRINT("info", ("Skip until end of arguments marker"));
              context->skip= func_item->argument_count();
              break;
            }
            case(INT_RESULT): {
              NDB_ITEM_QUALIFICATION q;
              q.value_type= Item::INT_ITEM;
              curr_cond->ndb_item= new Ndb_item(NDB_VALUE, q, item);
              if (context->expect_field_result_mask) 
              {
                // We have not seen the field argument yet
                context->expect_only(Item::FIELD_ITEM);
                context->expect_only_field_result(INT_RESULT);
              }
              else
              {
                // Expect another logical expression
                context->expect_only(Item::FUNC_ITEM);
                context->expect(Item::COND_ITEM);
              }
              
              // Skip any arguments since we will evaluate function instead
              DBUG_PRINT("info", ("Skip until end of arguments marker"));
              context->skip= func_item->argument_count();
              break;
            }
            case(DECIMAL_RESULT): {
              NDB_ITEM_QUALIFICATION q;
              q.value_type= Item::DECIMAL_ITEM;
              curr_cond->ndb_item= new Ndb_item(NDB_VALUE, q, item);
              if (context->expect_field_result_mask) 
              {
                // We have not seen the field argument yet
                context->expect_only(Item::FIELD_ITEM);
                context->expect_only_field_result(DECIMAL_RESULT);
              }
              else
              {
                // Expect another logical expression
                context->expect_only(Item::FUNC_ITEM);
                context->expect(Item::COND_ITEM);
              }
              // Skip any arguments since we will evaluate function instead
              DBUG_PRINT("info", ("Skip until end of arguments marker"));
              context->skip= func_item->argument_count();
              break;
            }
            default:
              break;
            }
          else
            // Function does not return constant expression
            context->supported= FALSE;
          break;
        }
        default: {
          DBUG_PRINT("info", ("Found func_item of type %d", 
                              func_item->functype()));
          context->supported= FALSE;
        }
        }
        break;
      }
      case(Item::STRING_ITEM):
        DBUG_PRINT("info", ("STRING_ITEM")); 
        if (context->expecting(Item::STRING_ITEM)) 
        {
#ifndef DBUG_OFF
          char buff[256];
          String str(buff,(uint32) sizeof(buff), system_charset_info);
          str.length(0);
          Item_string *string_item= (Item_string *) item;
          DBUG_PRINT("info", ("value \"%s\"", 
                              string_item->val_str(&str)->ptr()));
#endif
          NDB_ITEM_QUALIFICATION q;
          q.value_type= Item::STRING_ITEM;
          curr_cond->ndb_item= new Ndb_item(NDB_VALUE, q, item);      
          if (context->expect_field_result_mask)
          {
            // We have not seen the field argument yet
            context->expect_only(Item::FIELD_ITEM);
            context->expect_only_field_result(STRING_RESULT);
            context->expect_collation(item->collation.collation);
          }
          else 
          {
            // Expect another logical expression
            context->expect_only(Item::FUNC_ITEM);
            context->expect(Item::COND_ITEM);
            // Check that we are comparing with a field with same collation
            if (!context->expecting_collation(item->collation.collation))
            {
              DBUG_PRINT("info", ("Found non-matching collation %s",  
                                  item->collation.collation->name));
              context->supported= FALSE;
            }
          }
        }
        else
          context->supported= FALSE;
        break;
      case(Item::INT_ITEM): 
        DBUG_PRINT("info", ("INT_ITEM"));
        if (context->expecting(Item::INT_ITEM)) 
        {
          Item_int *int_item= (Item_int *) item;      
          DBUG_PRINT("info", ("value %d", int_item->value));
          NDB_ITEM_QUALIFICATION q;
          q.value_type= Item::INT_ITEM;
          curr_cond->ndb_item= new Ndb_item(NDB_VALUE, q, item);
          if (context->expect_field_result_mask) 
          {
            // We have not seen the field argument yet
            context->expect_only(Item::FIELD_ITEM);
            context->expect_only_field_result(INT_RESULT);
          }
          else
          {
            // Expect another logical expression
            context->expect_only(Item::FUNC_ITEM);
            context->expect(Item::COND_ITEM);
          }
        }
        else
          context->supported= FALSE;
        break;
      case(Item::REAL_ITEM):
        DBUG_PRINT("info", ("REAL_ITEM %s"));
        if (context->expecting(Item::REAL_ITEM)) 
        {
          Item_float *float_item= (Item_float *) item;      
          DBUG_PRINT("info", ("value %f", float_item->value));
          NDB_ITEM_QUALIFICATION q;
          q.value_type= Item::REAL_ITEM;
          curr_cond->ndb_item= new Ndb_item(NDB_VALUE, q, item);
          if (context->expect_field_result_mask) 
          {
            // We have not seen the field argument yet
            context->expect_only(Item::FIELD_ITEM);
            context->expect_only_field_result(REAL_RESULT);
          }
          else
          {
            // Expect another logical expression
            context->expect_only(Item::FUNC_ITEM);
            context->expect(Item::COND_ITEM);
          }
        }
        else
          context->supported= FALSE;
        break;
      case(Item::VARBIN_ITEM):
        DBUG_PRINT("info", ("VARBIN_ITEM"));
        if (context->expecting(Item::VARBIN_ITEM)) 
        {
#ifndef DBUG_OFF
          char buff[256];
          String str(buff,(uint32) sizeof(buff), system_charset_info);
          str.length(0);
          Item_hex_string *varbin_item= (Item_hex_string *) item;      
          DBUG_PRINT("info", ("value \"%s\"", 
                              varbin_item->val_str(&str)->ptr()));
#endif
          NDB_ITEM_QUALIFICATION q;
          q.value_type= Item::VARBIN_ITEM;
          curr_cond->ndb_item= new Ndb_item(NDB_VALUE, q, item);      
          if (context->expect_field_result_mask)
          {
            // We have not seen the field argument yet
            context->expect_only(Item::FIELD_ITEM);
            context->expect_only_field_result(STRING_RESULT);
          }
          else
          {
            // Expect another logical expression
            context->expect_only(Item::FUNC_ITEM);
            context->expect(Item::COND_ITEM);
          }
        }
        else
          context->supported= FALSE;
        break;
      case(Item::DECIMAL_ITEM):
        DBUG_PRINT("info", ("DECIMAL_ITEM %s"));
        if (context->expecting(Item::DECIMAL_ITEM)) 
        {
          Item_decimal *decimal_item= (Item_decimal *) item;      
          DBUG_PRINT("info", ("value %f", decimal_item->val_real()));
          NDB_ITEM_QUALIFICATION q;
          q.value_type= Item::DECIMAL_ITEM;
          curr_cond->ndb_item= new Ndb_item(NDB_VALUE, q, item);
          if (context->expect_field_result_mask) 
          {
            // We have not seen the field argument yet
            context->expect_only(Item::FIELD_ITEM);
            context->expect_only_field_result(REAL_RESULT);
            context->expect_field_result(DECIMAL_RESULT);
          }
          else
          {
            // Expect another logical expression
            context->expect_only(Item::FUNC_ITEM);
            context->expect(Item::COND_ITEM);
          }
        }
        else
          context->supported= FALSE;
        break;
      case(Item::COND_ITEM): {
        Item_cond *cond_item= (Item_cond *) item;

        if (context->expecting(Item::COND_ITEM))
          switch(cond_item->functype()) {
          case(Item_func::COND_AND_FUNC):
            DBUG_PRINT("info", ("COND_AND_FUNC"));
            curr_cond->ndb_item= new Ndb_item(cond_item->functype(),
                                              cond_item);      
            break;
          case(Item_func::COND_OR_FUNC):
            DBUG_PRINT("info", ("COND_OR_FUNC"));
            curr_cond->ndb_item= new Ndb_item(cond_item->functype(),
                                              cond_item);      
            break;
          default:
            DBUG_PRINT("info", ("COND_ITEM %d", cond_item->functype()));
            context->supported= FALSE;
            break;
          }
        else
          // Did not expect condition
          context->supported= FALSE;          
        break;
      }
      default: {
        DBUG_PRINT("info", ("Found item of type %d", item->type()));
        context->supported= FALSE;
      }
      }
  }
  
  DBUG_VOID_RETURN;
}

bool
ha_ndbcluster::serialize_cond(const COND *cond, Ndb_cond_stack *ndb_cond)
{
  DBUG_ENTER("serialize_cond");
  Item *item= (Item *) cond;
  Ndb_cond_traverse_context context(table, (void *)m_table, ndb_cond);
  // Expect a logical expression
  context.expect(Item::FUNC_ITEM);
  context.expect(Item::COND_ITEM);
  item->traverse_cond(&ndb_serialize_cond, (void *) &context, Item::PREFIX);
  DBUG_PRINT("info", ("The pushed condition is %ssupported", (context.supported)?"":"not "));

  DBUG_RETURN(context.supported);
}

int
ha_ndbcluster::build_scan_filter_predicate(Ndb_cond * &cond, 
                                           NdbScanFilter *filter,
                                           bool negated)
{
  DBUG_ENTER("build_scan_filter_predicate");  
  switch(cond->ndb_item->type) {
  case(NDB_FUNCTION): {
    if (!cond->next)
      break;
    Ndb_item *a= cond->next->ndb_item;
    Ndb_item *b, *field, *value= NULL;
    switch(cond->ndb_item->argument_count()) {
    case(1):
      field= 
        (a->type == NDB_FIELD)? a : NULL;
      break;
    case(2):
      if (!cond->next->next)
        break;
      b= cond->next->next->ndb_item;
      value= 
        (a->type == NDB_VALUE)? a
        : (b->type == NDB_VALUE)? b
        : NULL;
      field= 
        (a->type == NDB_FIELD)? a
        : (b->type == NDB_FIELD)? b
        : NULL;
      break;
    default:
      break;
    }
    switch((negated) ? 
           Ndb_item::negate(cond->ndb_item->qualification.function_type)
           : cond->ndb_item->qualification.function_type)
    {
    case(Item_func::EQ_FUNC): {
      if (!value || !field) break;
      // Save value in right format for the field type
      value->save_in_field(field);
      DBUG_PRINT("info", ("Generating EQ filter"));
      if (filter->cmp(NdbScanFilter::COND_EQ, 
                      field->get_field_no(),
                      field->get_val(),
                      field->pack_length()) == -1)
        DBUG_RETURN(1);
      cond= cond->next->next->next;
      DBUG_RETURN(0);
    }
    case(Item_func::NE_FUNC): {
      if (!value || !field) break;
      // Save value in right format for the field type
      value->save_in_field(field);
      DBUG_PRINT("info", ("Generating NE filter"));
      if (filter->cmp(NdbScanFilter::COND_NE, 
                      field->get_field_no(),
                      field->get_val(),
                      field->pack_length()) == -1)
        DBUG_RETURN(1);
      cond= cond->next->next->next;
      DBUG_RETURN(0);
    }
    case(Item_func::LT_FUNC): {
      if (!value || !field) break;
      // Save value in right format for the field type
      value->save_in_field(field);
      if (a == field)
      {
        DBUG_PRINT("info", ("Generating LT filter")); 
        if (filter->cmp(NdbScanFilter::COND_LT, 
                        field->get_field_no(),
                        field->get_val(),
                        field->pack_length()) == -1)
          DBUG_RETURN(1);
      }
      else
      {
        DBUG_PRINT("info", ("Generating GT filter")); 
        if (filter->cmp(NdbScanFilter::COND_GT, 
                        field->get_field_no(),
                        field->get_val(),
                        field->pack_length()) == -1)
          DBUG_RETURN(1);
      }
      cond= cond->next->next->next;
      DBUG_RETURN(0);
    }
    case(Item_func::LE_FUNC): {
      if (!value || !field) break;
      // Save value in right format for the field type
      value->save_in_field(field);
      if (a == field)
      {
        DBUG_PRINT("info", ("Generating LE filter")); 
        if (filter->cmp(NdbScanFilter::COND_LE, 
                        field->get_field_no(),
                        field->get_val(),
                        field->pack_length()) == -1)
          DBUG_RETURN(1);       
      }
      else
      {
        DBUG_PRINT("info", ("Generating GE filter")); 
        if (filter->cmp(NdbScanFilter::COND_GE, 
                        field->get_field_no(),
                        field->get_val(),
                        field->pack_length()) == -1)
          DBUG_RETURN(1);
      }
      cond= cond->next->next->next;
      DBUG_RETURN(0);
    }
    case(Item_func::GE_FUNC): {
      if (!value || !field) break;
      // Save value in right format for the field type
      value->save_in_field(field);
      if (a == field)
      {
        DBUG_PRINT("info", ("Generating GE filter")); 
        if (filter->cmp(NdbScanFilter::COND_GE, 
                        field->get_field_no(),
                        field->get_val(),
                        field->pack_length()) == -1)
          DBUG_RETURN(1);
      }
      else
      {
        DBUG_PRINT("info", ("Generating LE filter")); 
        if (filter->cmp(NdbScanFilter::COND_LE, 
                        field->get_field_no(),
                        field->get_val(),
                        field->pack_length()) == -1)
          DBUG_RETURN(1);
      }
      cond= cond->next->next->next;
      DBUG_RETURN(0);
    }
    case(Item_func::GT_FUNC): {
      if (!value || !field) break;
      // Save value in right format for the field type
      value->save_in_field(field);
      if (a == field)
      {
        DBUG_PRINT("info", ("Generating GT filter"));
        if (filter->cmp(NdbScanFilter::COND_GT, 
                        field->get_field_no(),
                        field->get_val(),
                        field->pack_length()) == -1)
          DBUG_RETURN(1);
      }
      else
      {
        DBUG_PRINT("info", ("Generating LT filter"));
        if (filter->cmp(NdbScanFilter::COND_LT, 
                        field->get_field_no(),
                        field->get_val(),
                        field->pack_length()) == -1)
          DBUG_RETURN(1);
      }
      cond= cond->next->next->next;
      DBUG_RETURN(0);
    }
    case(Item_func::LIKE_FUNC): {
      if (!value || !field) break;
      if ((value->qualification.value_type != Item::STRING_ITEM) &&
          (value->qualification.value_type != Item::VARBIN_ITEM))
          break;
      // Save value in right format for the field type
      value->save_in_field(field);
      DBUG_PRINT("info", ("Generating LIKE filter: like(%d,%s,%d)", 
                          field->get_field_no(), value->get_val(), 
                          value->pack_length()));
      if (filter->cmp(NdbScanFilter::COND_LIKE, 
                      field->get_field_no(),
                      value->get_val(),
                      value->pack_length()) == -1)
        DBUG_RETURN(1);
      cond= cond->next->next->next;
      DBUG_RETURN(0);
    }
    case(Item_func::NOTLIKE_FUNC): {
      if (!value || !field) break;
      if ((value->qualification.value_type != Item::STRING_ITEM) &&
          (value->qualification.value_type != Item::VARBIN_ITEM))
        break;
      // Save value in right format for the field type
      value->save_in_field(field);
      DBUG_PRINT("info", ("Generating NOTLIKE filter: notlike(%d,%s,%d)", 
                          field->get_field_no(), value->get_val(), 
                          value->pack_length()));
      if (filter->cmp(NdbScanFilter::COND_NOT_LIKE, 
                      field->get_field_no(),
                      value->get_val(),
                      value->pack_length()) == -1)
        DBUG_RETURN(1);
      cond= cond->next->next->next;
      DBUG_RETURN(0);
    }
    case(Item_func::ISNULL_FUNC):
      if (!field)
        break;
      DBUG_PRINT("info", ("Generating ISNULL filter"));
      if (filter->isnull(field->get_field_no()) == -1)
        DBUG_RETURN(1);
      cond= cond->next->next;
      DBUG_RETURN(0);
    case(Item_func::ISNOTNULL_FUNC): {
      if (!field)
        break;
      DBUG_PRINT("info", ("Generating ISNOTNULL filter"));
      if (filter->isnotnull(field->get_field_no()) == -1)
        DBUG_RETURN(1);         
      cond= cond->next->next;
      DBUG_RETURN(0);
    }
    default:
      break;
    }
    break;
  }
  default:
    break;
  }
  DBUG_PRINT("info", ("Found illegal condition"));
  DBUG_RETURN(1);
}

int
ha_ndbcluster::build_scan_filter_group(Ndb_cond* &cond, NdbScanFilter *filter)
{
  uint level=0;
  bool negated= false;

  DBUG_ENTER("build_scan_filter_group");
  do
  {
    if (!cond) DBUG_RETURN(1);
    switch(cond->ndb_item->type) {
    case(NDB_FUNCTION):
      switch(cond->ndb_item->qualification.function_type) {
      case(Item_func::COND_AND_FUNC): {
        level++;
        DBUG_PRINT("info", ("Generating %s group %u", (negated)?"NAND":"AND",
                            level));
        if ((negated) ? filter->begin(NdbScanFilter::NAND)
            : filter->begin(NdbScanFilter::AND) == -1)
          DBUG_RETURN(1);
        negated= false;
        cond= cond->next;
        break;
      }
      case(Item_func::COND_OR_FUNC): {
        level++;
        DBUG_PRINT("info", ("Generating %s group %u", (negated)?"NOR":"OR",
                            level));
        if ((negated) ? filter->begin(NdbScanFilter::NOR)
            : filter->begin(NdbScanFilter::OR) == -1)
          DBUG_RETURN(1);
        negated= false;
        cond= cond->next;
        break;
      }
      case(Item_func::NOT_FUNC): {
        cond= cond->next;
        negated= true;
        break;
      }
      default:
        if (build_scan_filter_predicate(cond, filter, negated))
          DBUG_RETURN(1);
        negated= false;
        break;
      }
      break;
    case(NDB_END_COND):
      DBUG_PRINT("info", ("End of group %u", level));
      level--;
      if (cond) cond= cond->next;
      if (filter->end() == -1)
        DBUG_RETURN(1);
      break;
    default: {
      DBUG_PRINT("info", ("Illegal scan filter"));
    }
    }
  }  while (level > 0);
  
  DBUG_RETURN(0);
}

int
ha_ndbcluster::build_scan_filter(Ndb_cond * &cond, NdbScanFilter *filter)
{
  bool simple_cond= TRUE;
  DBUG_ENTER("build_scan_filter");  

  switch(cond->ndb_item->type) {
  case(Item_func::COND_AND_FUNC):
  case(Item_func::COND_OR_FUNC):
    simple_cond= FALSE;
    break;
  default:
    break;
  }
  if (simple_cond && filter->begin() == -1)
    DBUG_RETURN(1);
  if (build_scan_filter_group(cond, filter))
    DBUG_RETURN(1);
  if (simple_cond && filter->end() == -1)
    DBUG_RETURN(1);

  DBUG_RETURN(0);
}

int
ha_ndbcluster::generate_scan_filter(Ndb_cond_stack *ndb_cond_stack,
                                    NdbScanOperation *op)
{
  DBUG_ENTER("generate_scan_filter");
  if (ndb_cond_stack)
  {
    NdbScanFilter filter(op);
    bool multiple_cond= FALSE;
    // Wrap an AND group around multiple conditions
    if (ndb_cond_stack->next) {
      multiple_cond= TRUE;
      if (filter.begin() == -1)
        DBUG_RETURN(1); 
    }
    for (Ndb_cond_stack *stack= ndb_cond_stack; 
         (stack); 
         stack= stack->next)
      {
        Ndb_cond *cond= stack->ndb_cond;

        if (build_scan_filter(cond, &filter))
        {
          DBUG_PRINT("info", ("build_scan_filter failed"));
          DBUG_RETURN(1);
        }
      }
    if (multiple_cond && filter.end() == -1)
      DBUG_RETURN(1);
  }
  else
  {  
    DBUG_PRINT("info", ("Empty stack"));
  }

  DBUG_RETURN(0);
}

#endif /* HAVE_NDBCLUSTER_DB */<|MERGE_RESOLUTION|>--- conflicted
+++ resolved
@@ -367,14 +367,9 @@
   if (m_ha_not_exact_count)
     return;
   DBUG_ENTER("ha_ndbcluster::no_uncommitted_rows_init");
-<<<<<<< HEAD
-  struct Ndb_table_local_info *info= (struct Ndb_table_local_info *)m_table_info;
-  Thd_ndb *thd_ndb= get_thd_ndb(thd);
-=======
   struct Ndb_local_table_statistics *info= 
     (struct Ndb_local_table_statistics *)m_table_info;
-  Thd_ndb *thd_ndb= (Thd_ndb *)thd->transaction.thd_ndb;
->>>>>>> 1c0c25e7
+  Thd_ndb *thd_ndb= get_thd_ndb(thd);
   if (info->last_count != thd_ndb->count)
   {
     info->last_count= thd_ndb->count;
@@ -963,16 +958,9 @@
   char unique_index_name[FN_LEN];
   static const char* unique_suffix= "$unique";
   KEY* key_info= tab->key_info;
-<<<<<<< HEAD
   const char **key_name= tab->s->keynames.type_names;
-  Ndb *ndb= get_ndb();
-  NdbDictionary::Dictionary *dict= ndb->getDictionary();
+  NDBDICT *dict= ndb->getDictionary();
   DBUG_ENTER("ha_ndbcluster::build_index_list");
-=======
-  const char **key_name= tab->keynames.type_names;
-  NDBDICT *dict= ndb->getDictionary();
-  DBUG_ENTER("build_index_list");
->>>>>>> 1c0c25e7
   
   // Save information about all known indexes
   for (i= 0; i < tab->s->keys; i++, key_info++, key_name++)
@@ -4265,15 +4253,9 @@
   DBUG_ENTER("seize_thd_ndb");
 
   thd_ndb= new Thd_ndb();
-<<<<<<< HEAD
-  thd_ndb->ndb->getDictionary()->set_local_table_data_size(sizeof(Ndb_table_local_info));
-
-
-=======
   thd_ndb->ndb->getDictionary()->set_local_table_data_size(
     sizeof(Ndb_local_table_statistics)
     );
->>>>>>> 1c0c25e7
   if (thd_ndb->ndb->init(max_transactions) != 0)
   {
     ERR_PRINT(thd_ndb->ndb->getNdbError());
@@ -4623,17 +4605,12 @@
     (opt_ndb_optimized_node_selection);
 
   // Create a Ndb object to open the connection  to NDB
-<<<<<<< HEAD
   if ( (g_ndb= new Ndb(g_ndb_cluster_connection, "sys")) == 0 )
   {
     DBUG_PRINT("error", ("failed to create global ndb object"));
     goto ndbcluster_init_error;
   }
-  g_ndb->getDictionary()->set_local_table_data_size(sizeof(Ndb_table_local_info));
-=======
-  g_ndb= new Ndb(g_ndb_cluster_connection, "sys");
   g_ndb->getDictionary()->set_local_table_data_size(sizeof(Ndb_local_table_statistics));
->>>>>>> 1c0c25e7
   if (g_ndb->init() != 0)
   {
     ERR_PRINT (g_ndb->getNdbError());
