--- conflicted
+++ resolved
@@ -59,10 +59,6 @@
   bool          const_cond_result;
   ha_rows	deleted= 0;
   bool          reverse= FALSE;
-<<<<<<< HEAD
-=======
-  bool          skip_record;
->>>>>>> 5a0e7394
   ORDER *order= (ORDER *) ((order_list && order_list->elements) ?
                            order_list->first : NULL);
   uint usable_index= MAX_KEY;
@@ -140,10 +136,6 @@
       - there should be no delete triggers associated with the table.
   */
   if (!using_limit && const_cond_result &&
-<<<<<<< HEAD
-=======
-      !(specialflag & (SPECIAL_NO_NEW_FUNC | SPECIAL_SAFE_MODE)) &&
->>>>>>> 5a0e7394
        (!thd->is_current_stmt_binlog_format_row() &&
         !(table->triggers && table->triggers->has_delete_triggers())))
   {
@@ -315,10 +307,6 @@
     // thd->is_error() is tested to disallow delete row on error
     if (!select || select->skip_record(thd) > 0)
     {
-<<<<<<< HEAD
-=======
-
->>>>>>> 5a0e7394
       if (table->triggers &&
           table->triggers->process_triggers(thd, TRG_EVENT_DELETE,
                                             TRG_ACTION_BEFORE, FALSE))
