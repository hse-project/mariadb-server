/*
<<<<<<< HEAD
   Copyright (c) 2000, 2011, Oracle and/or its affiliates.
   Copyright (c) 2008-2011 Monty Program Ab
=======
   Copyright (c) 2000, 2013, Oracle and/or its affiliates. All rights reserved.
>>>>>>> e0f3a0fa

   This program is free software; you can redistribute it and/or modify
   it under the terms of the GNU General Public License as published by
   the Free Software Foundation; version 2 of the License.

   This program is distributed in the hope that it will be useful,
   but WITHOUT ANY WARRANTY; without even the implied warranty of
   MERCHANTABILITY or FITNESS FOR A PARTICULAR PURPOSE.  See the
   GNU General Public License for more details.

   You should have received a copy of the GNU General Public License
   along with this program; if not, write to the Free Software
   Foundation, Inc., 51 Franklin St, Fifth Floor, Boston, MA 02110-1301  USA
*/

#include "mysql_priv.h"
#ifdef HAVE_REPLICATION

#include "rpl_mi.h"
#include "sql_repl.h"
#include "log_event.h"
#include "rpl_filter.h"
#include <my_dir.h>
#include "debug_sync.h"

int max_binlog_dump_events = 0; // unlimited
my_bool opt_sporadic_binlog_dump_fail = 0;
#ifndef DBUG_OFF
static int binlog_dump_count = 0;
#endif

/*
    fake_rotate_event() builds a fake (=which does not exist physically in any
    binlog) Rotate event, which contains the name of the binlog we are going to
    send to the slave (because the slave may not know it if it just asked for
    MASTER_LOG_FILE='', MASTER_LOG_POS=4).
    < 4.0.14, fake_rotate_event() was called only if the requested pos was 4.
    After this version we always call it, so that a 3.23.58 slave can rely on
    it to detect if the master is 4.0 (and stop) (the _fake_ Rotate event has
    zeros in the good positions which, by chance, make it possible for the 3.23
    slave to detect that this event is unexpected) (this is luck which happens
    because the master and slave disagree on the size of the header of
    Log_event).

    Relying on the event length of the Rotate event instead of these
    well-placed zeros was not possible as Rotate events have a variable-length
    part.
*/

static int fake_rotate_event(NET* net, String* packet, char* log_file_name,
                             ulonglong position, const char** errmsg)
{
  DBUG_ENTER("fake_rotate_event");
  char header[LOG_EVENT_HEADER_LEN], buf[ROTATE_HEADER_LEN+100];
  /*
    'when' (the timestamp) is set to 0 so that slave could distinguish between
    real and fake Rotate events (if necessary)
  */
  memset(header, 0, 4);
  header[EVENT_TYPE_OFFSET] = ROTATE_EVENT;

  char* p = log_file_name+dirname_length(log_file_name);
  uint ident_len = (uint) strlen(p);
  ulong event_len = ident_len + LOG_EVENT_HEADER_LEN + ROTATE_HEADER_LEN;
  int4store(header + SERVER_ID_OFFSET, server_id);
  int4store(header + EVENT_LEN_OFFSET, event_len);
  int2store(header + FLAGS_OFFSET, LOG_EVENT_ARTIFICIAL_F);

  // TODO: check what problems this may cause and fix them
  int4store(header + LOG_POS_OFFSET, 0);

  packet->append(header, sizeof(header));
  int8store(buf+R_POS_OFFSET,position);
  packet->append(buf, ROTATE_HEADER_LEN);
  packet->append(p,ident_len);
  if (my_net_write(net, (uchar*) packet->ptr(), packet->length()))
  {
    *errmsg = "failed on my_net_write()";
    DBUG_RETURN(-1);
  }
  DBUG_RETURN(0);
}

static int send_file(THD *thd)
{
  NET* net = &thd->net;
  int fd = -1, error = 1;
  size_t bytes;
  char fname[FN_REFLEN+1];
  const char *errmsg = 0;
  int old_timeout;
  unsigned long packet_len;
  uchar buf[IO_SIZE];				// It's safe to alloc this
  DBUG_ENTER("send_file");

  /*
    The client might be slow loading the data, give him wait_timeout to do
    the job
  */
  old_timeout= net->read_timeout;
  my_net_set_read_timeout(net, thd->variables.net_wait_timeout);

  /*
    We need net_flush here because the client will not know it needs to send
    us the file name until it has processed the load event entry
  */
  if (net_flush(net) || (packet_len = my_net_read(net)) == packet_error)
  {
    errmsg = "while reading file name";
    goto err;
  }

  // terminate with \0 for fn_format
  *((char*)net->read_pos +  packet_len) = 0;
  fn_format(fname, (char*) net->read_pos + 1, "", "", 4);
  // this is needed to make replicate-ignore-db
  if (!strcmp(fname,"/dev/null"))
    goto end;

  if ((fd = my_open(fname, O_RDONLY, MYF(0))) < 0)
  {
    errmsg = "on open of file";
    goto err;
  }

  while ((long) (bytes= my_read(fd, buf, IO_SIZE, MYF(0))) > 0)
  {
    if (my_net_write(net, buf, bytes))
    {
      errmsg = "while writing data to client";
      goto err;
    }
  }

 end:
  if (my_net_write(net, (uchar*) "", 0) || net_flush(net) ||
      (my_net_read(net) == packet_error))
  {
    errmsg = "while negotiating file transfer close";
    goto err;
  }
  error = 0;

 err:
  my_net_set_read_timeout(net, old_timeout);
  if (fd >= 0)
    (void) my_close(fd, MYF(0));
  if (errmsg)
  {
    sql_print_error("Failed in send_file() %s", errmsg);
    DBUG_PRINT("error", ("%s", errmsg));
  }
  DBUG_RETURN(error);
}


/*
  Adjust the position pointer in the binary log file for all running slaves

  SYNOPSIS
    adjust_linfo_offsets()
    purge_offset	Number of bytes removed from start of log index file

  NOTES
    - This is called when doing a PURGE when we delete lines from the
      index log file

  REQUIREMENTS
    - Before calling this function, we have to ensure that no threads are
      using any binary log file before purge_offset.a

  TODO
    - Inform the slave threads that they should sync the position
      in the binary log file with flush_relay_log_info.
      Now they sync is done for next read.
*/

void adjust_linfo_offsets(my_off_t purge_offset)
{
  THD *tmp;

  pthread_mutex_lock(&LOCK_thread_count);
  I_List_iterator<THD> it(threads);

  while ((tmp=it++))
  {
    LOG_INFO* linfo;
    if ((linfo = tmp->current_linfo))
    {
      pthread_mutex_lock(&linfo->lock);
      /*
	Index file offset can be less that purge offset only if
	we just started reading the index file. In that case
	we have nothing to adjust
      */
      if (linfo->index_file_offset < purge_offset)
	linfo->fatal = (linfo->index_file_offset != 0);
      else
	linfo->index_file_offset -= purge_offset;
      pthread_mutex_unlock(&linfo->lock);
    }
  }
  pthread_mutex_unlock(&LOCK_thread_count);
}


bool log_in_use(const char* log_name)
{
  size_t log_name_len = strlen(log_name) + 1;
  THD *tmp;
  bool result = 0;

  pthread_mutex_lock(&LOCK_thread_count);
  I_List_iterator<THD> it(threads);

  while ((tmp=it++))
  {
    LOG_INFO* linfo;
    if ((linfo = tmp->current_linfo))
    {
      pthread_mutex_lock(&linfo->lock);
      result = !memcmp(log_name, linfo->log_file_name, log_name_len);
      pthread_mutex_unlock(&linfo->lock);
      if (result)
	break;
    }
  }

  pthread_mutex_unlock(&LOCK_thread_count);
  return result;
}

bool purge_error_message(THD* thd, int res)
{
  uint errmsg= 0;

  switch (res)  {
  case 0: break;
  case LOG_INFO_EOF:	errmsg= ER_UNKNOWN_TARGET_BINLOG; break;
  case LOG_INFO_IO:	errmsg= ER_IO_ERR_LOG_INDEX_READ; break;
  case LOG_INFO_INVALID:errmsg= ER_BINLOG_PURGE_PROHIBITED; break;
  case LOG_INFO_SEEK:	errmsg= ER_FSEEK_FAIL; break;
  case LOG_INFO_MEM:	errmsg= ER_OUT_OF_RESOURCES; break;
  case LOG_INFO_FATAL:	errmsg= ER_BINLOG_PURGE_FATAL_ERR; break;
  case LOG_INFO_IN_USE: errmsg= ER_LOG_IN_USE; break;
  case LOG_INFO_EMFILE: errmsg= ER_BINLOG_PURGE_EMFILE; break;
  default:		errmsg= ER_LOG_PURGE_UNKNOWN_ERR; break;
  }

  if (errmsg)
  {
    my_message(errmsg, ER(errmsg), MYF(0));
    return TRUE;
  }
  my_ok(thd);
  return FALSE;
}


/**
  Execute a PURGE BINARY LOGS TO <log> command.

  @param thd Pointer to THD object for the client thread executing the
  statement.

  @param to_log Name of the last log to purge.

  @retval FALSE success
  @retval TRUE failure
*/
bool purge_master_logs(THD* thd, const char* to_log)
{
  char search_file_name[FN_REFLEN];
  if (!mysql_bin_log.is_open())
  {
    my_ok(thd);
    return FALSE;
  }

  mysql_bin_log.make_log_name(search_file_name, to_log);
  return purge_error_message(thd,
			     mysql_bin_log.purge_logs(search_file_name, 0, 1,
						      1, NULL));
}


/**
  Execute a PURGE BINARY LOGS BEFORE <date> command.

  @param thd Pointer to THD object for the client thread executing the
  statement.

  @param purge_time Date before which logs should be purged.

  @retval FALSE success
  @retval TRUE failure
*/
bool purge_master_logs_before_date(THD* thd, time_t purge_time)
{
  if (!mysql_bin_log.is_open())
  {
    my_ok(thd);
    return 0;
  }
  return purge_error_message(thd,
                             mysql_bin_log.purge_logs_before_date(purge_time));
}

int test_for_non_eof_log_read_errors(int error, const char **errmsg)
{
  if (error == LOG_READ_EOF)
    return 0;
  my_errno= ER_MASTER_FATAL_ERROR_READING_BINLOG;
  switch (error) {
  case LOG_READ_BOGUS:
    *errmsg = "bogus data in log event";
    break;
  case LOG_READ_TOO_LARGE:
    *errmsg = "log event entry exceeded max_allowed_packet; \
Increase max_allowed_packet on master";
    break;
  case LOG_READ_IO:
    *errmsg = "I/O error reading log event";
    break;
  case LOG_READ_MEM:
    *errmsg = "memory allocation failed reading log event";
    break;
  case LOG_READ_TRUNC:
    *errmsg = "binlog truncated in the middle of event";
    break;
  default:
    *errmsg = "unknown error reading log event on the master";
    break;
  }
  return error;
}


/*
  TODO: Clean up loop to only have one call to send_file()
*/

void mysql_binlog_send(THD* thd, char* log_ident, my_off_t pos,
		       ushort flags)
{
  LOG_INFO linfo;
  char *log_file_name = linfo.log_file_name;
  char search_file_name[FN_REFLEN], *name;
  IO_CACHE log;
  File file = -1;
  String* packet = &thd->packet;
  int error;
  const char *errmsg = "Unknown error";
  NET* net = &thd->net;
  pthread_mutex_t *log_lock;
  bool binlog_can_be_corrupted= FALSE;
#ifndef DBUG_OFF
  int left_events = max_binlog_dump_events;
#endif
  int old_max_allowed_packet= thd->variables.max_allowed_packet;
  bool is_active_binlog= false;
  my_off_t prev_pos= pos;

  DBUG_ENTER("mysql_binlog_send");
  DBUG_PRINT("enter",("log_ident: '%s'  pos: %ld", log_ident, (long) pos));

  bzero((char*) &log,sizeof(log));

#ifndef DBUG_OFF
  if (opt_sporadic_binlog_dump_fail && (binlog_dump_count++ % 2))
  {
    errmsg = "Master failed COM_BINLOG_DUMP to test if slave can recover";
    my_errno= ER_UNKNOWN_ERROR;
    goto err;
  }
#endif

  if (!mysql_bin_log.is_open())
  {
    errmsg = "Binary log is not open";
    my_errno= ER_MASTER_FATAL_ERROR_READING_BINLOG;
    goto err;
  }
  if (!server_id_supplied)
  {
    errmsg = "Misconfigured master - server id was not set";
    my_errno= ER_MASTER_FATAL_ERROR_READING_BINLOG;
    goto err;
  }

  name=search_file_name;
  if (log_ident[0])
    mysql_bin_log.make_log_name(search_file_name, log_ident);
  else
    name=0;					// Find first log

  linfo.index_file_offset = 0;

  if (mysql_bin_log.find_log_pos(&linfo, name, 1))
  {
    errmsg = "Could not find first log file name in binary log index file";
    my_errno= ER_MASTER_FATAL_ERROR_READING_BINLOG;
    goto err;
  }

  pthread_mutex_lock(&LOCK_thread_count);
  thd->current_linfo = &linfo;
  pthread_mutex_unlock(&LOCK_thread_count);

  if ((file=open_binlog(&log, log_file_name, &errmsg)) < 0)
  {
    my_errno= ER_MASTER_FATAL_ERROR_READING_BINLOG;
    goto err;
  }
  if (pos < BIN_LOG_HEADER_SIZE || pos > my_b_filelength(&log))
  {
    errmsg= "Client requested master to start replication from \
impossible position";
    my_errno= ER_MASTER_FATAL_ERROR_READING_BINLOG;
    goto err;
  }

  /*
    We need to start a packet with something other than 255
    to distinguish it from error
  */
  packet->set("\0", 1, &my_charset_bin); /* This is the start of a new packet */

  /*
    Tell the client about the log name with a fake Rotate event;
    this is needed even if we also send a Format_description_log_event
    just after, because that event does not contain the binlog's name.
    Note that as this Rotate event is sent before
    Format_description_log_event, the slave cannot have any info to
    understand this event's format, so the header len of
    Rotate_log_event is FROZEN (so in 5.0 it will have a header shorter
    than other events except FORMAT_DESCRIPTION_EVENT).
    Before 4.0.14 we called fake_rotate_event below only if (pos ==
    BIN_LOG_HEADER_SIZE), because if this is false then the slave
    already knows the binlog's name.
    Since, we always call fake_rotate_event; if the slave already knew
    the log's name (ex: CHANGE MASTER TO MASTER_LOG_FILE=...) this is
    useless but does not harm much. It is nice for 3.23 (>=.58) slaves
    which test Rotate events to see if the master is 4.0 (then they
    choose to stop because they can't replicate 4.0); by always calling
    fake_rotate_event we are sure that 3.23.58 and newer will detect the
    problem as soon as replication starts (BUG#198).
    Always calling fake_rotate_event makes sending of normal
    (=from-binlog) Rotate events a priori unneeded, but it is not so
    simple: the 2 Rotate events are not equivalent, the normal one is
    before the Stop event, the fake one is after. If we don't send the
    normal one, then the Stop event will be interpreted (by existing 4.0
    slaves) as "the master stopped", which is wrong. So for safety,
    given that we want minimum modification of 4.0, we send the normal
    and fake Rotates.
  */
  if (fake_rotate_event(net, packet, log_file_name, pos, &errmsg))
  {
    /*
       This error code is not perfect, as fake_rotate_event() does not
       read anything from the binlog; if it fails it's because of an
       error in my_net_write(), fortunately it will say so in errmsg.
    */
    my_errno= ER_MASTER_FATAL_ERROR_READING_BINLOG;
    goto err;
  }
  packet->set("\0", 1, &my_charset_bin);
  /*
    Adding MAX_LOG_EVENT_HEADER_LEN, since a binlog event can become
    this larger than the corresponding packet (query) sent 
    from client to master.
  */
  thd->variables.max_allowed_packet= MAX_MAX_ALLOWED_PACKET;

  /*
    We can set log_lock now, it does not move (it's a member of
    mysql_bin_log, and it's already inited, and it will be destroyed
    only at shutdown).
  */
  log_lock = mysql_bin_log.get_log_lock();
  if (pos > BIN_LOG_HEADER_SIZE)
  {
     /*
       Try to find a Format_description_log_event at the beginning of
       the binlog
     */
     if (!(error = Log_event::read_log_event(&log, packet, log_lock,
                                             log_file_name, &is_active_binlog)))
     {
       /*
         The packet has offsets equal to the normal offsets in a binlog
         event +1 (the first character is \0).
       */
       DBUG_PRINT("info",
                  ("Looked for a Format_description_log_event, found event type %d",
                   (*packet)[EVENT_TYPE_OFFSET+1]));
       if ((*packet)[EVENT_TYPE_OFFSET+1] == FORMAT_DESCRIPTION_EVENT)
       {
         /*
           If a binlog is not active, but LOG_EVENT_BINLOG_IN_USE_F
           flag is 1. That means it is not closed in normal way
           (E.g server crash) and may include corrupted events.
         */
         binlog_can_be_corrupted= (!is_active_binlog) &&
           test((*packet)[FLAGS_OFFSET+1] & LOG_EVENT_BINLOG_IN_USE_F);

         (*packet)[FLAGS_OFFSET+1] &= ~LOG_EVENT_BINLOG_IN_USE_F;
         /*
           mark that this event with "log_pos=0", so the slave
           should not increment master's binlog position
           (rli->group_master_log_pos)
         */
         int4store((char*) packet->ptr()+LOG_POS_OFFSET+1, 0);
         /*
           if reconnect master sends FD event with `created' as 0
           to avoid destroying temp tables.
          */
         int4store((char*) packet->ptr()+LOG_EVENT_MINIMAL_HEADER_LEN+
                   ST_CREATED_OFFSET+1, (ulong) 0);
         /* send it */
         if (my_net_write(net, (uchar*) packet->ptr(), packet->length()))
         {
           errmsg = "Failed on my_net_write()";
           my_errno= ER_UNKNOWN_ERROR;
           goto err;
         }

         /*
           No need to save this event. We are only doing simple reads
           (no real parsing of the events) so we don't need it. And so
           we don't need the artificial Format_description_log_event of
           3.23&4.x.
         */
       }
     }
     else
     {
       if (test_for_non_eof_log_read_errors(error, &errmsg))
         goto err;
       /*
         It's EOF, nothing to do, go on reading next events, the
         Format_description_log_event will be found naturally if it is written.
       */
     }
     /* reset the packet as we wrote to it in any case */
     packet->set("\0", 1, &my_charset_bin);
  } /* end of if (pos > BIN_LOG_HEADER_SIZE); */
  else
  {
    /* The Format_description_log_event event will be found naturally. */
  }

  /* seek to the requested position, to start the requested dump */
  my_b_seek(&log, pos);			// Seek will done on next read

  while (!net->error && net->vio != 0 && !thd->killed)
  {
    while (!(error= Log_event::read_log_event(&log, packet, log_lock,
                                              log_file_name,
                                              &is_active_binlog)))
    {
      DBUG_ASSERT(prev_pos < my_b_tell(&log));
      prev_pos= my_b_tell(&log);
#ifndef DBUG_OFF
      if (max_binlog_dump_events && !left_events--)
      {
	net_flush(net);
	errmsg = "Debugging binlog dump abort";
	my_errno= ER_UNKNOWN_ERROR;
	goto err;
      }
#endif

      DBUG_EXECUTE_IF("dump_thread_wait_before_send_xid",
                      {
                        if ((*packet)[EVENT_TYPE_OFFSET+1] == XID_EVENT)
                        {
                          net_flush(net);
                          const char act[]=
                            "now "
                            "wait_for signal.continue";
                          DBUG_ASSERT(opt_debug_sync_timeout > 0);
                          DBUG_ASSERT(!debug_sync_set_action(current_thd,
                                                             STRING_WITH_LEN(act)));
                          const char act2[]=
                            "now "
                            "signal signal.continued";
                          DBUG_ASSERT(!debug_sync_set_action(current_thd,
                                                             STRING_WITH_LEN(act2)));
                        }
                      });

      if ((*packet)[EVENT_TYPE_OFFSET+1] == FORMAT_DESCRIPTION_EVENT)
      {
        binlog_can_be_corrupted= (!is_active_binlog) &&
          test((*packet)[FLAGS_OFFSET+1] & LOG_EVENT_BINLOG_IN_USE_F);

        (*packet)[FLAGS_OFFSET+1] &= ~LOG_EVENT_BINLOG_IN_USE_F;
      }
      else if ((*packet)[EVENT_TYPE_OFFSET+1] == STOP_EVENT)
        binlog_can_be_corrupted= FALSE;

      if (my_net_write(net, (uchar*) packet->ptr(), packet->length()))
      {
	errmsg = "Failed on my_net_write()";
	my_errno= ER_UNKNOWN_ERROR;
	goto err;
      }

      DBUG_EXECUTE_IF("dump_thread_wait_before_send_xid",
                      {
                        if ((*packet)[EVENT_TYPE_OFFSET+1] == XID_EVENT)
                        {
                          net_flush(net);
                        }
                      });

      DBUG_PRINT("info", ("log event code %d",
			  (*packet)[LOG_EVENT_OFFSET+1] ));
      if ((*packet)[LOG_EVENT_OFFSET+1] == LOAD_EVENT)
      {
	if (send_file(thd))
	{
	  errmsg = "failed in send_file()";
	  my_errno= ER_UNKNOWN_ERROR;
	  goto err;
	}
      }
      packet->set("\0", 1, &my_charset_bin);
    }

    /*
      here we were reading binlog that was not closed properly (as a result
      of a crash ?). treat any corruption as EOF
    */
    if ((binlog_can_be_corrupted || is_active_binlog) &&
        error != LOG_READ_MEM && error != LOG_READ_EOF)
    {
      test_for_non_eof_log_read_errors(error, &errmsg);

      if (is_active_binlog)
      {
        sql_print_warning("Failed to read an event from active binlog(%s,%lu). "
                          "error: %s. Dump thread will try to read it again.",
                          log_file_name, (ulong)prev_pos, errmsg);
      }
      else
      {
        sql_print_warning("Failed to read an event from inactive binlog"
                          "(%s, %lu). error: %s. Dump thread found the binlog "
                          "was not rotated correctly. It will jump to next "
                          "binlog directly.",
                          log_file_name, (ulong) prev_pos, errmsg);
      }
      errmsg= NULL;

      /*
        If binlog is active, it will try to read the event again. Otherwise,
        skip the corrupted events and switch to next binlog.
      */
      my_b_seek(&log, prev_pos);
      error=LOG_READ_EOF;
    }

    DBUG_EXECUTE_IF("wait_after_binlog_EOF",
                    {
                      const char act[]= "now wait_for signal.rotate_finished";
                      DBUG_ASSERT(!debug_sync_set_action(current_thd,
                                                         STRING_WITH_LEN(act)));
                    };);

    /*
      TODO: now that we are logging the offset, check to make sure
      the recorded offset and the actual match.
      Guilhem 2003-06: this is not true if this master is a slave
      <4.0.15 running with --log-slave-updates, because then log_pos may
      be the offset in the-master-of-this-master's binlog.
    */
    if (test_for_non_eof_log_read_errors(error, &errmsg))
      goto err;

    /*
      We should only move to the next binlog when the last read event
      came from a already deactivated binlog.
     */
    if (!(flags & BINLOG_DUMP_NON_BLOCK) && is_active_binlog)
    {
      /*
	Block until there is more data in the log
      */
      if (net_flush(net))
      {
	errmsg = "failed on net_flush()";
	my_errno= ER_UNKNOWN_ERROR;
	goto err;
      }

      /*
	We may have missed the update broadcast from the log
	that has just happened, let's try to catch it if it did.
	If we did not miss anything, we just wait for other threads
	to signal us.
      */
      {
	log.error=0;
	bool read_packet = 0;

#ifndef DBUG_OFF
	if (max_binlog_dump_events && !left_events--)
	{
	  errmsg = "Debugging binlog dump abort";
	  my_errno= ER_UNKNOWN_ERROR;
	  goto err;
	}
#endif

	/*
	  No one will update the log while we are reading
	  now, but we'll be quick and just read one record

	  TODO:
          Add an counter that is incremented for each time we update the
          binary log.  We can avoid the following read if the counter
          has not been updated since last read.
	*/

	pthread_mutex_lock(log_lock);
	switch (error= Log_event::read_log_event(&log, packet, (pthread_mutex_t*) 0)) {
	case 0:
	  /* we read successfully, so we'll need to send it to the slave */
	  pthread_mutex_unlock(log_lock);
	  read_packet = 1;
	  DBUG_ASSERT(prev_pos < my_b_tell(&log));
	  prev_pos= my_b_tell(&log);
	  break;

	case LOG_READ_EOF:
	  DBUG_PRINT("wait",("waiting for data in binary log"));
	  if (thd->server_id==0) // for mysqlbinlog (mysqlbinlog.server_id==0)
	  {
	    pthread_mutex_unlock(log_lock);
	    goto end;
	  }
	  if (!thd->killed)
	  {
	    /* Note that the following call unlocks lock_log */
	    mysql_bin_log.wait_for_update(thd, 0);
	  }
	  else
	    pthread_mutex_unlock(log_lock);
	  DBUG_PRINT("wait",("binary log received update"));
	  break;

	default:
	  pthread_mutex_unlock(log_lock);
          test_for_non_eof_log_read_errors(error, &errmsg);
          goto err;
	}

	if (read_packet)
	{
	  thd_proc_info(thd, "Sending binlog event to slave");
	  if (my_net_write(net, (uchar*) packet->ptr(), packet->length()) )
	  {
	    errmsg = "Failed on my_net_write()";
	    my_errno= ER_UNKNOWN_ERROR;
	    goto err;
	  }

	  if ((*packet)[LOG_EVENT_OFFSET+1] == LOAD_EVENT)
	  {
	    if (send_file(thd))
	    {
	      errmsg = "failed in send_file()";
	      my_errno= ER_UNKNOWN_ERROR;
	      goto err;
	    }
	  }
	  packet->set("\0", 1, &my_charset_bin);
	  /*
	    No need to net_flush because we will get to flush later when
	    we hit EOF pretty quick
	  */
	}

	log.error=0;
      }
    }
    else
    {
      bool loop_breaker = 0;
      /* need this to break out of the for loop from switch */

      thd_proc_info(thd, "Finished reading one binlog; switching to next binlog");
      switch (mysql_bin_log.find_next_log(&linfo, 1)) {
      case 0:
        prev_pos= BIN_LOG_HEADER_SIZE;
	break;
      case LOG_INFO_EOF:
        if (mysql_bin_log.is_active(log_file_name))
        {
          loop_breaker = (flags & BINLOG_DUMP_NON_BLOCK);
          break;
        }
      default:
	errmsg = "could not find next log";
	my_errno= ER_MASTER_FATAL_ERROR_READING_BINLOG;
	goto err;
      }

      if (loop_breaker)
        break;

      end_io_cache(&log);
      (void) my_close(file, MYF(MY_WME));

      /*
        Call fake_rotate_event() in case the previous log (the one which
        we have just finished reading) did not contain a Rotate event
        (for example (I don't know any other example) the previous log
        was the last one before the master was shutdown & restarted).
        This way we tell the slave about the new log's name and
        position.  If the binlog is 5.0, the next event we are going to
        read and send is Format_description_log_event.
      */
      if ((file=open_binlog(&log, log_file_name, &errmsg)) < 0 ||
	  fake_rotate_event(net, packet, log_file_name, BIN_LOG_HEADER_SIZE,
                            &errmsg))
      {
	my_errno= ER_MASTER_FATAL_ERROR_READING_BINLOG;
	goto err;
      }

      packet->length(0);
      packet->append('\0');
    }
  }

end:
  end_io_cache(&log);
  (void)my_close(file, MYF(MY_WME));

  my_eof(thd);
  thd_proc_info(thd, "Waiting to finalize termination");
  pthread_mutex_lock(&LOCK_thread_count);
  thd->current_linfo = 0;
  pthread_mutex_unlock(&LOCK_thread_count);
  thd->variables.max_allowed_packet= old_max_allowed_packet;
  DBUG_VOID_RETURN;

err:
  thd_proc_info(thd, "Waiting to finalize termination");
  end_io_cache(&log);
  /*
    Exclude  iteration through thread list
    this is needed for purge_logs() - it will iterate through
    thread list and update thd->current_linfo->index_file_offset
    this mutex will make sure that it never tried to update our linfo
    after we return from this stack frame
  */
  pthread_mutex_lock(&LOCK_thread_count);
  thd->current_linfo = 0;
  pthread_mutex_unlock(&LOCK_thread_count);
  if (file >= 0)
    (void) my_close(file, MYF(MY_WME));
  thd->variables.max_allowed_packet= old_max_allowed_packet;

  my_message(my_errno, errmsg, MYF(0));
  DBUG_VOID_RETURN;
}


/**
  Execute a START SLAVE statement.

  @param thd Pointer to THD object for the client thread executing the
  statement.

  @param mi Pointer to Master_info object for the slave's IO thread.

  @param net_report If true, saves the exit status into thd->main_da.

  @retval 0 success
  @retval 1 error
*/
int start_slave(THD* thd , Master_info* mi,  bool net_report)
{
  int slave_errno= 0;
  int thread_mask;
  DBUG_ENTER("start_slave");

  if (check_access(thd, SUPER_ACL, any_db,0,0,0,0))
    DBUG_RETURN(1);
  lock_slave_threads(mi);  // this allows us to cleanly read slave_running
  // Get a mask of _stopped_ threads
  init_thread_mask(&thread_mask,mi,1 /* inverse */);
  /*
    Below we will start all stopped threads.  But if the user wants to
    start only one thread, do as if the other thread was running (as we
    don't wan't to touch the other thread), so set the bit to 0 for the
    other thread
  */
  if (thd->lex->slave_thd_opt)
    thread_mask&= thd->lex->slave_thd_opt;
  if (thread_mask) //some threads are stopped, start them
  {
    if (init_master_info(mi,master_info_file,relay_log_info_file, 0,
			 thread_mask))
      slave_errno=ER_MASTER_INFO;
    else if (server_id_supplied && *mi->host)
    {
      /*
        If we will start SQL thread we will care about UNTIL options If
        not and they are specified we will ignore them and warn user
        about this fact.
      */
      if (thread_mask & SLAVE_SQL)
      {
        pthread_mutex_lock(&mi->rli.data_lock);

        if (thd->lex->mi.pos)
        {
          if (thd->lex->mi.relay_log_pos)
            slave_errno=ER_BAD_SLAVE_UNTIL_COND;
          mi->rli.until_condition= Relay_log_info::UNTIL_MASTER_POS;
          mi->rli.until_log_pos= thd->lex->mi.pos;
          /*
             We don't check thd->lex->mi.log_file_name for NULL here
             since it is checked in sql_yacc.yy
          */
          strmake(mi->rli.until_log_name, thd->lex->mi.log_file_name,
                  sizeof(mi->rli.until_log_name)-1);
        }
        else if (thd->lex->mi.relay_log_pos)
        {
          if (thd->lex->mi.pos)
            slave_errno=ER_BAD_SLAVE_UNTIL_COND;
          mi->rli.until_condition= Relay_log_info::UNTIL_RELAY_POS;
          mi->rli.until_log_pos= thd->lex->mi.relay_log_pos;
          strmake(mi->rli.until_log_name, thd->lex->mi.relay_log_name,
                  sizeof(mi->rli.until_log_name)-1);
        }
        else
          mi->rli.clear_until_condition();

        if (mi->rli.until_condition != Relay_log_info::UNTIL_NONE)
        {
          /* Preparing members for effective until condition checking */
          const char *p= fn_ext(mi->rli.until_log_name);
          char *p_end;
          if (*p)
          {
            //p points to '.'
            mi->rli.until_log_name_extension= strtoul(++p,&p_end, 10);
            /*
              p_end points to the first invalid character. If it equals
              to p, no digits were found, error. If it contains '\0' it
              means  conversion went ok.
            */
            if (p_end==p || *p_end)
              slave_errno=ER_BAD_SLAVE_UNTIL_COND;
          }
          else
            slave_errno=ER_BAD_SLAVE_UNTIL_COND;

          /* mark the cached result of the UNTIL comparison as "undefined" */
          mi->rli.until_log_names_cmp_result=
            Relay_log_info::UNTIL_LOG_NAMES_CMP_UNKNOWN;

          /* Issuing warning then started without --skip-slave-start */
          if (!opt_skip_slave_start)
            push_warning(thd, MYSQL_ERROR::WARN_LEVEL_NOTE,
                         ER_MISSING_SKIP_SLAVE,
                         ER(ER_MISSING_SKIP_SLAVE));
        }

        pthread_mutex_unlock(&mi->rli.data_lock);
      }
      else if (thd->lex->mi.pos || thd->lex->mi.relay_log_pos)
        push_warning(thd, MYSQL_ERROR::WARN_LEVEL_NOTE, ER_UNTIL_COND_IGNORED,
                     ER(ER_UNTIL_COND_IGNORED));

      if (!slave_errno)
        slave_errno = start_slave_threads(0 /*no mutex */,
					1 /* wait for start */,
					mi,
					master_info_file,relay_log_info_file,
					thread_mask);
    }
    else
      slave_errno = ER_BAD_SLAVE;
  }
  else
  {
    /* no error if all threads are already started, only a warning */
    push_warning(thd, MYSQL_ERROR::WARN_LEVEL_NOTE, ER_SLAVE_WAS_RUNNING,
                 ER(ER_SLAVE_WAS_RUNNING));
  }

  unlock_slave_threads(mi);

  if (slave_errno)
  {
    if (net_report)
      my_message(slave_errno, ER(slave_errno), MYF(0));
    DBUG_RETURN(1);
  }
  else if (net_report)
    my_ok(thd);

  DBUG_RETURN(0);
}


/**
  Execute a STOP SLAVE statement.

  @param thd Pointer to THD object for the client thread executing the
  statement.

  @param mi Pointer to Master_info object for the slave's IO thread.

  @param net_report If true, saves the exit status into thd->main_da.

  @retval 0 success
  @retval 1 error
*/
int stop_slave(THD* thd, Master_info* mi, bool net_report )
{
  DBUG_ENTER("stop_slave");
  
  int slave_errno;
  if (!thd)
    thd = current_thd;

  if (check_access(thd, SUPER_ACL, any_db,0,0,0,0))
    DBUG_RETURN(1);
  thd_proc_info(thd, "Killing slave");
  int thread_mask;
  lock_slave_threads(mi);
  // Get a mask of _running_ threads
  init_thread_mask(&thread_mask,mi,0 /* not inverse*/);
  /*
    Below we will stop all running threads.
    But if the user wants to stop only one thread, do as if the other thread
    was stopped (as we don't wan't to touch the other thread), so set the
    bit to 0 for the other thread
  */
  if (thd->lex->slave_thd_opt)
    thread_mask &= thd->lex->slave_thd_opt;

  if (thread_mask)
  {
    slave_errno= terminate_slave_threads(mi,thread_mask,
                                         1 /*skip lock */);
  }
  else
  {
    //no error if both threads are already stopped, only a warning
    slave_errno= 0;
    push_warning(thd, MYSQL_ERROR::WARN_LEVEL_NOTE, ER_SLAVE_WAS_NOT_RUNNING,
                 ER(ER_SLAVE_WAS_NOT_RUNNING));
  }
  unlock_slave_threads(mi);
  thd_proc_info(thd, 0);

  if (slave_errno)
  {
    if (net_report)
      my_message(slave_errno, ER(slave_errno), MYF(0));
    DBUG_RETURN(1);
  }
  else if (net_report)
    my_ok(thd);

  DBUG_RETURN(0);
}


/**
  Execute a RESET SLAVE statement.

  @param thd Pointer to THD object of the client thread executing the
  statement.

  @param mi Pointer to Master_info object for the slave.

  @retval 0 success
  @retval 1 error
*/
int reset_slave(THD *thd, Master_info* mi)
{
  MY_STAT stat_area;
  char fname[FN_REFLEN];
  int thread_mask= 0, error= 0;
  uint sql_errno=ER_UNKNOWN_ERROR;
  const char* errmsg= "Unknown error occured while reseting slave";
  DBUG_ENTER("reset_slave");

  lock_slave_threads(mi);
  init_thread_mask(&thread_mask,mi,0 /* not inverse */);
  if (thread_mask) // We refuse if any slave thread is running
  {
    sql_errno= ER_SLAVE_MUST_STOP;
    error=1;
    goto err;
  }

  ha_reset_slave(thd);

  // delete relay logs, clear relay log coordinates
  if ((error= purge_relay_logs(&mi->rli, thd,
			       1 /* just reset */,
			       &errmsg)))
  {
    sql_errno= ER_RELAY_LOG_FAIL;
    goto err;
  }

  /*
    Clear master's log coordinates and reset host/user/etc to the values
    specified in mysqld's options (only for good display of SHOW SLAVE STATUS;
    next init_master_info() (in start_slave() for example) would have set them
    the same way; but here this is for the case where the user does SHOW SLAVE
    STATUS; before doing START SLAVE;
  */
  init_master_info_with_options(mi);
  /*
     Reset errors (the idea is that we forget about the
     old master).
  */
  mi->clear_error();
  mi->rli.clear_error();
  mi->rli.clear_until_condition();

  // close master_info_file, relay_log_info_file, set mi->inited=rli->inited=0
  end_master_info(mi);
  // and delete these two files
  fn_format(fname, master_info_file, mysql_data_home, "", 4+32);
  if (my_stat(fname, &stat_area, MYF(0)) && my_delete(fname, MYF(MY_WME)))
  {
    error=1;
    goto err;
  }
  // delete relay_log_info_file
  fn_format(fname, relay_log_info_file, mysql_data_home, "", 4+32);
  if (my_stat(fname, &stat_area, MYF(0)) && my_delete(fname, MYF(MY_WME)))
  {
    error=1;
    goto err;
  }

err:
  unlock_slave_threads(mi);
  if (error)
    my_error(sql_errno, MYF(0), errmsg);
  DBUG_RETURN(error);
}

/*

  Kill all Binlog_dump threads which previously talked to the same slave
  ("same" means with the same server id). Indeed, if the slave stops, if the
  Binlog_dump thread is waiting (pthread_cond_wait) for binlog update, then it
  will keep existing until a query is written to the binlog. If the master is
  idle, then this could last long, and if the slave reconnects, we could have 2
  Binlog_dump threads in SHOW PROCESSLIST, until a query is written to the
  binlog. To avoid this, when the slave reconnects and sends COM_BINLOG_DUMP,
  the master kills any existing thread with the slave's server id (if this id is
  not zero; it will be true for real slaves, but false for mysqlbinlog when it
  sends COM_BINLOG_DUMP to get a remote binlog dump).

  SYNOPSIS
    kill_zombie_dump_threads()
    slave_server_id     the slave's server id

*/


void kill_zombie_dump_threads(uint32 slave_server_id)
{
  pthread_mutex_lock(&LOCK_thread_count);
  I_List_iterator<THD> it(threads);
  THD *tmp;

  while ((tmp=it++))
  {
    if (tmp->command == COM_BINLOG_DUMP &&
       tmp->server_id == slave_server_id)
    {
      pthread_mutex_lock(&tmp->LOCK_thd_kill);	// Lock from delete
      break;
    }
  }
  pthread_mutex_unlock(&LOCK_thread_count);
  if (tmp)
  {
    /*
      Here we do not call kill_one_thread() as
      it will be slow because it will iterate through the list
      again. We just to do kill the thread ourselves.
    */
    tmp->awake(THD::KILL_QUERY);
    pthread_mutex_unlock(&tmp->LOCK_thd_kill);
  }
}


/**
  Execute a CHANGE MASTER statement.

  @param thd Pointer to THD object for the client thread executing the
  statement.

  @param mi Pointer to Master_info object belonging to the slave's IO
  thread.

  @retval FALSE success
  @retval TRUE error
*/
bool change_master(THD* thd, Master_info* mi)
{
  int thread_mask;
  const char* errmsg= 0;
  bool need_relay_log_purge= 1;
  char saved_host[HOSTNAME_LENGTH + 1];
  uint saved_port;
  char saved_log_name[FN_REFLEN];
  my_off_t saved_log_pos;
  DBUG_ENTER("change_master");

  lock_slave_threads(mi);
  init_thread_mask(&thread_mask,mi,0 /*not inverse*/);
  if (thread_mask) // We refuse if any slave thread is running
  {
    my_message(ER_SLAVE_MUST_STOP, ER(ER_SLAVE_MUST_STOP), MYF(0));
    unlock_slave_threads(mi);
    DBUG_RETURN(TRUE);
  }

  thd_proc_info(thd, "Changing master");
  LEX_MASTER_INFO* lex_mi= &thd->lex->mi;
  // TODO: see if needs re-write
  if (init_master_info(mi, master_info_file, relay_log_info_file, 0,
		       thread_mask))
  {
    my_message(ER_MASTER_INFO, ER(ER_MASTER_INFO), MYF(0));
    unlock_slave_threads(mi);
    DBUG_RETURN(TRUE);
  }

  /*
    Data lock not needed since we have already stopped the running threads,
    and we have the hold on the run locks which will keep all threads that
    could possibly modify the data structures from running
  */

  /*
    Before processing the command, save the previous state.
  */
  strmake(saved_host, mi->host, HOSTNAME_LENGTH);
  saved_port= mi->port;
  strmake(saved_log_name, mi->master_log_name, FN_REFLEN - 1);
  saved_log_pos= mi->master_log_pos;

  /*
    If the user specified host or port without binlog or position,
    reset binlog's name to FIRST and position to 4.
  */

  if ((lex_mi->host || lex_mi->port) && !lex_mi->log_file_name && !lex_mi->pos)
  {
    mi->master_log_name[0] = 0;
    mi->master_log_pos= BIN_LOG_HEADER_SIZE;
  }

  if (lex_mi->log_file_name)
    strmake(mi->master_log_name, lex_mi->log_file_name,
	    sizeof(mi->master_log_name)-1);
  if (lex_mi->pos)
  {
    mi->master_log_pos= lex_mi->pos;
  }
  DBUG_PRINT("info", ("master_log_pos: %lu", (ulong) mi->master_log_pos));

  if (lex_mi->host)
    strmake(mi->host, lex_mi->host, sizeof(mi->host)-1);
  if (lex_mi->user)
    strmake(mi->user, lex_mi->user, sizeof(mi->user)-1);
  if (lex_mi->password)
    strmake(mi->password, lex_mi->password, sizeof(mi->password)-1);
  if (lex_mi->port)
    mi->port = lex_mi->port;
  if (lex_mi->connect_retry)
    mi->connect_retry = lex_mi->connect_retry;

  if (lex_mi->ssl != LEX_MASTER_INFO::SSL_UNCHANGED)
    mi->ssl= (lex_mi->ssl == LEX_MASTER_INFO::SSL_ENABLE);

  if (lex_mi->ssl_verify_server_cert != LEX_MASTER_INFO::SSL_UNCHANGED)
    mi->ssl_verify_server_cert=
      (lex_mi->ssl_verify_server_cert == LEX_MASTER_INFO::SSL_ENABLE);

  if (lex_mi->ssl_ca)
    strmake(mi->ssl_ca, lex_mi->ssl_ca, sizeof(mi->ssl_ca)-1);
  if (lex_mi->ssl_capath)
    strmake(mi->ssl_capath, lex_mi->ssl_capath, sizeof(mi->ssl_capath)-1);
  if (lex_mi->ssl_cert)
    strmake(mi->ssl_cert, lex_mi->ssl_cert, sizeof(mi->ssl_cert)-1);
  if (lex_mi->ssl_cipher)
    strmake(mi->ssl_cipher, lex_mi->ssl_cipher, sizeof(mi->ssl_cipher)-1);
  if (lex_mi->ssl_key)
    strmake(mi->ssl_key, lex_mi->ssl_key, sizeof(mi->ssl_key)-1);
#ifndef HAVE_OPENSSL
  if (lex_mi->ssl || lex_mi->ssl_ca || lex_mi->ssl_capath ||
      lex_mi->ssl_cert || lex_mi->ssl_cipher || lex_mi->ssl_key ||
      lex_mi->ssl_verify_server_cert )
    push_warning(thd, MYSQL_ERROR::WARN_LEVEL_NOTE,
                 ER_SLAVE_IGNORED_SSL_PARAMS, ER(ER_SLAVE_IGNORED_SSL_PARAMS));
#endif

  if (lex_mi->relay_log_name)
  {
    need_relay_log_purge= 0;
    strmake(mi->rli.group_relay_log_name,lex_mi->relay_log_name,
	    sizeof(mi->rli.group_relay_log_name)-1);
    strmake(mi->rli.event_relay_log_name,lex_mi->relay_log_name,
	    sizeof(mi->rli.event_relay_log_name)-1);
  }

  if (lex_mi->relay_log_pos)
  {
    need_relay_log_purge= 0;
    mi->rli.group_relay_log_pos= mi->rli.event_relay_log_pos= lex_mi->relay_log_pos;
  }

  /*
    If user did specify neither host nor port nor any log name nor any log
    pos, i.e. he specified only user/password/master_connect_retry, he probably
    wants replication to resume from where it had left, i.e. from the
    coordinates of the **SQL** thread (imagine the case where the I/O is ahead
    of the SQL; restarting from the coordinates of the I/O would lose some
    events which is probably unwanted when you are just doing minor changes
    like changing master_connect_retry).
    A side-effect is that if only the I/O thread was started, this thread may
    restart from ''/4 after the CHANGE MASTER. That's a minor problem (it is a
    much more unlikely situation than the one we are fixing here).
    Note: coordinates of the SQL thread must be read here, before the
    'if (need_relay_log_purge)' block which resets them.
  */
  if (!lex_mi->host && !lex_mi->port &&
      !lex_mi->log_file_name && !lex_mi->pos &&
      need_relay_log_purge)
   {
     /*
       Sometimes mi->rli.master_log_pos == 0 (it happens when the SQL thread is
       not initialized), so we use a max().
       What happens to mi->rli.master_log_pos during the initialization stages
       of replication is not 100% clear, so we guard against problems using
       max().
      */
     mi->master_log_pos = max(BIN_LOG_HEADER_SIZE,
			      mi->rli.group_master_log_pos);
     strmake(mi->master_log_name, mi->rli.group_master_log_name,
             sizeof(mi->master_log_name)-1);
  }
  /*
    Relay log's IO_CACHE may not be inited, if rli->inited==0 (server was never
    a slave before).
  */
  if (flush_master_info(mi, FALSE, FALSE))
  {
    my_error(ER_RELAY_LOG_INIT, MYF(0), "Failed to flush master info file");
    unlock_slave_threads(mi);
    DBUG_RETURN(TRUE);
  }
  if (need_relay_log_purge)
  {
    relay_log_purge= 1;
    thd_proc_info(thd, "Purging old relay logs");
    if (purge_relay_logs(&mi->rli, thd,
			 0 /* not only reset, but also reinit */,
			 &errmsg))
    {
      my_error(ER_RELAY_LOG_FAIL, MYF(0), errmsg);
      unlock_slave_threads(mi);
      DBUG_RETURN(TRUE);
    }
  }
  else
  {
    const char* msg;
    relay_log_purge= 0;
    /* Relay log is already initialized */
    if (init_relay_log_pos(&mi->rli,
			   mi->rli.group_relay_log_name,
			   mi->rli.group_relay_log_pos,
			   0 /*no data lock*/,
			   &msg, 0))
    {
      my_error(ER_RELAY_LOG_INIT, MYF(0), msg);
      unlock_slave_threads(mi);
      DBUG_RETURN(TRUE);
    }
  }
  /*
    Coordinates in rli were spoilt by the 'if (need_relay_log_purge)' block,
    so restore them to good values. If we left them to ''/0, that would work;
    but that would fail in the case of 2 successive CHANGE MASTER (without a
    START SLAVE in between): because first one would set the coords in mi to
    the good values of those in rli, the set those in rli to ''/0, then
    second CHANGE MASTER would set the coords in mi to those of rli, i.e. to
    ''/0: we have lost all copies of the original good coordinates.
    That's why we always save good coords in rli.
  */
  mi->rli.group_master_log_pos= mi->master_log_pos;
  DBUG_PRINT("info", ("master_log_pos: %lu", (ulong) mi->master_log_pos));
  strmake(mi->rli.group_master_log_name,mi->master_log_name,
	  sizeof(mi->rli.group_master_log_name)-1);

  if (!mi->rli.group_master_log_name[0]) // uninitialized case
    mi->rli.group_master_log_pos=0;

  pthread_mutex_lock(&mi->rli.data_lock);
  mi->rli.abort_pos_wait++; /* for MASTER_POS_WAIT() to abort */
  /* Clear the errors, for a clean start */
  mi->rli.clear_error();
  mi->rli.clear_until_condition();

  sql_print_information("'CHANGE MASTER TO executed'. "
    "Previous state master_host='%s', master_port='%u', master_log_file='%s', "
    "master_log_pos='%ld'. "
    "New state master_host='%s', master_port='%u', master_log_file='%s', "
    "master_log_pos='%ld'.", saved_host, saved_port, saved_log_name,
    (ulong) saved_log_pos, mi->host, mi->port, mi->master_log_name,
    (ulong) mi->master_log_pos);

  /*
    If we don't write new coordinates to disk now, then old will remain in
    relay-log.info until START SLAVE is issued; but if mysqld is shutdown
    before START SLAVE, then old will remain in relay-log.info, and will be the
    in-memory value at restart (thus causing errors, as the old relay log does
    not exist anymore).
  */
  flush_relay_log_info(&mi->rli);
  pthread_cond_broadcast(&mi->data_cond);
  pthread_mutex_unlock(&mi->rli.data_lock);

  unlock_slave_threads(mi);
  thd_proc_info(thd, 0);
  my_ok(thd);
  DBUG_RETURN(FALSE);
}


/**
  Execute a RESET MASTER statement.

  @param thd Pointer to THD object of the client thread executing the
  statement.

  @retval 0 success
  @retval 1 error
*/
int reset_master(THD* thd)
{
  if (!mysql_bin_log.is_open())
  {
    my_message(ER_FLUSH_MASTER_BINLOG_CLOSED,
               ER(ER_FLUSH_MASTER_BINLOG_CLOSED), MYF(ME_BELL+ME_WAITTANG));
    return 1;
  }
  return mysql_bin_log.reset_logs(thd);
}

int cmp_master_pos(const char* log_file_name1, ulonglong log_pos1,
		   const char* log_file_name2, ulonglong log_pos2)
{
  int res;
  size_t log_file_name1_len=  strlen(log_file_name1);
  size_t log_file_name2_len=  strlen(log_file_name2);

  //  We assume that both log names match up to '.'
  if (log_file_name1_len == log_file_name2_len)
  {
    if ((res= strcmp(log_file_name1, log_file_name2)))
      return res;
    return (log_pos1 < log_pos2) ? -1 : (log_pos1 == log_pos2) ? 0 : 1;
  }
  return ((log_file_name1_len < log_file_name2_len) ? -1 : 1);
}


/**
  Execute a SHOW BINLOG EVENTS statement.

  @param thd Pointer to THD object for the client thread executing the
  statement.

  @retval FALSE success
  @retval TRUE failure
*/
bool mysql_show_binlog_events(THD* thd)
{
  Protocol *protocol= thd->protocol;
  List<Item> field_list;
  const char *errmsg = 0;
  bool ret = TRUE;
  IO_CACHE log;
  File file = -1;
  int old_max_allowed_packet= thd->variables.max_allowed_packet;
  LOG_INFO linfo;

  DBUG_ENTER("mysql_show_binlog_events");

  Log_event::init_show_field_list(&field_list);
  if (protocol->send_fields(&field_list,
                            Protocol::SEND_NUM_ROWS | Protocol::SEND_EOF))
    DBUG_RETURN(TRUE);

  Format_description_log_event *description_event= new
    Format_description_log_event(3); /* MySQL 4.0 by default */

  /*
    Wait for handlers to insert any pending information
    into the binlog.  For e.g. ndb which updates the binlog asynchronously
    this is needed so that the uses sees all its own commands in the binlog
  */
  ha_binlog_wait(thd);

  if (mysql_bin_log.is_open())
  {
    LEX_MASTER_INFO *lex_mi= &thd->lex->mi;
    SELECT_LEX_UNIT *unit= &thd->lex->unit;
    ha_rows event_count, limit_start, limit_end;
    my_off_t pos = max(BIN_LOG_HEADER_SIZE, lex_mi->pos); // user-friendly
    char search_file_name[FN_REFLEN], *name;
    const char *log_file_name = lex_mi->log_file_name;
    pthread_mutex_t *log_lock = mysql_bin_log.get_log_lock();
    Log_event* ev;

    unit->set_limit(thd->lex->current_select);
    limit_start= unit->offset_limit_cnt;
    limit_end= unit->select_limit_cnt;

    name= search_file_name;
    if (log_file_name)
      mysql_bin_log.make_log_name(search_file_name, log_file_name);
    else
      name=0;					// Find first log

    linfo.index_file_offset = 0;

    if (mysql_bin_log.find_log_pos(&linfo, name, 1))
    {
      errmsg = "Could not find target log";
      goto err;
    }

    pthread_mutex_lock(&LOCK_thread_count);
    thd->current_linfo = &linfo;
    pthread_mutex_unlock(&LOCK_thread_count);

    if ((file=open_binlog(&log, linfo.log_file_name, &errmsg)) < 0)
      goto err;

    /*
      to account binlog event header size
    */
    thd->variables.max_allowed_packet += MAX_LOG_EVENT_HEADER;

    pthread_mutex_lock(log_lock);

    /*
      open_binlog() sought to position 4.
      Read the first event in case it's a Format_description_log_event, to
      know the format. If there's no such event, we are 3.23 or 4.x. This
      code, like before, can't read 3.23 binlogs.
      This code will fail on a mixed relay log (one which has Format_desc then
      Rotate then Format_desc).
    */
    ev = Log_event::read_log_event(&log,(pthread_mutex_t*)0,description_event);
    if (ev)
    {
      if (ev->get_type_code() == FORMAT_DESCRIPTION_EVENT)
      {
        delete description_event;
        description_event= (Format_description_log_event*) ev;
      }
      else
        delete ev;
    }

    my_b_seek(&log, pos);

    if (!description_event->is_valid())
    {
      errmsg="Invalid Format_description event; could be out of memory";
      goto err;
    }

    for (event_count = 0;
	 (ev = Log_event::read_log_event(&log,(pthread_mutex_t*) 0,
                                         description_event)); )
    {
      if (event_count >= limit_start &&
	  ev->net_send(thd, protocol, linfo.log_file_name, pos))
      {
	errmsg = "Net error";
	delete ev;
	pthread_mutex_unlock(log_lock);
	goto err;
      }

      pos = my_b_tell(&log);
      delete ev;

      if (++event_count >= limit_end)
	break;
    }

    if (event_count < limit_end && log.error)
    {
      errmsg = "Wrong offset or I/O error";
      pthread_mutex_unlock(log_lock);
      goto err;
    }

    pthread_mutex_unlock(log_lock);
  }
  // Check that linfo is still on the function scope.
  DEBUG_SYNC(thd, "after_show_binlog_events");

  ret= FALSE;

err:
  delete description_event;
  if (file >= 0)
  {
    end_io_cache(&log);
    (void) my_close(file, MYF(MY_WME));
  }

  if (errmsg)
    my_error(ER_ERROR_WHEN_EXECUTING_COMMAND, MYF(0),
             "SHOW BINLOG EVENTS", errmsg);
  else
    my_eof(thd);

  pthread_mutex_lock(&LOCK_thread_count);
  thd->current_linfo = 0;
  pthread_mutex_unlock(&LOCK_thread_count);
  thd->variables.max_allowed_packet= old_max_allowed_packet;
  DBUG_RETURN(ret);
}


/**
  Execute a SHOW MASTER STATUS statement.

  @param thd Pointer to THD object for the client thread executing the
  statement.

  @retval FALSE success
  @retval TRUE failure
*/
bool show_binlog_info(THD* thd)
{
  Protocol *protocol= thd->protocol;
  DBUG_ENTER("show_binlog_info");
  List<Item> field_list;
  field_list.push_back(new Item_empty_string("File", FN_REFLEN));
  field_list.push_back(new Item_return_int("Position",20,
					   MYSQL_TYPE_LONGLONG));
  field_list.push_back(new Item_empty_string("Binlog_Do_DB",255));
  field_list.push_back(new Item_empty_string("Binlog_Ignore_DB",255));

  if (protocol->send_fields(&field_list,
                            Protocol::SEND_NUM_ROWS | Protocol::SEND_EOF))
    DBUG_RETURN(TRUE);
  protocol->prepare_for_resend();

  if (mysql_bin_log.is_open())
  {
    LOG_INFO li;
    mysql_bin_log.get_current_log(&li);
    int dir_len = dirname_length(li.log_file_name);
    protocol->store(li.log_file_name + dir_len, &my_charset_bin);
    protocol->store((ulonglong) li.pos);
    protocol->store(binlog_filter->get_do_db());
    protocol->store(binlog_filter->get_ignore_db());
    if (protocol->write())
      DBUG_RETURN(TRUE);
  }
  my_eof(thd);
  DBUG_RETURN(FALSE);
}


/**
  Execute a SHOW BINARY LOGS statement.

  @param thd Pointer to THD object for the client thread executing the
  statement.

  @retval FALSE success
  @retval TRUE failure
*/
bool show_binlogs(THD* thd)
{
  IO_CACHE *index_file;
  LOG_INFO cur;
  File file;
  char fname[FN_REFLEN];
  List<Item> field_list;
  uint length;
  int cur_dir_len;
  Protocol *protocol= thd->protocol;
  DBUG_ENTER("show_binlogs");

  if (!mysql_bin_log.is_open())
  {
    my_message(ER_NO_BINARY_LOGGING, ER(ER_NO_BINARY_LOGGING), MYF(0));
    DBUG_RETURN(TRUE);
  }

  field_list.push_back(new Item_empty_string("Log_name", 255));
  field_list.push_back(new Item_return_int("File_size", 20,
                                           MYSQL_TYPE_LONGLONG));
  if (protocol->send_fields(&field_list,
                            Protocol::SEND_NUM_ROWS | Protocol::SEND_EOF))
    DBUG_RETURN(TRUE);
  
  pthread_mutex_lock(mysql_bin_log.get_log_lock());
  mysql_bin_log.lock_index();
  index_file=mysql_bin_log.get_index_file();
  
  mysql_bin_log.raw_get_current_log(&cur); // dont take mutex
  pthread_mutex_unlock(mysql_bin_log.get_log_lock()); // lockdep, OK
  
  cur_dir_len= dirname_length(cur.log_file_name);

  reinit_io_cache(index_file, READ_CACHE, (my_off_t) 0, 0, 0);

  /* The file ends with EOF or empty line */
  while ((length=my_b_gets(index_file, fname, sizeof(fname))) > 1)
  {
    int dir_len;
    ulonglong file_length= 0;                   // Length if open fails
    fname[--length] = '\0';                     // remove the newline

    protocol->prepare_for_resend();
    dir_len= dirname_length(fname);
    length-= dir_len;
    protocol->store(fname + dir_len, length, &my_charset_bin);

    if (!(strncmp(fname+dir_len, cur.log_file_name+cur_dir_len, length)))
      file_length= cur.pos;  /* The active log, use the active position */
    else
    {
      /* this is an old log, open it and find the size */
      if ((file= my_open(fname, O_RDONLY | O_SHARE | O_BINARY,
                         MYF(0))) >= 0)
      {
        file_length= (ulonglong) my_seek(file, 0L, MY_SEEK_END, MYF(0));
        my_close(file, MYF(0));
      }
    }
    protocol->store(file_length);
    if (protocol->write())
      goto err;
  }
  if(index_file->error == -1)
    goto err;
  mysql_bin_log.unlock_index();
  my_eof(thd);
  DBUG_RETURN(FALSE);

err:
  mysql_bin_log.unlock_index();
  DBUG_RETURN(TRUE);
}

/**
   Load data's io cache specific hook to be executed
   before a chunk of data is being read into the cache's buffer
   The fuction instantianates and writes into the binlog
   replication events along LOAD DATA processing.
   
   @param file  pointer to io-cache
   @retval 0 success
   @retval 1 failure
*/
int log_loaded_block(IO_CACHE* file)
{
  DBUG_ENTER("log_loaded_block");
  LOAD_FILE_INFO *lf_info;
  uint block_len;
  /* buffer contains position where we started last read */
  uchar* buffer= (uchar*) my_b_get_buffer_start(file);
  uint max_event_size= current_thd->variables.max_allowed_packet;
  lf_info= (LOAD_FILE_INFO*) file->arg;
  if (lf_info->thd->current_stmt_binlog_row_based)
    DBUG_RETURN(0);
  if (lf_info->last_pos_in_file != HA_POS_ERROR &&
      lf_info->last_pos_in_file >= my_b_get_pos_in_file(file))
    DBUG_RETURN(0);
  
  for (block_len= (uint) (my_b_get_bytes_in_buffer(file)); block_len > 0;
       buffer += min(block_len, max_event_size),
       block_len -= min(block_len, max_event_size))
  {
    lf_info->last_pos_in_file= my_b_get_pos_in_file(file);
    if (lf_info->wrote_create_file)
    {
      Append_block_log_event a(lf_info->thd, lf_info->thd->db, buffer,
                               min(block_len, max_event_size),
                               lf_info->log_delayed);
      if (mysql_bin_log.write(&a))
        DBUG_RETURN(1);
    }
    else
    {
      Begin_load_query_log_event b(lf_info->thd, lf_info->thd->db,
                                   buffer,
                                   min(block_len, max_event_size),
                                   lf_info->log_delayed);
      if (mysql_bin_log.write(&b))
        DBUG_RETURN(1);
      lf_info->wrote_create_file= 1;
    }
  }
  DBUG_RETURN(0);
}

/*
  Replication System Variables
*/

class sys_var_slave_skip_counter :public sys_var
{
public:
  sys_var_slave_skip_counter(sys_var_chain *chain, const char *name_arg)
    :sys_var(name_arg)
  { chain_sys_var(chain); }
  bool check(THD *thd, set_var *var);
  bool update(THD *thd, set_var *var);
  bool check_type(enum_var_type type) { return type != OPT_GLOBAL; }
  /*
    We can't retrieve the value of this, so we don't have to define
    type() or value_ptr()
  */
};

class sys_var_sync_binlog_period :public sys_var_long_ptr
{
public:
  sys_var_sync_binlog_period(sys_var_chain *chain, const char *name_arg, 
                             ulong *value_ptr)
    :sys_var_long_ptr(chain, name_arg,value_ptr) {}
  bool update(THD *thd, set_var *var);
};

static sys_var_chain vars = { NULL, NULL };

static sys_var_const    sys_log_slave_updates(&vars, "log_slave_updates",
                                              OPT_GLOBAL, SHOW_MY_BOOL,
                                              (uchar*) &opt_log_slave_updates);
static sys_var_const    sys_relay_log(&vars, "relay_log",
                                      OPT_GLOBAL, SHOW_CHAR_PTR,
                                      (uchar*) &opt_relay_logname);
static sys_var_const    sys_relay_log_index(&vars, "relay_log_index",
                                      OPT_GLOBAL, SHOW_CHAR_PTR,
                                      (uchar*) &opt_relaylog_index_name);
static sys_var_const    sys_relay_log_info_file(&vars, "relay_log_info_file",
                                      OPT_GLOBAL, SHOW_CHAR_PTR,
                                      (uchar*) &relay_log_info_file);
static sys_var_bool_ptr	sys_relay_log_purge(&vars, "relay_log_purge",
					    &relay_log_purge);
static sys_var_const    sys_relay_log_space_limit(&vars,
                                                  "relay_log_space_limit",
                                                  OPT_GLOBAL, SHOW_LONGLONG,
                                                  (uchar*)
                                                  &relay_log_space_limit);
static sys_var_const    sys_slave_load_tmpdir(&vars, "slave_load_tmpdir",
                                              OPT_GLOBAL, SHOW_CHAR_PTR,
                                              (uchar*) &slave_load_tmpdir);
static sys_var_long_ptr	sys_slave_net_timeout(&vars, "slave_net_timeout",
					      &slave_net_timeout);
static sys_var_const    sys_slave_skip_errors(&vars, "slave_skip_errors",
                                              OPT_GLOBAL, SHOW_CHAR,
                                              (uchar*) slave_skip_error_names);
static sys_var_long_ptr	sys_slave_trans_retries(&vars, "slave_transaction_retries",
						&slave_trans_retries);
static sys_var_sync_binlog_period sys_sync_binlog_period(&vars, "sync_binlog", &sync_binlog_period);
static sys_var_slave_skip_counter sys_slave_skip_counter(&vars, "sql_slave_skip_counter");


bool sys_var_slave_skip_counter::check(THD *thd, set_var *var)
{
  int result= 0;
  pthread_mutex_lock(&LOCK_active_mi);
  pthread_mutex_lock(&active_mi->rli.run_lock);
  if (active_mi->rli.slave_running)
  {
    my_message(ER_SLAVE_MUST_STOP, ER(ER_SLAVE_MUST_STOP), MYF(0));
    result=1;
  }
  pthread_mutex_unlock(&active_mi->rli.run_lock);
  pthread_mutex_unlock(&LOCK_active_mi);
  var->save_result.ulong_value= (ulong) var->value->val_int();
  return result;
}


bool sys_var_slave_skip_counter::update(THD *thd, set_var *var)
{
  pthread_mutex_lock(&LOCK_active_mi);
  pthread_mutex_lock(&active_mi->rli.run_lock);
  /*
    The following test should normally never be true as we test this
    in the check function;  To be safe against multiple
    SQL_SLAVE_SKIP_COUNTER request, we do the check anyway
  */
  if (!active_mi->rli.slave_running)
  {
    pthread_mutex_lock(&active_mi->rli.data_lock);
    active_mi->rli.slave_skip_counter= var->save_result.ulong_value;
    pthread_mutex_unlock(&active_mi->rli.data_lock);
  }
  pthread_mutex_unlock(&active_mi->rli.run_lock);
  pthread_mutex_unlock(&LOCK_active_mi);
  return 0;
}


bool sys_var_sync_binlog_period::update(THD *thd, set_var *var)
{
  sync_binlog_period= (ulong) var->save_result.ulonglong_value;
  return 0;
}

int init_replication_sys_vars()
{
  if (mysql_add_sys_var_chain(vars.first, my_long_options))
  {
    /* should not happen */
    fprintf(stderr, "failed to initialize replication system variables");
    unireg_abort(1);
  }
  return 0;
}

#elif defined(__WIN__)

// Remove linker warning 4221 about empty file
namespace { char dummy; };

#endif /* HAVE_REPLICATION */

<|MERGE_RESOLUTION|>--- conflicted
+++ resolved
@@ -1,10 +1,6 @@
 /*
-<<<<<<< HEAD
-   Copyright (c) 2000, 2011, Oracle and/or its affiliates.
-   Copyright (c) 2008-2011 Monty Program Ab
-=======
-   Copyright (c) 2000, 2013, Oracle and/or its affiliates. All rights reserved.
->>>>>>> e0f3a0fa
+   Copyright (c) 2000, 2013, Oracle and/or its affiliates.
+   Copyright (c) 2008, 2014, Monty Program Ab.
 
    This program is free software; you can redistribute it and/or modify
    it under the terms of the GNU General Public License as published by
