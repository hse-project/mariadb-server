/* Copyright (C) 2000-2006 MySQL AB

   This program is free software; you can redistribute it and/or modify
   it under the terms of the GNU General Public License as published by
   the Free Software Foundation; version 2 of the License.

   This program is distributed in the hope that it will be useful,
   but WITHOUT ANY WARRANTY; without even the implied warranty of
   MERCHANTABILITY or FITNESS FOR A PARTICULAR PURPOSE.  See the
   GNU General Public License for more details.

   You should have received a copy of the GNU General Public License
   along with this program; if not, write to the Free Software
   Foundation, Inc., 59 Temple Place, Suite 330, Boston, MA  02111-1307  USA */


/*
  Because of the function new_field() all field classes that have static
  variables must declare the size_of() member function.
*/

#ifdef USE_PRAGMA_INTERFACE
#pragma interface			/* gcc class implementation */
#endif

#define NOT_FIXED_DEC			31
#define DATETIME_DEC                     6

class Send_field;
class Protocol;
class Create_field;
struct st_cache_field;
int field_conv(Field *to,Field *from);

inline uint get_enum_pack_length(int elements)
{
  return elements < 256 ? 1 : 2;
}

inline uint get_set_pack_length(int elements)
{
  uint len= (elements + 7) / 8;
  return len > 4 ? 8 : len;
}

class Field
{
  Field(const Item &);				/* Prevent use of these */
  void operator=(Field &);
public:
  static void *operator new(size_t size) {return sql_alloc(size); }
  static void operator delete(void *ptr_arg, size_t size) { TRASH(ptr_arg, size); }

  uchar		*ptr;			// Position to field in record
  uchar		*null_ptr;		// Byte where null_bit is
  /*
    Note that you can use table->in_use as replacement for current_thd member 
    only inside of val_*() and store() members (e.g. you can't use it in cons)
  */
  struct st_table *table;		// Pointer for table
  struct st_table *orig_table;		// Pointer to original table
  const char	**table_name, *field_name;
  LEX_STRING	comment;
  /* Field is part of the following keys */
  key_map	key_start, part_of_key, part_of_key_not_clustered;
  key_map       part_of_sortkey;
  /* 
    We use three additional unireg types for TIMESTAMP to overcome limitation 
    of current binary format of .frm file. We'd like to be able to support 
    NOW() as default and on update value for such fields but unable to hold 
    this info anywhere except unireg_check field. This issue will be resolved
    in more clean way with transition to new text based .frm format.
    See also comment for Field_timestamp::Field_timestamp().
  */
  enum utype  { NONE,DATE,SHIELD,NOEMPTY,CASEUP,PNR,BGNR,PGNR,YES,NO,REL,
		CHECK,EMPTY,UNKNOWN_FIELD,CASEDN,NEXT_NUMBER,INTERVAL_FIELD,
                BIT_FIELD, TIMESTAMP_OLD_FIELD, CAPITALIZE, BLOB_FIELD,
                TIMESTAMP_DN_FIELD, TIMESTAMP_UN_FIELD, TIMESTAMP_DNUN_FIELD};
  enum geometry_type
  {
    GEOM_GEOMETRY = 0, GEOM_POINT = 1, GEOM_LINESTRING = 2, GEOM_POLYGON = 3,
    GEOM_MULTIPOINT = 4, GEOM_MULTILINESTRING = 5, GEOM_MULTIPOLYGON = 6,
    GEOM_GEOMETRYCOLLECTION = 7
  };
  enum imagetype { itRAW, itMBR};

  utype		unireg_check;
  uint32	field_length;		// Length of field
  uint32	flags;
  uint16        field_index;            // field number in fields array
  uchar		null_bit;		// Bit used to test null bit

  Field(uchar *ptr_arg,uint32 length_arg,uchar *null_ptr_arg,
        uchar null_bit_arg, utype unireg_check_arg,
        const char *field_name_arg);
  virtual ~Field() {}
  /* Store functions returns 1 on overflow and -1 on fatal error */
  virtual int  store(const char *to, uint length,CHARSET_INFO *cs)=0;
  virtual int  store(double nr)=0;
  virtual int  store(longlong nr, bool unsigned_val)=0;
  virtual int  store_decimal(const my_decimal *d)=0;
  virtual int store_time(MYSQL_TIME *ltime, timestamp_type t_type);
  int store(const char *to, uint length, CHARSET_INFO *cs,
            enum_check_fields check_level);
  virtual double val_real(void)=0;
  virtual longlong val_int(void)=0;
  virtual my_decimal *val_decimal(my_decimal *);
  inline String *val_str(String *str) { return val_str(str, str); }
  /*
     val_str(buf1, buf2) gets two buffers and should use them as follows:
     if it needs a temp buffer to convert result to string - use buf1
       example Field_tiny::val_str()
     if the value exists as a string already - use buf2
       example Field_string::val_str()
     consequently, buf2 may be created as 'String buf;' - no memory
     will be allocated for it. buf1 will be allocated to hold a
     value if it's too small. Using allocated buffer for buf2 may result in
     an unnecessary free (and later, may be an alloc).
     This trickery is used to decrease a number of malloc calls.
  */
  virtual String *val_str(String*,String *)=0;
  String *val_int_as_str(String *val_buffer, my_bool unsigned_flag);
  /*
   str_needs_quotes() returns TRUE if the value returned by val_str() needs
   to be quoted when used in constructing an SQL query.
  */
  virtual bool str_needs_quotes() { return FALSE; }
  virtual Item_result result_type () const=0;
  virtual Item_result cmp_type () const { return result_type(); }
  virtual Item_result cast_to_int_type () const { return result_type(); }
  static bool type_can_have_key_part(enum_field_types);
  static enum_field_types field_type_merge(enum_field_types, enum_field_types);
  static Item_result result_merge_type(enum_field_types);
  virtual bool eq(Field *field)
  {
    return (ptr == field->ptr && null_ptr == field->null_ptr &&
            null_bit == field->null_bit);
  }
  virtual bool eq_def(Field *field);
  
  /*
    pack_length() returns size (in bytes) used to store field data in memory
    (i.e. it returns the maximum size of the field in a row of the table,
    which is located in RAM).
  */
  virtual uint32 pack_length() const { return (uint32) field_length; }

  /*
    pack_length_in_rec() returns size (in bytes) used to store field data on
    storage (i.e. it returns the maximal size of the field in a row of the
    table, which is located on disk).
  */
  virtual uint32 pack_length_in_rec() const { return pack_length(); }

  /*
    data_length() return the "real size" of the data in memory.
  */
  virtual uint32 data_length() { return pack_length(); }
  virtual uint32 sort_length() const { return pack_length(); }
  virtual int reset(void) { bzero(ptr,pack_length()); return 0; }
  virtual void reset_fields() {}
  virtual void set_default()
  {
    my_ptrdiff_t l_offset= (my_ptrdiff_t) (table->s->default_values -
					  table->record[0]);
    memcpy(ptr, ptr + l_offset, pack_length());
    if (null_ptr)
      *null_ptr= ((*null_ptr & (uchar) ~null_bit) |
		  null_ptr[l_offset] & null_bit);
  }
  virtual bool binary() const { return 1; }
  virtual bool zero_pack() const { return 1; }
  virtual enum ha_base_keytype key_type() const { return HA_KEYTYPE_BINARY; }
  virtual uint32 key_length() const { return pack_length(); }
  virtual enum_field_types type() const =0;
  virtual enum_field_types real_type() const { return type(); }
  inline  int cmp(const uchar *str) { return cmp(ptr,str); }
  virtual int cmp_max(const uchar *a, const uchar *b, uint max_len)
    { return cmp(a, b); }
  virtual int cmp(const uchar *,const uchar *)=0;
  virtual int cmp_binary(const uchar *a,const uchar *b, uint32 max_length=~0L)
  { return memcmp(a,b,pack_length()); }
  virtual int cmp_offset(uint row_offset)
  { return cmp(ptr,ptr+row_offset); }
  virtual int cmp_binary_offset(uint row_offset)
  { return cmp_binary(ptr, ptr+row_offset); };
  virtual int key_cmp(const uchar *a,const uchar *b)
  { return cmp(a, b); }
  virtual int key_cmp(const uchar *str, uint length)
  { return cmp(ptr,str); }
  virtual uint decimals() const { return 0; }
  /*
    Caller beware: sql_type can change str.Ptr, so check
    ptr() to see if it changed if you are using your own buffer
    in str and restore it with set() if needed
  */
  virtual void sql_type(String &str) const =0;
  virtual uint size_of() const =0;		// For new field
  inline bool is_null(my_ptrdiff_t row_offset= 0)
  { return null_ptr ? (null_ptr[row_offset] & null_bit ? 1 : 0) : table->null_row; }
  inline bool is_real_null(my_ptrdiff_t row_offset= 0)
    { return null_ptr ? (null_ptr[row_offset] & null_bit ? 1 : 0) : 0; }
  inline bool is_null_in_record(const uchar *record)
  {
    if (!null_ptr)
      return 0;
    return test(record[(uint) (null_ptr -table->record[0])] &
		null_bit);
  }
  inline bool is_null_in_record_with_offset(my_ptrdiff_t offset)
  {
    if (!null_ptr)
      return 0;
    return test(null_ptr[offset] & null_bit);
  }
  inline void set_null(my_ptrdiff_t row_offset= 0)
    { if (null_ptr) null_ptr[row_offset]|= null_bit; }
  inline void set_notnull(my_ptrdiff_t row_offset= 0)
    { if (null_ptr) null_ptr[row_offset]&= (uchar) ~null_bit; }
  inline bool maybe_null(void) { return null_ptr != 0 || table->maybe_null; }
  inline bool real_maybe_null(void) { return null_ptr != 0; }

  enum {
    LAST_NULL_BYTE_UNDEF= 0
  };

  /*
    Find the position of the last null byte for the field.

    SYNOPSIS
      last_null_byte()

    DESCRIPTION
      Return a pointer to the last byte of the null bytes where the
      field conceptually is placed.

    RETURN VALUE
      The position of the last null byte relative to the beginning of
      the record. If the field does not use any bits of the null
      bytes, the value 0 (LAST_NULL_BYTE_UNDEF) is returned.
   */
  size_t last_null_byte() const {
    size_t bytes= do_last_null_byte();
    DBUG_PRINT("debug", ("last_null_byte() ==> %ld", (long) bytes));
    DBUG_ASSERT(bytes <= table->s->null_bytes);
    return bytes;
  }

  virtual void make_field(Send_field *);
  virtual void sort_string(uchar *buff,uint length)=0;
  virtual bool optimize_range(uint idx, uint part);
  /*
    This should be true for fields which, when compared with constant
    items, can be casted to longlong. In this case we will at 'fix_fields'
    stage cast the constant items to longlongs and at the execution stage
    use field->val_int() for comparison.  Used to optimize clauses like
    'a_column BETWEEN date_const, date_const'.
  */
  virtual bool can_be_compared_as_longlong() const { return FALSE; }
  virtual void free() {}
  virtual Field *new_field(MEM_ROOT *root, struct st_table *new_table,
                           bool keep_type);
  virtual Field *new_key_field(MEM_ROOT *root, struct st_table *new_table,
                               uchar *new_ptr, uchar *new_null_ptr,
                               uint new_null_bit);
  Field *clone(MEM_ROOT *mem_root, struct st_table *new_table);
  inline void move_field(uchar *ptr_arg,uchar *null_ptr_arg,uchar null_bit_arg)
  {
    ptr=ptr_arg; null_ptr=null_ptr_arg; null_bit=null_bit_arg;
  }
  inline void move_field(uchar *ptr_arg) { ptr=ptr_arg; }
  virtual void move_field_offset(my_ptrdiff_t ptr_diff)
  {
    ptr=ADD_TO_PTR(ptr,ptr_diff, uchar*);
    if (null_ptr)
      null_ptr=ADD_TO_PTR(null_ptr,ptr_diff,uchar*);
  }
<<<<<<< HEAD
  inline void get_image(uchar *buff,uint length, CHARSET_INFO *cs)
    { memcpy(buff,ptr,length); }
  inline void set_image(const uchar *buff,uint length, CHARSET_INFO *cs)
=======
  virtual void get_image(char *buff, uint length, CHARSET_INFO *cs)
    { memcpy(buff,ptr,length); }
  virtual void set_image(char *buff,uint length, CHARSET_INFO *cs)
>>>>>>> 29e87189
    { memcpy(ptr,buff,length); }


  /*
    Copy a field part into an output buffer.

    SYNOPSIS
      Field::get_key_image()
      buff   [out] output buffer
      length       output buffer size
      type         itMBR for geometry blobs, otherwise itRAW

    DESCRIPTION
      This function makes a copy of field part of size equal to or
      less than "length" parameter value.
      For fields of string types (CHAR, VARCHAR, TEXT) the rest of buffer
      is padded by zero byte.

    NOTES
      For variable length character fields (i.e. UTF-8) the "length"
      parameter means a number of output buffer bytes as if all field
      characters have maximal possible size (mbmaxlen). In the other words,
      "length" parameter is a number of characters multiplied by
      field_charset->mbmaxlen.

    RETURN
      Number of copied bytes (excluding padded zero bytes -- see above).
  */

  virtual uint get_key_image(uchar *buff, uint length, imagetype type)
  {
    get_image(buff, length, &my_charset_bin);
    return length;
  }
  virtual void set_key_image(const uchar *buff,uint length)
    { set_image(buff,length, &my_charset_bin); }
  inline longlong val_int_offset(uint row_offset)
    {
      ptr+=row_offset;
      longlong tmp=val_int();
      ptr-=row_offset;
      return tmp;
    }
  inline longlong val_int(const uchar *new_ptr)
  {
    uchar *old_ptr= ptr;
    longlong return_value;
    ptr= (uchar*) new_ptr;
    return_value= val_int();
    ptr= old_ptr;
    return return_value;
  }
  inline String *val_str(String *str, const uchar *new_ptr)
  {
    uchar *old_ptr= ptr;
    ptr= (uchar*) new_ptr;
    val_str(str);
    ptr= old_ptr;
    return str;
  }
  virtual bool send_binary(Protocol *protocol);
  virtual uchar *pack(uchar *to, const uchar *from, uint max_length=~(uint) 0)
  {
    uint32 length=pack_length();
    memcpy(to,from,length);
    return to+length;
  }
  virtual const uchar *unpack(uchar* to, const uchar *from, uint param_data);
  virtual const uchar *unpack(uchar* to, const uchar *from)
  {
    uint length=pack_length();
    memcpy(to,from,length);
    return from+length;
  }
  virtual uchar *pack_key(uchar* to, const uchar *from, uint max_length)
  {
    return pack(to,from,max_length);
  }
  virtual uchar *pack_key_from_key_image(uchar* to, const uchar *from,
					uint max_length)
  {
    return pack(to,from,max_length);
  }
  virtual const uchar *unpack_key(uchar* to, const uchar *from,
                                  uint max_length)
  {
    return unpack(to,from);
  }
  virtual uint packed_col_length(const uchar *to, uint length)
  { return length;}
  virtual uint max_packed_col_length(uint max_length)
  { return max_length;}

  virtual int pack_cmp(const uchar *a,const uchar *b, uint key_length_arg,
                       my_bool insert_or_update)
  { return cmp(a,b); }
  virtual int pack_cmp(const uchar *b, uint key_length_arg,
                       my_bool insert_or_update)
  { return cmp(ptr,b); }
  uint offset(uchar *record)
  {
    return (uint) (ptr - record);
  }
  void copy_from_tmp(int offset);
  uint fill_cache_field(struct st_cache_field *copy);
  virtual bool get_date(MYSQL_TIME *ltime,uint fuzzydate);
  virtual bool get_time(MYSQL_TIME *ltime);
  virtual CHARSET_INFO *charset(void) const { return &my_charset_bin; }
  virtual CHARSET_INFO *sort_charset(void) const { return charset(); }
  virtual bool has_charset(void) const { return FALSE; }
  virtual void set_charset(CHARSET_INFO *charset_arg) { }
  virtual enum Derivation derivation(void) const
  { return DERIVATION_IMPLICIT; }
  virtual void set_derivation(enum Derivation derivation_arg) { }
  bool set_warning(MYSQL_ERROR::enum_warning_level, unsigned int code,
                   int cuted_increment);
  void set_datetime_warning(MYSQL_ERROR::enum_warning_level, uint code, 
                            const char *str, uint str_len,
                            timestamp_type ts_type, int cuted_increment);
  void set_datetime_warning(MYSQL_ERROR::enum_warning_level, uint code, 
                            longlong nr, timestamp_type ts_type,
                            int cuted_increment);
  void set_datetime_warning(MYSQL_ERROR::enum_warning_level, const uint code, 
                            double nr, timestamp_type ts_type);
  inline bool check_overflow(int op_result)
  {
    return (op_result == E_DEC_OVERFLOW);
  }
  int warn_if_overflow(int op_result);
  void init(TABLE *table_arg)
  {
    orig_table= table= table_arg;
    table_name= &table_arg->alias;
  }

  /* maximum possible display length */
  virtual uint32 max_display_length()= 0;

  virtual uint is_equal(Create_field *new_field);
  /* convert decimal to longlong with overflow check */
  longlong convert_decimal2longlong(const my_decimal *val, bool unsigned_flag,
                                    int *err);
  /* The max. number of characters */
  inline uint32 char_length() const
  {
    return field_length / charset()->mbmaxlen;
  }

  virtual geometry_type get_geometry_type()
  {
    /* shouldn't get here. */
    DBUG_ASSERT(0);
    return GEOM_GEOMETRY;
  }
  /* Hash value */
  virtual void hash(ulong *nr, ulong *nr2);
  friend bool reopen_table(THD *,struct st_table *,bool);
  friend int cre_myisam(char * name, register TABLE *form, uint options,
			ulonglong auto_increment_value);
  friend class Copy_field;
  friend class Item_avg_field;
  friend class Item_std_field;
  friend class Item_sum_num;
  friend class Item_sum_sum;
  friend class Item_sum_str;
  friend class Item_sum_count;
  friend class Item_sum_avg;
  friend class Item_sum_std;
  friend class Item_sum_min;
  friend class Item_sum_max;
  friend class Item_func_group_concat;

private:
  /*
    Primitive for implementing last_null_byte().

    SYNOPSIS
      do_last_null_byte()

    DESCRIPTION
      Primitive for the implementation of the last_null_byte()
      function. This represents the inheritance interface and can be
      overridden by subclasses.
   */
  virtual size_t do_last_null_byte() const;
};


class Field_num :public Field {
public:
  const uint8 dec;
  bool zerofill,unsigned_flag;	// Purify cannot handle bit fields
  Field_num(uchar *ptr_arg,uint32 len_arg, uchar *null_ptr_arg,
	    uchar null_bit_arg, utype unireg_check_arg,
	    const char *field_name_arg,
            uint8 dec_arg, bool zero_arg, bool unsigned_arg);
  Item_result result_type () const { return REAL_RESULT; }
  void prepend_zeros(String *value);
  void add_zerofill_and_unsigned(String &res) const;
  friend class Create_field;
  void make_field(Send_field *);
  uint decimals() const { return (uint) dec; }
  uint size_of() const { return sizeof(*this); }
  bool eq_def(Field *field);
  int store_decimal(const my_decimal *);
  my_decimal *val_decimal(my_decimal *);
  uint is_equal(Create_field *new_field);
  int check_int(CHARSET_INFO *cs, const char *str, int length,
                const char *int_end, int error);
  bool get_int(CHARSET_INFO *cs, const char *from, uint len, 
               longlong *rnd, ulonglong unsigned_max, 
               longlong signed_min, longlong signed_max);
};


class Field_str :public Field {
protected:
  CHARSET_INFO *field_charset;
  enum Derivation field_derivation;
public:
  Field_str(uchar *ptr_arg,uint32 len_arg, uchar *null_ptr_arg,
	    uchar null_bit_arg, utype unireg_check_arg,
	    const char *field_name_arg, CHARSET_INFO *charset);
  Item_result result_type () const { return STRING_RESULT; }
  uint decimals() const { return NOT_FIXED_DEC; }
  int  store(double nr);
  int  store(longlong nr, bool unsigned_val)=0;
  int  store_decimal(const my_decimal *);
  int  store(const char *to,uint length,CHARSET_INFO *cs)=0;
  uint size_of() const { return sizeof(*this); }
  CHARSET_INFO *charset(void) const { return field_charset; }
  void set_charset(CHARSET_INFO *charset_arg) { field_charset= charset_arg; }
  enum Derivation derivation(void) const { return field_derivation; }
  virtual void set_derivation(enum Derivation derivation_arg)
  { field_derivation= derivation_arg; }
  bool binary() const { return field_charset == &my_charset_bin; }
  uint32 max_display_length() { return field_length; }
  friend class Create_field;
  my_decimal *val_decimal(my_decimal *);
  virtual bool str_needs_quotes() { return TRUE; }
  bool compare_str_field_flags(Create_field *new_field, uint32 flags);
  uint is_equal(Create_field *new_field);
};


/* base class for Field_string, Field_varstring and Field_blob */

class Field_longstr :public Field_str
{
public:
  Field_longstr(uchar *ptr_arg, uint32 len_arg, uchar *null_ptr_arg,
                uchar null_bit_arg, utype unireg_check_arg,
                const char *field_name_arg, CHARSET_INFO *charset_arg)
    :Field_str(ptr_arg, len_arg, null_ptr_arg, null_bit_arg, unireg_check_arg,
               field_name_arg, charset_arg)
    {}

  int store_decimal(const my_decimal *d);
};

/* base class for float and double and decimal (old one) */
class Field_real :public Field_num {
public:
  my_bool not_fixed;

  Field_real(uchar *ptr_arg, uint32 len_arg, uchar *null_ptr_arg,
             uchar null_bit_arg, utype unireg_check_arg,
             const char *field_name_arg,
             uint8 dec_arg, bool zero_arg, bool unsigned_arg)
    :Field_num(ptr_arg, len_arg, null_ptr_arg, null_bit_arg, unireg_check_arg,
               field_name_arg, dec_arg, zero_arg, unsigned_arg),
    not_fixed(dec_arg >= NOT_FIXED_DEC)
    {}
  int store_decimal(const my_decimal *);
  my_decimal *val_decimal(my_decimal *);
  int truncate(double *nr, double max_length);
  uint32 max_display_length() { return field_length; }
  uint size_of() const { return sizeof(*this); }
};


class Field_decimal :public Field_real {
public:
  Field_decimal(uchar *ptr_arg, uint32 len_arg, uchar *null_ptr_arg,
		uchar null_bit_arg,
		enum utype unireg_check_arg, const char *field_name_arg,
		uint8 dec_arg,bool zero_arg,bool unsigned_arg)
    :Field_real(ptr_arg, len_arg, null_ptr_arg, null_bit_arg,
                unireg_check_arg, field_name_arg,
                dec_arg, zero_arg, unsigned_arg)
    {}
  enum_field_types type() const { return MYSQL_TYPE_DECIMAL;}
  enum ha_base_keytype key_type() const
  { return zerofill ? HA_KEYTYPE_BINARY : HA_KEYTYPE_NUM; }
  int reset(void);
  int store(const char *to,uint length,CHARSET_INFO *charset);
  int store(double nr);
  int store(longlong nr, bool unsigned_val);
  double val_real(void);
  longlong val_int(void);
  String *val_str(String*,String *);
  int cmp(const uchar *,const uchar *);
  void sort_string(uchar *buff,uint length);
  void overflow(bool negative);
  bool zero_pack() const { return 0; }
  void sql_type(String &str) const;
};


/* New decimal/numeric field which use fixed point arithmetic */
class Field_new_decimal :public Field_num {
public:
  /* The maximum number of decimal digits can be stored */
  uint precision;
  uint bin_size;
  /*
    Constructors take max_length of the field as a parameter - not the
    precision as the number of decimal digits allowed.
    So for example we need to count length from precision handling
    CREATE TABLE ( DECIMAL(x,y)) 
  */
  Field_new_decimal(uchar *ptr_arg, uint32 len_arg, uchar *null_ptr_arg,
                    uchar null_bit_arg,
                    enum utype unireg_check_arg, const char *field_name_arg,
                    uint8 dec_arg, bool zero_arg, bool unsigned_arg);
  Field_new_decimal(uint32 len_arg, bool maybe_null_arg,
                    const char *field_name_arg, uint8 dec_arg,
                    bool unsigned_arg);
  enum_field_types type() const { return MYSQL_TYPE_NEWDECIMAL;}
  enum ha_base_keytype key_type() const { return HA_KEYTYPE_BINARY; }
  Item_result result_type () const { return DECIMAL_RESULT; }
  int  reset(void);
  bool store_value(const my_decimal *decimal_value);
  void set_value_on_overflow(my_decimal *decimal_value, bool sign);
  int  store(const char *to, uint length, CHARSET_INFO *charset);
  int  store(double nr);
  int  store(longlong nr, bool unsigned_val);
  int store_time(MYSQL_TIME *ltime, timestamp_type t_type);
  int  store_decimal(const my_decimal *);
  double val_real(void);
  longlong val_int(void);
  my_decimal *val_decimal(my_decimal *);
  String *val_str(String*, String *);
  int cmp(const uchar *, const uchar *);
  void sort_string(uchar *buff, uint length);
  bool zero_pack() const { return 0; }
  void sql_type(String &str) const;
  uint32 max_display_length() { return field_length; }
  uint size_of() const { return sizeof(*this); } 
  uint32 pack_length() const { return (uint32) bin_size; }
  uint is_equal(Create_field *new_field);
  virtual const uchar *unpack(uchar* to, const uchar *from, uint param_data);
};


class Field_tiny :public Field_num {
public:
  Field_tiny(uchar *ptr_arg, uint32 len_arg, uchar *null_ptr_arg,
	     uchar null_bit_arg,
	     enum utype unireg_check_arg, const char *field_name_arg,
	     bool zero_arg, bool unsigned_arg)
    :Field_num(ptr_arg, len_arg, null_ptr_arg, null_bit_arg,
	       unireg_check_arg, field_name_arg,
	       0, zero_arg,unsigned_arg)
    {}
  enum Item_result result_type () const { return INT_RESULT; }
  enum_field_types type() const { return MYSQL_TYPE_TINY;}
  enum ha_base_keytype key_type() const
    { return unsigned_flag ? HA_KEYTYPE_BINARY : HA_KEYTYPE_INT8; }
  int store(const char *to,uint length,CHARSET_INFO *charset);
  int store(double nr);
  int store(longlong nr, bool unsigned_val);
  int reset(void) { ptr[0]=0; return 0; }
  double val_real(void);
  longlong val_int(void);
  String *val_str(String*,String *);
  bool send_binary(Protocol *protocol);
  int cmp(const uchar *,const uchar *);
  void sort_string(uchar *buff,uint length);
  uint32 pack_length() const { return 1; }
  void sql_type(String &str) const;
  uint32 max_display_length() { return 4; }
};


class Field_short :public Field_num {
public:
  Field_short(uchar *ptr_arg, uint32 len_arg, uchar *null_ptr_arg,
	      uchar null_bit_arg,
	      enum utype unireg_check_arg, const char *field_name_arg,
	      bool zero_arg, bool unsigned_arg)
    :Field_num(ptr_arg, len_arg, null_ptr_arg, null_bit_arg,
	       unireg_check_arg, field_name_arg,
	       0, zero_arg,unsigned_arg)
    {}
  Field_short(uint32 len_arg,bool maybe_null_arg, const char *field_name_arg,
	      bool unsigned_arg)
    :Field_num((uchar*) 0, len_arg, maybe_null_arg ? (uchar*) "": 0,0,
	       NONE, field_name_arg, 0, 0, unsigned_arg)
    {}
  enum Item_result result_type () const { return INT_RESULT; }
  enum_field_types type() const { return MYSQL_TYPE_SHORT;}
  enum ha_base_keytype key_type() const
    { return unsigned_flag ? HA_KEYTYPE_USHORT_INT : HA_KEYTYPE_SHORT_INT;}
  int store(const char *to,uint length,CHARSET_INFO *charset);
  int store(double nr);
  int store(longlong nr, bool unsigned_val);
  int reset(void) { ptr[0]=ptr[1]=0; return 0; }
  double val_real(void);
  longlong val_int(void);
  String *val_str(String*,String *);
  bool send_binary(Protocol *protocol);
  int cmp(const uchar *,const uchar *);
  void sort_string(uchar *buff,uint length);
  uint32 pack_length() const { return 2; }
  void sql_type(String &str) const;
  uint32 max_display_length() { return 6; }
};


class Field_medium :public Field_num {
public:
  Field_medium(uchar *ptr_arg, uint32 len_arg, uchar *null_ptr_arg,
	      uchar null_bit_arg,
	      enum utype unireg_check_arg, const char *field_name_arg,
	      bool zero_arg, bool unsigned_arg)
    :Field_num(ptr_arg, len_arg, null_ptr_arg, null_bit_arg,
	       unireg_check_arg, field_name_arg,
	       0, zero_arg,unsigned_arg)
    {}
  enum Item_result result_type () const { return INT_RESULT; }
  enum_field_types type() const { return MYSQL_TYPE_INT24;}
  enum ha_base_keytype key_type() const
    { return unsigned_flag ? HA_KEYTYPE_UINT24 : HA_KEYTYPE_INT24; }
  int store(const char *to,uint length,CHARSET_INFO *charset);
  int store(double nr);
  int store(longlong nr, bool unsigned_val);
  int reset(void) { ptr[0]=ptr[1]=ptr[2]=0; return 0; }
  double val_real(void);
  longlong val_int(void);
  String *val_str(String*,String *);
  bool send_binary(Protocol *protocol);
  int cmp(const uchar *,const uchar *);
  void sort_string(uchar *buff,uint length);
  uint32 pack_length() const { return 3; }
  void sql_type(String &str) const;
  uint32 max_display_length() { return 8; }
};


class Field_long :public Field_num {
public:
  Field_long(uchar *ptr_arg, uint32 len_arg, uchar *null_ptr_arg,
	     uchar null_bit_arg,
	     enum utype unireg_check_arg, const char *field_name_arg,
	     bool zero_arg, bool unsigned_arg)
    :Field_num(ptr_arg, len_arg, null_ptr_arg, null_bit_arg,
	       unireg_check_arg, field_name_arg,
	       0, zero_arg,unsigned_arg)
    {}
  Field_long(uint32 len_arg,bool maybe_null_arg, const char *field_name_arg,
	     bool unsigned_arg)
    :Field_num((uchar*) 0, len_arg, maybe_null_arg ? (uchar*) "": 0,0,
	       NONE, field_name_arg,0,0,unsigned_arg)
    {}
  enum Item_result result_type () const { return INT_RESULT; }
  enum_field_types type() const { return MYSQL_TYPE_LONG;}
  enum ha_base_keytype key_type() const
    { return unsigned_flag ? HA_KEYTYPE_ULONG_INT : HA_KEYTYPE_LONG_INT; }
  int store(const char *to,uint length,CHARSET_INFO *charset);
  int store(double nr);
  int store(longlong nr, bool unsigned_val);
  int reset(void) { ptr[0]=ptr[1]=ptr[2]=ptr[3]=0; return 0; }
  double val_real(void);
  longlong val_int(void);
  bool send_binary(Protocol *protocol);
  String *val_str(String*,String *);
  int cmp(const uchar *,const uchar *);
  void sort_string(uchar *buff,uint length);
  uint32 pack_length() const { return 4; }
  void sql_type(String &str) const;
  uint32 max_display_length() { return MY_INT32_NUM_DECIMAL_DIGITS; }
};


#ifdef HAVE_LONG_LONG
class Field_longlong :public Field_num {
public:
  Field_longlong(uchar *ptr_arg, uint32 len_arg, uchar *null_ptr_arg,
	      uchar null_bit_arg,
	      enum utype unireg_check_arg, const char *field_name_arg,
	      bool zero_arg, bool unsigned_arg)
    :Field_num(ptr_arg, len_arg, null_ptr_arg, null_bit_arg,
	       unireg_check_arg, field_name_arg,
	       0, zero_arg,unsigned_arg)
    {}
  Field_longlong(uint32 len_arg,bool maybe_null_arg,
		 const char *field_name_arg,
		  bool unsigned_arg)
    :Field_num((uchar*) 0, len_arg, maybe_null_arg ? (uchar*) "": 0,0,
	       NONE, field_name_arg,0,0,unsigned_arg)
    {}
  enum Item_result result_type () const { return INT_RESULT; }
  enum_field_types type() const { return MYSQL_TYPE_LONGLONG;}
  enum ha_base_keytype key_type() const
    { return unsigned_flag ? HA_KEYTYPE_ULONGLONG : HA_KEYTYPE_LONGLONG; }
  int store(const char *to,uint length,CHARSET_INFO *charset);
  int store(double nr);
  int store(longlong nr, bool unsigned_val);
  int reset(void)
  {
    ptr[0]=ptr[1]=ptr[2]=ptr[3]=ptr[4]=ptr[5]=ptr[6]=ptr[7]=0;
    return 0;
  }
  double val_real(void);
  longlong val_int(void);
  String *val_str(String*,String *);
  bool send_binary(Protocol *protocol);
  int cmp(const uchar *,const uchar *);
  void sort_string(uchar *buff,uint length);
  uint32 pack_length() const { return 8; }
  void sql_type(String &str) const;
  bool can_be_compared_as_longlong() const { return TRUE; }
  uint32 max_display_length() { return 20; }
};
#endif


class Field_float :public Field_real {
public:
  Field_float(uchar *ptr_arg, uint32 len_arg, uchar *null_ptr_arg,
	      uchar null_bit_arg,
	      enum utype unireg_check_arg, const char *field_name_arg,
              uint8 dec_arg,bool zero_arg,bool unsigned_arg)
    :Field_real(ptr_arg, len_arg, null_ptr_arg, null_bit_arg,
                unireg_check_arg, field_name_arg,
                dec_arg, zero_arg, unsigned_arg)
    {}
  Field_float(uint32 len_arg, bool maybe_null_arg, const char *field_name_arg,
	      uint8 dec_arg)
    :Field_real((uchar*) 0, len_arg, maybe_null_arg ? (uchar*) "": 0, (uint) 0,
                NONE, field_name_arg, dec_arg, 0, 0)
    {}
  enum_field_types type() const { return MYSQL_TYPE_FLOAT;}
  enum ha_base_keytype key_type() const { return HA_KEYTYPE_FLOAT; }
  int store(const char *to,uint length,CHARSET_INFO *charset);
  int store(double nr);
  int store(longlong nr, bool unsigned_val);
  int reset(void) { bzero(ptr,sizeof(float)); return 0; }
  double val_real(void);
  longlong val_int(void);
  String *val_str(String*,String *);
  bool send_binary(Protocol *protocol);
  int cmp(const uchar *,const uchar *);
  void sort_string(uchar *buff,uint length);
  uint32 pack_length() const { return sizeof(float); }
  void sql_type(String &str) const;
};


class Field_double :public Field_real {
public:
  Field_double(uchar *ptr_arg, uint32 len_arg, uchar *null_ptr_arg,
	       uchar null_bit_arg,
	       enum utype unireg_check_arg, const char *field_name_arg,
	       uint8 dec_arg,bool zero_arg,bool unsigned_arg)
    :Field_real(ptr_arg, len_arg, null_ptr_arg, null_bit_arg,
                unireg_check_arg, field_name_arg,
                dec_arg, zero_arg, unsigned_arg)
    {}
  Field_double(uint32 len_arg, bool maybe_null_arg, const char *field_name_arg,
	       uint8 dec_arg)
    :Field_real((uchar*) 0, len_arg, maybe_null_arg ? (uchar*) "" : 0, (uint) 0,
                NONE, field_name_arg, dec_arg, 0, 0)
    {}
  Field_double(uint32 len_arg, bool maybe_null_arg, const char *field_name_arg,
	       uint8 dec_arg, my_bool not_fixed_arg)
    :Field_real((uchar*) 0, len_arg, maybe_null_arg ? (uchar*) "" : 0, (uint) 0,
                NONE, field_name_arg, dec_arg, 0, 0)
    {not_fixed= not_fixed_arg; }
  enum_field_types type() const { return MYSQL_TYPE_DOUBLE;}
  enum ha_base_keytype key_type() const { return HA_KEYTYPE_DOUBLE; }
  int  store(const char *to,uint length,CHARSET_INFO *charset);
  int  store(double nr);
  int  store(longlong nr, bool unsigned_val);
  int reset(void) { bzero(ptr,sizeof(double)); return 0; }
  double val_real(void);
  longlong val_int(void);
  String *val_str(String*,String *);
  bool send_binary(Protocol *protocol);
  int cmp(const uchar *,const uchar *);
  void sort_string(uchar *buff,uint length);
  uint32 pack_length() const { return sizeof(double); }
  void sql_type(String &str) const;
};


/* Everything saved in this will disappear. It will always return NULL */

class Field_null :public Field_str {
  static uchar null[1];
public:
  Field_null(uchar *ptr_arg, uint32 len_arg,
	     enum utype unireg_check_arg, const char *field_name_arg,
	     CHARSET_INFO *cs)
    :Field_str(ptr_arg, len_arg, null, 1,
	       unireg_check_arg, field_name_arg, cs)
    {}
  enum_field_types type() const { return MYSQL_TYPE_NULL;}
  int  store(const char *to, uint length, CHARSET_INFO *cs)
  { null[0]=1; return 0; }
  int store(double nr)   { null[0]=1; return 0; }
  int store(longlong nr, bool unsigned_val) { null[0]=1; return 0; }
  int store_decimal(const my_decimal *d)  { null[0]=1; return 0; }
  int reset(void)	  { return 0; }
  double val_real(void)		{ return 0.0;}
  longlong val_int(void)	{ return 0;}
  my_decimal *val_decimal(my_decimal *) { return 0; }
  String *val_str(String *value,String *value2)
  { value2->length(0); return value2;}
  int cmp(const uchar *a, const uchar *b) { return 0;}
  void sort_string(uchar *buff, uint length)  {}
  uint32 pack_length() const { return 0; }
  void sql_type(String &str) const;
  uint size_of() const { return sizeof(*this); }
  uint32 max_display_length() { return 4; }
};


class Field_timestamp :public Field_str {
public:
  Field_timestamp(uchar *ptr_arg, uint32 len_arg,
                  uchar *null_ptr_arg, uchar null_bit_arg,
		  enum utype unireg_check_arg, const char *field_name_arg,
		  TABLE_SHARE *share, CHARSET_INFO *cs);
  Field_timestamp(bool maybe_null_arg, const char *field_name_arg,
		  CHARSET_INFO *cs);
  enum_field_types type() const { return MYSQL_TYPE_TIMESTAMP;}
  enum ha_base_keytype key_type() const { return HA_KEYTYPE_ULONG_INT; }
  enum Item_result cmp_type () const { return INT_RESULT; }
  int  store(const char *to,uint length,CHARSET_INFO *charset);
  int  store(double nr);
  int  store(longlong nr, bool unsigned_val);
  int  reset(void) { ptr[0]=ptr[1]=ptr[2]=ptr[3]=0; return 0; }
  double val_real(void);
  longlong val_int(void);
  String *val_str(String*,String *);
  bool send_binary(Protocol *protocol);
  int cmp(const uchar *,const uchar *);
  void sort_string(uchar *buff,uint length);
  uint32 pack_length() const { return 4; }
  void sql_type(String &str) const;
  bool can_be_compared_as_longlong() const { return TRUE; }
  bool zero_pack() const { return 0; }
  void set_time();
  virtual void set_default()
  {
    if (table->timestamp_field == this &&
        unireg_check != TIMESTAMP_UN_FIELD)
      set_time();
    else
      Field::set_default();
  }
  /* Get TIMESTAMP field value as seconds since begging of Unix Epoch */
  inline long get_timestamp(my_bool *null_value)
  {
    if ((*null_value= is_null()))
      return 0;
#ifdef WORDS_BIGENDIAN
    if (table && table->s->db_low_byte_first)
      return sint4korr(ptr);
#endif
    long tmp;
    longget(tmp,ptr);
    return tmp;
  }
  bool get_date(MYSQL_TIME *ltime,uint fuzzydate);
  bool get_time(MYSQL_TIME *ltime);
  timestamp_auto_set_type get_auto_set_type() const;
};


class Field_year :public Field_tiny {
public:
  Field_year(uchar *ptr_arg, uint32 len_arg, uchar *null_ptr_arg,
	     uchar null_bit_arg,
	     enum utype unireg_check_arg, const char *field_name_arg)
    :Field_tiny(ptr_arg, len_arg, null_ptr_arg, null_bit_arg,
		unireg_check_arg, field_name_arg, 1, 1)
    {}
  enum_field_types type() const { return MYSQL_TYPE_YEAR;}
  int  store(const char *to,uint length,CHARSET_INFO *charset);
  int  store(double nr);
  int  store(longlong nr, bool unsigned_val);
  double val_real(void);
  longlong val_int(void);
  String *val_str(String*,String *);
  bool send_binary(Protocol *protocol);
  void sql_type(String &str) const;
  bool can_be_compared_as_longlong() const { return TRUE; }
};


class Field_date :public Field_str {
public:
  Field_date(uchar *ptr_arg, uchar *null_ptr_arg, uchar null_bit_arg,
	     enum utype unireg_check_arg, const char *field_name_arg,
	     CHARSET_INFO *cs)
    :Field_str(ptr_arg, 10, null_ptr_arg, null_bit_arg,
	       unireg_check_arg, field_name_arg, cs)
    {}
  Field_date(bool maybe_null_arg, const char *field_name_arg,
             CHARSET_INFO *cs)
    :Field_str((uchar*) 0,10, maybe_null_arg ? (uchar*) "": 0,0,
	       NONE, field_name_arg, cs) {}
  enum_field_types type() const { return MYSQL_TYPE_DATE;}
  enum ha_base_keytype key_type() const { return HA_KEYTYPE_ULONG_INT; }
  enum Item_result cmp_type () const { return INT_RESULT; }
  int store(const char *to,uint length,CHARSET_INFO *charset);
  int store(double nr);
  int store(longlong nr, bool unsigned_val);
  int reset(void) { ptr[0]=ptr[1]=ptr[2]=ptr[3]=0; return 0; }
  double val_real(void);
  longlong val_int(void);
  String *val_str(String*,String *);
  bool send_binary(Protocol *protocol);
  int cmp(const uchar *,const uchar *);
  void sort_string(uchar *buff,uint length);
  uint32 pack_length() const { return 4; }
  void sql_type(String &str) const;
  bool can_be_compared_as_longlong() const { return TRUE; }
  bool zero_pack() const { return 1; }
};


class Field_newdate :public Field_str {
public:
  Field_newdate(uchar *ptr_arg, uchar *null_ptr_arg, uchar null_bit_arg,
		enum utype unireg_check_arg, const char *field_name_arg,
		CHARSET_INFO *cs)
    :Field_str(ptr_arg, 10, null_ptr_arg, null_bit_arg,
	       unireg_check_arg, field_name_arg, cs)
    {}
  enum_field_types type() const { return MYSQL_TYPE_DATE;}
  enum_field_types real_type() const { return MYSQL_TYPE_NEWDATE; }
  enum ha_base_keytype key_type() const { return HA_KEYTYPE_UINT24; }
  enum Item_result cmp_type () const { return INT_RESULT; }
  int  store(const char *to,uint length,CHARSET_INFO *charset);
  int  store(double nr);
  int  store(longlong nr, bool unsigned_val);
  int store_time(MYSQL_TIME *ltime, timestamp_type type);
  int reset(void) { ptr[0]=ptr[1]=ptr[2]=0; return 0; }
  double val_real(void);
  longlong val_int(void);
  String *val_str(String*,String *);
  bool send_binary(Protocol *protocol);
  int cmp(const uchar *,const uchar *);
  void sort_string(uchar *buff,uint length);
  uint32 pack_length() const { return 3; }
  void sql_type(String &str) const;
  bool can_be_compared_as_longlong() const { return TRUE; }
  bool zero_pack() const { return 1; }
  bool get_date(MYSQL_TIME *ltime,uint fuzzydate);
  bool get_time(MYSQL_TIME *ltime);
};


class Field_time :public Field_str {
public:
  Field_time(uchar *ptr_arg, uchar *null_ptr_arg, uchar null_bit_arg,
	     enum utype unireg_check_arg, const char *field_name_arg,
	     CHARSET_INFO *cs)
    :Field_str(ptr_arg, 8, null_ptr_arg, null_bit_arg,
	       unireg_check_arg, field_name_arg, cs)
    {}
  Field_time(bool maybe_null_arg, const char *field_name_arg,
             CHARSET_INFO *cs)
    :Field_str((uchar*) 0,8, maybe_null_arg ? (uchar*) "": 0,0,
	       NONE, field_name_arg, cs) {}
  enum_field_types type() const { return MYSQL_TYPE_TIME;}
  enum ha_base_keytype key_type() const { return HA_KEYTYPE_INT24; }
  enum Item_result cmp_type () const { return INT_RESULT; }
  int store_time(MYSQL_TIME *ltime, timestamp_type type);
  int store(const char *to,uint length,CHARSET_INFO *charset);
  int store(double nr);
  int store(longlong nr, bool unsigned_val);
  int reset(void) { ptr[0]=ptr[1]=ptr[2]=0; return 0; }
  double val_real(void);
  longlong val_int(void);
  String *val_str(String*,String *);
  bool get_date(MYSQL_TIME *ltime, uint fuzzydate);
  bool send_binary(Protocol *protocol);
  bool get_time(MYSQL_TIME *ltime);
  int cmp(const uchar *,const uchar *);
  void sort_string(uchar *buff,uint length);
  uint32 pack_length() const { return 3; }
  void sql_type(String &str) const;
  bool can_be_compared_as_longlong() const { return TRUE; }
  bool zero_pack() const { return 1; }
};


class Field_datetime :public Field_str {
public:
  Field_datetime(uchar *ptr_arg, uchar *null_ptr_arg, uchar null_bit_arg,
		 enum utype unireg_check_arg, const char *field_name_arg,
		 CHARSET_INFO *cs)
    :Field_str(ptr_arg, 19, null_ptr_arg, null_bit_arg,
	       unireg_check_arg, field_name_arg, cs)
    {}
  Field_datetime(bool maybe_null_arg, const char *field_name_arg,
		 CHARSET_INFO *cs)
    :Field_str((uchar*) 0,19, maybe_null_arg ? (uchar*) "": 0,0,
	       NONE, field_name_arg, cs) {}
  enum_field_types type() const { return MYSQL_TYPE_DATETIME;}
#ifdef HAVE_LONG_LONG
  enum ha_base_keytype key_type() const { return HA_KEYTYPE_ULONGLONG; }
#endif
  enum Item_result cmp_type () const { return INT_RESULT; }
  uint decimals() const { return DATETIME_DEC; }
  int  store(const char *to,uint length,CHARSET_INFO *charset);
  int  store(double nr);
  int  store(longlong nr, bool unsigned_val);
  int store_time(MYSQL_TIME *ltime, timestamp_type type);
  int reset(void)
  {
    ptr[0]=ptr[1]=ptr[2]=ptr[3]=ptr[4]=ptr[5]=ptr[6]=ptr[7]=0;
    return 0;
  }
  double val_real(void);
  longlong val_int(void);
  String *val_str(String*,String *);
  bool send_binary(Protocol *protocol);
  int cmp(const uchar *,const uchar *);
  void sort_string(uchar *buff,uint length);
  uint32 pack_length() const { return 8; }
  void sql_type(String &str) const;
  bool can_be_compared_as_longlong() const { return TRUE; }
  bool zero_pack() const { return 1; }
  bool get_date(MYSQL_TIME *ltime,uint fuzzydate);
  bool get_time(MYSQL_TIME *ltime);
};


class Field_string :public Field_longstr {
public:
  bool can_alter_field_type;
  Field_string(uchar *ptr_arg, uint32 len_arg,uchar *null_ptr_arg,
	       uchar null_bit_arg,
	       enum utype unireg_check_arg, const char *field_name_arg,
	       CHARSET_INFO *cs)
    :Field_longstr(ptr_arg, len_arg, null_ptr_arg, null_bit_arg,
                   unireg_check_arg, field_name_arg, cs),
     can_alter_field_type(1) {};
  Field_string(uint32 len_arg,bool maybe_null_arg, const char *field_name_arg,
               CHARSET_INFO *cs)
    :Field_longstr((uchar*) 0, len_arg, maybe_null_arg ? (uchar*) "": 0, 0,
                   NONE, field_name_arg, cs),
     can_alter_field_type(1) {};

  enum_field_types type() const
  {
    return ((can_alter_field_type && orig_table &&
             orig_table->s->db_create_options & HA_OPTION_PACK_RECORD &&
	     field_length >= 4) &&
            orig_table->s->frm_version < FRM_VER_TRUE_VARCHAR ?
	    MYSQL_TYPE_VAR_STRING : MYSQL_TYPE_STRING);
  }
  enum ha_base_keytype key_type() const
    { return binary() ? HA_KEYTYPE_BINARY : HA_KEYTYPE_TEXT; }
  bool zero_pack() const { return 0; }
  int reset(void)
  {
    charset()->cset->fill(charset(),(char*) ptr, field_length,
                          (has_charset() ? ' ' : 0));
    return 0;
  }
  int store(const char *to,uint length,CHARSET_INFO *charset);
  int store(longlong nr, bool unsigned_val);
  int store(double nr) { return Field_str::store(nr); } /* QQ: To be deleted */
  double val_real(void);
  longlong val_int(void);
  String *val_str(String*,String *);
  my_decimal *val_decimal(my_decimal *);
  int cmp(const uchar *,const uchar *);
  void sort_string(uchar *buff,uint length);
  void sql_type(String &str) const;
  uchar *pack(uchar *to, const uchar *from, uint max_length=~(uint) 0);
  virtual const uchar *unpack(uchar* to, const uchar *from, uint param_data);
  const uchar *unpack(uchar* to, const uchar *from);
  int pack_cmp(const uchar *a,const uchar *b,uint key_length,
               my_bool insert_or_update);
  int pack_cmp(const uchar *b,uint key_length,my_bool insert_or_update);
  uint packed_col_length(const uchar *to, uint length);
  uint max_packed_col_length(uint max_length);
  uint size_of() const { return sizeof(*this); }
  enum_field_types real_type() const { return MYSQL_TYPE_STRING; }
  bool has_charset(void) const
  { return charset() == &my_charset_bin ? FALSE : TRUE; }
  Field *new_field(MEM_ROOT *root, struct st_table *new_table, bool keep_type);
  virtual uint get_key_image(uchar *buff,uint length, imagetype type);
};


class Field_varstring :public Field_longstr {
public:
  /*
    The maximum space available in a Field_varstring, in bytes. See
    length_bytes.
  */
  static const uint MAX_SIZE;
  /* Store number of bytes used to store length (1 or 2) */
  uint32 length_bytes;
  Field_varstring(uchar *ptr_arg,
                  uint32 len_arg, uint length_bytes_arg,
                  uchar *null_ptr_arg, uchar null_bit_arg,
		  enum utype unireg_check_arg, const char *field_name_arg,
		  TABLE_SHARE *share, CHARSET_INFO *cs)
    :Field_longstr(ptr_arg, len_arg, null_ptr_arg, null_bit_arg,
                   unireg_check_arg, field_name_arg, cs),
     length_bytes(length_bytes_arg)
  {
    share->varchar_fields++;
  }
  Field_varstring(uint32 len_arg,bool maybe_null_arg,
                  const char *field_name_arg,
                  TABLE_SHARE *share, CHARSET_INFO *cs)
    :Field_longstr((uchar*) 0,len_arg, maybe_null_arg ? (uchar*) "": 0, 0,
                   NONE, field_name_arg, cs),
     length_bytes(len_arg < 256 ? 1 :2)
  {
    share->varchar_fields++;
  }

  enum_field_types type() const { return MYSQL_TYPE_VARCHAR; }
  enum ha_base_keytype key_type() const;
  bool zero_pack() const { return 0; }
  int  reset(void) { bzero(ptr,field_length+length_bytes); return 0; }
  uint32 pack_length() const { return (uint32) field_length+length_bytes; }
  uint32 key_length() const { return (uint32) field_length; }
  uint32 sort_length() const
  {
    return (uint32) field_length + (field_charset == &my_charset_bin ?
                                    length_bytes : 0);
  }
  int  store(const char *to,uint length,CHARSET_INFO *charset);
  int  store(longlong nr, bool unsigned_val);
  int  store(double nr) { return Field_str::store(nr); } /* QQ: To be deleted */
  double val_real(void);
  longlong val_int(void);
  String *val_str(String*,String *);
  my_decimal *val_decimal(my_decimal *);
  int cmp_max(const uchar *, const uchar *, uint max_length);
  int cmp(const uchar *a,const uchar *b)
  {
    return cmp_max(a, b, ~0L);
  }
  void sort_string(uchar *buff,uint length);
  uint get_key_image(uchar *buff,uint length, imagetype type);
  void set_key_image(const uchar *buff,uint length);
  void sql_type(String &str) const;
  uchar *pack(uchar *to, const uchar *from, uint max_length=~(uint) 0);
  uchar *pack_key(uchar *to, const uchar *from, uint max_length);
  uchar *pack_key_from_key_image(uchar* to, const uchar *from,
                                 uint max_length);
  virtual const uchar *unpack(uchar* to, const uchar *from, uint param_data);
  const uchar *unpack(uchar* to, const uchar *from);
  const uchar *unpack_key(uchar* to, const uchar *from, uint max_length);
  int pack_cmp(const uchar *a, const uchar *b, uint key_length,
               my_bool insert_or_update);
  int pack_cmp(const uchar *b, uint key_length,my_bool insert_or_update);
  int cmp_binary(const uchar *a,const uchar *b, uint32 max_length=~0L);
  int key_cmp(const uchar *,const uchar*);
  int key_cmp(const uchar *str, uint length);
  uint packed_col_length(const uchar *to, uint length);
  uint max_packed_col_length(uint max_length);
  uint32 data_length();
  uint size_of() const { return sizeof(*this); }
  enum_field_types real_type() const { return MYSQL_TYPE_VARCHAR; }
  bool has_charset(void) const
  { return charset() == &my_charset_bin ? FALSE : TRUE; }
  Field *new_field(MEM_ROOT *root, struct st_table *new_table, bool keep_type);
  Field *new_key_field(MEM_ROOT *root, struct st_table *new_table,
                       uchar *new_ptr, uchar *new_null_ptr,
                       uint new_null_bit);
  uint is_equal(Create_field *new_field);
  void hash(ulong *nr, ulong *nr2);
};


class Field_blob :public Field_longstr {
protected:
  uint packlength;
  String value;				// For temporaries
public:
  Field_blob(uchar *ptr_arg, uchar *null_ptr_arg, uchar null_bit_arg,
	     enum utype unireg_check_arg, const char *field_name_arg,
	     TABLE_SHARE *share, uint blob_pack_length, CHARSET_INFO *cs);
  Field_blob(uint32 len_arg,bool maybe_null_arg, const char *field_name_arg,
             CHARSET_INFO *cs)
    :Field_longstr((uchar*) 0, len_arg, maybe_null_arg ? (uchar*) "": 0, 0,
                   NONE, field_name_arg, cs),
    packlength(4)
  {
    flags|= BLOB_FLAG;
  }
  Field_blob(uint32 len_arg,bool maybe_null_arg, const char *field_name_arg,
	     CHARSET_INFO *cs, bool set_packlength)
    :Field_longstr((uchar*) 0,len_arg, maybe_null_arg ? (uchar*) "": 0, 0,
                   NONE, field_name_arg, cs)
  {
    flags|= BLOB_FLAG;
    packlength= 4;
    if (set_packlength)
    {
      uint32 l_char_length= len_arg/cs->mbmaxlen;
      packlength= l_char_length <= 255 ? 1 :
                  l_char_length <= 65535 ? 2 :
                  l_char_length <= 16777215 ? 3 : 4;
    }
  }
  Field_blob(uint32 packlength_arg)
    :Field_longstr((uchar*) 0, 0, (uchar*) "", 0, NONE, "temp", system_charset_info),
    packlength(packlength_arg) {}
  enum_field_types type() const { return MYSQL_TYPE_BLOB;}
  enum ha_base_keytype key_type() const
    { return binary() ? HA_KEYTYPE_VARBINARY2 : HA_KEYTYPE_VARTEXT2; }
  int  store(const char *to,uint length,CHARSET_INFO *charset);
  int  store(double nr);
  int  store(longlong nr, bool unsigned_val);
  double val_real(void);
  longlong val_int(void);
  String *val_str(String*,String *);
  my_decimal *val_decimal(my_decimal *);
  int cmp_max(const uchar *, const uchar *, uint max_length);
  int cmp(const uchar *a,const uchar *b)
    { return cmp_max(a, b, ~0L); }
  int cmp(const uchar *a, uint32 a_length, const uchar *b, uint32 b_length);
  int cmp_binary(const uchar *a,const uchar *b, uint32 max_length=~0L);
  int key_cmp(const uchar *,const uchar*);
  int key_cmp(const uchar *str, uint length);
  uint32 key_length() const { return 0; }
  void sort_string(uchar *buff,uint length);
  uint32 pack_length() const
  { return (uint32) (packlength+table->s->blob_ptr_size); }

  /**
     Return the packed length without the pointer size added. 

     This is used to determine the size of the actual data in the row
     buffer.

     @retval The length of the raw data itself without the pointer.
  */
  uint32 pack_length_no_ptr() const
  { return (uint32) (packlength); }
  uint32 sort_length() const;
  inline uint32 max_data_length() const
  {
    return (uint32) (((ulonglong) 1 << (packlength*8)) -1);
  }
  int reset(void) { bzero(ptr, packlength+sizeof(uchar*)); return 0; }
  void reset_fields() { bzero((uchar*) &value,sizeof(value)); }
#ifndef WORDS_BIGENDIAN
  static
#endif
  void store_length(uchar *i_ptr, uint i_packlength, uint32 i_number, bool low_byte_first);
  void store_length(uchar *i_ptr, uint i_packlength, uint32 i_number)
  {
    store_length(i_ptr, i_packlength, i_number, table->s->db_low_byte_first);
  }
  inline void store_length(uint32 number)
  {
    store_length(ptr, packlength, number);
  }

  /**
     Return the packed length plus the length of the data. 

     This is used to determine the size of the data plus the 
     packed length portion in the row data.

     @retval The length in the row plus the size of the data.
  */
  uint32 get_packed_size(const uchar *ptr_arg, bool low_byte_first)
    {return packlength + get_length(ptr_arg, low_byte_first);}

  inline uint32 get_length(uint row_offset= 0)
  { return get_length(ptr+row_offset, table->s->db_low_byte_first); }
  uint32 get_length(const uchar *ptr, bool low_byte_first);
  uint32 get_length(const uchar *ptr_arg)
  { return get_length(ptr_arg, table->s->db_low_byte_first); }
  void put_length(uchar *pos, uint32 length);
  inline void get_ptr(uchar **str)
    {
      memcpy_fixed((uchar*) str,ptr+packlength,sizeof(uchar*));
    }
  inline void get_ptr(uchar **str, uint row_offset)
    {
      memcpy_fixed((uchar*) str,ptr+packlength+row_offset,sizeof(char*));
    }
  inline void set_ptr(uchar *length, uchar *data)
    {
      memcpy(ptr,length,packlength);
      memcpy_fixed(ptr+packlength,&data,sizeof(char*));
    }
  void set_ptr_offset(my_ptrdiff_t ptr_diff, uint32 length, uchar *data)
    {
      uchar *ptr_ofs= ADD_TO_PTR(ptr,ptr_diff,uchar*);
      store_length(ptr_ofs, packlength, length);
      memcpy_fixed(ptr_ofs+packlength,&data,sizeof(char*));
    }
  inline void set_ptr(uint32 length, uchar *data)
    {
      set_ptr_offset(0, length, data);
    }
  uint get_key_image(uchar *buff,uint length, imagetype type);
  void set_key_image(const uchar *buff,uint length);
  void sql_type(String &str) const;
  inline bool copy()
  {
    uchar *tmp;
    get_ptr(&tmp);
    if (value.copy((char*) tmp, get_length(), charset()))
    {
      Field_blob::reset();
      return 1;
    }
    tmp=(uchar*) value.ptr();
    memcpy_fixed(ptr+packlength,&tmp,sizeof(char*));
    return 0;
  }
  uchar *pack(uchar *to, const uchar *from, uint max_length= ~(uint) 0);
  uchar *pack_key(uchar *to, const uchar *from, uint max_length);
  uchar *pack_key_from_key_image(uchar* to, const uchar *from,
                                 uint max_length);
  virtual const uchar *unpack(uchar *to, const uchar *from, uint param_data);
  const uchar *unpack(uchar *to, const uchar *from);
  const uchar *unpack_key(uchar* to, const uchar *from, uint max_length);
  int pack_cmp(const uchar *a, const uchar *b, uint key_length,
               my_bool insert_or_update);
  int pack_cmp(const uchar *b, uint key_length,my_bool insert_or_update);
  uint packed_col_length(const uchar *col_ptr, uint length);
  uint max_packed_col_length(uint max_length);
  void free() { value.free(); }
  inline void clear_temporary() { bzero((uchar*) &value,sizeof(value)); }
  friend int field_conv(Field *to,Field *from);
  uint size_of() const { return sizeof(*this); }
  bool has_charset(void) const
  { return charset() == &my_charset_bin ? FALSE : TRUE; }
  uint32 max_display_length();
  uint is_equal(Create_field *new_field);
};


#ifdef HAVE_SPATIAL
class Field_geom :public Field_blob {
public:
  enum geometry_type geom_type;

  Field_geom(uchar *ptr_arg, uchar *null_ptr_arg, uint null_bit_arg,
	     enum utype unireg_check_arg, const char *field_name_arg,
	     TABLE_SHARE *share, uint blob_pack_length,
	     enum geometry_type geom_type_arg)
     :Field_blob(ptr_arg, null_ptr_arg, null_bit_arg, unireg_check_arg, 
                 field_name_arg, share, blob_pack_length, &my_charset_bin)
  { geom_type= geom_type_arg; }
  Field_geom(uint32 len_arg,bool maybe_null_arg, const char *field_name_arg,
	     TABLE_SHARE *share, enum geometry_type geom_type_arg)
    :Field_blob(len_arg, maybe_null_arg, field_name_arg, &my_charset_bin)
  { geom_type= geom_type_arg; }
  enum ha_base_keytype key_type() const { return HA_KEYTYPE_VARBINARY2; }
  enum_field_types type() const { return MYSQL_TYPE_GEOMETRY; }
  void sql_type(String &str) const;
  int  store(const char *to, uint length, CHARSET_INFO *charset);
  int  store(double nr);
  int  store(longlong nr, bool unsigned_val);
  int  store_decimal(const my_decimal *);
  uint get_key_image(uchar *buff,uint length,imagetype type);
  uint size_of() const { return sizeof(*this); }
  int  reset(void) { return !maybe_null() || Field_blob::reset(); }
  geometry_type get_geometry_type() { return geom_type; };
};
#endif /*HAVE_SPATIAL*/


class Field_enum :public Field_str {
protected:
  uint packlength;
public:
  TYPELIB *typelib;
  Field_enum(uchar *ptr_arg, uint32 len_arg, uchar *null_ptr_arg,
             uchar null_bit_arg,
             enum utype unireg_check_arg, const char *field_name_arg,
             uint packlength_arg,
             TYPELIB *typelib_arg,
             CHARSET_INFO *charset_arg)
    :Field_str(ptr_arg, len_arg, null_ptr_arg, null_bit_arg,
	       unireg_check_arg, field_name_arg, charset_arg),
    packlength(packlength_arg),typelib(typelib_arg)
  {
      flags|=ENUM_FLAG;
  }
  Field *new_field(MEM_ROOT *root, struct st_table *new_table, bool keep_type);
  enum_field_types type() const { return MYSQL_TYPE_STRING; }
  enum Item_result cmp_type () const { return INT_RESULT; }
  enum Item_result cast_to_int_type () const { return INT_RESULT; }
  enum ha_base_keytype key_type() const;
  int  store(const char *to,uint length,CHARSET_INFO *charset);
  int  store(double nr);
  int  store(longlong nr, bool unsigned_val);
  double val_real(void);
  longlong val_int(void);
  String *val_str(String*,String *);
  int cmp(const uchar *,const uchar *);
  void sort_string(uchar *buff,uint length);
  uint32 pack_length() const { return (uint32) packlength; }
  void store_type(ulonglong value);
  void sql_type(String &str) const;
  uint size_of() const { return sizeof(*this); }
  enum_field_types real_type() const { return MYSQL_TYPE_ENUM; }
  virtual bool zero_pack() const { return 0; }
  bool optimize_range(uint idx, uint part) { return 0; }
  bool eq_def(Field *field);
  bool has_charset(void) const { return TRUE; }
  /* enum and set are sorted as integers */
  CHARSET_INFO *sort_charset(void) const { return &my_charset_bin; }
};


class Field_set :public Field_enum {
public:
  Field_set(uchar *ptr_arg, uint32 len_arg, uchar *null_ptr_arg,
	    uchar null_bit_arg,
	    enum utype unireg_check_arg, const char *field_name_arg,
	    uint32 packlength_arg,
	    TYPELIB *typelib_arg, CHARSET_INFO *charset_arg)
    :Field_enum(ptr_arg, len_arg, null_ptr_arg, null_bit_arg,
		    unireg_check_arg, field_name_arg,
                packlength_arg,
                typelib_arg,charset_arg)
    {
      flags=(flags & ~ENUM_FLAG) | SET_FLAG;
    }
  int  store(const char *to,uint length,CHARSET_INFO *charset);
  int  store(double nr) { return Field_set::store((longlong) nr, FALSE); }
  int  store(longlong nr, bool unsigned_val);
  virtual bool zero_pack() const { return 1; }
  String *val_str(String*,String *);
  void sql_type(String &str) const;
  enum_field_types real_type() const { return MYSQL_TYPE_SET; }
  bool has_charset(void) const { return TRUE; }
};


/*
  Note:
    To use Field_bit::cmp_binary() you need to copy the bits stored in
    the beginning of the record (the NULL bytes) to each memory you
    want to compare (where the arguments point).

    This is the reason:
    - Field_bit::cmp_binary() is only implemented in the base class
      (Field::cmp_binary()).
    - Field::cmp_binary() currenly use pack_length() to calculate how
      long the data is.
    - pack_length() includes size of the bits stored in the NULL bytes
      of the record.
*/
class Field_bit :public Field {
public:
  uchar *bit_ptr;     // position in record where 'uneven' bits store
  uchar bit_ofs;      // offset to 'uneven' high bits
  uint bit_len;       // number of 'uneven' high bits
  uint bytes_in_rec;
  Field_bit(uchar *ptr_arg, uint32 len_arg, uchar *null_ptr_arg,
            uchar null_bit_arg, uchar *bit_ptr_arg, uchar bit_ofs_arg,
            enum utype unireg_check_arg, const char *field_name_arg);
  enum_field_types type() const { return MYSQL_TYPE_BIT; }
  enum ha_base_keytype key_type() const { return HA_KEYTYPE_BIT; }
  uint32 key_length() const { return (uint32) (field_length + 7) / 8; }
  uint32 max_display_length() { return field_length; }
  uint size_of() const { return sizeof(*this); }
  Item_result result_type () const { return INT_RESULT; }
  int reset(void) { bzero(ptr, bytes_in_rec); return 0; }
  int store(const char *to, uint length, CHARSET_INFO *charset);
  int store(double nr);
  int store(longlong nr, bool unsigned_val);
  int store_decimal(const my_decimal *);
  double val_real(void);
  longlong val_int(void);
  String *val_str(String*, String *);
  virtual bool str_needs_quotes() { return TRUE; }
  my_decimal *val_decimal(my_decimal *);
<<<<<<< HEAD
  int cmp(const uchar *a, const uchar *b)
  { return cmp_binary(a, b); }
  int cmp_binary_offset(uint row_offset)
  { return cmp_offset(row_offset); }
  int cmp_max(const uchar *a, const uchar *b, uint max_length);
  int key_cmp(const uchar *a, const uchar *b)
  { return cmp_binary((uchar *) a, (uchar *) b); }
  int key_cmp(const uchar *str, uint length);
  int cmp_offset(uint row_offset);
  uint get_key_image(uchar *buff, uint length, imagetype type);
  void set_key_image(const uchar *buff, uint length)
  { Field_bit::store((char*) buff, length, &my_charset_bin); }
  void sort_string(uchar *buff, uint length)
=======
  int cmp(const char *a, const char *b)
  { 
    DBUG_ASSERT(ptr == a);
    return Field_bit::key_cmp((const byte *) b, bytes_in_rec+test(bit_len));
  }
  int key_cmp(const byte *a, const byte *b)
  { return cmp_binary((char *) a, (char *) b); }
  int key_cmp(const byte *str, uint length);
  int cmp_offset(uint row_offset);
  int cmp_binary_offset(uint row_offset)
  { return cmp_offset(row_offset); }
  void get_image(char *buff, uint length, CHARSET_INFO *cs)
  { get_key_image(buff, length, itRAW); }   
  void set_image(char *buff,uint length, CHARSET_INFO *cs)
  { Field_bit::store(buff, length, cs); }
  uint get_key_image(char *buff, uint length, imagetype type);
  void set_key_image(char *buff, uint length)
  { Field_bit::store(buff, length, &my_charset_bin); }
  void sort_string(char *buff, uint length)
>>>>>>> 29e87189
  { get_key_image(buff, length, itRAW); }
  uint32 pack_length() const { return (uint32) (field_length + 7) / 8; }
  uint32 pack_length_in_rec() const { return bytes_in_rec; }
  void sql_type(String &str) const;
  uchar *pack(uchar *to, const uchar *from, uint max_length=~(uint) 0);
  virtual const uchar *unpack(uchar *to, const uchar *from, uint param_data);
  const uchar *unpack(uchar* to, const uchar *from);
  virtual void set_default();

  Field *new_key_field(MEM_ROOT *root, struct st_table *new_table,
                       uchar *new_ptr, uchar *new_null_ptr,
                       uint new_null_bit);
  void set_bit_ptr(uchar *bit_ptr_arg, uchar bit_ofs_arg)
  {
    bit_ptr= bit_ptr_arg;
    bit_ofs= bit_ofs_arg;
  }
  bool eq(Field *field)
  {
    return (Field::eq(field) &&
            field->type() == type() &&
            bit_ptr == ((Field_bit *)field)->bit_ptr &&
            bit_ofs == ((Field_bit *)field)->bit_ofs);
  }
  uint is_equal(Create_field *new_field);
  void move_field_offset(my_ptrdiff_t ptr_diff)
  {
    Field::move_field_offset(ptr_diff);
    bit_ptr= ADD_TO_PTR(bit_ptr, ptr_diff, uchar*);
  }

private:
  virtual size_t do_last_null_byte() const;
};


/**
  BIT field represented as chars for non-MyISAM tables.

  @todo The inheritance relationship is backwards since Field_bit is
  an extended version of Field_bit_as_char and not the other way
  around. Hence, we should refactor it to fix the hierarchy order.
 */
class Field_bit_as_char: public Field_bit {
public:
  Field_bit_as_char(uchar *ptr_arg, uint32 len_arg, uchar *null_ptr_arg,
                    uchar null_bit_arg,
                    enum utype unireg_check_arg, const char *field_name_arg);
  enum ha_base_keytype key_type() const { return HA_KEYTYPE_BINARY; }
  uint size_of() const { return sizeof(*this); }
  int store(const char *to, uint length, CHARSET_INFO *charset);
  int store(double nr) { return Field_bit::store(nr); }
  int store(longlong nr, bool unsigned_val)
  { return Field_bit::store(nr, unsigned_val); }
  void sql_type(String &str) const;
};


/*
  Create field class for CREATE TABLE
*/

class Create_field :public Sql_alloc
{
public:
  const char *field_name;
  const char *change;			// If done with alter table
  const char *after;			// Put column after this one
  LEX_STRING comment;			// Comment for field
  Item	*def;				// Default value
  enum	enum_field_types sql_type;
  /*
    At various stages in execution this can be length of field in bytes or
    max number of characters. 
  */
  ulong length;
  /*
    The value of `length' as set by parser: is the number of characters
    for most of the types, or of bytes for BLOBs or numeric types.
  */
  uint32 char_length;
  uint  decimals, flags, pack_length, key_length;
  Field::utype unireg_check;
  TYPELIB *interval;			// Which interval to use
  TYPELIB *save_interval;               // Temporary copy for the above
                                        // Used only for UCS2 intervals
  List<String> interval_list;
  CHARSET_INFO *charset;
  Field::geometry_type geom_type;
  Field *field;				// For alter table

  uint8 row,col,sc_length,interval_id;	// For rea_create_table
  uint	offset,pack_flag;
  Create_field() :after(0) {}
  Create_field(Field *field, Field *orig_field);
  /* Used to make a clone of this object for ALTER/CREATE TABLE */
  Create_field *clone(MEM_ROOT *mem_root) const
    { return new (mem_root) Create_field(*this); }
  void create_length_to_internal_length(void);

  /* Init for a tmp table field. To be extended if need be. */
  void init_for_tmp_table(enum_field_types sql_type_arg,
                          uint32 max_length, uint32 decimals,
                          bool maybe_null, bool is_unsigned);

  bool init(THD *thd, char *field_name, enum_field_types type, char *length,
            char *decimals, uint type_modifier, Item *default_value,
            Item *on_update_value, LEX_STRING *comment, char *change,
            List<String> *interval_list, CHARSET_INFO *cs,
            uint uint_geom_type);
};


/*
  A class for sending info to the client
*/

class Send_field {
 public:
  const char *db_name;
  const char *table_name,*org_table_name;
  const char *col_name,*org_col_name;
  ulong length;
  uint charsetnr, flags, decimals;
  enum_field_types type;
  Send_field() {}
};


/*
  A class for quick copying data to fields
*/

class Copy_field :public Sql_alloc {
  void (*get_copy_func(Field *to,Field *from))(Copy_field *);
public:
  uchar *from_ptr,*to_ptr;
  uchar *from_null_ptr,*to_null_ptr;
  my_bool *null_row;
  uint	from_bit,to_bit;
  uint from_length,to_length;
  Field *from_field,*to_field;
  String tmp;					// For items

  Copy_field() {}
  ~Copy_field() {}
  void set(Field *to,Field *from,bool save);	// Field to field 
  void set(uchar *to,Field *from);		// Field to string
  void (*do_copy)(Copy_field *);
  void (*do_copy2)(Copy_field *);		// Used to handle null values
};


Field *make_field(TABLE_SHARE *share, uchar *ptr, uint32 field_length,
		  uchar *null_pos, uchar null_bit,
		  uint pack_flag, enum_field_types field_type,
		  CHARSET_INFO *cs,
		  Field::geometry_type geom_type,
		  Field::utype unireg_check,
		  TYPELIB *interval, const char *field_name);
uint pack_length_to_packflag(uint type);
enum_field_types get_blob_type_from_length(ulong length);
uint32 calc_pack_length(enum_field_types type,uint32 length);
int set_field_to_null(Field *field);
int set_field_to_null_with_conversions(Field *field, bool no_conversions);

/*
  The following are for the interface with the .frm file
*/

#define FIELDFLAG_DECIMAL		1
#define FIELDFLAG_BINARY		1	// Shares same flag
#define FIELDFLAG_NUMBER		2
#define FIELDFLAG_ZEROFILL		4
#define FIELDFLAG_PACK			120	// Bits used for packing
#define FIELDFLAG_INTERVAL		256     // mangled with decimals!
#define FIELDFLAG_BITFIELD		512	// mangled with decimals!
#define FIELDFLAG_BLOB			1024	// mangled with decimals!
#define FIELDFLAG_GEOM			2048    // mangled with decimals!

#define FIELDFLAG_TREAT_BIT_AS_CHAR     4096    /* use Field_bit_as_char */

#define FIELDFLAG_LEFT_FULLSCREEN	8192
#define FIELDFLAG_RIGHT_FULLSCREEN	16384
#define FIELDFLAG_FORMAT_NUMBER		16384	// predit: ###,,## in output
#define FIELDFLAG_NO_DEFAULT		16384   /* sql */
#define FIELDFLAG_SUM			((uint) 32768)// predit: +#fieldflag
#define FIELDFLAG_MAYBE_NULL		((uint) 32768)// sql
#define FIELDFLAG_PACK_SHIFT		3
#define FIELDFLAG_DEC_SHIFT		8
#define FIELDFLAG_MAX_DEC		31
#define FIELDFLAG_NUM_SCREEN_TYPE	0x7F01
#define FIELDFLAG_ALFA_SCREEN_TYPE	0x7800

#define MTYP_TYPENR(type) (type & 127)	/* Remove bits from type */

#define f_is_dec(x)		((x) & FIELDFLAG_DECIMAL)
#define f_is_num(x)		((x) & FIELDFLAG_NUMBER)
#define f_is_zerofill(x)	((x) & FIELDFLAG_ZEROFILL)
#define f_is_packed(x)		((x) & FIELDFLAG_PACK)
#define f_packtype(x)		(((x) >> FIELDFLAG_PACK_SHIFT) & 15)
#define f_decimals(x)		((uint8) (((x) >> FIELDFLAG_DEC_SHIFT) & FIELDFLAG_MAX_DEC))
#define f_is_alpha(x)		(!f_is_num(x))
#define f_is_binary(x)          ((x) & FIELDFLAG_BINARY) // 4.0- compatibility
#define f_is_enum(x)            (((x) & (FIELDFLAG_INTERVAL | FIELDFLAG_NUMBER)) == FIELDFLAG_INTERVAL)
#define f_is_bitfield(x)        (((x) & (FIELDFLAG_BITFIELD | FIELDFLAG_NUMBER)) == FIELDFLAG_BITFIELD)
#define f_is_blob(x)		(((x) & (FIELDFLAG_BLOB | FIELDFLAG_NUMBER)) == FIELDFLAG_BLOB)
#define f_is_geom(x)		(((x) & (FIELDFLAG_GEOM | FIELDFLAG_NUMBER)) == FIELDFLAG_GEOM)
#define f_is_equ(x)		((x) & (1+2+FIELDFLAG_PACK+31*256))
#define f_settype(x)		(((int) x) << FIELDFLAG_PACK_SHIFT)
#define f_maybe_null(x)		(x & FIELDFLAG_MAYBE_NULL)
#define f_no_default(x)		(x & FIELDFLAG_NO_DEFAULT)
#define f_bit_as_char(x)        ((x) & FIELDFLAG_TREAT_BIT_AS_CHAR)<|MERGE_RESOLUTION|>--- conflicted
+++ resolved
@@ -275,15 +275,9 @@
     if (null_ptr)
       null_ptr=ADD_TO_PTR(null_ptr,ptr_diff,uchar*);
   }
-<<<<<<< HEAD
-  inline void get_image(uchar *buff,uint length, CHARSET_INFO *cs)
+  virtual void get_image(uchar *buff, uint length, CHARSET_INFO *cs)
     { memcpy(buff,ptr,length); }
-  inline void set_image(const uchar *buff,uint length, CHARSET_INFO *cs)
-=======
-  virtual void get_image(char *buff, uint length, CHARSET_INFO *cs)
-    { memcpy(buff,ptr,length); }
-  virtual void set_image(char *buff,uint length, CHARSET_INFO *cs)
->>>>>>> 29e87189
+  virtual void set_image(const uchar *buff,uint length, CHARSET_INFO *cs)
     { memcpy(ptr,buff,length); }
 
 
@@ -1578,9 +1572,11 @@
   String *val_str(String*, String *);
   virtual bool str_needs_quotes() { return TRUE; }
   my_decimal *val_decimal(my_decimal *);
-<<<<<<< HEAD
   int cmp(const uchar *a, const uchar *b)
-  { return cmp_binary(a, b); }
+  { 
+    DBUG_ASSERT(ptr == a);
+    return Field_bit::key_cmp((const byte *) b, bytes_in_rec+test(bit_len));
+  }
   int cmp_binary_offset(uint row_offset)
   { return cmp_offset(row_offset); }
   int cmp_max(const uchar *a, const uchar *b, uint max_length);
@@ -1588,31 +1584,14 @@
   { return cmp_binary((uchar *) a, (uchar *) b); }
   int key_cmp(const uchar *str, uint length);
   int cmp_offset(uint row_offset);
+  void get_image(uchar *buff, uint length, CHARSET_INFO *cs)
+  { get_key_image(buff, length, itRAW); }   
+  void set_image(const uchar *buff,uint length, CHARSET_INFO *cs)
+  { Field_bit::store(buff, length, cs); }
   uint get_key_image(uchar *buff, uint length, imagetype type);
   void set_key_image(const uchar *buff, uint length)
   { Field_bit::store((char*) buff, length, &my_charset_bin); }
   void sort_string(uchar *buff, uint length)
-=======
-  int cmp(const char *a, const char *b)
-  { 
-    DBUG_ASSERT(ptr == a);
-    return Field_bit::key_cmp((const byte *) b, bytes_in_rec+test(bit_len));
-  }
-  int key_cmp(const byte *a, const byte *b)
-  { return cmp_binary((char *) a, (char *) b); }
-  int key_cmp(const byte *str, uint length);
-  int cmp_offset(uint row_offset);
-  int cmp_binary_offset(uint row_offset)
-  { return cmp_offset(row_offset); }
-  void get_image(char *buff, uint length, CHARSET_INFO *cs)
-  { get_key_image(buff, length, itRAW); }   
-  void set_image(char *buff,uint length, CHARSET_INFO *cs)
-  { Field_bit::store(buff, length, cs); }
-  uint get_key_image(char *buff, uint length, imagetype type);
-  void set_key_image(char *buff, uint length)
-  { Field_bit::store(buff, length, &my_charset_bin); }
-  void sort_string(char *buff, uint length)
->>>>>>> 29e87189
   { get_key_image(buff, length, itRAW); }
   uint32 pack_length() const { return (uint32) (field_length + 7) / 8; }
   uint32 pack_length_in_rec() const { return bytes_in_rec; }
