--- conflicted
+++ resolved
@@ -1614,6 +1614,10 @@
           value= (value-(char*) &dflt_key_cache_var)+ (char*) dflt_key_cache;
           end= int10_to_str(*(long*) value, buff, 10);
           break;
+        case SHOW_KEY_CACHE_LONGLONG:
+	  value= (value-(char*) &dflt_key_cache_var)+ (char*) dflt_key_cache;
+	  end= longlong10_to_str(*(longlong*) value, buff, 10);
+	  break;
         case SHOW_UNDEF:				// Show never happen
         case SHOW_SYS:
           break;					// Return empty string
@@ -2142,7 +2146,6 @@
     }
   }
 
-<<<<<<< HEAD
   error= 0;
 err:
   thd->restore_backup_open_tables_state(&open_tables_state_backup);
@@ -2207,23 +2210,6 @@
       {
 	found_libchar= 1;
 	path[length-1]=0;			// remove ending '\'
-=======
-#endif /* HAVE_OPENSSL */
-      case SHOW_KEY_CACHE_LONG:
-      case SHOW_KEY_CACHE_CONST_LONG:
-	value= (value-(char*) &dflt_key_cache_var)+ (char*) dflt_key_cache;
-	end= int10_to_str(*(long*) value, buff, 10);
-        break;
-      case SHOW_KEY_CACHE_LONGLONG:
-	value= (value-(char*) &dflt_key_cache_var)+ (char*) dflt_key_cache;
-	end= longlong10_to_str(*(longlong*) value, buff, 10);
-	break;
-      case SHOW_UNDEF:				// Show never happen
-      case SHOW_SYS:
-	break;					// Return empty string
-      default:
-	break;
->>>>>>> 5fe65297
       }
 
       if (found_libchar)
