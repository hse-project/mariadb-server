--- conflicted
+++ resolved
@@ -1,5 +1,5 @@
 /* Copyright (c) 2002, 2016, Oracle and/or its affiliates.
-   Copyright (c) 2010, 2016, MariaDB
+   Copyright (c) 2010, 2021, MariaDB
 
    This program is free software; you can redistribute it and/or modify
    it under the terms of the GNU General Public License as published by
@@ -2255,11 +2255,11 @@
     Item *item= (Item*) select_lex->item_list.head();
 
     if (select_lex->table_list.elements ||
-        !(select_lex->master_unit()->is_union()))
+        !(select_lex->master_unit()->is_unit_op()))
     {
       Item *having= item;
       Item *orig_item= item;
-       
+
       item= func->create(thd, expr, item);
       if (!abort_on_null && orig_item->maybe_null)
       {
@@ -2303,49 +2303,25 @@
     }
     else
     {
-<<<<<<< HEAD
-      if (select_lex->master_unit()->is_unit_op())
-      {
-        LEX_CSTRING field_name= {STRING_WITH_LEN("<result>") };
-        Item *new_having=
-          func->create(thd, expr,
-                       new (thd->mem_root) Item_ref_null_helper(thd,
+      DBUG_ASSERT(select_lex->master_unit()->is_unit_op());
+      LEX_CSTRING field_name= {STRING_WITH_LEN("<result>") };
+      Item *new_having=
+        func->create(thd, expr,
+                     new (thd->mem_root) Item_ref_null_helper(thd,
                                                   &select_lex->context,
                                                   this,
                                                   &select_lex->ref_pointer_array[0],
                                                   (char *)"<no matter>",
                                                   &field_name));
-        if (!abort_on_null && left_expr->maybe_null)
-        {
-          disable_cond_guard_for_const_null_left_expr(0);
-          if (!(new_having= new (thd->mem_root) Item_func_trig_cond(thd, new_having,
-                                                            get_cond_guard(0))))
-            DBUG_RETURN(true);
-        }
-
-        new_having->name= in_having_cond;
-        if (fix_having(new_having, select_lex))
-=======
-      DBUG_ASSERT(select_lex->master_unit()->is_union());
-
-      Item *new_having=
-        func->create(thd, expr,
-                     new (thd->mem_root) Item_ref_null_helper(thd,
-                                                &select_lex->context,
-                                                this,
-                                                &select_lex->ref_pointer_array[0],
-                                                (char *)"<no matter>",
-                                                (char *)"<result>"));
       if (!abort_on_null && left_expr->maybe_null)
       {
         disable_cond_guard_for_const_null_left_expr(0);
         if (!(new_having= new (thd->mem_root) Item_func_trig_cond(thd, new_having,
-                                                          get_cond_guard(0))))
->>>>>>> 5c75ba9c
+                                                            get_cond_guard(0))))
           DBUG_RETURN(true);
       }
 
-      new_having->name= (char*) in_having_cond;
+      new_having->name= in_having_cond;
       if (fix_having(new_having, select_lex))
         DBUG_RETURN(true);
       *having_item= new_having;
