/* Copyright (c) 2000, 2011, Oracle and/or its affiliates.
   Copyright (c) 2009-2011, Monty Program Ab

   This program is free software; you can redistribute it and/or modify
   it under the terms of the GNU General Public License as published by
   the Free Software Foundation; version 2 of the License.

   This program is distributed in the hope that it will be useful,
   but WITHOUT ANY WARRANTY; without even the implied warranty of
   MERCHANTABILITY or FITNESS FOR A PARTICULAR PURPOSE.  See the
   GNU General Public License for more details.

   You should have received a copy of the GNU General Public License
   along with this program; if not, write to the Free Software
   Foundation, Inc., 59 Temple Place, Suite 330, Boston, MA  02111-1307  USA */


/*
  The privileges are saved in the following tables:
  mysql/user	 ; super user who are allowed to do almost anything
  mysql/host	 ; host privileges. This is used if host is empty in mysql/db.
  mysql/db	 ; database privileges / user

  data in tables is sorted according to how many not-wild-cards there is
  in the relevant fields. Empty strings comes last.
*/

#include "my_global.h"                          /* NO_EMBEDDED_ACCESS_CHECKS */
#include "sql_priv.h"
#include "sql_acl.h"         // MYSQL_DB_FIELD_COUNT, ACL_ACCESS
#include "sql_base.h"                           // close_mysql_tables
#include "key.h"             // key_copy, key_cmp_if_same, key_restore
#include "sql_show.h"        // append_identifier
#include "sql_table.h"                         // build_table_filename
#include "hash_filo.h"
#include "sql_parse.h"                          // check_access
#include "sql_view.h"                           // VIEW_ANY_ACL
#include "records.h"              // READ_RECORD, read_record_info,
                                  // init_read_record, end_read_record
#include "rpl_filter.h"           // rpl_filter
#include <m_ctype.h>
#include <stdarg.h>
#include "sp_head.h"
#include "sp.h"
#include "transaction.h"
#include "lock.h"                               // MYSQL_LOCK_IGNORE_TIMEOUT
#include "records.h"             // init_read_record, end_read_record
#include <sql_common.h>
#include <mysql/plugin_auth.h>
#include "sql_connect.h"
#include "hostname.h"
#include "sql_db.h"

bool mysql_user_table_is_in_short_password_format= false;

static const
TABLE_FIELD_TYPE mysql_db_table_fields[MYSQL_DB_FIELD_COUNT] = {
  {
    { C_STRING_WITH_LEN("Host") },            
    { C_STRING_WITH_LEN("char(60)") },
    {NULL, 0}
  }, 
  {
    { C_STRING_WITH_LEN("Db") },            
    { C_STRING_WITH_LEN("char(64)") },
    {NULL, 0}
  }, 
  {
    { C_STRING_WITH_LEN("User") },
    { C_STRING_WITH_LEN("char(16)") },
    {NULL, 0}
  },
  {
    { C_STRING_WITH_LEN("Select_priv") },
    { C_STRING_WITH_LEN("enum('N','Y')") },
    { C_STRING_WITH_LEN("utf8") }
  },
  {
    { C_STRING_WITH_LEN("Insert_priv") },
    { C_STRING_WITH_LEN("enum('N','Y')") },
    { C_STRING_WITH_LEN("utf8") }
  },
  {
    { C_STRING_WITH_LEN("Update_priv") },
    { C_STRING_WITH_LEN("enum('N','Y')") },
    { C_STRING_WITH_LEN("utf8") }
  },
  {
    { C_STRING_WITH_LEN("Delete_priv") },
    { C_STRING_WITH_LEN("enum('N','Y')") },
    { C_STRING_WITH_LEN("utf8") }
  },
  {
    { C_STRING_WITH_LEN("Create_priv") },
    { C_STRING_WITH_LEN("enum('N','Y')") },
    { C_STRING_WITH_LEN("utf8") }
  },
  {
    { C_STRING_WITH_LEN("Drop_priv") },
    { C_STRING_WITH_LEN("enum('N','Y')") },
    { C_STRING_WITH_LEN("utf8") }
  },
  {
    { C_STRING_WITH_LEN("Grant_priv") },
    { C_STRING_WITH_LEN("enum('N','Y')") },
    { C_STRING_WITH_LEN("utf8") }
  },
  {
    { C_STRING_WITH_LEN("References_priv") },
    { C_STRING_WITH_LEN("enum('N','Y')") },
    { C_STRING_WITH_LEN("utf8") }
  },
  {
    { C_STRING_WITH_LEN("Index_priv") },
    { C_STRING_WITH_LEN("enum('N','Y')") },
    { C_STRING_WITH_LEN("utf8") }
  },
  {
    { C_STRING_WITH_LEN("Alter_priv") },
    { C_STRING_WITH_LEN("enum('N','Y')") },
    { C_STRING_WITH_LEN("utf8") }
  },
  {
    { C_STRING_WITH_LEN("Create_tmp_table_priv") },
    { C_STRING_WITH_LEN("enum('N','Y')") },
    { C_STRING_WITH_LEN("utf8") }
  },
  {
    { C_STRING_WITH_LEN("Lock_tables_priv") },
    { C_STRING_WITH_LEN("enum('N','Y')") },
    { C_STRING_WITH_LEN("utf8") }
  },
  {
    { C_STRING_WITH_LEN("Create_view_priv") },
    { C_STRING_WITH_LEN("enum('N','Y')") },
    { C_STRING_WITH_LEN("utf8") }
  },
  {
    { C_STRING_WITH_LEN("Show_view_priv") },
    { C_STRING_WITH_LEN("enum('N','Y')") },
    { C_STRING_WITH_LEN("utf8") }
  },
  {
    { C_STRING_WITH_LEN("Create_routine_priv") },
    { C_STRING_WITH_LEN("enum('N','Y')") },
    { C_STRING_WITH_LEN("utf8") }
  },
  {
    { C_STRING_WITH_LEN("Alter_routine_priv") },
    { C_STRING_WITH_LEN("enum('N','Y')") },
    { C_STRING_WITH_LEN("utf8") }
  },
  {
    { C_STRING_WITH_LEN("Execute_priv") },
    { C_STRING_WITH_LEN("enum('N','Y')") },
    { C_STRING_WITH_LEN("utf8") }
  },
  {
    { C_STRING_WITH_LEN("Event_priv") },
    { C_STRING_WITH_LEN("enum('N','Y')") },
    { C_STRING_WITH_LEN("utf8") }
  },
  {
    { C_STRING_WITH_LEN("Trigger_priv") },
    { C_STRING_WITH_LEN("enum('N','Y')") },
    { C_STRING_WITH_LEN("utf8") }
  }
};

const TABLE_FIELD_DEF
  mysql_db_table_def= {MYSQL_DB_FIELD_COUNT, mysql_db_table_fields};

static LEX_STRING native_password_plugin_name= {
  C_STRING_WITH_LEN("mysql_native_password")
};
  
static LEX_STRING old_password_plugin_name= {
  C_STRING_WITH_LEN("mysql_old_password")
};
  
/// @todo make it configurable
LEX_STRING *default_auth_plugin_name= &native_password_plugin_name;

#ifndef NO_EMBEDDED_ACCESS_CHECKS
static plugin_ref old_password_plugin;
#endif
static plugin_ref native_password_plugin;

/* Classes */

struct acl_host_and_ip
{
  char *hostname;
  long ip, ip_mask;                      // Used with masked ip:s
};

class ACL_ACCESS {
public:
  ulong sort;
  ulong access;
};

/* ACL_HOST is used if no host is specified */

class ACL_HOST :public ACL_ACCESS
{
public:
  acl_host_and_ip host;
  char *db;
};

class ACL_USER :public ACL_ACCESS
{
public:
  acl_host_and_ip host;
  uint hostname_length;
  USER_RESOURCES user_resource;
  char *user;
  uint8 salt[SCRAMBLE_LENGTH + 1];       // scrambled password in binary form
  uint8 salt_len;        // 0 - no password, 4 - 3.20, 8 - 4.0,  20 - 4.1.1 
  enum SSL_type ssl_type;
  const char *ssl_cipher, *x509_issuer, *x509_subject;
  LEX_STRING plugin;
  LEX_STRING auth_string;

  ACL_USER *copy(MEM_ROOT *root)
  {
    ACL_USER *dst= (ACL_USER *) alloc_root(root, sizeof(ACL_USER));
    if (!dst)
      return 0;
    *dst= *this;
    dst->user= safe_strdup_root(root, user);
    dst->ssl_cipher= safe_strdup_root(root, ssl_cipher);
    dst->x509_issuer= safe_strdup_root(root, x509_issuer);
    dst->x509_subject= safe_strdup_root(root, x509_subject);
    if (plugin.str == native_password_plugin_name.str ||
        plugin.str == old_password_plugin_name.str)
      dst->plugin= plugin;
    else
      dst->plugin.str= strmake_root(root, plugin.str, plugin.length);
    dst->auth_string.str= safe_strdup_root(root, auth_string.str);
    dst->host.hostname= safe_strdup_root(root, host.hostname);
    return dst;
  }
};

class ACL_DB :public ACL_ACCESS
{
public:
  acl_host_and_ip host;
  char *user,*db;
};


#ifndef NO_EMBEDDED_ACCESS_CHECKS
static void update_hostname(acl_host_and_ip *host, const char *hostname);
static ulong get_sort(uint count,...);
static bool compare_hostname(const acl_host_and_ip *host, const char *hostname,
			     const char *ip);
static bool show_proxy_grants (THD *thd, LEX_USER *user,
                               char *buff, size_t buffsize);

class ACL_PROXY_USER :public ACL_ACCESS
{
  acl_host_and_ip host;
  const char *user;
  acl_host_and_ip proxied_host;
  const char *proxied_user;
  bool with_grant;

  typedef enum { 
    MYSQL_PROXIES_PRIV_HOST, 
    MYSQL_PROXIES_PRIV_USER, 
    MYSQL_PROXIES_PRIV_PROXIED_HOST,
    MYSQL_PROXIES_PRIV_PROXIED_USER, 
    MYSQL_PROXIES_PRIV_WITH_GRANT,
    MYSQL_PROXIES_PRIV_GRANTOR,
    MYSQL_PROXIES_PRIV_TIMESTAMP } old_acl_proxy_users;
public:
  ACL_PROXY_USER () {};

  void init(const char *host_arg, const char *user_arg,
       const char *proxied_host_arg, const char *proxied_user_arg,
       bool with_grant_arg)
  {
    user= (user_arg && *user_arg) ? user_arg : NULL;
    update_hostname (&host, 
                     (host_arg && *host_arg) ? host_arg : NULL);
    proxied_user= (proxied_user_arg && *proxied_user_arg) ? 
      proxied_user_arg : NULL;
    update_hostname (&proxied_host, 
                     (proxied_host_arg && *proxied_host_arg) ?
                     proxied_host_arg : NULL);
    with_grant= with_grant_arg;
    sort= get_sort(4, host.hostname, user,
                   proxied_host.hostname, proxied_user);
  }

  void init(MEM_ROOT *mem, const char *host_arg, const char *user_arg,
       const char *proxied_host_arg, const char *proxied_user_arg,
       bool with_grant_arg)
  {
    init ((host_arg && *host_arg) ? strdup_root (mem, host_arg) : NULL,
          (user_arg && *user_arg) ? strdup_root (mem, user_arg) : NULL,
          (proxied_host_arg && *proxied_host_arg) ? 
            strdup_root (mem, proxied_host_arg) : NULL,
          (proxied_user_arg && *proxied_user_arg) ? 
            strdup_root (mem, proxied_user_arg) : NULL,
          with_grant_arg);
  }

  void init(TABLE *table, MEM_ROOT *mem)
  {
    init (get_field(mem, table->field[MYSQL_PROXIES_PRIV_HOST]),
          get_field(mem, table->field[MYSQL_PROXIES_PRIV_USER]),
          get_field(mem, table->field[MYSQL_PROXIES_PRIV_PROXIED_HOST]),
          get_field(mem, table->field[MYSQL_PROXIES_PRIV_PROXIED_USER]),
          table->field[MYSQL_PROXIES_PRIV_WITH_GRANT]->val_int() != 0);
  }

  bool get_with_grant() { return with_grant; }
  const char *get_user() { return user; }
  const char *get_host() { return host.hostname; }
  const char *get_proxied_user() { return proxied_user; }
  const char *get_proxied_host() { return proxied_host.hostname; }
  void set_user(MEM_ROOT *mem, const char *user_arg) 
  { 
    user= user_arg && *user_arg ? strdup_root(mem, user_arg) : NULL;
  }
  void set_host(MEM_ROOT *mem, const char *host_arg) 
  { 
    update_hostname(&host, 
                    (host_arg && *host_arg) ? 
                    strdup_root(mem, host_arg) : NULL);
  }

  bool check_validity(bool check_no_resolve)
  {
    if (check_no_resolve && 
        (hostname_requires_resolving(host.hostname) ||
         hostname_requires_resolving(proxied_host.hostname)))
    {
      sql_print_warning("'proxies_priv' entry '%s@%s %s@%s' "
                        "ignored in --skip-name-resolve mode.",
                        proxied_user ? proxied_user : "",
                        proxied_host.hostname ? proxied_host.hostname : "",
                        user ? user : "",
                        host.hostname ? host.hostname : "");
      return TRUE;
    }
    return FALSE;
  }

  bool matches(const char *host_arg, const char *user_arg, const char *ip_arg,
                const char *proxied_user_arg)
  {
    DBUG_ENTER("ACL_PROXY_USER::matches");
    DBUG_PRINT("info", ("compare_hostname(%s,%s,%s) &&"
                        "compare_hostname(%s,%s,%s) &&"
                        "wild_compare (%s,%s) &&"
                        "wild_compare (%s,%s)",
                        host.hostname ? host.hostname : "<NULL>",
                        host_arg ? host_arg : "<NULL>",
                        ip_arg ? ip_arg : "<NULL>",
                        proxied_host.hostname ? proxied_host.hostname : "<NULL>",
                        host_arg ? host_arg : "<NULL>",
                        ip_arg ? ip_arg : "<NULL>",
                        user_arg ? user_arg : "<NULL>",
                        user ? user : "<NULL>",
                        proxied_user_arg ? proxied_user_arg : "<NULL>",
                        proxied_user ? proxied_user : "<NULL>"));
    DBUG_RETURN(compare_hostname(&host, host_arg, ip_arg) &&
                compare_hostname(&proxied_host, host_arg, ip_arg) &&
                (!user ||
                 (user_arg && !wild_compare(user_arg, user, TRUE))) &&
                (!proxied_user || 
                 (proxied_user && !wild_compare(proxied_user_arg, 
                                                proxied_user, TRUE))));
  }


  inline static bool auth_element_equals(const char *a, const char *b)
  {
    return (a == b || (a != NULL && b != NULL && !strcmp(a,b)));
  }


  bool pk_equals(ACL_PROXY_USER *grant)
  {
    DBUG_ENTER("pk_equals");
    DBUG_PRINT("info", ("strcmp(%s,%s) &&"
                        "strcmp(%s,%s) &&"
                        "wild_compare (%s,%s) &&"
                        "wild_compare (%s,%s)",
                        user ? user : "<NULL>",
                        grant->user ? grant->user : "<NULL>",
                        proxied_user ? proxied_user : "<NULL>",
                        grant->proxied_user ? grant->proxied_user : "<NULL>",
                        host.hostname ? host.hostname : "<NULL>",
                        grant->host.hostname ? grant->host.hostname : "<NULL>",
                        proxied_host.hostname ? proxied_host.hostname : "<NULL>",
                        grant->proxied_host.hostname ? 
                        grant->proxied_host.hostname : "<NULL>"));

    DBUG_RETURN(auth_element_equals(user, grant->user) &&
                auth_element_equals(proxied_user, grant->proxied_user) &&
                auth_element_equals(host.hostname, grant->host.hostname) &&
                auth_element_equals(proxied_host.hostname, 
                                    grant->proxied_host.hostname));
  }


  bool granted_on(const char *host_arg, const char *user_arg)
  {
    return (((!user && (!user_arg || !user_arg[0])) ||
             (user && user_arg && !strcmp(user, user_arg))) &&
            ((!host.hostname && (!host_arg || !host_arg[0])) ||
             (host.hostname && host_arg && !strcmp(host.hostname, host_arg))));
  }


  void print_grant(String *str)
  {
    str->append(STRING_WITH_LEN("GRANT PROXY ON '"));
    if (proxied_user)
      str->append(proxied_user, strlen(proxied_user));
    str->append(STRING_WITH_LEN("'@'"));
    if (proxied_host.hostname)
      str->append(proxied_host.hostname, strlen(proxied_host.hostname));
    str->append(STRING_WITH_LEN("' TO '"));
    if (user)
      str->append(user, strlen(user));
    str->append(STRING_WITH_LEN("'@'"));
    if (host.hostname)
      str->append(host.hostname, strlen(host.hostname));
    str->append(STRING_WITH_LEN("'"));
    if (with_grant)
      str->append(STRING_WITH_LEN(" WITH GRANT OPTION"));
  }

  void set_data(ACL_PROXY_USER *grant)
  {
    with_grant= grant->with_grant;
  }

  static int store_pk(TABLE *table, 
                      const LEX_STRING *host, 
                      const LEX_STRING *user,
                      const LEX_STRING *proxied_host, 
                      const LEX_STRING *proxied_user)
  {
    DBUG_ENTER("ACL_PROXY_USER::store_pk");
    DBUG_PRINT("info", ("host=%s, user=%s, proxied_host=%s, proxied_user=%s",
                        host->str ? host->str : "<NULL>",
                        user->str ? user->str : "<NULL>",
                        proxied_host->str ? proxied_host->str : "<NULL>",
                        proxied_user->str ? proxied_user->str : "<NULL>"));
    if (table->field[MYSQL_PROXIES_PRIV_HOST]->store(host->str, 
                                                   host->length,
                                                   system_charset_info))
      DBUG_RETURN(TRUE);
    if (table->field[MYSQL_PROXIES_PRIV_USER]->store(user->str, 
                                                   user->length,
                                                   system_charset_info))
      DBUG_RETURN(TRUE);
    if (table->field[MYSQL_PROXIES_PRIV_PROXIED_HOST]->store(proxied_host->str,
                                                           proxied_host->length,
                                                           system_charset_info))
      DBUG_RETURN(TRUE);
    if (table->field[MYSQL_PROXIES_PRIV_PROXIED_USER]->store(proxied_user->str,
                                                           proxied_user->length,
                                                           system_charset_info))
      DBUG_RETURN(TRUE);

    DBUG_RETURN(FALSE);
  }

  static int store_data_record(TABLE *table,
                               const LEX_STRING *host,
                               const LEX_STRING *user,
                               const LEX_STRING *proxied_host,
                               const LEX_STRING *proxied_user,
                               bool with_grant,
                               const char *grantor)
  {
    DBUG_ENTER("ACL_PROXY_USER::store_pk");
    if (store_pk(table,  host, user, proxied_host, proxied_user))
      DBUG_RETURN(TRUE);
    DBUG_PRINT("info", ("with_grant=%s", with_grant ? "TRUE" : "FALSE"));
    if (table->field[MYSQL_PROXIES_PRIV_WITH_GRANT]->store(with_grant ? 1 : 0, 
                                                         TRUE))
      DBUG_RETURN(TRUE);
    if (table->field[MYSQL_PROXIES_PRIV_GRANTOR]->store(grantor, 
                                                        strlen(grantor),
                                                        system_charset_info))
      DBUG_RETURN(TRUE);

    DBUG_RETURN(FALSE);
  }
};

#define FIRST_NON_YN_FIELD 26

class acl_entry :public hash_filo_element
{
public:
  ulong access;
  uint16 length;
  char key[1];					// Key will be stored here
};


static uchar* acl_entry_get_key(acl_entry *entry, size_t *length,
                                my_bool not_used __attribute__((unused)))
{
  *length=(uint) entry->length;
  return (uchar*) entry->key;
}

#define IP_ADDR_STRLEN (3 + 1 + 3 + 1 + 3 + 1 + 3)
#define ACL_KEY_LENGTH (IP_ADDR_STRLEN + 1 + NAME_LEN + \
                        1 + USERNAME_LENGTH + 1)

#if defined(HAVE_OPENSSL)
/*
  Without SSL the handshake consists of one packet. This packet
  has both client capabilities and scrambled password.
  With SSL the handshake might consist of two packets. If the first
  packet (client capabilities) has CLIENT_SSL flag set, we have to
  switch to SSL and read the second packet. The scrambled password
  is in the second packet and client_capabilities field will be ignored.
  Maybe it is better to accept flags other than CLIENT_SSL from the
  second packet?
*/
#define SSL_HANDSHAKE_SIZE      2
#define MIN_HANDSHAKE_SIZE      2
#else
#define MIN_HANDSHAKE_SIZE      6
#endif /* HAVE_OPENSSL && !EMBEDDED_LIBRARY */
#define NORMAL_HANDSHAKE_SIZE   6

static DYNAMIC_ARRAY acl_hosts, acl_users, acl_dbs, acl_proxy_users;
static MEM_ROOT mem, memex;
static bool initialized=0;
static bool allow_all_hosts=1;
static HASH acl_check_hosts, column_priv_hash, proc_priv_hash, func_priv_hash;
static DYNAMIC_ARRAY acl_wild_hosts;
static hash_filo *acl_cache;
static uint grant_version=0; /* Version of priv tables. incremented by acl_load */
static ulong get_access(TABLE *form,uint fieldnr, uint *next_field=0);
static int acl_compare(ACL_ACCESS *a,ACL_ACCESS *b);
static ulong get_sort(uint count,...);
static void init_check_host(void);
static void rebuild_check_host(void);
static ACL_USER *find_acl_user(const char *host, const char *user,
                               my_bool exact);
static bool update_user_table(THD *thd, TABLE *table, const char *host,
                              const char *user, const char *new_password,
                              uint new_password_len);
static my_bool acl_load(THD *thd, TABLE_LIST *tables);
static my_bool grant_load(THD *thd, TABLE_LIST *tables);
static inline void get_grantor(THD *thd, char* grantor);

/*
  Convert scrambled password to binary form, according to scramble type, 
  Binary form is stored in user.salt.
*/

static
void
set_user_salt(ACL_USER *acl_user, const char *password, uint password_len)
{
  if (password_len == SCRAMBLED_PASSWORD_CHAR_LENGTH)
  {
    get_salt_from_password(acl_user->salt, password);
    acl_user->salt_len= SCRAMBLE_LENGTH;
  }
  else if (password_len == SCRAMBLED_PASSWORD_CHAR_LENGTH_323)
  {
    get_salt_from_password_323((ulong *) acl_user->salt, password);
    acl_user->salt_len= SCRAMBLE_LENGTH_323;
  }
  else
    acl_user->salt_len= 0;
}

static char *fix_plugin_ptr(char *name)
{
  if (my_strcasecmp(system_charset_info, name,
                    native_password_plugin_name.str) == 0)
    return native_password_plugin_name.str;
  else
  if (my_strcasecmp(system_charset_info, name,
                    old_password_plugin_name.str) == 0)
    return old_password_plugin_name.str;
  else
    return name;
}

/**
  Fix ACL::plugin pointer to point to a hard-coded string, if appropriate

  Make sure that if ACL_USER's plugin is a built-in, then it points
  to a hard coded string, not to an allocated copy. Run-time, for
  authentication, we want to be able to detect built-ins by comparing
  pointers, not strings.

  Additionally - update the salt if the plugin is built-in.

  @retval 0 the pointers were fixed
  @retval 1 this ACL_USER uses a not built-in plugin
*/
static bool fix_user_plugin_ptr(ACL_USER *user)
{
  user->salt_len= 0;
  if (my_strcasecmp(system_charset_info, user->plugin.str,
                    native_password_plugin_name.str) == 0)
    user->plugin= native_password_plugin_name;
  else
  if (my_strcasecmp(system_charset_info, user->plugin.str,
                    old_password_plugin_name.str) == 0)
    user->plugin= old_password_plugin_name;
  else
    return true;
  
  set_user_salt(user, user->auth_string.str, user->auth_string.length);
  return false;
}

/*
  Initialize structures responsible for user/db-level privilege checking and
  load privilege information for them from tables in the 'mysql' database.

  SYNOPSIS
    acl_init()
      dont_read_acl_tables  TRUE if we want to skip loading data from
                            privilege tables and disable privilege checking.

  NOTES
    This function is mostly responsible for preparatory steps, main work
    on initialization and grants loading is done in acl_reload().

  RETURN VALUES
    0	ok
    1	Could not initialize grant's
*/

my_bool acl_init(bool dont_read_acl_tables)
{
  THD  *thd;
  my_bool return_val;
  DBUG_ENTER("acl_init");

  acl_cache= new hash_filo(ACL_CACHE_SIZE, 0, 0,
                           (my_hash_get_key) acl_entry_get_key,
                           (my_hash_free_key) free,
                           &my_charset_utf8_bin);

  /*
    cache built-in native authentication plugins,
    to avoid hash searches and a global mutex lock on every connect
  */
  native_password_plugin= my_plugin_lock_by_name(0,
           &native_password_plugin_name, MYSQL_AUTHENTICATION_PLUGIN);
  old_password_plugin= my_plugin_lock_by_name(0,
           &old_password_plugin_name, MYSQL_AUTHENTICATION_PLUGIN);

  if (!native_password_plugin || !old_password_plugin)
    DBUG_RETURN(1);

  if (dont_read_acl_tables)
  {
    DBUG_RETURN(0); /* purecov: tested */
  }

  /*
    To be able to run this from boot, we allocate a temporary THD
  */
  if (!(thd=new THD))
    DBUG_RETURN(1); /* purecov: inspected */
  thd->thread_stack= (char*) &thd;
  thd->store_globals();
  /*
    It is safe to call acl_reload() since acl_* arrays and hashes which
    will be freed there are global static objects and thus are initialized
    by zeros at startup.
  */
  return_val= acl_reload(thd);
  delete thd;
  /* Remember that we don't have a THD */
  my_pthread_setspecific_ptr(THR_THD,  0);
  DBUG_RETURN(return_val);
}

/**
  Choose from either native or old password plugins when assigning a password
*/

static bool
set_user_plugin (ACL_USER *user, int password_len)
{
  switch (password_len) 
  {
  case 0: /* no password */
  case SCRAMBLED_PASSWORD_CHAR_LENGTH:
    user->plugin= native_password_plugin_name;
    return FALSE;
  case SCRAMBLED_PASSWORD_CHAR_LENGTH_323:
    user->plugin= old_password_plugin_name;
    return FALSE;
  default:
    sql_print_warning("Found invalid password for user: '%s@%s'; "
                      "Ignoring user", user->user ? user->user : "",
                      user->host.hostname ? user->host.hostname : "");
    return TRUE;
  }
}


/*
  Initialize structures responsible for user/db-level privilege checking
  and load information about grants from open privilege tables.

  SYNOPSIS
    acl_load()
      thd     Current thread
      tables  List containing open "mysql.host", "mysql.user" and
              "mysql.db" tables.

  RETURN VALUES
    FALSE  Success
    TRUE   Error
*/

static my_bool acl_load(THD *thd, TABLE_LIST *tables)
{
  TABLE *table;
  READ_RECORD read_record_info;
  my_bool return_val= TRUE;
  bool check_no_resolve= specialflag & SPECIAL_NO_RESOLVE;
  char tmp_name[SAFE_NAME_LEN+1];
  int password_length;
  ulong old_sql_mode= thd->variables.sql_mode;
  DBUG_ENTER("acl_load");

  thd->variables.sql_mode&= ~MODE_PAD_CHAR_TO_FULL_LENGTH;

  grant_version++; /* Privileges updated */

  acl_cache->clear(1);				// Clear locked hostname cache

  init_sql_alloc(&mem, ACL_ALLOC_BLOCK_SIZE, 0);
  if (init_read_record(&read_record_info,thd,table= tables[0].table,NULL,1,0, 
                       FALSE))
    goto end;

  table->use_all_columns();
  (void) my_init_dynamic_array(&acl_hosts,sizeof(ACL_HOST),20,50);
  while (!(read_record_info.read_record(&read_record_info)))
  {
    ACL_HOST host;
    update_hostname(&host.host,get_field(&mem, table->field[0]));
    host.db=	 get_field(&mem, table->field[1]);
    if (lower_case_table_names && host.db)
    {
      /*
        convert db to lower case and give a warning if the db wasn't
        already in lower case
      */
      (void) strmov(tmp_name, host.db);
      my_casedn_str(files_charset_info, host.db);
      if (strcmp(host.db, tmp_name) != 0)
        sql_print_warning("'host' entry '%s|%s' had database in mixed "
                          "case that has been forced to lowercase because "
                          "lower_case_table_names is set. It will not be "
                          "possible to remove this privilege using REVOKE.",
                          host.host.hostname ? host.host.hostname : "",
                          host.db ? host.db : "");
    }
    host.access= get_access(table,2);
    host.access= fix_rights_for_db(host.access);
    host.sort=	 get_sort(2,host.host.hostname,host.db);
    if (check_no_resolve && hostname_requires_resolving(host.host.hostname))
    {
      sql_print_warning("'host' entry '%s|%s' "
		      "ignored in --skip-name-resolve mode.",
			host.host.hostname ? host.host.hostname : "",
			host.db ? host.db : "");
      continue;
    }
#ifndef TO_BE_REMOVED
    if (table->s->fields == 8)
    {						// Without grant
      if (host.access & CREATE_ACL)
	host.access|=REFERENCES_ACL | INDEX_ACL | ALTER_ACL | CREATE_TMP_ACL;
    }
#endif
    (void) push_dynamic(&acl_hosts,(uchar*) &host);
  }
  my_qsort((uchar*) dynamic_element(&acl_hosts,0,ACL_HOST*),acl_hosts.elements,
	   sizeof(ACL_HOST),(qsort_cmp) acl_compare);
  end_read_record(&read_record_info);
  freeze_size(&acl_hosts);

  if (init_read_record(&read_record_info,thd,table=tables[1].table,NULL,1,0,
                       FALSE))
    goto end;

  table->use_all_columns();
  (void) my_init_dynamic_array(&acl_users,sizeof(ACL_USER),50,100);
  password_length= table->field[2]->field_length /
    table->field[2]->charset()->mbmaxlen;
  if (password_length < SCRAMBLED_PASSWORD_CHAR_LENGTH_323)
  {
    sql_print_error("Fatal error: mysql.user table is damaged or in "
                    "unsupported 3.20 format.");
    goto end;
  }

  DBUG_PRINT("info",("user table fields: %d, password length: %d",
		     table->s->fields, password_length));

  mysql_mutex_lock(&LOCK_global_system_variables);
  if (password_length < SCRAMBLED_PASSWORD_CHAR_LENGTH)
  {
    if (opt_secure_auth)
    {
      mysql_mutex_unlock(&LOCK_global_system_variables);
      sql_print_error("Fatal error: mysql.user table is in old format, "
                      "but server started with --secure-auth option.");
      goto end;
    }
    mysql_user_table_is_in_short_password_format= true;
    if (global_system_variables.old_passwords)
      mysql_mutex_unlock(&LOCK_global_system_variables);
    else
    {
      global_system_variables.old_passwords= 1;
      mysql_mutex_unlock(&LOCK_global_system_variables);
      sql_print_warning("mysql.user table is not updated to new password format; "
                        "Disabling new password usage until "
                        "mysql_fix_privilege_tables is run");
    }
    thd->variables.old_passwords= 1;
  }
  else
  {
    mysql_user_table_is_in_short_password_format= false;
    mysql_mutex_unlock(&LOCK_global_system_variables);
  }

  allow_all_hosts=0;
  while (!(read_record_info.read_record(&read_record_info)))
  {
    ACL_USER user;
    bzero(&user, sizeof(user));
    update_hostname(&user.host, get_field(&mem, table->field[0]));
    user.user= get_field(&mem, table->field[1]);
    if (check_no_resolve && hostname_requires_resolving(user.host.hostname))
    {
      sql_print_warning("'user' entry '%s@%s' "
                        "ignored in --skip-name-resolve mode.",
			user.user ? user.user : "",
			user.host.hostname ? user.host.hostname : "");
      continue;
    }

    char *password= get_field(&mem, table->field[2]);
    uint password_len= password ? strlen(password) : 0;
    set_user_salt(&user, password, password_len);

    if (set_user_plugin(&user, password_len))
      continue;
    
    {
      uint next_field;
      user.access= get_access(table,3,&next_field) & GLOBAL_ACLS;
      /*
        if it is pre 5.0.1 privilege table then map CREATE privilege on
        CREATE VIEW & SHOW VIEW privileges
      */
      if (table->s->fields <= 31 && (user.access & CREATE_ACL))
        user.access|= (CREATE_VIEW_ACL | SHOW_VIEW_ACL);

      /*
        if it is pre 5.0.2 privilege table then map CREATE/ALTER privilege on
        CREATE PROCEDURE & ALTER PROCEDURE privileges
      */
      if (table->s->fields <= 33 && (user.access & CREATE_ACL))
        user.access|= CREATE_PROC_ACL;
      if (table->s->fields <= 33 && (user.access & ALTER_ACL))
        user.access|= ALTER_PROC_ACL;

      /*
        pre 5.0.3 did not have CREATE_USER_ACL
      */
      if (table->s->fields <= 36 && (user.access & GRANT_ACL))
        user.access|= CREATE_USER_ACL;


      /*
        if it is pre 5.1.6 privilege table then map CREATE privilege on
        CREATE|ALTER|DROP|EXECUTE EVENT
      */
      if (table->s->fields <= 37 && (user.access & SUPER_ACL))
        user.access|= EVENT_ACL;

      /*
        if it is pre 5.1.6 privilege then map TRIGGER privilege on CREATE.
      */
      if (table->s->fields <= 38 && (user.access & SUPER_ACL))
        user.access|= TRIGGER_ACL;

      user.sort= get_sort(2,user.host.hostname,user.user);
      user.hostname_length= (user.host.hostname ?
                             (uint) strlen(user.host.hostname) : 0);

      /* Starting from 4.0.2 we have more fields */
      if (table->s->fields >= 31)
      {
        char *ssl_type=get_field(thd->mem_root, table->field[next_field++]);
        if (!ssl_type)
          user.ssl_type=SSL_TYPE_NONE;
        else if (!strcmp(ssl_type, "ANY"))
          user.ssl_type=SSL_TYPE_ANY;
        else if (!strcmp(ssl_type, "X509"))
          user.ssl_type=SSL_TYPE_X509;
        else  /* !strcmp(ssl_type, "SPECIFIED") */
          user.ssl_type=SSL_TYPE_SPECIFIED;

        user.ssl_cipher=   get_field(&mem, table->field[next_field++]);
        user.x509_issuer=  get_field(&mem, table->field[next_field++]);
        user.x509_subject= get_field(&mem, table->field[next_field++]);

        char *ptr = get_field(thd->mem_root, table->field[next_field++]);
        user.user_resource.questions=ptr ? atoi(ptr) : 0;
        ptr = get_field(thd->mem_root, table->field[next_field++]);
        user.user_resource.updates=ptr ? atoi(ptr) : 0;
        ptr = get_field(thd->mem_root, table->field[next_field++]);
        user.user_resource.conn_per_hour= ptr ? atoi(ptr) : 0;
        if (user.user_resource.questions || user.user_resource.updates ||
            user.user_resource.conn_per_hour)
          mqh_used=1;

        if (table->s->fields >= 36)
        {
          /* Starting from 5.0.3 we have max_user_connections field */
          ptr= get_field(thd->mem_root, table->field[next_field++]);
          user.user_resource.user_conn= ptr ? atoi(ptr) : 0;
        }

        if (table->s->fields >= 41)
        {
          /* We may have plugin & auth_String fields */
          char *tmpstr= get_field(&mem, table->field[next_field++]);
          if (tmpstr)
          {
<<<<<<< HEAD
            user.plugin.str= tmpstr;
            user.plugin.length= strlen(user.plugin.str);
            if (user.auth_string.length)
=======
            if (password_len)
>>>>>>> 3604b340
            {
              sql_print_warning("'user' entry '%s@%s' has both a password "
                                "and an authentication plugin specified. The "
                                "password will be ignored.",
                                user.user ? user.user : "",
                                user.host.hostname ? user.host.hostname : "");
            }
            user.auth_string.str= get_field(&mem, table->field[next_field++]);
            if (!user.auth_string.str)
              user.auth_string.str= const_cast<char*>("");
            user.auth_string.length= strlen(user.auth_string.str);

            fix_user_plugin_ptr(&user);
          }
        }
      }
      else
      {
        user.ssl_type=SSL_TYPE_NONE;
#ifndef TO_BE_REMOVED
        if (table->s->fields <= 13)
        {						// Without grant
          if (user.access & CREATE_ACL)
            user.access|=REFERENCES_ACL | INDEX_ACL | ALTER_ACL;
        }
        /* Convert old privileges */
        user.access|= LOCK_TABLES_ACL | CREATE_TMP_ACL | SHOW_DB_ACL;
        if (user.access & FILE_ACL)
          user.access|= REPL_CLIENT_ACL | REPL_SLAVE_ACL;
        if (user.access & PROCESS_ACL)
          user.access|= SUPER_ACL | EXECUTE_ACL;
#endif
      }
      (void) push_dynamic(&acl_users,(uchar*) &user);
      if (!user.host.hostname ||
	  (user.host.hostname[0] == wild_many && !user.host.hostname[1]))
        allow_all_hosts=1;			// Anyone can connect
    }
  }
  my_qsort((uchar*) dynamic_element(&acl_users,0,ACL_USER*),acl_users.elements,
	   sizeof(ACL_USER),(qsort_cmp) acl_compare);
  end_read_record(&read_record_info);
  freeze_size(&acl_users);

  if (init_read_record(&read_record_info,thd,table=tables[2].table,NULL,1,0,
                       FALSE))
    goto end;

  table->use_all_columns();
  (void) my_init_dynamic_array(&acl_dbs,sizeof(ACL_DB),50,100);
  while (!(read_record_info.read_record(&read_record_info)))
  {
    ACL_DB db;
    update_hostname(&db.host,get_field(&mem, table->field[MYSQL_DB_FIELD_HOST]));
    db.db=get_field(&mem, table->field[MYSQL_DB_FIELD_DB]);
    if (!db.db)
    {
      sql_print_warning("Found an entry in the 'db' table with empty database name; Skipped");
      continue;
    }
    db.user=get_field(&mem, table->field[MYSQL_DB_FIELD_USER]);
    if (check_no_resolve && hostname_requires_resolving(db.host.hostname))
    {
      sql_print_warning("'db' entry '%s %s@%s' "
		        "ignored in --skip-name-resolve mode.",
		        db.db,
			db.user ? db.user : "",
			db.host.hostname ? db.host.hostname : "");
      continue;
    }
    db.access=get_access(table,3);
    db.access=fix_rights_for_db(db.access);
    if (lower_case_table_names)
    {
      /*
        convert db to lower case and give a warning if the db wasn't
        already in lower case
      */
      (void)strmov(tmp_name, db.db);
      my_casedn_str(files_charset_info, db.db);
      if (strcmp(db.db, tmp_name) != 0)
      {
        sql_print_warning("'db' entry '%s %s@%s' had database in mixed "
                          "case that has been forced to lowercase because "
                          "lower_case_table_names is set. It will not be "
                          "possible to remove this privilege using REVOKE.",
		          db.db,
			  db.user ? db.user : "",
			  db.host.hostname ? db.host.hostname : "");
      }
    }
    db.sort=get_sort(3,db.host.hostname,db.db,db.user);
#ifndef TO_BE_REMOVED
    if (table->s->fields <=  9)
    {						// Without grant
      if (db.access & CREATE_ACL)
	db.access|=REFERENCES_ACL | INDEX_ACL | ALTER_ACL;
    }
#endif
    (void) push_dynamic(&acl_dbs,(uchar*) &db);
  }
  my_qsort((uchar*) dynamic_element(&acl_dbs,0,ACL_DB*),acl_dbs.elements,
	   sizeof(ACL_DB),(qsort_cmp) acl_compare);
  end_read_record(&read_record_info);
  freeze_size(&acl_dbs);

  (void) my_init_dynamic_array(&acl_proxy_users, sizeof(ACL_PROXY_USER), 
                               50, 100);
  if (tables[3].table)
  {
    init_read_record(&read_record_info, thd, table= tables[3].table, NULL, 1, 
                     0, FALSE);
    table->use_all_columns();
    while (!(read_record_info.read_record(&read_record_info)))
    {
      ACL_PROXY_USER proxy;
      proxy.init(table, &mem);
      if (proxy.check_validity(check_no_resolve))
        continue;
      if (push_dynamic(&acl_proxy_users, (uchar*) &proxy))
      {
        end_read_record(&read_record_info);
        goto end;
      }
    }
    my_qsort((uchar*) dynamic_element(&acl_proxy_users, 0, ACL_PROXY_USER*),
             acl_proxy_users.elements,
             sizeof(ACL_PROXY_USER), (qsort_cmp) acl_compare);
    end_read_record(&read_record_info);
  }
  else
  {
    sql_print_error("Missing system table mysql.proxies_priv; "
                    "please run mysql_upgrade to create it");
  }
  freeze_size(&acl_proxy_users);

  init_check_host();

  initialized=1;
  return_val= FALSE;

end:
  thd->variables.sql_mode= old_sql_mode;
  DBUG_RETURN(return_val);
}


void acl_free(bool end)
{
  free_root(&mem,MYF(0));
  delete_dynamic(&acl_hosts);
  delete_dynamic(&acl_users);
  delete_dynamic(&acl_dbs);
  delete_dynamic(&acl_wild_hosts);
  delete_dynamic(&acl_proxy_users);
  my_hash_free(&acl_check_hosts);
  plugin_unlock(0, native_password_plugin);
  plugin_unlock(0, old_password_plugin);
  if (!end)
    acl_cache->clear(1); /* purecov: inspected */
  else
  {
    delete acl_cache;
    acl_cache=0;
  }
}


/*
  Forget current user/db-level privileges and read new privileges
  from the privilege tables.

  SYNOPSIS
    acl_reload()
      thd  Current thread

  NOTE
    All tables of calling thread which were open and locked by LOCK TABLES
    statement will be unlocked and closed.
    This function is also used for initialization of structures responsible
    for user/db-level privilege checking.

  RETURN VALUE
    FALSE  Success
    TRUE   Failure
*/

my_bool acl_reload(THD *thd)
{
  TABLE_LIST tables[4];
  DYNAMIC_ARRAY old_acl_hosts, old_acl_users, old_acl_dbs, old_acl_proxy_users;
  MEM_ROOT old_mem;
  bool old_initialized;
  my_bool return_val= TRUE;
  DBUG_ENTER("acl_reload");

  /*
    To avoid deadlocks we should obtain table locks before
    obtaining acl_cache->lock mutex.
  */
  tables[0].init_one_table(C_STRING_WITH_LEN("mysql"),
                           C_STRING_WITH_LEN("host"), "host", TL_READ);
  tables[1].init_one_table(C_STRING_WITH_LEN("mysql"),
                           C_STRING_WITH_LEN("user"), "user", TL_READ);
  tables[2].init_one_table(C_STRING_WITH_LEN("mysql"),
                           C_STRING_WITH_LEN("db"), "db", TL_READ);
  tables[3].init_one_table(C_STRING_WITH_LEN("mysql"),
                           C_STRING_WITH_LEN("proxies_priv"), 
                           "proxies_priv", TL_READ);
  tables[0].next_local= tables[0].next_global= tables + 1;
  tables[1].next_local= tables[1].next_global= tables + 2;
  tables[2].next_local= tables[2].next_global= tables + 3;
  tables[0].open_type= tables[1].open_type= tables[2].open_type= 
  tables[3].open_type= OT_BASE_ONLY;
  tables[3].open_strategy= TABLE_LIST::OPEN_IF_EXISTS;

  if (open_and_lock_tables(thd, tables, FALSE, MYSQL_LOCK_IGNORE_TIMEOUT))
  {
    /*
      Execution might have been interrupted; only print the error message
      if an error condition has been raised.
    */
    if (thd->stmt_da->is_error())
      sql_print_error("Fatal error: Can't open and lock privilege tables: %s",
                      thd->stmt_da->message());
    goto end;
  }

  if ((old_initialized=initialized))
    mysql_mutex_lock(&acl_cache->lock);

  old_acl_hosts= acl_hosts;
  old_acl_users= acl_users;
  old_acl_proxy_users= acl_proxy_users;
  old_acl_dbs= acl_dbs;
  old_mem= mem;
  delete_dynamic(&acl_wild_hosts);
  my_hash_free(&acl_check_hosts);

  if ((return_val= acl_load(thd, tables)))
  {					// Error. Revert to old list
    DBUG_PRINT("error",("Reverting to old privileges"));
    acl_free();				/* purecov: inspected */
    acl_hosts= old_acl_hosts;
    acl_users= old_acl_users;
    acl_proxy_users= old_acl_proxy_users;
    acl_dbs= old_acl_dbs;
    mem= old_mem;
    init_check_host();
  }
  else
  {
    free_root(&old_mem,MYF(0));
    delete_dynamic(&old_acl_hosts);
    delete_dynamic(&old_acl_users);
    delete_dynamic(&old_acl_proxy_users);
    delete_dynamic(&old_acl_dbs);
  }
  if (old_initialized)
    mysql_mutex_unlock(&acl_cache->lock);
end:
  close_mysql_tables(thd);
  DBUG_RETURN(return_val);
}


/*
  Get all access bits from table after fieldnr

  IMPLEMENTATION
  We know that the access privileges ends when there is no more fields
  or the field is not an enum with two elements.

  SYNOPSIS
    get_access()
    form        an open table to read privileges from.
                The record should be already read in table->record[0]
    fieldnr     number of the first privilege (that is ENUM('N','Y') field
    next_field  on return - number of the field next to the last ENUM
                (unless next_field == 0)

  RETURN VALUE
    privilege mask
*/

static ulong get_access(TABLE *form, uint fieldnr, uint *next_field)
{
  ulong access_bits=0,bit;
  char buff[2];
  String res(buff,sizeof(buff),&my_charset_latin1);
  Field **pos;

  for (pos=form->field+fieldnr, bit=1;
       *pos && (*pos)->real_type() == MYSQL_TYPE_ENUM &&
	 ((Field_enum*) (*pos))->typelib->count == 2 ;
       pos++, fieldnr++, bit<<=1)
  {
    (*pos)->val_str(&res);
    if (my_toupper(&my_charset_latin1, res[0]) == 'Y')
      access_bits|= bit;
  }
  if (next_field)
    *next_field=fieldnr;
  return access_bits;
}


/*
  Return a number which, if sorted 'desc', puts strings in this order:
    no wildcards
    wildcards
    empty string
*/

static ulong get_sort(uint count,...)
{
  va_list args;
  va_start(args,count);
  ulong sort=0;

  /* Should not use this function with more than 4 arguments for compare. */
  DBUG_ASSERT(count <= 4);

  while (count--)
  {
    char *start, *str= va_arg(args,char*);
    uint chars= 0;
    uint wild_pos= 0;           /* first wildcard position */

    if ((start= str))
    {
      for (; *str ; str++)
      {
        if (*str == wild_prefix && str[1])
          str++;
        else if (*str == wild_many || *str == wild_one)
        {
          wild_pos= (uint) (str - start) + 1;
          break;
        }
        chars= 128;                             // Marker that chars existed
      }
    }
    sort= (sort << 8) + (wild_pos ? min(wild_pos, 127) : chars);
  }
  va_end(args);
  return sort;
}


static int acl_compare(ACL_ACCESS *a,ACL_ACCESS *b)
{
  if (a->sort > b->sort)
    return -1;
  if (a->sort < b->sort)
    return 1;
  return 0;
}


/*
  Gets user credentials without authentication and resource limit checks.

  SYNOPSIS
    acl_getroot()
      sctx               Context which should be initialized
      user               user name
      host               host name
      ip                 IP
      db                 current data base name

  RETURN
    FALSE  OK
    TRUE   Error
*/

bool acl_getroot(Security_context *sctx, char *user, char *host,
                 char *ip, char *db)
{
  int res= 1;
  uint i;
  ACL_USER *acl_user= 0;
  DBUG_ENTER("acl_getroot");

  DBUG_PRINT("enter", ("Host: '%s', Ip: '%s', User: '%s', db: '%s'",
                       (host ? host : "(NULL)"), (ip ? ip : "(NULL)"),
                       user, (db ? db : "(NULL)")));
  sctx->user= user;
  sctx->host= host;
  sctx->ip= ip;
  sctx->host_or_ip= host ? host : (ip ? ip : "");

  if (!initialized)
  {
    /*
      here if mysqld's been started with --skip-grant-tables option.
    */
    sctx->skip_grants();
    DBUG_RETURN(FALSE);
  }

  mysql_mutex_lock(&acl_cache->lock);

  sctx->master_access= 0;
  sctx->db_access= 0;
  *sctx->priv_user= *sctx->priv_host= 0;

  /*
     Find acl entry in user database.
     This is specially tailored to suit the check we do for CALL of
     a stored procedure; user is set to what is actually a
     priv_user, which can be ''.
  */
  for (i=0 ; i < acl_users.elements ; i++)
  {
    ACL_USER *acl_user_tmp= dynamic_element(&acl_users,i,ACL_USER*);
    if ((!acl_user_tmp->user && !user[0]) ||
        (acl_user_tmp->user && strcmp(user, acl_user_tmp->user) == 0))
    {
      if (compare_hostname(&acl_user_tmp->host, host, ip))
      {
        acl_user= acl_user_tmp;
        res= 0;
        break;
      }
    }
  }

  if (acl_user)
  {
    for (i=0 ; i < acl_dbs.elements ; i++)
    {
      ACL_DB *acl_db= dynamic_element(&acl_dbs, i, ACL_DB*);
      if (!acl_db->user ||
	  (user && user[0] && !strcmp(user, acl_db->user)))
      {
	if (compare_hostname(&acl_db->host, host, ip))
	{
	  if (!acl_db->db || (db && !wild_compare(db, acl_db->db, 0)))
	  {
	    sctx->db_access= acl_db->access;
	    break;
	  }
	}
      }
    }
    sctx->master_access= acl_user->access;

    if (acl_user->user)
      strmake(sctx->priv_user, user, USERNAME_LENGTH);
    else
      *sctx->priv_user= 0;

    if (acl_user->host.hostname)
      strmake(sctx->priv_host, acl_user->host.hostname, MAX_HOSTNAME - 1);
    else
      *sctx->priv_host= 0;
  }
  mysql_mutex_unlock(&acl_cache->lock);
  DBUG_RETURN(res);
}

static uchar* check_get_key(ACL_USER *buff, size_t *length,
                            my_bool not_used __attribute__((unused)))
{
  *length=buff->hostname_length;
  return (uchar*) buff->host.hostname;
}


static void acl_update_user(const char *user, const char *host,
			    const char *password, uint password_len,
			    enum SSL_type ssl_type,
			    const char *ssl_cipher,
			    const char *x509_issuer,
			    const char *x509_subject,
			    USER_RESOURCES  *mqh,
			    ulong privileges,
			    const LEX_STRING *plugin,
			    const LEX_STRING *auth)
{
  mysql_mutex_assert_owner(&acl_cache->lock);

  for (uint i=0 ; i < acl_users.elements ; i++)
  {
    ACL_USER *acl_user=dynamic_element(&acl_users,i,ACL_USER*);
    if ((!acl_user->user && !user[0]) ||
	(acl_user->user && !strcmp(user,acl_user->user)))
    {
      if ((!acl_user->host.hostname && !host[0]) ||
	  (acl_user->host.hostname &&
           !my_strcasecmp(system_charset_info, host, acl_user->host.hostname)))
      {
        if (plugin->str[0])
        {
          acl_user->plugin= *plugin;
          acl_user->auth_string.str= auth->str ?
            strmake_root(&mem, auth->str, auth->length) : const_cast<char*>("");
          acl_user->auth_string.length= auth->length;
          if (fix_user_plugin_ptr(acl_user))
            acl_user->plugin.str= strmake_root(&mem, plugin->str, plugin->length);
        }
        else
          if (password[0])
          {
            acl_user->auth_string.str= strmake_root(&mem, password, password_len);
            acl_user->auth_string.length= password_len;
            set_user_salt(acl_user, password, password_len);
            set_user_plugin(acl_user, password_len);
          }
	acl_user->access=privileges;
	if (mqh->specified_limits & USER_RESOURCES::QUERIES_PER_HOUR)
	  acl_user->user_resource.questions=mqh->questions;
	if (mqh->specified_limits & USER_RESOURCES::UPDATES_PER_HOUR)
	  acl_user->user_resource.updates=mqh->updates;
	if (mqh->specified_limits & USER_RESOURCES::CONNECTIONS_PER_HOUR)
	  acl_user->user_resource.conn_per_hour= mqh->conn_per_hour;
	if (mqh->specified_limits & USER_RESOURCES::USER_CONNECTIONS)
	  acl_user->user_resource.user_conn= mqh->user_conn;
	if (ssl_type != SSL_TYPE_NOT_SPECIFIED)
	{
	  acl_user->ssl_type= ssl_type;
	  acl_user->ssl_cipher= (ssl_cipher ? strdup_root(&mem,ssl_cipher) :
				 0);
	  acl_user->x509_issuer= (x509_issuer ? strdup_root(&mem,x509_issuer) :
				  0);
	  acl_user->x509_subject= (x509_subject ?
				   strdup_root(&mem,x509_subject) : 0);
	}
        /* search complete: */
	break;
      }
    }
  }
}


static void acl_insert_user(const char *user, const char *host,
			    const char *password, uint password_len,
			    enum SSL_type ssl_type,
			    const char *ssl_cipher,
			    const char *x509_issuer,
			    const char *x509_subject,
			    USER_RESOURCES *mqh,
			    ulong privileges,
			    const LEX_STRING *plugin,
			    const LEX_STRING *auth)
{
  ACL_USER acl_user;

  mysql_mutex_assert_owner(&acl_cache->lock);

  acl_user.user=*user ? strdup_root(&mem,user) : 0;
  update_hostname(&acl_user.host, *host ? strdup_root(&mem, host): 0);
  if (plugin->str[0])
  {
    acl_user.plugin= *plugin;
    acl_user.auth_string.str= auth->str ?
      strmake_root(&mem, auth->str, auth->length) : const_cast<char*>("");
    acl_user.auth_string.length= auth->length;
    if (fix_user_plugin_ptr(&acl_user))
      acl_user.plugin.str= strmake_root(&mem, plugin->str, plugin->length);
  }
  else
  {
<<<<<<< HEAD
    acl_user.auth_string.str= strmake_root(&mem, password, password_len);
    acl_user.auth_string.length= password_len;
    set_user_salt(&acl_user, password, password_len);
    set_user_plugin(&acl_user, password_len);
=======
    acl_user.plugin= password_len == SCRAMBLED_PASSWORD_CHAR_LENGTH_323 ?
      old_password_plugin_name : native_password_plugin_name;
    acl_user.auth_string.str= const_cast<char*>("");
    acl_user.auth_string.length= 0;
>>>>>>> 3604b340
  }

  acl_user.access=privileges;
  acl_user.user_resource = *mqh;
  acl_user.sort=get_sort(2,acl_user.host.hostname,acl_user.user);
  acl_user.hostname_length=(uint) strlen(host);
  acl_user.ssl_type= (ssl_type != SSL_TYPE_NOT_SPECIFIED ?
		      ssl_type : SSL_TYPE_NONE);
  acl_user.ssl_cipher=	ssl_cipher   ? strdup_root(&mem,ssl_cipher) : 0;
  acl_user.x509_issuer= x509_issuer  ? strdup_root(&mem,x509_issuer) : 0;
  acl_user.x509_subject=x509_subject ? strdup_root(&mem,x509_subject) : 0;

  (void) push_dynamic(&acl_users,(uchar*) &acl_user);
  if (!acl_user.host.hostname ||
      (acl_user.host.hostname[0] == wild_many && !acl_user.host.hostname[1]))
    allow_all_hosts=1;		// Anyone can connect /* purecov: tested */
  my_qsort((uchar*) dynamic_element(&acl_users,0,ACL_USER*),acl_users.elements,
	   sizeof(ACL_USER),(qsort_cmp) acl_compare);

  /* Rebuild 'acl_check_hosts' since 'acl_users' has been modified */
  rebuild_check_host();
}


static void acl_update_db(const char *user, const char *host, const char *db,
			  ulong privileges)
{
  mysql_mutex_assert_owner(&acl_cache->lock);

  for (uint i=0 ; i < acl_dbs.elements ; i++)
  {
    ACL_DB *acl_db=dynamic_element(&acl_dbs,i,ACL_DB*);
    if ((!acl_db->user && !user[0]) ||
	(acl_db->user &&
	!strcmp(user,acl_db->user)))
    {
      if ((!acl_db->host.hostname && !host[0]) ||
	  (acl_db->host.hostname &&
	   !strcmp(host, acl_db->host.hostname)))
      {
	if ((!acl_db->db && !db[0]) ||
	    (acl_db->db && !strcmp(db,acl_db->db)))

	{
	  if (privileges)
	    acl_db->access=privileges;
	  else
	    delete_dynamic_element(&acl_dbs,i);
	}
      }
    }
  }
}


/*
  Insert a user/db/host combination into the global acl_cache

  SYNOPSIS
    acl_insert_db()
    user		User name
    host		Host name
    db			Database name
    privileges		Bitmap of privileges

  NOTES
    acl_cache->lock must be locked when calling this
*/

static void acl_insert_db(const char *user, const char *host, const char *db,
			  ulong privileges)
{
  ACL_DB acl_db;
  mysql_mutex_assert_owner(&acl_cache->lock);
  acl_db.user=strdup_root(&mem,user);
  update_hostname(&acl_db.host, *host ? strdup_root(&mem,host) : 0);
  acl_db.db=strdup_root(&mem,db);
  acl_db.access=privileges;
  acl_db.sort=get_sort(3,acl_db.host.hostname,acl_db.db,acl_db.user);
  (void) push_dynamic(&acl_dbs,(uchar*) &acl_db);
  my_qsort((uchar*) dynamic_element(&acl_dbs,0,ACL_DB*),acl_dbs.elements,
	   sizeof(ACL_DB),(qsort_cmp) acl_compare);
}



/*
  Get privilege for a host, user and db combination

  as db_is_pattern changes the semantics of comparison,
  acl_cache is not used if db_is_pattern is set.
*/

ulong acl_get(const char *host, const char *ip,
              const char *user, const char *db, my_bool db_is_pattern)
{
  ulong host_access= ~(ulong)0, db_access= 0;
  uint i;
  size_t key_length;
  char key[ACL_KEY_LENGTH],*tmp_db,*end;
  acl_entry *entry;
  DBUG_ENTER("acl_get");

  mysql_mutex_lock(&acl_cache->lock);
  end=strmov((tmp_db=strmov(strmov(key, ip ? ip : "")+1,user)+1),db);
  if (lower_case_table_names)
  {
    my_casedn_str(files_charset_info, tmp_db);
    db=tmp_db;
  }
  key_length= (size_t) (end-key);
  if (!db_is_pattern && (entry=(acl_entry*) acl_cache->search((uchar*) key,
                                                              key_length)))
  {
    db_access=entry->access;
    mysql_mutex_unlock(&acl_cache->lock);
    DBUG_PRINT("exit", ("access: 0x%lx", db_access));
    DBUG_RETURN(db_access);
  }

  /*
    Check if there are some access rights for database and user
  */
  for (i=0 ; i < acl_dbs.elements ; i++)
  {
    ACL_DB *acl_db=dynamic_element(&acl_dbs,i,ACL_DB*);
    if (!acl_db->user || !strcmp(user,acl_db->user))
    {
      if (compare_hostname(&acl_db->host,host,ip))
      {
	if (!acl_db->db || !wild_compare(db,acl_db->db,db_is_pattern))
	{
	  db_access=acl_db->access;
	  if (acl_db->host.hostname)
	    goto exit;				// Fully specified. Take it
	  break; /* purecov: tested */
	}
      }
    }
  }
  if (!db_access)
    goto exit;					// Can't be better

  /*
    No host specified for user. Get hostdata from host table
  */
  host_access=0;				// Host must be found
  for (i=0 ; i < acl_hosts.elements ; i++)
  {
    ACL_HOST *acl_host=dynamic_element(&acl_hosts,i,ACL_HOST*);
    if (compare_hostname(&acl_host->host,host,ip))
    {
      if (!acl_host->db || !wild_compare(db,acl_host->db,db_is_pattern))
      {
	host_access=acl_host->access;		// Fully specified. Take it
	break;
      }
    }
  }
exit:
  /* Save entry in cache for quick retrieval */
  if (!db_is_pattern &&
      (entry= (acl_entry*) malloc(sizeof(acl_entry)+key_length)))
  {
    entry->access=(db_access & host_access);
    entry->length=key_length;
    memcpy((uchar*) entry->key,key,key_length);
    acl_cache->add(entry);
  }
  mysql_mutex_unlock(&acl_cache->lock);
  DBUG_PRINT("exit", ("access: 0x%lx", db_access & host_access));
  DBUG_RETURN(db_access & host_access);
}

/*
  Check if there are any possible matching entries for this host

  NOTES
    All host names without wild cards are stored in a hash table,
    entries with wildcards are stored in a dynamic array
*/

static void init_check_host(void)
{
  DBUG_ENTER("init_check_host");
  (void) my_init_dynamic_array(&acl_wild_hosts,sizeof(struct acl_host_and_ip),
			  acl_users.elements,1);
  (void) my_hash_init(&acl_check_hosts,system_charset_info,
                      acl_users.elements, 0, 0,
                      (my_hash_get_key) check_get_key, 0, 0);
  if (!allow_all_hosts)
  {
    for (uint i=0 ; i < acl_users.elements ; i++)
    {
      ACL_USER *acl_user=dynamic_element(&acl_users,i,ACL_USER*);
      if (strchr(acl_user->host.hostname,wild_many) ||
	  strchr(acl_user->host.hostname,wild_one) ||
	  acl_user->host.ip_mask)
      {						// Has wildcard
	uint j;
	for (j=0 ; j < acl_wild_hosts.elements ; j++)
	{					// Check if host already exists
	  acl_host_and_ip *acl=dynamic_element(&acl_wild_hosts,j,
					       acl_host_and_ip *);
	  if (!my_strcasecmp(system_charset_info,
                             acl_user->host.hostname, acl->hostname))
	    break;				// already stored
	}
	if (j == acl_wild_hosts.elements)	// If new
	  (void) push_dynamic(&acl_wild_hosts,(uchar*) &acl_user->host);
      }
      else if (!my_hash_search(&acl_check_hosts,(uchar*)
                               acl_user->host.hostname,
                               strlen(acl_user->host.hostname)))
      {
	if (my_hash_insert(&acl_check_hosts,(uchar*) acl_user))
	{					// End of memory
	  allow_all_hosts=1;			// Should never happen
	  DBUG_VOID_RETURN;
	}
      }
    }
  }
  freeze_size(&acl_wild_hosts);
  freeze_size(&acl_check_hosts.array);
  DBUG_VOID_RETURN;
}


/*
  Rebuild lists used for checking of allowed hosts

  We need to rebuild 'acl_check_hosts' and 'acl_wild_hosts' after adding,
  dropping or renaming user, since they contain pointers to elements of
  'acl_user' array, which are invalidated by drop operation, and use
  ACL_USER::host::hostname as a key, which is changed by rename.
*/
void rebuild_check_host(void)
{
  delete_dynamic(&acl_wild_hosts);
  my_hash_free(&acl_check_hosts);
  init_check_host();
}


/* Return true if there is no users that can match the given host */

bool acl_check_host(const char *host, const char *ip)
{
  if (allow_all_hosts)
    return 0;
  mysql_mutex_lock(&acl_cache->lock);

  if ((host && my_hash_search(&acl_check_hosts,(uchar*) host,strlen(host))) ||
      (ip && my_hash_search(&acl_check_hosts,(uchar*) ip, strlen(ip))))
  {
    mysql_mutex_unlock(&acl_cache->lock);
    return 0;					// Found host
  }
  for (uint i=0 ; i < acl_wild_hosts.elements ; i++)
  {
    acl_host_and_ip *acl=dynamic_element(&acl_wild_hosts,i,acl_host_and_ip*);
    if (compare_hostname(acl, host, ip))
    {
      mysql_mutex_unlock(&acl_cache->lock);
      return 0;					// Host ok
    }
  }
  mysql_mutex_unlock(&acl_cache->lock);
  return 1;					// Host is not allowed
}


/*
  Check if the user is allowed to change password

  SYNOPSIS:
    check_change_password()
    thd		THD
    host	hostname for the user
    user	user name
    new_password new password

  NOTE:
    new_password cannot be NULL

    RETURN VALUE
      0		OK
      1		ERROR  ; In this case the error is sent to the client.
*/

int check_change_password(THD *thd, const char *host, const char *user,
                           char *new_password, uint new_password_len)
{
  if (!initialized)
  {
    my_error(ER_OPTION_PREVENTS_STATEMENT, MYF(0), "--skip-grant-tables");
    return(1);
  }
  if (!thd->slave_thread &&
      (strcmp(thd->security_ctx->user, user) ||
       my_strcasecmp(system_charset_info, host,
                     thd->security_ctx->priv_host)))
  {
    if (check_access(thd, UPDATE_ACL, "mysql", NULL, NULL, 1, 0))
      return(1);
  }
  if (!thd->slave_thread && !thd->security_ctx->user[0])
  {
    my_message(ER_PASSWORD_ANONYMOUS_USER, ER(ER_PASSWORD_ANONYMOUS_USER),
               MYF(0));
    return(1);
  }
  size_t len= strlen(new_password);
  if (len && len != SCRAMBLED_PASSWORD_CHAR_LENGTH &&
      len != SCRAMBLED_PASSWORD_CHAR_LENGTH_323)
  {
    my_error(ER_PASSWD_LENGTH, MYF(0), SCRAMBLED_PASSWORD_CHAR_LENGTH);
    return -1;
  }
  return(0);
}


/*
  Change a password for a user

  SYNOPSIS
    change_password()
    thd			Thread handle
    host		Hostname
    user		User name
    new_password	New password for host@user

  RETURN VALUES
    0	ok
    1	ERROR; In this case the error is sent to the client.
*/

bool change_password(THD *thd, const char *host, const char *user,
		     char *new_password)
{
  TABLE_LIST tables;
  TABLE *table;
  /* Buffer should be extended when password length is extended. */
  char buff[512];
  ulong query_length;
  bool save_binlog_row_based;
  uint new_password_len= (uint) strlen(new_password);
  bool result= 1;
  DBUG_ENTER("change_password");
  DBUG_PRINT("enter",("host: '%s'  user: '%s'  new_password: '%s'",
		      host,user,new_password));
  DBUG_ASSERT(host != 0);			// Ensured by parent

  if (check_change_password(thd, host, user, new_password, new_password_len))
    DBUG_RETURN(1);

  tables.init_one_table("mysql", 5, "user", 4, "user", TL_WRITE);

#ifdef HAVE_REPLICATION
  /*
    GRANT and REVOKE are applied the slave in/exclusion rules as they are
    some kind of updates to the mysql.% tables.
  */
  if (thd->slave_thread && rpl_filter->is_on())
  {
    /*
      The tables must be marked "updating" so that tables_ok() takes them into
      account in tests.  It's ok to leave 'updating' set after tables_ok.
    */
    tables.updating= 1;
    /* Thanks to bzero, tables.next==0 */
    if (!(thd->spcont || rpl_filter->tables_ok(0, &tables)))
      DBUG_RETURN(0);
  }
#endif
  if (!(table= open_ltable(thd, &tables, TL_WRITE, MYSQL_LOCK_IGNORE_TIMEOUT)))
    DBUG_RETURN(1);

  /*
    This statement will be replicated as a statement, even when using
    row-based replication.  The flag will be reset at the end of the
    statement.
  */
  if ((save_binlog_row_based= thd->is_current_stmt_binlog_format_row()))
    thd->clear_current_stmt_binlog_format_row();

  mysql_mutex_lock(&acl_cache->lock);
  ACL_USER *acl_user;
  if (!(acl_user= find_acl_user(host, user, TRUE)))
  {
    mysql_mutex_unlock(&acl_cache->lock);
    my_message(ER_PASSWORD_NO_MATCH, ER(ER_PASSWORD_NO_MATCH), MYF(0));
    goto end;
  }

  /* update loaded acl entry: */
<<<<<<< HEAD
  if (acl_user->plugin.str == native_password_plugin_name.str || 
      acl_user->plugin.str == old_password_plugin_name.str)
  {
    acl_user->auth_string.str= strmake_root(&mem, new_password, new_password_len);
    acl_user->auth_string.length= new_password_len;
    set_user_salt(acl_user, new_password, new_password_len);
    set_user_plugin(acl_user, new_password_len);
  }
  else
    push_warning(thd, MYSQL_ERROR::WARN_LEVEL_NOTE,
                 ER_SET_PASSWORD_AUTH_PLUGIN, ER(ER_SET_PASSWORD_AUTH_PLUGIN));
=======
  set_user_salt(acl_user, new_password, new_password_len);

  if (my_strcasecmp(system_charset_info, acl_user->plugin.str,
                    native_password_plugin_name.str) &&
      my_strcasecmp(system_charset_info, acl_user->plugin.str,
                    old_password_plugin_name.str))
    push_warning(thd, MYSQL_ERROR::WARN_LEVEL_NOTE,
                 ER_SET_PASSWORD_AUTH_PLUGIN, ER(ER_SET_PASSWORD_AUTH_PLUGIN));
  else
    set_user_plugin(acl_user, new_password_len);
>>>>>>> 3604b340

  if (update_user_table(thd, table,
			acl_user->host.hostname ? acl_user->host.hostname : "",
			acl_user->user ? acl_user->user : "",
			new_password, new_password_len))
  {
    mysql_mutex_unlock(&acl_cache->lock); /* purecov: deadcode */
    goto end;
  }

  acl_cache->clear(1);				// Clear locked hostname cache
  mysql_mutex_unlock(&acl_cache->lock);
  result= 0;
  if (mysql_bin_log.is_open())
  {
    query_length=
      sprintf(buff,"SET PASSWORD FOR '%-.120s'@'%-.120s'='%-.120s'",
              acl_user->user ? acl_user->user : "",
              acl_user->host.hostname ? acl_user->host.hostname : "",
              new_password);
    thd->clear_error();
    result= thd->binlog_query(THD::STMT_QUERY_TYPE, buff, query_length,
                              FALSE, FALSE, FALSE, 0);
  }
end:
  close_mysql_tables(thd);

  /* Restore the state of binlog format */
  DBUG_ASSERT(!thd->is_current_stmt_binlog_format_row());
  if (save_binlog_row_based)
    thd->set_current_stmt_binlog_format_row();

  DBUG_RETURN(result);
}


/*
  Find user in ACL

  SYNOPSIS
    is_acl_user()
    host                 host name
    user                 user name

  RETURN
   FALSE  user not fond
   TRUE   there are such user
*/

bool is_acl_user(const char *host, const char *user)
{
  bool res;

  /* --skip-grants */
  if (!initialized)
    return TRUE;

  mysql_mutex_lock(&acl_cache->lock);
  res= find_acl_user(host, user, TRUE) != NULL;
  mysql_mutex_unlock(&acl_cache->lock);
  return res;
}


/*
  Find first entry that matches the current user
*/

static ACL_USER *
find_acl_user(const char *host, const char *user, my_bool exact)
{
  DBUG_ENTER("find_acl_user");
  DBUG_PRINT("enter",("host: '%s'  user: '%s'",host,user));

  mysql_mutex_assert_owner(&acl_cache->lock);

  for (uint i=0 ; i < acl_users.elements ; i++)
  {
    ACL_USER *acl_user=dynamic_element(&acl_users,i,ACL_USER*);
    DBUG_PRINT("info",("strcmp('%s','%s'), compare_hostname('%s','%s'),",
                       user, acl_user->user ? acl_user->user : "",
                       host,
                       acl_user->host.hostname ? acl_user->host.hostname :
                       ""));
    if ((!acl_user->user && !user[0]) ||
	(acl_user->user && !strcmp(user,acl_user->user)))
    {
      if (exact ? !my_strcasecmp(system_charset_info, host,
                                 acl_user->host.hostname ?
				 acl_user->host.hostname : "") :
          compare_hostname(&acl_user->host,host,host))
      {
	DBUG_RETURN(acl_user);
      }
    }
  }
  DBUG_RETURN(0);
}


/*
  Comparing of hostnames

  NOTES
  A hostname may be of type:
  hostname   (May include wildcards);   monty.pp.sci.fi
  ip	   (May include wildcards);   192.168.0.0
  ip/netmask			      192.168.0.0/255.255.255.0

  A net mask of 0.0.0.0 is not allowed.
*/

static const char *calc_ip(const char *ip, long *val, char end)
{
  long ip_val,tmp;
  if (!(ip=str2int(ip,10,0,255,&ip_val)) || *ip != '.')
    return 0;
  ip_val<<=24;
  if (!(ip=str2int(ip+1,10,0,255,&tmp)) || *ip != '.')
    return 0;
  ip_val+=tmp<<16;
  if (!(ip=str2int(ip+1,10,0,255,&tmp)) || *ip != '.')
    return 0;
  ip_val+=tmp<<8;
  if (!(ip=str2int(ip+1,10,0,255,&tmp)) || *ip != end)
    return 0;
  *val=ip_val+tmp;
  return ip;
}


static void update_hostname(acl_host_and_ip *host, const char *hostname)
{
  host->hostname=(char*) hostname;             // This will not be modified!
  if (!hostname ||
      (!(hostname=calc_ip(hostname,&host->ip,'/')) ||
       !(hostname=calc_ip(hostname+1,&host->ip_mask,'\0'))))
  {
    host->ip= host->ip_mask=0;			// Not a masked ip
  }
}


static bool compare_hostname(const acl_host_and_ip *host, const char *hostname,
			     const char *ip)
{
  long tmp;
  if (host->ip_mask && ip && calc_ip(ip,&tmp,'\0'))
  {
    return (tmp & host->ip_mask) == host->ip;
  }
  return (!host->hostname ||
	  (hostname && !wild_case_compare(system_charset_info,
                                          hostname, host->hostname)) ||
	  (ip && !wild_compare(ip, host->hostname, 0)));
}

/**
  Check if the given host name needs to be resolved or not.
  Host name has to be resolved if it actually contains *name*.

  For example:
    192.168.1.1               --> FALSE
    192.168.1.0/255.255.255.0 --> FALSE
    %                         --> FALSE
    192.168.1.%               --> FALSE
    AB%                       --> FALSE

    AAAAFFFF                  --> TRUE (Hostname)
    AAAA:FFFF:1234:5678       --> FALSE
    ::1                       --> FALSE

  This function does not check if the given string is a valid host name or
  not. It assumes that the argument is a valid host name.

  @param hostname   the string to check.

  @return a flag telling if the argument needs to be resolved or not.
  @retval TRUE the argument is a host name and needs to be resolved.
  @retval FALSE the argument is either an IP address, or a patter and
          should not be resolved.
*/

bool hostname_requires_resolving(const char *hostname)
{
  if (!hostname)
    return FALSE;

  /* Check if hostname is the localhost. */

  size_t hostname_len= strlen(hostname);
  size_t localhost_len= strlen(my_localhost);

  if (hostname == my_localhost ||
      (hostname_len == localhost_len &&
       !my_strnncoll(system_charset_info,
                     (const uchar *) hostname,  hostname_len,
                     (const uchar *) my_localhost, strlen(my_localhost))))
  {
    return FALSE;
  }

  /*
    If the string contains any of {':', '%', '_', '/'}, it is definitely
    not a host name:
      - ':' means that the string is an IPv6 address;
      - '%' or '_' means that the string is a pattern;
      - '/' means that the string is an IPv4 network address;
  */

  for (const char *p= hostname; *p; ++p)
  {
    switch (*p) {
      case ':':
      case '%':
      case '_':
      case '/':
        return FALSE;
    }
  }

  /*
    Now we have to tell a host name (ab.cd, 12.ab) from an IPv4 address
    (12.34.56.78). The assumption is that if the string contains only
    digits and dots, it is an IPv4 address. Otherwise -- a host name.
  */

  for (const char *p= hostname; *p; ++p)
  {
    if (*p != '.' && !my_isdigit(&my_charset_latin1, *p))
      return TRUE; /* a "letter" has been found. */
  }

  return FALSE; /* all characters are either dots or digits. */
}


/*
  Update record for user in mysql.user privilege table with new password.

  SYNOPSIS
    update_user_table()
      thd               Thread handle
      table             Pointer to TABLE object for open mysql.user table
      host/user         Hostname/username pair identifying user for which
                        new password should be set
      new_password      New password
      new_password_len  Length of new password
*/

static bool update_user_table(THD *thd, TABLE *table,
                              const char *host, const char *user,
			      const char *new_password, uint new_password_len)
{
  char user_key[MAX_KEY_LENGTH];
  int error;
  DBUG_ENTER("update_user_table");
  DBUG_PRINT("enter",("user: %s  host: %s",user,host));

  table->use_all_columns();
  table->field[0]->store(host,(uint) strlen(host), system_charset_info);
  table->field[1]->store(user,(uint) strlen(user), system_charset_info);
  key_copy((uchar *) user_key, table->record[0], table->key_info,
           table->key_info->key_length);

  if (table->file->ha_index_read_idx_map(table->record[0], 0,
                                         (uchar *) user_key, HA_WHOLE_KEY,
                                         HA_READ_KEY_EXACT))
  {
    my_message(ER_PASSWORD_NO_MATCH, ER(ER_PASSWORD_NO_MATCH),
               MYF(0));	/* purecov: deadcode */
    DBUG_RETURN(1);				/* purecov: deadcode */
  }
  store_record(table,record[1]);
  table->field[2]->store(new_password, new_password_len, system_charset_info);
  if ((error=table->file->ha_update_row(table->record[1],table->record[0])) &&
      error != HA_ERR_RECORD_IS_THE_SAME)
  {
    table->file->print_error(error,MYF(0));	/* purecov: deadcode */
    DBUG_RETURN(1);
  }
  DBUG_RETURN(0);
}


/*
  Return 1 if we are allowed to create new users
  the logic here is: INSERT_ACL is sufficient.
  It's also a requirement in opt_safe_user_create,
  otherwise CREATE_USER_ACL is enough.
*/

static bool test_if_create_new_users(THD *thd)
{
  Security_context *sctx= thd->security_ctx;
  bool create_new_users= test(sctx->master_access & INSERT_ACL) ||
                         (!opt_safe_user_create &&
                          test(sctx->master_access & CREATE_USER_ACL));
  if (!create_new_users)
  {
    TABLE_LIST tl;
    ulong db_access;
    tl.init_one_table(C_STRING_WITH_LEN("mysql"),
                      C_STRING_WITH_LEN("user"), "user", TL_WRITE);
    create_new_users= 1;

    db_access=acl_get(sctx->host, sctx->ip,
		      sctx->priv_user, tl.db, 0);
    if (!(db_access & INSERT_ACL))
    {
      if (check_grant(thd, INSERT_ACL, &tl, FALSE, UINT_MAX, TRUE))
	create_new_users=0;
    }
  }
  return create_new_users;
}


/****************************************************************************
  Handle GRANT commands
****************************************************************************/

static int replace_user_table(THD *thd, TABLE *table, LEX_USER &combo,
			      ulong rights, bool revoke_grant,
			      bool can_create_user, bool no_auto_create)
{
  int error = -1;
  bool old_row_exists=0;
  char what= (revoke_grant) ? 'N' : 'Y';
  uchar user_key[MAX_KEY_LENGTH];
  LEX *lex= thd->lex;
  DBUG_ENTER("replace_user_table");

  mysql_mutex_assert_owner(&acl_cache->lock);

  if (combo.password.str && combo.password.str[0])
  {
    if (combo.password.length != SCRAMBLED_PASSWORD_CHAR_LENGTH &&
        combo.password.length != SCRAMBLED_PASSWORD_CHAR_LENGTH_323)
    {
      my_error(ER_PASSWD_LENGTH, MYF(0), SCRAMBLED_PASSWORD_CHAR_LENGTH);
      DBUG_RETURN(-1);
    }
  }
  else
    combo.password= empty_lex_str;

  table->use_all_columns();
  table->field[0]->store(combo.host.str,combo.host.length,
                         system_charset_info);
  table->field[1]->store(combo.user.str,combo.user.length,
                         system_charset_info);
  key_copy(user_key, table->record[0], table->key_info,
           table->key_info->key_length);

  if (table->file->ha_index_read_idx_map(table->record[0], 0, user_key,
                                         HA_WHOLE_KEY,
                                         HA_READ_KEY_EXACT))
  {
    /* what == 'N' means revoke */
    if (what == 'N')
    {
      my_error(ER_NONEXISTING_GRANT, MYF(0), combo.user.str, combo.host.str);
      goto end;
    }
    /*
      There are four options which affect the process of creation of
      a new user (mysqld option --safe-create-user, 'insert' privilege
      on 'mysql.user' table, using 'GRANT' with 'IDENTIFIED BY' and
      SQL_MODE flag NO_AUTO_CREATE_USER). Below is the simplified rule
      how it should work.
      if (safe-user-create && ! INSERT_priv) => reject
      else if (identified_by) => create
      else if (no_auto_create_user) => reject
      else create

      see also test_if_create_new_users()
    */
    else if (!combo.password.length && !combo.plugin.length && no_auto_create)
    {
      my_error(ER_PASSWORD_NO_MATCH, MYF(0));
      goto end;
    }
    else if (!can_create_user)
    {
      my_error(ER_CANT_CREATE_USER_WITH_GRANT, MYF(0));
      goto end;
    }
    else if (combo.plugin.str[0])
    {
      if (!plugin_is_ready(&combo.plugin, MYSQL_AUTHENTICATION_PLUGIN))
      {
        my_error(ER_PLUGIN_IS_NOT_LOADED, MYF(0), combo.plugin.str);
        goto end;
      }
    }

    old_row_exists = 0;
    restore_record(table,s->default_values);
    table->field[0]->store(combo.host.str,combo.host.length,
                           system_charset_info);
    table->field[1]->store(combo.user.str,combo.user.length,
                           system_charset_info);
  }
  else
  {
    old_row_exists = 1;
    store_record(table,record[1]);			// Save copy for update
  }

  /* Update table columns with new privileges */

  Field **tmp_field;
  ulong priv;
  uint next_field;
  for (tmp_field= table->field+3, priv = SELECT_ACL;
       *tmp_field && (*tmp_field)->real_type() == MYSQL_TYPE_ENUM &&
	 ((Field_enum*) (*tmp_field))->typelib->count == 2 ;
       tmp_field++, priv <<= 1)
  {
    if (priv & rights)				 // set requested privileges
      (*tmp_field)->store(&what, 1, &my_charset_latin1);
  }
  rights= get_access(table, 3, &next_field);
  DBUG_PRINT("info",("table fields: %d",table->s->fields));
  if (combo.password.str[0])
    table->field[2]->store(combo.password.str, combo.password.length, system_charset_info);
  if (table->s->fields >= 31)		/* From 4.0.0 we have more fields */
  {
    /* We write down SSL related ACL stuff */
    switch (lex->ssl_type) {
    case SSL_TYPE_ANY:
      table->field[next_field]->store(STRING_WITH_LEN("ANY"),
                                      &my_charset_latin1);
      table->field[next_field+1]->store("", 0, &my_charset_latin1);
      table->field[next_field+2]->store("", 0, &my_charset_latin1);
      table->field[next_field+3]->store("", 0, &my_charset_latin1);
      break;
    case SSL_TYPE_X509:
      table->field[next_field]->store(STRING_WITH_LEN("X509"),
                                      &my_charset_latin1);
      table->field[next_field+1]->store("", 0, &my_charset_latin1);
      table->field[next_field+2]->store("", 0, &my_charset_latin1);
      table->field[next_field+3]->store("", 0, &my_charset_latin1);
      break;
    case SSL_TYPE_SPECIFIED:
      table->field[next_field]->store(STRING_WITH_LEN("SPECIFIED"),
                                      &my_charset_latin1);
      table->field[next_field+1]->store("", 0, &my_charset_latin1);
      table->field[next_field+2]->store("", 0, &my_charset_latin1);
      table->field[next_field+3]->store("", 0, &my_charset_latin1);
      if (lex->ssl_cipher)
        table->field[next_field+1]->store(lex->ssl_cipher,
                                strlen(lex->ssl_cipher), system_charset_info);
      if (lex->x509_issuer)
        table->field[next_field+2]->store(lex->x509_issuer,
                                strlen(lex->x509_issuer), system_charset_info);
      if (lex->x509_subject)
        table->field[next_field+3]->store(lex->x509_subject,
                                strlen(lex->x509_subject), system_charset_info);
      break;
    case SSL_TYPE_NOT_SPECIFIED:
      break;
    case SSL_TYPE_NONE:
      table->field[next_field]->store("", 0, &my_charset_latin1);
      table->field[next_field+1]->store("", 0, &my_charset_latin1);
      table->field[next_field+2]->store("", 0, &my_charset_latin1);
      table->field[next_field+3]->store("", 0, &my_charset_latin1);
      break;
    }
    next_field+=4;

    USER_RESOURCES mqh= lex->mqh;
    if (mqh.specified_limits & USER_RESOURCES::QUERIES_PER_HOUR)
      table->field[next_field]->store((longlong) mqh.questions, TRUE);
    if (mqh.specified_limits & USER_RESOURCES::UPDATES_PER_HOUR)
      table->field[next_field+1]->store((longlong) mqh.updates, TRUE);
    if (mqh.specified_limits & USER_RESOURCES::CONNECTIONS_PER_HOUR)
      table->field[next_field+2]->store((longlong) mqh.conn_per_hour, TRUE);
    if (table->s->fields >= 36 &&
        (mqh.specified_limits & USER_RESOURCES::USER_CONNECTIONS))
      table->field[next_field+3]->store((longlong) mqh.user_conn, TRUE);
    mqh_used= mqh_used || mqh.questions || mqh.updates || mqh.conn_per_hour;

    next_field+= 4;
    if (table->s->fields >= 41)
    {
      table->field[next_field]->set_notnull();
      table->field[next_field + 1]->set_notnull();
      if (combo.plugin.str[0])
      {
        DBUG_ASSERT(combo.password.str[0] == 0);
        table->field[2]->reset();
        table->field[next_field]->store(combo.plugin.str, combo.plugin.length,
                                        system_charset_info);
        table->field[next_field + 1]->store(combo.auth.str, combo.auth.length,
                                            system_charset_info);
      }
      if (combo.password.str[0])
      {
        DBUG_ASSERT(combo.plugin.str[0] == 0);
        table->field[next_field]->reset();
        table->field[next_field + 1]->reset();
      }
    }
  }

  if (old_row_exists)
  {
    /*
      We should NEVER delete from the user table, as a uses can still
      use mysqld even if he doesn't have any privileges in the user table!
    */
    if (cmp_record(table,record[1]))
    {
      if ((error=
           table->file->ha_update_row(table->record[1],table->record[0])) &&
          error != HA_ERR_RECORD_IS_THE_SAME)
      {						// This should never happen
        table->file->print_error(error,MYF(0));	/* purecov: deadcode */
        error= -1;				/* purecov: deadcode */
        goto end;				/* purecov: deadcode */
      }
      else
        error= 0;
    }
  }
  else if ((error=table->file->ha_write_row(table->record[0]))) // insert
  {						// This should never happen
    if (table->file->is_fatal_error(error, HA_CHECK_DUP))
    {
      table->file->print_error(error,MYF(0));	/* purecov: deadcode */
      error= -1;				/* purecov: deadcode */
      goto end;					/* purecov: deadcode */
    }
  }
  error=0;					// Privileges granted / revoked

end:
  if (!error)
  {
    acl_cache->clear(1);			// Clear privilege cache
    if (old_row_exists)
      acl_update_user(combo.user.str, combo.host.str,
                      combo.password.str, combo.password.length,
		      lex->ssl_type,
		      lex->ssl_cipher,
		      lex->x509_issuer,
		      lex->x509_subject,
		      &lex->mqh,
		      rights,
		      &combo.plugin,
		      &combo.auth);
    else
      acl_insert_user(combo.user.str, combo.host.str,
                      combo.password.str, combo.password.length,
		      lex->ssl_type,
		      lex->ssl_cipher,
		      lex->x509_issuer,
		      lex->x509_subject,
		      &lex->mqh,
		      rights,
		      &combo.plugin,
		      &combo.auth);
  }
  DBUG_RETURN(error);
}


/*
  change grants in the mysql.db table
*/

static int replace_db_table(TABLE *table, const char *db,
			    const LEX_USER &combo,
			    ulong rights, bool revoke_grant)
{
  uint i;
  ulong priv,store_rights;
  bool old_row_exists=0;
  int error;
  char what= (revoke_grant) ? 'N' : 'Y';
  uchar user_key[MAX_KEY_LENGTH];
  DBUG_ENTER("replace_db_table");

  if (!initialized)
  {
    my_error(ER_OPTION_PREVENTS_STATEMENT, MYF(0), "--skip-grant-tables");
    DBUG_RETURN(-1);
  }

  /* Check if there is such a user in user table in memory? */
  if (!find_acl_user(combo.host.str,combo.user.str, FALSE))
  {
    my_message(ER_PASSWORD_NO_MATCH, ER(ER_PASSWORD_NO_MATCH), MYF(0));
    DBUG_RETURN(-1);
  }

  table->use_all_columns();
  table->field[0]->store(combo.host.str,combo.host.length,
                         system_charset_info);
  table->field[1]->store(db,(uint) strlen(db), system_charset_info);
  table->field[2]->store(combo.user.str,combo.user.length,
                         system_charset_info);
  key_copy(user_key, table->record[0], table->key_info,
           table->key_info->key_length);

  if (table->file->ha_index_read_idx_map(table->record[0],0, user_key,
                                         HA_WHOLE_KEY,
                                         HA_READ_KEY_EXACT))
  {
    if (what == 'N')
    { // no row, no revoke
      my_error(ER_NONEXISTING_GRANT, MYF(0), combo.user.str, combo.host.str);
      goto abort;
    }
    old_row_exists = 0;
    restore_record(table, s->default_values);
    table->field[0]->store(combo.host.str,combo.host.length,
                           system_charset_info);
    table->field[1]->store(db,(uint) strlen(db), system_charset_info);
    table->field[2]->store(combo.user.str,combo.user.length,
                           system_charset_info);
  }
  else
  {
    old_row_exists = 1;
    store_record(table,record[1]);
  }

  store_rights=get_rights_for_db(rights);
  for (i= 3, priv= 1; i < table->s->fields; i++, priv <<= 1)
  {
    if (priv & store_rights)			// do it if priv is chosen
      table->field [i]->store(&what,1, &my_charset_latin1);// set requested privileges
  }
  rights=get_access(table,3);
  rights=fix_rights_for_db(rights);

  if (old_row_exists)
  {
    /* update old existing row */
    if (rights)
    {
      if ((error= table->file->ha_update_row(table->record[1],
                                             table->record[0])) &&
          error != HA_ERR_RECORD_IS_THE_SAME)
	goto table_error;			/* purecov: deadcode */
    }
    else	/* must have been a revoke of all privileges */
    {
      if ((error= table->file->ha_delete_row(table->record[1])))
	goto table_error;			/* purecov: deadcode */
    }
  }
  else if (rights && (error= table->file->ha_write_row(table->record[0])))
  {
    if (table->file->is_fatal_error(error, HA_CHECK_DUP_KEY))
      goto table_error; /* purecov: deadcode */
  }

  acl_cache->clear(1);				// Clear privilege cache
  if (old_row_exists)
    acl_update_db(combo.user.str,combo.host.str,db,rights);
  else
  if (rights)
    acl_insert_db(combo.user.str,combo.host.str,db,rights);
  DBUG_RETURN(0);

  /* This could only happen if the grant tables got corrupted */
table_error:
  table->file->print_error(error,MYF(0));	/* purecov: deadcode */

abort:
  DBUG_RETURN(-1);
}


static void  
acl_update_proxy_user(ACL_PROXY_USER *new_value, bool is_revoke)
{
  mysql_mutex_assert_owner(&acl_cache->lock);

  DBUG_ENTER("acl_update_proxy_user");
  for (uint i= 0; i < acl_proxy_users.elements; i++)
  {
    ACL_PROXY_USER *acl_user= 
      dynamic_element(&acl_proxy_users, i, ACL_PROXY_USER *);

    if (acl_user->pk_equals(new_value))
    {
      if (is_revoke)
      {
        DBUG_PRINT("info", ("delting ACL_PROXY_USER"));
        delete_dynamic_element(&acl_proxy_users, i);
      }
      else
      {
        DBUG_PRINT("info", ("updating ACL_PROXY_USER"));
        acl_user->set_data(new_value);
      }
      break;
    }
  }
  DBUG_VOID_RETURN;
}


static void  
acl_insert_proxy_user(ACL_PROXY_USER *new_value)
{
  DBUG_ENTER("acl_insert_proxy_user");
  mysql_mutex_assert_owner(&acl_cache->lock);
  (void) push_dynamic(&acl_proxy_users, (uchar *) new_value);
  my_qsort((uchar*) dynamic_element(&acl_proxy_users, 0, ACL_PROXY_USER *),
           acl_proxy_users.elements,
           sizeof(ACL_PROXY_USER), (qsort_cmp) acl_compare);
  DBUG_VOID_RETURN;
}


static int 
replace_proxies_priv_table(THD *thd, TABLE *table, const LEX_USER *user,
                         const LEX_USER *proxied_user, bool with_grant_arg, 
                         bool revoke_grant)
{
  bool old_row_exists= 0;
  int error;
  uchar user_key[MAX_KEY_LENGTH];
  ACL_PROXY_USER new_grant;
  char grantor[USER_HOST_BUFF_SIZE];

  DBUG_ENTER("replace_proxies_priv_table");

  if (!initialized)
  {
    my_error(ER_OPTION_PREVENTS_STATEMENT, MYF(0), "--skip-grant-tables");
    DBUG_RETURN(-1);
  }

  /* Check if there is such a user in user table in memory? */
  if (!find_acl_user(user->host.str,user->user.str, FALSE))
  {
    my_message(ER_PASSWORD_NO_MATCH, ER(ER_PASSWORD_NO_MATCH), MYF(0));
    DBUG_RETURN(-1);
  }

  table->use_all_columns();
  ACL_PROXY_USER::store_pk (table, &user->host, &user->user, 
                            &proxied_user->host, &proxied_user->user);

  key_copy(user_key, table->record[0], table->key_info,
           table->key_info->key_length);

  get_grantor(thd, grantor);

  table->file->ha_index_init(0, 1);
  if (table->file->ha_index_read_map(table->record[0], user_key,
                                     HA_WHOLE_KEY,
                                     HA_READ_KEY_EXACT))
  {
    DBUG_PRINT ("info", ("Row not found"));
    if (revoke_grant)
    { // no row, no revoke
      my_error(ER_NONEXISTING_GRANT, MYF(0), user->user.str, user->host.str);
      goto abort;
    }
    old_row_exists= 0;
    restore_record(table, s->default_values);
    ACL_PROXY_USER::store_data_record(table, &user->host, &user->user,
                                      &proxied_user->host,
                                      &proxied_user->user,
                                      with_grant_arg,
                                      grantor);
  }
  else
  {
    DBUG_PRINT("info", ("Row found"));
    old_row_exists= 1;
    store_record(table, record[1]);
  }

  if (old_row_exists)
  {
    /* update old existing row */
    if (!revoke_grant)
    {
      if ((error= table->file->ha_update_row(table->record[1],
                                             table->record[0])) &&
          error != HA_ERR_RECORD_IS_THE_SAME)
	goto table_error;			/* purecov: inspected */
    }
    else
    {
      if ((error= table->file->ha_delete_row(table->record[1])))
	goto table_error;			/* purecov: inspected */
    }
  }
  else if ((error= table->file->ha_write_row(table->record[0])))
  {
    DBUG_PRINT("info", ("error inserting the row"));
    if (table->file->is_fatal_error(error, HA_CHECK_DUP_KEY))
      goto table_error; /* purecov: inspected */
  }

  acl_cache->clear(1);				// Clear privilege cache
  if (old_row_exists)
  {
    new_grant.init(user->host.str, user->user.str,
                   proxied_user->host.str, proxied_user->user.str,
                   with_grant_arg);
    acl_update_proxy_user(&new_grant, revoke_grant);
  }
  else
  {
    new_grant.init(&mem, user->host.str, user->user.str,
                   proxied_user->host.str, proxied_user->user.str,
                   with_grant_arg);
    acl_insert_proxy_user(&new_grant);
  }

  table->file->ha_index_end();
  DBUG_RETURN(0);

  /* This could only happen if the grant tables got corrupted */
table_error:
  DBUG_PRINT("info", ("table error"));
  table->file->print_error(error, MYF(0));	/* purecov: inspected */

abort:
  DBUG_PRINT("info", ("aborting replace_proxies_priv_table"));
  table->file->ha_index_end();
  DBUG_RETURN(-1);
}


class GRANT_COLUMN :public Sql_alloc
{
public:
  char *column;
  ulong rights;
  uint key_length;
  GRANT_COLUMN(String &c,  ulong y) :rights (y)
  {
    column= (char*) memdup_root(&memex,c.ptr(), key_length=c.length());
  }
};


static uchar* get_key_column(GRANT_COLUMN *buff, size_t *length,
			    my_bool not_used __attribute__((unused)))
{
  *length=buff->key_length;
  return (uchar*) buff->column;
}


class GRANT_NAME :public Sql_alloc
{
public:
  acl_host_and_ip host;
  char *db, *user, *tname, *hash_key;
  ulong privs;
  ulong sort;
  size_t key_length;
  GRANT_NAME(const char *h, const char *d,const char *u,
             const char *t, ulong p, bool is_routine);
  GRANT_NAME (TABLE *form, bool is_routine);
  virtual ~GRANT_NAME() {};
  virtual bool ok() { return privs != 0; }
  void set_user_details(const char *h, const char *d,
                        const char *u, const char *t,
                        bool is_routine);
};


class GRANT_TABLE :public GRANT_NAME
{
public:
  ulong cols;
  HASH hash_columns;

  GRANT_TABLE(const char *h, const char *d,const char *u,
              const char *t, ulong p, ulong c);
  GRANT_TABLE (TABLE *form, TABLE *col_privs);
  ~GRANT_TABLE();
  bool ok() { return privs != 0 || cols != 0; }
};


void GRANT_NAME::set_user_details(const char *h, const char *d,
                                  const char *u, const char *t,
                                  bool is_routine)
{
  /* Host given by user */
  update_hostname(&host, strdup_root(&memex, h));
  if (db != d)
  {
    db= strdup_root(&memex, d);
    if (lower_case_table_names)
      my_casedn_str(files_charset_info, db);
  }
  user = strdup_root(&memex,u);
  sort=  get_sort(3,host.hostname,db,user);
  if (tname != t)
  {
    tname= strdup_root(&memex, t);
    if (lower_case_table_names || is_routine)
      my_casedn_str(files_charset_info, tname);
  }
  key_length= strlen(d) + strlen(u)+ strlen(t)+3;
  hash_key=   (char*) alloc_root(&memex,key_length);
  strmov(strmov(strmov(hash_key,user)+1,db)+1,tname);
}

GRANT_NAME::GRANT_NAME(const char *h, const char *d,const char *u,
                       const char *t, ulong p, bool is_routine)
  :db(0), tname(0), privs(p)
{
  set_user_details(h, d, u, t, is_routine);
}

GRANT_TABLE::GRANT_TABLE(const char *h, const char *d,const char *u,
                	 const char *t, ulong p, ulong c)
  :GRANT_NAME(h,d,u,t,p, FALSE), cols(c)
{
  (void) my_hash_init2(&hash_columns,4,system_charset_info,
                   0,0,0, (my_hash_get_key) get_key_column,0,0);
}


GRANT_NAME::GRANT_NAME(TABLE *form, bool is_routine)
{
  update_hostname(&host, get_field(&memex, form->field[0]));
  db=    get_field(&memex,form->field[1]);
  user=  get_field(&memex,form->field[2]);
  if (!user)
    user= (char*) "";
  sort=  get_sort(3, host.hostname, db, user);
  tname= get_field(&memex,form->field[3]);
  if (!db || !tname)
  {
    /* Wrong table row; Ignore it */
    privs= 0;
    return;					/* purecov: inspected */
  }
  if (lower_case_table_names)
  {
    my_casedn_str(files_charset_info, db);
  }
  if (lower_case_table_names || is_routine)
  {
    my_casedn_str(files_charset_info, tname);
  }
  key_length= (strlen(db) + strlen(user) + strlen(tname) + 3);
  hash_key=   (char*) alloc_root(&memex, key_length);
  strmov(strmov(strmov(hash_key,user)+1,db)+1,tname);
  privs = (ulong) form->field[6]->val_int();
  privs = fix_rights_for_table(privs);
}


GRANT_TABLE::GRANT_TABLE(TABLE *form, TABLE *col_privs)
  :GRANT_NAME(form, FALSE)
{
  uchar key[MAX_KEY_LENGTH];

  if (!db || !tname)
  {
    /* Wrong table row; Ignore it */
    my_hash_clear(&hash_columns);               /* allow for destruction */
    cols= 0;
    return;
  }
  cols= (ulong) form->field[7]->val_int();
  cols =  fix_rights_for_column(cols);

  (void) my_hash_init2(&hash_columns,4,system_charset_info,
                   0,0,0, (my_hash_get_key) get_key_column,0,0);
  if (cols)
  {
    uint key_prefix_len;
    KEY_PART_INFO *key_part= col_privs->key_info->key_part;
    col_privs->field[0]->store(host.hostname,
                               host.hostname ? (uint) strlen(host.hostname) :
                               0,
                               system_charset_info);
    col_privs->field[1]->store(db,(uint) strlen(db), system_charset_info);
    col_privs->field[2]->store(user,(uint) strlen(user), system_charset_info);
    col_privs->field[3]->store(tname,(uint) strlen(tname), system_charset_info);

    key_prefix_len= (key_part[0].store_length +
                     key_part[1].store_length +
                     key_part[2].store_length +
                     key_part[3].store_length);
    key_copy(key, col_privs->record[0], col_privs->key_info, key_prefix_len);
    col_privs->field[4]->store("",0, &my_charset_latin1);

    col_privs->file->ha_index_init(0, 1);
    if (col_privs->file->ha_index_read_map(col_privs->record[0], (uchar*) key,
                                           (key_part_map)15,
                                           HA_READ_KEY_EXACT))
    {
      cols = 0; /* purecov: deadcode */
      col_privs->file->ha_index_end();
      return;
    }
    do
    {
      String *res,column_name;
      GRANT_COLUMN *mem_check;
      /* As column name is a string, we don't have to supply a buffer */
      res=col_privs->field[4]->val_str(&column_name);
      ulong priv= (ulong) col_privs->field[6]->val_int();
      if (!(mem_check = new GRANT_COLUMN(*res,
                                         fix_rights_for_column(priv))))
      {
        /* Don't use this entry */
        privs = cols = 0;			/* purecov: deadcode */
        return;				/* purecov: deadcode */
      }
      if (my_hash_insert(&hash_columns, (uchar *) mem_check))
      {
        /* Invalidate this entry */
        privs= cols= 0;
        return;
      }
    } while (!col_privs->file->ha_index_next(col_privs->record[0]) &&
             !key_cmp_if_same(col_privs,key,0,key_prefix_len));
    col_privs->file->ha_index_end();
  }
}


GRANT_TABLE::~GRANT_TABLE()
{
  my_hash_free(&hash_columns);
}


static uchar* get_grant_table(GRANT_NAME *buff, size_t *length,
			     my_bool not_used __attribute__((unused)))
{
  *length=buff->key_length;
  return (uchar*) buff->hash_key;
}


void free_grant_table(GRANT_TABLE *grant_table)
{
  my_hash_free(&grant_table->hash_columns);
}


/* Search after a matching grant. Prefer exact grants before not exact ones */

static GRANT_NAME *name_hash_search(HASH *name_hash,
                                    const char *host,const char* ip,
                                    const char *db,
                                    const char *user, const char *tname,
                                    bool exact, bool name_tolower)
{
  char helping [SAFE_NAME_LEN*2+USERNAME_LENGTH+3], *name_ptr;
  uint len;
  GRANT_NAME *grant_name,*found=0;
  HASH_SEARCH_STATE state;

  name_ptr= strmov(strmov(helping, user) + 1, db) + 1;
  len  = (uint) (strmov(name_ptr, tname) - helping) + 1;
  if (name_tolower)
    my_casedn_str(files_charset_info, name_ptr);
  for (grant_name= (GRANT_NAME*) my_hash_first(name_hash, (uchar*) helping,
                                               len, &state);
       grant_name ;
       grant_name= (GRANT_NAME*) my_hash_next(name_hash,(uchar*) helping,
                                              len, &state))
  {
    if (exact)
    {
      if (!grant_name->host.hostname ||
          (host &&
	   !my_strcasecmp(system_charset_info, host,
                          grant_name->host.hostname)) ||
	  (ip && !strcmp(ip, grant_name->host.hostname)))
	return grant_name;
    }
    else
    {
      if (compare_hostname(&grant_name->host, host, ip) &&
          (!found || found->sort < grant_name->sort))
	found=grant_name;					// Host ok
    }
  }
  return found;
}


inline GRANT_NAME *
routine_hash_search(const char *host, const char *ip, const char *db,
                 const char *user, const char *tname, bool proc, bool exact)
{
  return (GRANT_TABLE*)
    name_hash_search(proc ? &proc_priv_hash : &func_priv_hash,
		     host, ip, db, user, tname, exact, TRUE);
}


inline GRANT_TABLE *
table_hash_search(const char *host, const char *ip, const char *db,
		  const char *user, const char *tname, bool exact)
{
  return (GRANT_TABLE*) name_hash_search(&column_priv_hash, host, ip, db,
					 user, tname, exact, FALSE);
}


inline GRANT_COLUMN *
column_hash_search(GRANT_TABLE *t, const char *cname, uint length)
{
  return (GRANT_COLUMN*) my_hash_search(&t->hash_columns,
                                        (uchar*) cname, length);
}


static int replace_column_table(GRANT_TABLE *g_t,
				TABLE *table, const LEX_USER &combo,
				List <LEX_COLUMN> &columns,
				const char *db, const char *table_name,
				ulong rights, bool revoke_grant)
{
  int error=0,result=0;
  uchar key[MAX_KEY_LENGTH];
  uint key_prefix_length;
  KEY_PART_INFO *key_part= table->key_info->key_part;
  DBUG_ENTER("replace_column_table");

  table->use_all_columns();
  table->field[0]->store(combo.host.str,combo.host.length,
                         system_charset_info);
  table->field[1]->store(db,(uint) strlen(db),
                         system_charset_info);
  table->field[2]->store(combo.user.str,combo.user.length,
                         system_charset_info);
  table->field[3]->store(table_name,(uint) strlen(table_name),
                         system_charset_info);

  /* Get length of 4 first key parts */
  key_prefix_length= (key_part[0].store_length + key_part[1].store_length +
                      key_part[2].store_length + key_part[3].store_length);
  key_copy(key, table->record[0], table->key_info, key_prefix_length);

  rights&= COL_ACLS;				// Only ACL for columns

  /* first fix privileges for all columns in column list */

  List_iterator <LEX_COLUMN> iter(columns);
  class LEX_COLUMN *column;
  table->file->ha_index_init(0, 1);
  while ((column= iter++))
  {
    ulong privileges= column->rights;
    bool old_row_exists=0;
    uchar user_key[MAX_KEY_LENGTH];

    key_restore(table->record[0],key,table->key_info,
                key_prefix_length);
    table->field[4]->store(column->column.ptr(), column->column.length(),
                           system_charset_info);
    /* Get key for the first 4 columns */
    key_copy(user_key, table->record[0], table->key_info,
             table->key_info->key_length);

    if (table->file->ha_index_read_map(table->record[0], user_key,
                                       HA_WHOLE_KEY, HA_READ_KEY_EXACT))
    {
      if (revoke_grant)
      {
	my_error(ER_NONEXISTING_TABLE_GRANT, MYF(0),
                 combo.user.str, combo.host.str,
                 table_name);                   /* purecov: inspected */
	result= -1;                             /* purecov: inspected */
	continue;                               /* purecov: inspected */
      }
      old_row_exists = 0;
      restore_record(table, s->default_values);		// Get empty record
      key_restore(table->record[0],key,table->key_info,
                  key_prefix_length);
      table->field[4]->store(column->column.ptr(),column->column.length(),
                             system_charset_info);
    }
    else
    {
      ulong tmp= (ulong) table->field[6]->val_int();
      tmp=fix_rights_for_column(tmp);

      if (revoke_grant)
	privileges = tmp & ~(privileges | rights);
      else
	privileges |= tmp;
      old_row_exists = 1;
      store_record(table,record[1]);			// copy original row
    }

    table->field[6]->store((longlong) get_rights_for_column(privileges), TRUE);

    if (old_row_exists)
    {
      GRANT_COLUMN *grant_column;
      if (privileges)
	error=table->file->ha_update_row(table->record[1],table->record[0]);
      else
	error=table->file->ha_delete_row(table->record[1]);
      if (error && error != HA_ERR_RECORD_IS_THE_SAME)
      {
	table->file->print_error(error,MYF(0)); /* purecov: inspected */
	result= -1;				/* purecov: inspected */
	goto end;				/* purecov: inspected */
      }
      else
        error= 0;
      grant_column= column_hash_search(g_t, column->column.ptr(),
                                       column->column.length());
      if (grant_column)				// Should always be true
	grant_column->rights= privileges;	// Update hash
    }
    else					// new grant
    {
      GRANT_COLUMN *grant_column;
      if ((error=table->file->ha_write_row(table->record[0])))
      {
	table->file->print_error(error,MYF(0)); /* purecov: inspected */
	result= -1;				/* purecov: inspected */
	goto end;				/* purecov: inspected */
      }
      grant_column= new GRANT_COLUMN(column->column,privileges);
      if (my_hash_insert(&g_t->hash_columns,(uchar*) grant_column))
      {
        result= -1;
        goto end;
      }
    }
  }

  /*
    If revoke of privileges on the table level, remove all such privileges
    for all columns
  */

  if (revoke_grant)
  {
    uchar user_key[MAX_KEY_LENGTH];
    key_copy(user_key, table->record[0], table->key_info,
             key_prefix_length);

    if (table->file->ha_index_read_map(table->record[0], user_key,
                                       (key_part_map)15,
                                       HA_READ_KEY_EXACT))
      goto end;

    /* Scan through all rows with the same host,db,user and table */
    do
    {
      ulong privileges = (ulong) table->field[6]->val_int();
      privileges=fix_rights_for_column(privileges);
      store_record(table,record[1]);

      if (privileges & rights)	// is in this record the priv to be revoked ??
      {
	GRANT_COLUMN *grant_column = NULL;
	char  colum_name_buf[HOSTNAME_LENGTH+1];
	String column_name(colum_name_buf,sizeof(colum_name_buf),
                           system_charset_info);

	privileges&= ~rights;
	table->field[6]->store((longlong)
			       get_rights_for_column(privileges), TRUE);
	table->field[4]->val_str(&column_name);
	grant_column = column_hash_search(g_t,
					  column_name.ptr(),
					  column_name.length());
	if (privileges)
	{
	  int tmp_error;
	  if ((tmp_error=table->file->ha_update_row(table->record[1],
						    table->record[0])) &&
              tmp_error != HA_ERR_RECORD_IS_THE_SAME)
	  {					/* purecov: deadcode */
	    table->file->print_error(tmp_error,MYF(0)); /* purecov: deadcode */
	    result= -1;				/* purecov: deadcode */
	    goto end;				/* purecov: deadcode */
	  }
	  if (grant_column)
	    grant_column->rights  = privileges; // Update hash
	}
	else
	{
	  int tmp_error;
	  if ((tmp_error = table->file->ha_delete_row(table->record[1])))
	  {					/* purecov: deadcode */
	    table->file->print_error(tmp_error,MYF(0)); /* purecov: deadcode */
	    result= -1;				/* purecov: deadcode */
	    goto end;				/* purecov: deadcode */
	  }
	  if (grant_column)
	    my_hash_delete(&g_t->hash_columns,(uchar*) grant_column);
	}
      }
    } while (!table->file->ha_index_next(table->record[0]) &&
	     !key_cmp_if_same(table, key, 0, key_prefix_length));
  }

end:
  table->file->ha_index_end();
  DBUG_RETURN(result);
}

static inline void get_grantor(THD *thd, char *grantor)
{
  const char *user= thd->security_ctx->user;
  const char *host= thd->security_ctx->host_or_ip;

#if defined(HAVE_REPLICATION)
  if (thd->slave_thread && thd->has_invoker())
  {
    user= thd->get_invoker_user().str;
    host= thd->get_invoker_host().str;
  }
#endif
  strxmov(grantor, user, "@", host, NullS);
}

static int replace_table_table(THD *thd, GRANT_TABLE *grant_table,
			       TABLE *table, const LEX_USER &combo,
			       const char *db, const char *table_name,
			       ulong rights, ulong col_rights,
			       bool revoke_grant)
{
  char grantor[USER_HOST_BUFF_SIZE];
  int old_row_exists = 1;
  int error=0;
  ulong store_table_rights, store_col_rights;
  uchar user_key[MAX_KEY_LENGTH];
  DBUG_ENTER("replace_table_table");

  get_grantor(thd, grantor);
  /*
    The following should always succeed as new users are created before
    this function is called!
  */
  if (!find_acl_user(combo.host.str,combo.user.str, FALSE))
  {
    my_message(ER_PASSWORD_NO_MATCH, ER(ER_PASSWORD_NO_MATCH),
               MYF(0));	/* purecov: deadcode */
    DBUG_RETURN(-1);				/* purecov: deadcode */
  }

  table->use_all_columns();
  restore_record(table, s->default_values);     // Get empty record
  table->field[0]->store(combo.host.str,combo.host.length,
                         system_charset_info);
  table->field[1]->store(db,(uint) strlen(db), system_charset_info);
  table->field[2]->store(combo.user.str,combo.user.length,
                         system_charset_info);
  table->field[3]->store(table_name,(uint) strlen(table_name),
                         system_charset_info);
  store_record(table,record[1]);			// store at pos 1
  key_copy(user_key, table->record[0], table->key_info,
           table->key_info->key_length);

  if (table->file->ha_index_read_idx_map(table->record[0], 0, user_key,
                                         HA_WHOLE_KEY,
                                         HA_READ_KEY_EXACT))
  {
    /*
      The following should never happen as we first check the in memory
      grant tables for the user.  There is however always a small change that
      the user has modified the grant tables directly.
    */
    if (revoke_grant)
    { // no row, no revoke
      my_error(ER_NONEXISTING_TABLE_GRANT, MYF(0),
               combo.user.str, combo.host.str,
               table_name);		        /* purecov: deadcode */
      DBUG_RETURN(-1);				/* purecov: deadcode */
    }
    old_row_exists = 0;
    restore_record(table,record[1]);			// Get saved record
  }

  store_table_rights= get_rights_for_table(rights);
  store_col_rights=   get_rights_for_column(col_rights);
  if (old_row_exists)
  {
    ulong j,k;
    store_record(table,record[1]);
    j = (ulong) table->field[6]->val_int();
    k = (ulong) table->field[7]->val_int();

    if (revoke_grant)
    {
      /* column rights are already fixed in mysql_table_grant */
      store_table_rights=j & ~store_table_rights;
    }
    else
    {
      store_table_rights|= j;
      store_col_rights|=   k;
    }
  }

  table->field[4]->store(grantor,(uint) strlen(grantor), system_charset_info);
  table->field[6]->store((longlong) store_table_rights, TRUE);
  table->field[7]->store((longlong) store_col_rights, TRUE);
  rights=fix_rights_for_table(store_table_rights);
  col_rights=fix_rights_for_column(store_col_rights);

  if (old_row_exists)
  {
    if (store_table_rights || store_col_rights)
    {
      if ((error=table->file->ha_update_row(table->record[1],
                                            table->record[0])) &&
          error != HA_ERR_RECORD_IS_THE_SAME)
	goto table_error;			/* purecov: deadcode */
    }
    else if ((error = table->file->ha_delete_row(table->record[1])))
      goto table_error;				/* purecov: deadcode */
  }
  else
  {
    error=table->file->ha_write_row(table->record[0]);
    if (table->file->is_fatal_error(error, HA_CHECK_DUP_KEY))
      goto table_error;				/* purecov: deadcode */
  }

  if (rights | col_rights)
  {
    grant_table->privs= rights;
    grant_table->cols=	col_rights;
  }
  else
  {
    my_hash_delete(&column_priv_hash,(uchar*) grant_table);
  }
  DBUG_RETURN(0);

  /* This should never happen */
table_error:
  table->file->print_error(error,MYF(0)); /* purecov: deadcode */
  DBUG_RETURN(-1); /* purecov: deadcode */
}


/**
  @retval       0  success
  @retval      -1  error
*/
static int replace_routine_table(THD *thd, GRANT_NAME *grant_name,
			      TABLE *table, const LEX_USER &combo,
			      const char *db, const char *routine_name,
			      bool is_proc, ulong rights, bool revoke_grant)
{
  char grantor[USER_HOST_BUFF_SIZE];
  int old_row_exists= 1;
  int error=0;
  ulong store_proc_rights;
  DBUG_ENTER("replace_routine_table");

  if (!initialized)
  {
    my_error(ER_OPTION_PREVENTS_STATEMENT, MYF(0), "--skip-grant-tables");
    DBUG_RETURN(-1);
  }

  get_grantor(thd, grantor);
  /*
    New users are created before this function is called.

    There may be some cases where a routine's definer is removed but the
    routine remains.
  */

  table->use_all_columns();
  restore_record(table, s->default_values);		// Get empty record
  table->field[0]->store(combo.host.str,combo.host.length, &my_charset_latin1);
  table->field[1]->store(db,(uint) strlen(db), &my_charset_latin1);
  table->field[2]->store(combo.user.str,combo.user.length, &my_charset_latin1);
  table->field[3]->store(routine_name,(uint) strlen(routine_name),
                         &my_charset_latin1);
  table->field[4]->store((longlong)(is_proc ?
                                    TYPE_ENUM_PROCEDURE : TYPE_ENUM_FUNCTION),
                         TRUE);
  store_record(table,record[1]);			// store at pos 1

  if (table->file->ha_index_read_idx_map(table->record[0], 0,
                                         (uchar*) table->field[0]->ptr,
                                         HA_WHOLE_KEY,
                                         HA_READ_KEY_EXACT))
  {
    /*
      The following should never happen as we first check the in memory
      grant tables for the user.  There is however always a small change that
      the user has modified the grant tables directly.
    */
    if (revoke_grant)
    { // no row, no revoke
      my_error(ER_NONEXISTING_PROC_GRANT, MYF(0),
               combo.user.str, combo.host.str, routine_name);
      DBUG_RETURN(-1);
    }
    old_row_exists= 0;
    restore_record(table,record[1]);			// Get saved record
  }

  store_proc_rights= get_rights_for_procedure(rights);
  if (old_row_exists)
  {
    ulong j;
    store_record(table,record[1]);
    j= (ulong) table->field[6]->val_int();

    if (revoke_grant)
    {
      /* column rights are already fixed in mysql_table_grant */
      store_proc_rights=j & ~store_proc_rights;
    }
    else
    {
      store_proc_rights|= j;
    }
  }

  table->field[5]->store(grantor,(uint) strlen(grantor), &my_charset_latin1);
  table->field[6]->store((longlong) store_proc_rights, TRUE);
  rights=fix_rights_for_procedure(store_proc_rights);

  if (old_row_exists)
  {
    if (store_proc_rights)
    {
      if ((error=table->file->ha_update_row(table->record[1],
                                            table->record[0])) &&
          error != HA_ERR_RECORD_IS_THE_SAME)
	goto table_error;
    }
    else if ((error= table->file->ha_delete_row(table->record[1])))
      goto table_error;
  }
  else
  {
    error=table->file->ha_write_row(table->record[0]);
    if (table->file->is_fatal_error(error, HA_CHECK_DUP_KEY))
      goto table_error;
  }

  if (rights)
  {
    grant_name->privs= rights;
  }
  else
  {
    my_hash_delete(is_proc ? &proc_priv_hash : &func_priv_hash,(uchar*)
                   grant_name);
  }
  DBUG_RETURN(0);

  /* This should never happen */
table_error:
  table->file->print_error(error,MYF(0));
  DBUG_RETURN(-1);
}


/*
  Store table level and column level grants in the privilege tables

  SYNOPSIS
    mysql_table_grant()
    thd			Thread handle
    table_list		List of tables to give grant
    user_list		List of users to give grant
    columns		List of columns to give grant
    rights		Table level grant
    revoke_grant	Set to 1 if this is a REVOKE command

  RETURN
    FALSE ok
    TRUE  error
*/

int mysql_table_grant(THD *thd, TABLE_LIST *table_list,
		      List <LEX_USER> &user_list,
		      List <LEX_COLUMN> &columns, ulong rights,
		      bool revoke_grant)
{
  ulong column_priv= 0;
  List_iterator <LEX_USER> str_list (user_list);
  LEX_USER *Str, *tmp_Str;
  TABLE_LIST tables[3];
  bool create_new_users=0;
  char *db_name, *table_name;
  bool save_binlog_row_based;
  DBUG_ENTER("mysql_table_grant");

  if (!initialized)
  {
    my_error(ER_OPTION_PREVENTS_STATEMENT, MYF(0),
             "--skip-grant-tables");	/* purecov: inspected */
    DBUG_RETURN(TRUE);				/* purecov: inspected */
  }
  if (rights & ~TABLE_ACLS)
  {
    my_message(ER_ILLEGAL_GRANT_FOR_TABLE, ER(ER_ILLEGAL_GRANT_FOR_TABLE),
               MYF(0));
    DBUG_RETURN(TRUE);
  }

  if (!revoke_grant)
  {
    if (columns.elements)
    {
      class LEX_COLUMN *column;
      List_iterator <LEX_COLUMN> column_iter(columns);

      if (open_normal_and_derived_tables(thd, table_list, 0, DT_PREPARE))
        DBUG_RETURN(TRUE);

      while ((column = column_iter++))
      {
        uint unused_field_idx= NO_CACHED_FIELD_INDEX;
        TABLE_LIST *dummy;
        Field *f=find_field_in_table_ref(thd, table_list, column->column.ptr(),
                                         column->column.length(),
                                         column->column.ptr(), NULL, NULL,
                                         NULL, TRUE, FALSE,
                                         &unused_field_idx, FALSE, &dummy);
        if (f == (Field*)0)
        {
          my_error(ER_BAD_FIELD_ERROR, MYF(0),
                   column->column.c_ptr(), table_list->alias);
          DBUG_RETURN(TRUE);
        }
        if (f == (Field *)-1)
          DBUG_RETURN(TRUE);
        column_priv|= column->rights;
      }
      close_mysql_tables(thd);
    }
    else
    {
      if (!(rights & CREATE_ACL))
      {
        char buf[FN_REFLEN + 1];
        build_table_filename(buf, sizeof(buf) - 1, table_list->db,
                             table_list->table_name, reg_ext, 0);
        fn_format(buf, buf, "", "", MY_UNPACK_FILENAME  | MY_RESOLVE_SYMLINKS |
                                    MY_RETURN_REAL_PATH | MY_APPEND_EXT);
        if (access(buf,F_OK))
        {
          my_error(ER_NO_SUCH_TABLE, MYF(0), table_list->db, table_list->alias);
          DBUG_RETURN(TRUE);
        }
      }
      if (table_list->grant.want_privilege)
      {
        char command[128];
        get_privilege_desc(command, sizeof(command),
                           table_list->grant.want_privilege);
        my_error(ER_TABLEACCESS_DENIED_ERROR, MYF(0),
                 command, thd->security_ctx->priv_user,
                 thd->security_ctx->host_or_ip, table_list->alias);
        DBUG_RETURN(-1);
      }
    }
  }

  /* open the mysql.tables_priv and mysql.columns_priv tables */

  tables[0].init_one_table(C_STRING_WITH_LEN("mysql"),
                           C_STRING_WITH_LEN("user"), "user", TL_WRITE);
  tables[1].init_one_table(C_STRING_WITH_LEN("mysql"),
                           C_STRING_WITH_LEN("tables_priv"),
                           "tables_priv", TL_WRITE);
  tables[2].init_one_table(C_STRING_WITH_LEN("mysql"),
                           C_STRING_WITH_LEN("columns_priv"),
                           "columns_priv", TL_WRITE);
  tables[0].next_local= tables[0].next_global= tables+1;
  /* Don't open column table if we don't need it ! */
  if (column_priv || (revoke_grant && ((rights & COL_ACLS) || columns.elements)))
    tables[1].next_local= tables[1].next_global= tables+2;

  /*
    This statement will be replicated as a statement, even when using
    row-based replication.  The flag will be reset at the end of the
    statement.
  */
  if ((save_binlog_row_based= thd->is_current_stmt_binlog_format_row()))
    thd->clear_current_stmt_binlog_format_row();

#ifdef HAVE_REPLICATION
  /*
    GRANT and REVOKE are applied the slave in/exclusion rules as they are
    some kind of updates to the mysql.% tables.
  */
  if (thd->slave_thread && rpl_filter->is_on())
  {
    /*
      The tables must be marked "updating" so that tables_ok() takes them into
      account in tests.
    */
    tables[0].updating= tables[1].updating= tables[2].updating= 1;
    if (!(thd->spcont || rpl_filter->tables_ok(0, tables)))
    {
      /* Restore the state of binlog format */
      DBUG_ASSERT(!thd->is_current_stmt_binlog_format_row());
      if (save_binlog_row_based)
        thd->set_current_stmt_binlog_format_row();
      DBUG_RETURN(FALSE);
    }
  }
#endif

  /* 
    The lock api is depending on the thd->lex variable which needs to be
    re-initialized.
  */
  Query_tables_list backup;
  thd->lex->reset_n_backup_query_tables_list(&backup);
  /*
    Restore Query_tables_list::sql_command value, which was reset
    above, as the code writing query to the binary log assumes that
    this value corresponds to the statement being executed.
  */
  thd->lex->sql_command= backup.sql_command;
  if (open_and_lock_tables(thd, tables, FALSE, MYSQL_LOCK_IGNORE_TIMEOUT))
  {						// Should never happen
    /* Restore the state of binlog format */
    DBUG_ASSERT(!thd->is_current_stmt_binlog_format_row());
    thd->lex->restore_backup_query_tables_list(&backup);
    if (save_binlog_row_based)
      thd->set_current_stmt_binlog_format_row();
    DBUG_RETURN(TRUE);				/* purecov: deadcode */
  }

  if (!revoke_grant)
    create_new_users= test_if_create_new_users(thd);
  bool result= FALSE;
  mysql_rwlock_wrlock(&LOCK_grant);
  mysql_mutex_lock(&acl_cache->lock);
  MEM_ROOT *old_root= thd->mem_root;
  thd->mem_root= &memex;
  grant_version++;

  while ((tmp_Str = str_list++))
  {
    int error;
    GRANT_TABLE *grant_table;
    if (!(Str= get_current_user(thd, tmp_Str)))
    {
      result= TRUE;
      continue;
    }  
    /* Create user if needed */
    error=replace_user_table(thd, tables[0].table, *Str,
			     0, revoke_grant, create_new_users,
                             test(thd->variables.sql_mode &
                                  MODE_NO_AUTO_CREATE_USER));
    if (error)
    {
      result= TRUE;				// Remember error
      continue;					// Add next user
    }

    db_name= table_list->get_db_name();
    table_name= table_list->get_table_name();

    /* Find/create cached table grant */
    grant_table= table_hash_search(Str->host.str, NullS, db_name,
				   Str->user.str, table_name, 1);
    if (!grant_table)
    {
      if (revoke_grant)
      {
	my_error(ER_NONEXISTING_TABLE_GRANT, MYF(0),
                 Str->user.str, Str->host.str, table_list->table_name);
	result= TRUE;
	continue;
      }
      grant_table = new GRANT_TABLE (Str->host.str, db_name,
				     Str->user.str, table_name,
				     rights,
				     column_priv);
      if (!grant_table ||
        my_hash_insert(&column_priv_hash,(uchar*) grant_table))
      {
	result= TRUE;				/* purecov: deadcode */
	continue;				/* purecov: deadcode */
      }
    }

    /* If revoke_grant, calculate the new column privilege for tables_priv */
    if (revoke_grant)
    {
      class LEX_COLUMN *column;
      List_iterator <LEX_COLUMN> column_iter(columns);
      GRANT_COLUMN *grant_column;

      /* Fix old grants */
      while ((column = column_iter++))
      {
	grant_column = column_hash_search(grant_table,
					  column->column.ptr(),
					  column->column.length());
	if (grant_column)
	  grant_column->rights&= ~(column->rights | rights);
      }
      /* scan trough all columns to get new column grant */
      column_priv= 0;
      for (uint idx=0 ; idx < grant_table->hash_columns.records ; idx++)
      {
        grant_column= (GRANT_COLUMN*)
          my_hash_element(&grant_table->hash_columns, idx);
	grant_column->rights&= ~rights;		// Fix other columns
	column_priv|= grant_column->rights;
      }
    }
    else
    {
      column_priv|= grant_table->cols;
    }


    /* update table and columns */

    if (replace_table_table(thd, grant_table, tables[1].table, *Str,
			    db_name, table_name,
			    rights, column_priv, revoke_grant))
    {
      /* Should only happen if table is crashed */
      result= TRUE;			       /* purecov: deadcode */
    }
    else if (tables[2].table)
    {
      if ((replace_column_table(grant_table, tables[2].table, *Str,
				columns,
				db_name, table_name,
				rights, revoke_grant)))
      {
	result= TRUE;
      }
    }
  }
  thd->mem_root= old_root;
  mysql_mutex_unlock(&acl_cache->lock);

  if (!result) /* success */
  {
    result= write_bin_log(thd, TRUE, thd->query(), thd->query_length());
  }

  mysql_rwlock_unlock(&LOCK_grant);

  if (!result) /* success */
    my_ok(thd);

  /* Tables are automatically closed */
  thd->lex->restore_backup_query_tables_list(&backup);
  /* Restore the state of binlog format */
  DBUG_ASSERT(!thd->is_current_stmt_binlog_format_row());
  if (save_binlog_row_based)
    thd->set_current_stmt_binlog_format_row();
  DBUG_RETURN(result);
}


/**
  Store routine level grants in the privilege tables

  @param thd Thread handle
  @param table_list List of routines to give grant
  @param is_proc Is this a list of procedures?
  @param user_list List of users to give grant
  @param rights Table level grant
  @param revoke_grant Is this is a REVOKE command?

  @return
    @retval FALSE Success.
    @retval TRUE An error occurred.
*/

bool mysql_routine_grant(THD *thd, TABLE_LIST *table_list, bool is_proc,
			 List <LEX_USER> &user_list, ulong rights,
			 bool revoke_grant, bool write_to_binlog)
{
  List_iterator <LEX_USER> str_list (user_list);
  LEX_USER *Str, *tmp_Str;
  TABLE_LIST tables[2];
  bool create_new_users=0, result=0;
  char *db_name, *table_name;
  bool save_binlog_row_based;
  DBUG_ENTER("mysql_routine_grant");

  if (!initialized)
  {
    my_error(ER_OPTION_PREVENTS_STATEMENT, MYF(0),
             "--skip-grant-tables");
    DBUG_RETURN(TRUE);
  }
  if (rights & ~PROC_ACLS)
  {
    my_message(ER_ILLEGAL_GRANT_FOR_TABLE, ER(ER_ILLEGAL_GRANT_FOR_TABLE),
               MYF(0));
    DBUG_RETURN(TRUE);
  }

  if (!revoke_grant)
  {
    if (sp_exist_routines(thd, table_list, is_proc))
      DBUG_RETURN(TRUE);
  }

  /* open the mysql.user and mysql.procs_priv tables */

  tables[0].init_one_table(C_STRING_WITH_LEN("mysql"),
                           C_STRING_WITH_LEN("user"), "user", TL_WRITE);
  tables[1].init_one_table(C_STRING_WITH_LEN("mysql"),
                           C_STRING_WITH_LEN("procs_priv"), "procs_priv", TL_WRITE);
  tables[0].next_local= tables[0].next_global= tables+1;

  /*
    This statement will be replicated as a statement, even when using
    row-based replication.  The flag will be reset at the end of the
    statement.
  */
  if ((save_binlog_row_based= thd->is_current_stmt_binlog_format_row()))
    thd->clear_current_stmt_binlog_format_row();

#ifdef HAVE_REPLICATION
  /*
    GRANT and REVOKE are applied the slave in/exclusion rules as they are
    some kind of updates to the mysql.% tables.
  */
  if (thd->slave_thread && rpl_filter->is_on())
  {
    /*
      The tables must be marked "updating" so that tables_ok() takes them into
      account in tests.
    */
    tables[0].updating= tables[1].updating= 1;
    if (!(thd->spcont || rpl_filter->tables_ok(0, tables)))
    {
      /* Restore the state of binlog format */
      DBUG_ASSERT(!thd->is_current_stmt_binlog_format_row());
      if (save_binlog_row_based)
        thd->set_current_stmt_binlog_format_row();
      DBUG_RETURN(FALSE);
    }
  }
#endif

  if (open_and_lock_tables(thd, tables, FALSE, MYSQL_LOCK_IGNORE_TIMEOUT))
  {						// Should never happen
    /* Restore the state of binlog format */
    DBUG_ASSERT(!thd->is_current_stmt_binlog_format_row());
    if (save_binlog_row_based)
      thd->set_current_stmt_binlog_format_row();
    DBUG_RETURN(TRUE);
  }

  if (!revoke_grant)
    create_new_users= test_if_create_new_users(thd);
  mysql_rwlock_wrlock(&LOCK_grant);
  mysql_mutex_lock(&acl_cache->lock);
  MEM_ROOT *old_root= thd->mem_root;
  thd->mem_root= &memex;

  DBUG_PRINT("info",("now time to iterate and add users"));

  while ((tmp_Str= str_list++))
  {
    int error;
    GRANT_NAME *grant_name;
    if (!(Str= get_current_user(thd, tmp_Str)))
    {
      result= TRUE;
      continue;
    }  
    /* Create user if needed */
    error=replace_user_table(thd, tables[0].table, *Str,
			     0, revoke_grant, create_new_users,
                             test(thd->variables.sql_mode &
                                  MODE_NO_AUTO_CREATE_USER));
    if (error)
    {
      result= TRUE;				// Remember error
      continue;					// Add next user
    }

    db_name= table_list->db;
    table_name= table_list->table_name;

    grant_name= routine_hash_search(Str->host.str, NullS, db_name,
                                    Str->user.str, table_name, is_proc, 1);
    if (!grant_name)
    {
      if (revoke_grant)
      {
        my_error(ER_NONEXISTING_PROC_GRANT, MYF(0),
	         Str->user.str, Str->host.str, table_name);
	result= TRUE;
	continue;
      }
      grant_name= new GRANT_NAME(Str->host.str, db_name,
				 Str->user.str, table_name,
				 rights, TRUE);
      if (!grant_name ||
        my_hash_insert(is_proc ?
                       &proc_priv_hash : &func_priv_hash,(uchar*) grant_name))
      {
        result= TRUE;
	continue;
      }
    }

    if (replace_routine_table(thd, grant_name, tables[1].table, *Str,
                              db_name, table_name, is_proc, rights, 
                              revoke_grant) != 0)
    {
      result= TRUE;
      continue;
    }
  }
  thd->mem_root= old_root;
  mysql_mutex_unlock(&acl_cache->lock);

  if (write_to_binlog)
  {
    if (write_bin_log(thd, FALSE, thd->query(), thd->query_length()))
      result= TRUE;
  }

  mysql_rwlock_unlock(&LOCK_grant);
  /* Restore the state of binlog format */
  DBUG_ASSERT(!thd->is_current_stmt_binlog_format_row());
  if (save_binlog_row_based)
    thd->set_current_stmt_binlog_format_row();

  /* Tables are automatically closed */
  DBUG_RETURN(result);
}


bool mysql_grant(THD *thd, const char *db, List <LEX_USER> &list,
                 ulong rights, bool revoke_grant, bool is_proxy)
{
  List_iterator <LEX_USER> str_list (list);
  LEX_USER *Str, *tmp_Str, *proxied_user= NULL;
  char tmp_db[SAFE_NAME_LEN+1];
  bool create_new_users=0;
  TABLE_LIST tables[2];
  bool save_binlog_row_based;
  DBUG_ENTER("mysql_grant");
  if (!initialized)
  {
    my_error(ER_OPTION_PREVENTS_STATEMENT, MYF(0),
             "--skip-grant-tables");	/* purecov: tested */
    DBUG_RETURN(TRUE);				/* purecov: tested */
  }

  if (lower_case_table_names && db)
  {
    strmov(tmp_db,db);
    my_casedn_str(files_charset_info, tmp_db);
    db=tmp_db;
  }

  if (is_proxy)
  {
    DBUG_ASSERT(!db);
    proxied_user= str_list++;
  }

  /* open the mysql.user and mysql.db or mysql.proxies_priv tables */
  tables[0].init_one_table(C_STRING_WITH_LEN("mysql"),
                           C_STRING_WITH_LEN("user"), "user", TL_WRITE);
  if (is_proxy)

    tables[1].init_one_table(C_STRING_WITH_LEN("mysql"),
                             C_STRING_WITH_LEN("proxies_priv"),
                             "proxies_priv", 
                             TL_WRITE);
  else
    tables[1].init_one_table(C_STRING_WITH_LEN("mysql"),
                             C_STRING_WITH_LEN("db"), 
                             "db", 
                             TL_WRITE);
  tables[0].next_local= tables[0].next_global= tables+1;

  /*
    This statement will be replicated as a statement, even when using
    row-based replication.  The flag will be reset at the end of the
    statement.
  */
  if ((save_binlog_row_based= thd->is_current_stmt_binlog_format_row()))
    thd->clear_current_stmt_binlog_format_row();

#ifdef HAVE_REPLICATION
  /*
    GRANT and REVOKE are applied the slave in/exclusion rules as they are
    some kind of updates to the mysql.% tables.
  */
  if (thd->slave_thread && rpl_filter->is_on())
  {
    /*
      The tables must be marked "updating" so that tables_ok() takes them into
      account in tests.
    */
    tables[0].updating= tables[1].updating= 1;
    if (!(thd->spcont || rpl_filter->tables_ok(0, tables)))
    {
      /* Restore the state of binlog format */
      DBUG_ASSERT(!thd->is_current_stmt_binlog_format_row());
      if (save_binlog_row_based)
        thd->set_current_stmt_binlog_format_row();
      DBUG_RETURN(FALSE);
    }
  }
#endif

  if (open_and_lock_tables(thd, tables, FALSE, MYSQL_LOCK_IGNORE_TIMEOUT))
  {						// This should never happen
    /* Restore the state of binlog format */
    DBUG_ASSERT(!thd->is_current_stmt_binlog_format_row());
    if (save_binlog_row_based)
      thd->set_current_stmt_binlog_format_row();
    DBUG_RETURN(TRUE);				/* purecov: deadcode */
  }

  if (!revoke_grant)
    create_new_users= test_if_create_new_users(thd);

  /* go through users in user_list */
  mysql_rwlock_wrlock(&LOCK_grant);
  mysql_mutex_lock(&acl_cache->lock);
  grant_version++;

  int result=0;
  while ((tmp_Str = str_list++))
  {
    if (!(Str= get_current_user(thd, tmp_Str)))
    {
      result= TRUE;
      continue;
    }
    /*
      No User, but a password?
      They did GRANT ... TO CURRENT_USER() IDENTIFIED BY ... !
      Get the current user, and shallow-copy the new password to them!
    */
    if (!tmp_Str->user.str && tmp_Str->password.str)
      Str->password= tmp_Str->password;
    if (replace_user_table(thd, tables[0].table, *Str,
                           (!db ? rights : 0), revoke_grant, create_new_users,
                           test(thd->variables.sql_mode &
                                MODE_NO_AUTO_CREATE_USER)))
      result= -1;
    else if (db)
    {
      ulong db_rights= rights & DB_ACLS;
      if (db_rights  == rights)
      {
	if (replace_db_table(tables[1].table, db, *Str, db_rights,
			     revoke_grant))
	  result= -1;
      }
      else
      {
	my_error(ER_WRONG_USAGE, MYF(0), "DB GRANT", "GLOBAL PRIVILEGES");
	result= -1;
      }
    }
    else if (is_proxy)
    {
      if (replace_proxies_priv_table (thd, tables[1].table, Str, proxied_user,
                                    rights & GRANT_ACL ? TRUE : FALSE, 
                                    revoke_grant))
        result= -1;
    }
  }
  mysql_mutex_unlock(&acl_cache->lock);

  if (!result)
  {
    result= write_bin_log(thd, TRUE, thd->query(), thd->query_length());
  }

  mysql_rwlock_unlock(&LOCK_grant);

  if (!result)
    my_ok(thd);
  /* Restore the state of binlog format */
  DBUG_ASSERT(!thd->is_current_stmt_binlog_format_row());
  if (save_binlog_row_based)
    thd->set_current_stmt_binlog_format_row();

  DBUG_RETURN(result);
}


/* Free grant array if possible */

void  grant_free(void)
{
  DBUG_ENTER("grant_free");
  my_hash_free(&column_priv_hash);
  my_hash_free(&proc_priv_hash);
  my_hash_free(&func_priv_hash);
  free_root(&memex,MYF(0));
  DBUG_VOID_RETURN;
}


/**
  @brief Initialize structures responsible for table/column-level privilege
   checking and load information for them from tables in the 'mysql' database.

  @return Error status
    @retval 0 OK
    @retval 1 Could not initialize grant subsystem.
*/

my_bool grant_init()
{
  THD  *thd;
  my_bool return_val;
  DBUG_ENTER("grant_init");

  if (!(thd= new THD))
    DBUG_RETURN(1);				/* purecov: deadcode */
  thd->thread_stack= (char*) &thd;
  thd->store_globals();
  return_val=  grant_reload(thd);
  delete thd;
  /* Remember that we don't have a THD */
  my_pthread_setspecific_ptr(THR_THD,  0);
  DBUG_RETURN(return_val);
}


/**
  @brief Helper function to grant_reload_procs_priv

  Reads the procs_priv table into memory hash.

  @param table A pointer to the procs_priv table structure.

  @see grant_reload
  @see grant_reload_procs_priv

  @return Error state
    @retval TRUE An error occurred
    @retval FALSE Success
*/

static my_bool grant_load_procs_priv(TABLE *p_table)
{
  MEM_ROOT *memex_ptr;
  my_bool return_val= 1;
  bool check_no_resolve= specialflag & SPECIAL_NO_RESOLVE;
  MEM_ROOT **save_mem_root_ptr= my_pthread_getspecific_ptr(MEM_ROOT**,
                                                           THR_MALLOC);
  DBUG_ENTER("grant_load_procs_priv");
  (void) my_hash_init(&proc_priv_hash, &my_charset_utf8_bin,
                      0,0,0, (my_hash_get_key) get_grant_table,
                      0,0);
  (void) my_hash_init(&func_priv_hash, &my_charset_utf8_bin,
                      0,0,0, (my_hash_get_key) get_grant_table,
                      0,0);
  p_table->file->ha_index_init(0, 1);
  p_table->use_all_columns();

  if (!p_table->file->ha_index_first(p_table->record[0]))
  {
    memex_ptr= &memex;
    my_pthread_setspecific_ptr(THR_MALLOC, &memex_ptr);
    do
    {
      GRANT_NAME *mem_check;
      HASH *hash;
      if (!(mem_check=new (memex_ptr) GRANT_NAME(p_table, TRUE)))
      {
        /* This could only happen if we are out memory */
        goto end_unlock;
      }

      if (check_no_resolve)
      {
	if (hostname_requires_resolving(mem_check->host.hostname))
	{
          sql_print_warning("'procs_priv' entry '%s %s@%s' "
                            "ignored in --skip-name-resolve mode.",
                            mem_check->tname, mem_check->user,
                            mem_check->host.hostname ?
                            mem_check->host.hostname : "");
          continue;
        }
      }
      if (p_table->field[4]->val_int() == TYPE_ENUM_PROCEDURE)
      {
        hash= &proc_priv_hash;
      }
      else
      if (p_table->field[4]->val_int() == TYPE_ENUM_FUNCTION)
      {
        hash= &func_priv_hash;
      }
      else
      {
        sql_print_warning("'procs_priv' entry '%s' "
                          "ignored, bad routine type",
                          mem_check->tname);
        continue;
      }

      mem_check->privs= fix_rights_for_procedure(mem_check->privs);
      if (! mem_check->ok())
        delete mem_check;
      else if (my_hash_insert(hash, (uchar*) mem_check))
      {
        delete mem_check;
        goto end_unlock;
      }
    }
    while (!p_table->file->ha_index_next(p_table->record[0]));
  }
  /* Return ok */
  return_val= 0;

end_unlock:
  p_table->file->ha_index_end();
  my_pthread_setspecific_ptr(THR_MALLOC, save_mem_root_ptr);
  DBUG_RETURN(return_val);
}


/**
  @brief Initialize structures responsible for table/column-level privilege
    checking and load information about grants from open privilege tables.

  @param thd Current thread
  @param tables List containing open "mysql.tables_priv" and
    "mysql.columns_priv" tables.

  @see grant_reload

  @return Error state
    @retval FALSE Success
    @retval TRUE Error
*/

static my_bool grant_load(THD *thd, TABLE_LIST *tables)
{
  MEM_ROOT *memex_ptr;
  my_bool return_val= 1;
  TABLE *t_table= 0, *c_table= 0;
  bool check_no_resolve= specialflag & SPECIAL_NO_RESOLVE;
  MEM_ROOT **save_mem_root_ptr= my_pthread_getspecific_ptr(MEM_ROOT**,
                                                           THR_MALLOC);
  ulong old_sql_mode= thd->variables.sql_mode;
  DBUG_ENTER("grant_load");

  thd->variables.sql_mode&= ~MODE_PAD_CHAR_TO_FULL_LENGTH;

  (void) my_hash_init(&column_priv_hash, &my_charset_utf8_bin,
                      0,0,0, (my_hash_get_key) get_grant_table,
                      (my_hash_free_key) free_grant_table,0);

  t_table = tables[0].table;
  c_table = tables[1].table;
  t_table->file->ha_index_init(0, 1);
  t_table->use_all_columns();
  c_table->use_all_columns();

  if (!t_table->file->ha_index_first(t_table->record[0]))
  {
    memex_ptr= &memex;
    my_pthread_setspecific_ptr(THR_MALLOC, &memex_ptr);
    do
    {
      GRANT_TABLE *mem_check;
      if (!(mem_check=new (memex_ptr) GRANT_TABLE(t_table,c_table)))
      {
	/* This could only happen if we are out memory */
	goto end_unlock;
      }

      if (check_no_resolve)
      {
	if (hostname_requires_resolving(mem_check->host.hostname))
	{
          sql_print_warning("'tables_priv' entry '%s %s@%s' "
                            "ignored in --skip-name-resolve mode.",
                            mem_check->tname,
                            mem_check->user ? mem_check->user : "",
                            mem_check->host.hostname ?
                            mem_check->host.hostname : "");
	  continue;
	}
      }

      if (! mem_check->ok())
	delete mem_check;
      else if (my_hash_insert(&column_priv_hash,(uchar*) mem_check))
      {
	delete mem_check;
	goto end_unlock;
      }
    }
    while (!t_table->file->ha_index_next(t_table->record[0]));
  }

  return_val=0;					// Return ok

end_unlock:
  thd->variables.sql_mode= old_sql_mode;
  t_table->file->ha_index_end();
  my_pthread_setspecific_ptr(THR_MALLOC, save_mem_root_ptr);
  DBUG_RETURN(return_val);
}


/**
  @brief Helper function to grant_reload. Reloads procs_priv table is it
    exists.

  @param thd A pointer to the thread handler object.

  @see grant_reload

  @return Error state
    @retval FALSE Success
    @retval TRUE An error has occurred.
*/

static my_bool grant_reload_procs_priv(THD *thd)
{
  HASH old_proc_priv_hash, old_func_priv_hash;
  TABLE_LIST table;
  my_bool return_val= FALSE;
  DBUG_ENTER("grant_reload_procs_priv");

  table.init_one_table("mysql", 5, "procs_priv",
                       strlen("procs_priv"), "procs_priv",
                       TL_READ);
  table.open_type= OT_BASE_ONLY;

  if (open_and_lock_tables(thd, &table, FALSE, MYSQL_LOCK_IGNORE_TIMEOUT))
    DBUG_RETURN(TRUE);

  mysql_rwlock_wrlock(&LOCK_grant);
  /* Save a copy of the current hash if we need to undo the grant load */
  old_proc_priv_hash= proc_priv_hash;
  old_func_priv_hash= func_priv_hash;

  if ((return_val= grant_load_procs_priv(table.table)))
  {
    /* Error; Reverting to old hash */
    DBUG_PRINT("error",("Reverting to old privileges"));
    grant_free();
    proc_priv_hash= old_proc_priv_hash;
    func_priv_hash= old_func_priv_hash;
  }
  else
  {
    my_hash_free(&old_proc_priv_hash);
    my_hash_free(&old_func_priv_hash);
  }
  mysql_rwlock_unlock(&LOCK_grant);

  close_mysql_tables(thd);
  DBUG_RETURN(return_val);
}


/**
  @brief Reload information about table and column level privileges if possible

  @param thd Current thread

  Locked tables are checked by acl_reload() and doesn't have to be checked
  in this call.
  This function is also used for initialization of structures responsible
  for table/column-level privilege checking.

  @return Error state
    @retval FALSE Success
    @retval TRUE  Error
*/

my_bool grant_reload(THD *thd)
{
  TABLE_LIST tables[2];
  HASH old_column_priv_hash;
  MEM_ROOT old_mem;
  my_bool return_val= 1;
  DBUG_ENTER("grant_reload");

  /* Don't do anything if running with --skip-grant-tables */
  if (!initialized)
    DBUG_RETURN(0);

  tables[0].init_one_table(C_STRING_WITH_LEN("mysql"),
                           C_STRING_WITH_LEN("tables_priv"),
                           "tables_priv", TL_READ);
  tables[1].init_one_table(C_STRING_WITH_LEN("mysql"),
                           C_STRING_WITH_LEN("columns_priv"),
                           "columns_priv", TL_READ);
  tables[0].next_local= tables[0].next_global= tables+1;
  tables[0].open_type= tables[1].open_type= OT_BASE_ONLY;

  /*
    To avoid deadlocks we should obtain table locks before
    obtaining LOCK_grant rwlock.
  */
  if (open_and_lock_tables(thd, tables, FALSE, MYSQL_LOCK_IGNORE_TIMEOUT))
    goto end;

  mysql_rwlock_wrlock(&LOCK_grant);
  old_column_priv_hash= column_priv_hash;

  /*
    Create a new memory pool but save the current memory pool to make an undo
    opertion possible in case of failure.
  */
  old_mem= memex;
  init_sql_alloc(&memex, ACL_ALLOC_BLOCK_SIZE, 0);

  if ((return_val= grant_load(thd, tables)))
  {						// Error. Revert to old hash
    DBUG_PRINT("error",("Reverting to old privileges"));
    grant_free();				/* purecov: deadcode */
    column_priv_hash= old_column_priv_hash;	/* purecov: deadcode */
    memex= old_mem;				/* purecov: deadcode */
  }
  else
  {
    my_hash_free(&old_column_priv_hash);
    free_root(&old_mem,MYF(0));
  }
  mysql_rwlock_unlock(&LOCK_grant);
  close_mysql_tables(thd);

  /*
    It is OK failing to load procs_priv table because we may be
    working with 4.1 privilege tables.
  */
  if (grant_reload_procs_priv(thd))
    return_val= 1;

  mysql_rwlock_wrlock(&LOCK_grant);
  grant_version++;
  mysql_rwlock_unlock(&LOCK_grant);

end:
  DBUG_RETURN(return_val);
}


/**
  @brief Check table level grants

  @param thd          Thread handler
  @param want_access  Bits of privileges user needs to have.
  @param tables       List of tables to check. The user should have
                      'want_access' to all tables in list.
  @param any_combination_will_do TRUE if it's enough to have any privilege for
    any combination of the table columns.
  @param number       Check at most this number of tables.
  @param no_errors    TRUE if no error should be sent directly to the client.

  If table->grant.want_privilege != 0 then the requested privileges where
  in the set of COL_ACLS but access was not granted on the table level. As
  a consequence an extra check of column privileges is required.

  Specifically if this function returns FALSE the user has some kind of
  privilege on a combination of columns in each table.

  This function is usually preceeded by check_access which establish the
  User-, Db- and Host access rights.

  @see check_access
  @see check_table_access

  @note This functions assumes that either number of tables to be inspected
     by it is limited explicitly (i.e. is is not UINT_MAX) or table list
     used and thd->lex->query_tables_own_last value correspond to each
     other (the latter should be either 0 or point to next_global member
     of one of elements of this table list).

   @return Access status
     @retval FALSE Access granted; But column privileges might need to be
      checked.
     @retval TRUE The user did not have the requested privileges on any of the
      tables.

*/

bool check_grant(THD *thd, ulong want_access, TABLE_LIST *tables,
                 bool any_combination_will_do, uint number, bool no_errors)
{
  TABLE_LIST *tl;
  TABLE_LIST *first_not_own_table= thd->lex->first_not_own_table();
  Security_context *sctx= thd->security_ctx;
  uint i;
  ulong orig_want_access= want_access;
  DBUG_ENTER("check_grant");
  DBUG_ASSERT(number > 0);

  /*
    Walk through the list of tables that belong to the query and save the
    requested access (orig_want_privilege) to be able to use it when
    checking access rights to the underlying tables of a view. Our grant
    system gradually eliminates checked bits from want_privilege and thus
    after all checks are done we can no longer use it.
    The check that first_not_own_table is not reached is for the case when
    the given table list refers to the list for prelocking (contains tables
    of other queries). For simple queries first_not_own_table is 0.
  */
  for (i= 0, tl= tables;
       i < number  && tl != first_not_own_table;
       tl= tl->next_global, i++)
  {
    /*
      Save a copy of the privileges without the SHOW_VIEW_ACL attribute.
      It will be checked during making view.
    */
    tl->grant.orig_want_privilege= (want_access & ~SHOW_VIEW_ACL);
  }

  mysql_rwlock_rdlock(&LOCK_grant);
  for (tl= tables;
       tl && number-- && tl != first_not_own_table;
       tl= tl->next_global)
  {
    sctx = test(tl->security_ctx) ? tl->security_ctx : thd->security_ctx;

    const ACL_internal_table_access *access=
      get_cached_table_access(&tl->grant.m_internal,
                              tl->get_db_name(),
                              tl->get_table_name());

    if (access)
    {
      switch(access->check(orig_want_access, &tl->grant.privilege))
      {
      case ACL_INTERNAL_ACCESS_GRANTED:
        /*
          Currently,
          -  the information_schema does not subclass ACL_internal_table_access,
          there are no per table privilege checks for I_S,
          - the performance schema does use per tables checks, but at most
          returns 'CHECK_GRANT', and never 'ACCESS_GRANTED'.
          so this branch is not used.
        */
        DBUG_ASSERT(0);
      case ACL_INTERNAL_ACCESS_DENIED:
        goto err;
      case ACL_INTERNAL_ACCESS_CHECK_GRANT:
        break;
      }
    }

    want_access= orig_want_access;
    want_access&= ~sctx->master_access;
    if (!want_access)
      continue;                                 // ok

    if (!(~tl->grant.privilege & want_access) ||
        tl->is_anonymous_derived_table() || tl->schema_table)
    {
      /*
        It is subquery in the FROM clause. VIEW set tl->derived after
        table opening, but this function always called before table opening.
      */
      if (!tl->referencing_view)
      {
        /*
          If it's a temporary table created for a subquery in the FROM
          clause, or an INFORMATION_SCHEMA table, drop the request for
          a privilege.
        */
        tl->grant.want_privilege= 0;
      }
      continue;
    }
    GRANT_TABLE *grant_table= table_hash_search(sctx->host, sctx->ip,
                                                tl->get_db_name(),
                                                sctx->priv_user,
                                                tl->get_table_name(),
                                                FALSE);

    if (!grant_table)
    {
      want_access &= ~tl->grant.privilege;
      goto err;					// No grants
    }

    /*
      For SHOW COLUMNS, SHOW INDEX it is enough to have some
      privileges on any column combination on the table.
    */
    if (any_combination_will_do)
      continue;

    tl->grant.grant_table= grant_table; // Remember for column test
    tl->grant.version= grant_version;
    tl->grant.privilege|= grant_table->privs;
    tl->grant.want_privilege= ((want_access & COL_ACLS) & ~tl->grant.privilege);

    if (!(~tl->grant.privilege & want_access))
      continue;

    if (want_access & ~(grant_table->cols | tl->grant.privilege))
    {
      want_access &= ~(grant_table->cols | tl->grant.privilege);
      goto err;					// impossible
    }
  }
  mysql_rwlock_unlock(&LOCK_grant);
  DBUG_RETURN(FALSE);

err:
  mysql_rwlock_unlock(&LOCK_grant);
  if (!no_errors)				// Not a silent skip of table
  {
    char command[128];
    get_privilege_desc(command, sizeof(command), want_access);
    status_var_increment(thd->status_var.access_denied_errors);

    my_error(ER_TABLEACCESS_DENIED_ERROR, MYF(0),
             command,
             sctx->priv_user,
             sctx->host_or_ip,
             tl ? tl->get_table_name() : "unknown");
  }
  DBUG_RETURN(TRUE);
}


/*
  Check column rights in given security context

  SYNOPSIS
    check_grant_column()
    thd                  thread handler
    grant                grant information structure
    db_name              db name
    table_name           table  name
    name                 column name
    length               column name length
    sctx                 security context

  RETURN
    FALSE OK
    TRUE  access denied
*/

bool check_grant_column(THD *thd, GRANT_INFO *grant,
			const char *db_name, const char *table_name,
			const char *name, uint length,  Security_context *sctx)
{
  GRANT_TABLE *grant_table;
  GRANT_COLUMN *grant_column;
  ulong want_access= grant->want_privilege & ~grant->privilege;
  DBUG_ENTER("check_grant_column");
  DBUG_PRINT("enter", ("table: %s  want_access: %lu", table_name, want_access));

  if (!want_access)
    DBUG_RETURN(0);				// Already checked

  mysql_rwlock_rdlock(&LOCK_grant);

  /* reload table if someone has modified any grants */

  if (grant->version != grant_version)
  {
    grant->grant_table=
      table_hash_search(sctx->host, sctx->ip, db_name,
			sctx->priv_user,
			table_name, 0);         /* purecov: inspected */
    grant->version= grant_version;		/* purecov: inspected */
  }
  if (!(grant_table= grant->grant_table))
    goto err;					/* purecov: deadcode */

  grant_column=column_hash_search(grant_table, name, length);
  if (grant_column && !(~grant_column->rights & want_access))
  {
    mysql_rwlock_unlock(&LOCK_grant);
    DBUG_RETURN(0);
  }

err:
  mysql_rwlock_unlock(&LOCK_grant);
  char command[128];
  get_privilege_desc(command, sizeof(command), want_access);
  my_error(ER_COLUMNACCESS_DENIED_ERROR, MYF(0),
           command,
           sctx->priv_user,
           sctx->host_or_ip,
           name,
           table_name);
  DBUG_RETURN(1);
}


/*
  Check the access right to a column depending on the type of table.

  SYNOPSIS
    check_column_grant_in_table_ref()
    thd              thread handler
    table_ref        table reference where to check the field
    name             name of field to check
    length           length of name

  DESCRIPTION
    Check the access rights to a column depending on the type of table
    reference where the column is checked. The function provides a
    generic interface to check column access rights that hides the
    heterogeneity of the column representation - whether it is a view
    or a stored table colum.

  RETURN
    FALSE OK
    TRUE  access denied
*/

bool check_column_grant_in_table_ref(THD *thd, TABLE_LIST * table_ref,
                                     const char *name, uint length)
{
  GRANT_INFO *grant;
  const char *db_name;
  const char *table_name;
  Security_context *sctx= test(table_ref->security_ctx) ?
                          table_ref->security_ctx : thd->security_ctx;

  if (table_ref->view || table_ref->field_translation)
  {
    /* View or derived information schema table. */
    ulong view_privs;
    grant= &(table_ref->grant);
    db_name= table_ref->view_db.str;
    table_name= table_ref->view_name.str;
    if (table_ref->belong_to_view && 
        thd->lex->sql_command == SQLCOM_SHOW_FIELDS)
    {
      view_privs= get_column_grant(thd, grant, db_name, table_name, name);
      if (view_privs & VIEW_ANY_ACL)
      {
        table_ref->belong_to_view->allowed_show= TRUE;
        return FALSE;
      }
      table_ref->belong_to_view->allowed_show= FALSE;
      my_message(ER_VIEW_NO_EXPLAIN, ER(ER_VIEW_NO_EXPLAIN), MYF(0));
      return TRUE;
    }
  }
  else
  {
    /* Normal or temporary table. */
    TABLE *table= table_ref->table;
    grant= &(table->grant);
    db_name= table->s->db.str;
    table_name= table->s->table_name.str;
  }

  if (grant->want_privilege)
    return check_grant_column(thd, grant, db_name, table_name, name,
                              length, sctx);
  else
    return FALSE;

}


/** 
  @brief check if a query can access a set of columns

  @param  thd  the current thread
  @param  want_access_arg  the privileges requested
  @param  fields an iterator over the fields of a table reference.
  @return Operation status
    @retval 0 Success
    @retval 1 Falure
  @details This function walks over the columns of a table reference 
   The columns may originate from different tables, depending on the kind of
   table reference, e.g. join, view.
   For each table it will retrieve the grant information and will use it
   to check the required access privileges for the fields requested from it.
*/    
bool check_grant_all_columns(THD *thd, ulong want_access_arg, 
                             Field_iterator_table_ref *fields)
{
  Security_context *sctx= thd->security_ctx;
  ulong want_access= want_access_arg;
  const char *table_name= NULL;

  const char* db_name; 
  GRANT_INFO *grant;
  /* Initialized only to make gcc happy */
  GRANT_TABLE *grant_table= NULL;
  /* 
     Flag that gets set if privilege checking has to be performed on column
     level.
  */
  bool using_column_privileges= FALSE;

  mysql_rwlock_rdlock(&LOCK_grant);

  for (; !fields->end_of_fields(); fields->next())
  {
    const char *field_name= fields->name();

    if (table_name != fields->get_table_name())
    {
      table_name= fields->get_table_name();
      db_name= fields->get_db_name();
      grant= fields->grant();
      /* get a fresh one for each table */
      want_access= want_access_arg & ~grant->privilege;
      if (want_access)
      {
        /* reload table if someone has modified any grants */
        if (grant->version != grant_version)
        {
          grant->grant_table=
            table_hash_search(sctx->host, sctx->ip, db_name,
                              sctx->priv_user,
                              table_name, 0);	/* purecov: inspected */
          grant->version= grant_version;	/* purecov: inspected */
        }

        grant_table= grant->grant_table;
        DBUG_ASSERT (grant_table);
      }
    }

    if (want_access)
    {
      GRANT_COLUMN *grant_column= 
        column_hash_search(grant_table, field_name,
                           (uint) strlen(field_name));
      if (grant_column)
        using_column_privileges= TRUE;
      if (!grant_column || (~grant_column->rights & want_access))
        goto err;
    }
  }
  mysql_rwlock_unlock(&LOCK_grant);
  return 0;

err:
  mysql_rwlock_unlock(&LOCK_grant);

  char command[128];
  get_privilege_desc(command, sizeof(command), want_access);
  /*
    Do not give an error message listing a column name unless the user has
    privilege to see all columns.
  */
  if (using_column_privileges)
    my_error(ER_TABLEACCESS_DENIED_ERROR, MYF(0),
             command, sctx->priv_user,
             sctx->host_or_ip, table_name); 
  else
    my_error(ER_COLUMNACCESS_DENIED_ERROR, MYF(0),
             command,
             sctx->priv_user,
             sctx->host_or_ip,
             fields->name(),
             table_name);
  return 1;
}


static bool check_grant_db_routine(THD *thd, const char *db, HASH *hash)
{
  Security_context *sctx= thd->security_ctx;

  for (uint idx= 0; idx < hash->records; ++idx)
  {
    GRANT_NAME *item= (GRANT_NAME*) my_hash_element(hash, idx);

    if (strcmp(item->user, sctx->priv_user) == 0 &&
        strcmp(item->db, db) == 0 &&
        compare_hostname(&item->host, sctx->host, sctx->ip))
    {
      return FALSE;
    }
  }

  return TRUE;
}


/*
  Check if a user has the right to access a database
  Access is accepted if he has a grant for any table/routine in the database
  Return 1 if access is denied
*/

bool check_grant_db(THD *thd,const char *db)
{
  Security_context *sctx= thd->security_ctx;
  char helping [SAFE_NAME_LEN + USERNAME_LENGTH+2];
  uint len;
  bool error= TRUE;

  len= (uint) (strmov(strmov(helping, sctx->priv_user) + 1, db) - helping) + 1;

  mysql_rwlock_rdlock(&LOCK_grant);

  for (uint idx=0 ; idx < column_priv_hash.records ; idx++)
  {
    GRANT_TABLE *grant_table= (GRANT_TABLE*)
      my_hash_element(&column_priv_hash,
                      idx);
    if (len < grant_table->key_length &&
	!memcmp(grant_table->hash_key,helping,len) &&
        compare_hostname(&grant_table->host, sctx->host, sctx->ip))
    {
      error= FALSE; /* Found match. */
      break;
    }
  }

  if (error)
    error= check_grant_db_routine(thd, db, &proc_priv_hash) &&
           check_grant_db_routine(thd, db, &func_priv_hash);

  mysql_rwlock_unlock(&LOCK_grant);

  return error;
}


/****************************************************************************
  Check routine level grants

  SYNPOSIS
   bool check_grant_routine()
   thd		Thread handler
   want_access  Bits of privileges user needs to have
   procs	List of routines to check. The user should have 'want_access'
   is_proc	True if the list is all procedures, else functions
   no_errors	If 0 then we write an error. The error is sent directly to
		the client

   RETURN
     0  ok
     1  Error: User did not have the requested privielges
****************************************************************************/

bool check_grant_routine(THD *thd, ulong want_access,
			 TABLE_LIST *procs, bool is_proc, bool no_errors)
{
  TABLE_LIST *table;
  Security_context *sctx= thd->security_ctx;
  char *user= sctx->priv_user;
  char *host= sctx->priv_host;
  DBUG_ENTER("check_grant_routine");

  want_access&= ~sctx->master_access;
  if (!want_access)
    DBUG_RETURN(0);                             // ok

  mysql_rwlock_rdlock(&LOCK_grant);
  for (table= procs; table; table= table->next_global)
  {
    GRANT_NAME *grant_proc;
    if ((grant_proc= routine_hash_search(host, sctx->ip, table->db, user,
					 table->table_name, is_proc, 0)))
      table->grant.privilege|= grant_proc->privs;

    if (want_access & ~table->grant.privilege)
    {
      want_access &= ~table->grant.privilege;
      goto err;
    }
  }
  mysql_rwlock_unlock(&LOCK_grant);
  DBUG_RETURN(0);
err:
  mysql_rwlock_unlock(&LOCK_grant);
  if (!no_errors)
  {
    char buff[1024];
    const char *command="";
    if (table)
      strxmov(buff, table->db, ".", table->table_name, NullS);
    if (want_access & EXECUTE_ACL)
      command= "execute";
    else if (want_access & ALTER_PROC_ACL)
      command= "alter routine";
    else if (want_access & GRANT_ACL)
      command= "grant";
    my_error(ER_PROCACCESS_DENIED_ERROR, MYF(0),
             command, user, host, table ? buff : "unknown");
  }
  DBUG_RETURN(1);
}


/*
  Check if routine has any of the 
  routine level grants
  
  SYNPOSIS
   bool    check_routine_level_acl()
   thd	        Thread handler
   db           Database name
   name         Routine name

  RETURN
   0            Ok 
   1            error
*/

bool check_routine_level_acl(THD *thd, const char *db, const char *name, 
                             bool is_proc)
{
  bool no_routine_acl= 1;
  GRANT_NAME *grant_proc;
  Security_context *sctx= thd->security_ctx;
  mysql_rwlock_rdlock(&LOCK_grant);
  if ((grant_proc= routine_hash_search(sctx->priv_host,
                                       sctx->ip, db,
                                       sctx->priv_user,
                                       name, is_proc, 0)))
    no_routine_acl= !(grant_proc->privs & SHOW_PROC_ACLS);
  mysql_rwlock_unlock(&LOCK_grant);
  return no_routine_acl;
}


/*****************************************************************************
  Functions to retrieve the grant for a table/column  (for SHOW functions)
*****************************************************************************/

ulong get_table_grant(THD *thd, TABLE_LIST *table)
{
  ulong privilege;
  Security_context *sctx= thd->security_ctx;
  const char *db = table->db ? table->db : thd->db;
  GRANT_TABLE *grant_table;

  mysql_rwlock_rdlock(&LOCK_grant);
#ifdef EMBEDDED_LIBRARY
  grant_table= NULL;
#else
  grant_table= table_hash_search(sctx->host, sctx->ip, db, sctx->priv_user,
				 table->table_name, 0);
#endif
  table->grant.grant_table=grant_table; // Remember for column test
  table->grant.version=grant_version;
  if (grant_table)
    table->grant.privilege|= grant_table->privs;
  privilege= table->grant.privilege;
  mysql_rwlock_unlock(&LOCK_grant);
  return privilege;
}


/*
  Determine the access priviliges for a field.

  SYNOPSIS
    get_column_grant()
    thd         thread handler
    grant       grants table descriptor
    db_name     name of database that the field belongs to
    table_name  name of table that the field belongs to
    field_name  name of field

  DESCRIPTION
    The procedure may also modify: grant->grant_table and grant->version.

  RETURN
    The access priviliges for the field db_name.table_name.field_name
*/

ulong get_column_grant(THD *thd, GRANT_INFO *grant,
                       const char *db_name, const char *table_name,
                       const char *field_name)
{
  GRANT_TABLE *grant_table;
  GRANT_COLUMN *grant_column;
  ulong priv;

  mysql_rwlock_rdlock(&LOCK_grant);
  /* reload table if someone has modified any grants */
  if (grant->version != grant_version)
  {
    Security_context *sctx= thd->security_ctx;
    grant->grant_table=
      table_hash_search(sctx->host, sctx->ip,
                        db_name, sctx->priv_user,
			table_name, 0);	        /* purecov: inspected */
    grant->version= grant_version;              /* purecov: inspected */
  }

  if (!(grant_table= grant->grant_table))
    priv= grant->privilege;
  else
  {
    grant_column= column_hash_search(grant_table, field_name,
                                     (uint) strlen(field_name));
    if (!grant_column)
      priv= (grant->privilege | grant_table->privs);
    else
      priv= (grant->privilege | grant_table->privs | grant_column->rights);
  }
  mysql_rwlock_unlock(&LOCK_grant);
  return priv;
}


/* Help function for mysql_show_grants */

static void add_user_option(String *grant, ulong value, const char *name)
{
  if (value)
  {
    char buff[22], *p; // just as in int2str
    grant->append(' ');
    grant->append(name, strlen(name));
    grant->append(' ');
    p=int10_to_str(value, buff, 10);
    grant->append(buff,p-buff);
  }
}

static const char *command_array[]=
{
  "SELECT", "INSERT", "UPDATE", "DELETE", "CREATE", "DROP", "RELOAD",
  "SHUTDOWN", "PROCESS","FILE", "GRANT", "REFERENCES", "INDEX",
  "ALTER", "SHOW DATABASES", "SUPER", "CREATE TEMPORARY TABLES",
  "LOCK TABLES", "EXECUTE", "REPLICATION SLAVE", "REPLICATION CLIENT",
  "CREATE VIEW", "SHOW VIEW", "CREATE ROUTINE", "ALTER ROUTINE",
  "CREATE USER", "EVENT", "TRIGGER", "CREATE TABLESPACE"
};

static uint command_lengths[]=
{
  6, 6, 6, 6, 6, 4, 6, 8, 7, 4, 5, 10, 5, 5, 14, 5, 23, 11, 7, 17, 18, 11, 9,
  14, 13, 11, 5, 7, 17
};


static int show_routine_grants(THD *thd, LEX_USER *lex_user, HASH *hash,
                               const char *type, int typelen,
                               char *buff, int buffsize);


/*
  SHOW GRANTS;  Send grants for a user to the client

  IMPLEMENTATION
   Send to client grant-like strings depicting user@host privileges
*/

bool mysql_show_grants(THD *thd,LEX_USER *lex_user)
{
  ulong want_access;
  uint counter,index;
  int  error = 0;
  ACL_USER *acl_user;
  ACL_DB *acl_db;
  char buff[1024];
  Protocol *protocol= thd->protocol;
  DBUG_ENTER("mysql_show_grants");

  LINT_INIT(acl_user);
  if (!initialized)
  {
    my_error(ER_OPTION_PREVENTS_STATEMENT, MYF(0), "--skip-grant-tables");
    DBUG_RETURN(TRUE);
  }

  mysql_rwlock_rdlock(&LOCK_grant);
  mysql_mutex_lock(&acl_cache->lock);

  acl_user= find_acl_user(lex_user->host.str, lex_user->user.str, TRUE);
  if (!acl_user)
  {
    mysql_mutex_unlock(&acl_cache->lock);
    mysql_rwlock_unlock(&LOCK_grant);

    my_error(ER_NONEXISTING_GRANT, MYF(0),
             lex_user->user.str, lex_user->host.str);
    DBUG_RETURN(TRUE);
  }

  Item_string *field=new Item_string("",0,&my_charset_latin1);
  List<Item> field_list;
  field->name=buff;
  field->max_length=1024;
  strxmov(buff,"Grants for ",lex_user->user.str,"@",
	  lex_user->host.str,NullS);
  field_list.push_back(field);
  if (protocol->send_result_set_metadata(&field_list,
                            Protocol::SEND_NUM_ROWS | Protocol::SEND_EOF))
  {
    mysql_mutex_unlock(&acl_cache->lock);
    mysql_rwlock_unlock(&LOCK_grant);

    DBUG_RETURN(TRUE);
  }

  /* Add first global access grants */
  {
    String global(buff,sizeof(buff),system_charset_info);
    global.length(0);
    global.append(STRING_WITH_LEN("GRANT "));

    want_access= acl_user->access;
    if (test_all_bits(want_access, (GLOBAL_ACLS & ~ GRANT_ACL)))
      global.append(STRING_WITH_LEN("ALL PRIVILEGES"));
    else if (!(want_access & ~GRANT_ACL))
      global.append(STRING_WITH_LEN("USAGE"));
    else
    {
      bool found=0;
      ulong j,test_access= want_access & ~GRANT_ACL;
      for (counter=0, j = SELECT_ACL;j <= GLOBAL_ACLS;counter++,j <<= 1)
      {
	if (test_access & j)
	{
	  if (found)
	    global.append(STRING_WITH_LEN(", "));
	  found=1;
	  global.append(command_array[counter],command_lengths[counter]);
	}
      }
    }
    global.append (STRING_WITH_LEN(" ON *.* TO '"));
    global.append(lex_user->user.str, lex_user->user.length,
		  system_charset_info);
    global.append (STRING_WITH_LEN("'@'"));
    global.append(lex_user->host.str,lex_user->host.length,
		  system_charset_info);
    global.append ('\'');
    if (acl_user->plugin.str == native_password_plugin_name.str ||
        acl_user->plugin.str == old_password_plugin_name.str)
    {
      if (acl_user->auth_string.length)
      {
        DBUG_ASSERT(acl_user->salt_len);
        global.append(STRING_WITH_LEN(" IDENTIFIED BY PASSWORD '"));
        global.append(acl_user->auth_string.str, acl_user->auth_string.length);
        global.append('\'');
      }
    }
    else
    {
        global.append(STRING_WITH_LEN(" IDENTIFIED VIA "));
        global.append(acl_user->plugin.str, acl_user->plugin.length);
        if (acl_user->auth_string.length)
        {
          global.append(STRING_WITH_LEN(" USING '"));
          global.append(acl_user->auth_string.str, acl_user->auth_string.length);
          global.append('\'');
        }
    }
    /* "show grants" SSL related stuff */
    if (acl_user->ssl_type == SSL_TYPE_ANY)
      global.append(STRING_WITH_LEN(" REQUIRE SSL"));
    else if (acl_user->ssl_type == SSL_TYPE_X509)
      global.append(STRING_WITH_LEN(" REQUIRE X509"));
    else if (acl_user->ssl_type == SSL_TYPE_SPECIFIED)
    {
      int ssl_options = 0;
      global.append(STRING_WITH_LEN(" REQUIRE "));
      if (acl_user->x509_issuer)
      {
	ssl_options++;
	global.append(STRING_WITH_LEN("ISSUER \'"));
	global.append(acl_user->x509_issuer,strlen(acl_user->x509_issuer));
	global.append('\'');
      }
      if (acl_user->x509_subject)
      {
	if (ssl_options++)
	  global.append(' ');
	global.append(STRING_WITH_LEN("SUBJECT \'"));
	global.append(acl_user->x509_subject,strlen(acl_user->x509_subject),
                      system_charset_info);
	global.append('\'');
      }
      if (acl_user->ssl_cipher)
      {
	if (ssl_options++)
	  global.append(' ');
	global.append(STRING_WITH_LEN("CIPHER '"));
	global.append(acl_user->ssl_cipher,strlen(acl_user->ssl_cipher),
                      system_charset_info);
	global.append('\'');
      }
    }
    if ((want_access & GRANT_ACL) ||
	(acl_user->user_resource.questions ||
         acl_user->user_resource.updates ||
         acl_user->user_resource.conn_per_hour ||
         acl_user->user_resource.user_conn))
    {
      global.append(STRING_WITH_LEN(" WITH"));
      if (want_access & GRANT_ACL)
	global.append(STRING_WITH_LEN(" GRANT OPTION"));
      add_user_option(&global, acl_user->user_resource.questions,
		      "MAX_QUERIES_PER_HOUR");
      add_user_option(&global, acl_user->user_resource.updates,
		      "MAX_UPDATES_PER_HOUR");
      add_user_option(&global, acl_user->user_resource.conn_per_hour,
		      "MAX_CONNECTIONS_PER_HOUR");
      add_user_option(&global, acl_user->user_resource.user_conn,
		      "MAX_USER_CONNECTIONS");
    }
    protocol->prepare_for_resend();
    protocol->store(global.ptr(),global.length(),global.charset());
    if (protocol->write())
    {
      error= -1;
      goto end;
    }
  }

  /* Add database access */
  for (counter=0 ; counter < acl_dbs.elements ; counter++)
  {
    const char *user, *host;

    acl_db=dynamic_element(&acl_dbs,counter,ACL_DB*);
    if (!(user=acl_db->user))
      user= "";
    if (!(host=acl_db->host.hostname))
      host= "";

    /*
      We do not make SHOW GRANTS case-sensitive here (like REVOKE),
      but make it case-insensitive because that's the way they are
      actually applied, and showing fewer privileges than are applied
      would be wrong from a security point of view.
    */

    if (!strcmp(lex_user->user.str,user) &&
	!my_strcasecmp(system_charset_info, lex_user->host.str, host))
    {
      want_access=acl_db->access;
      if (want_access)
      {
	String db(buff,sizeof(buff),system_charset_info);
	db.length(0);
	db.append(STRING_WITH_LEN("GRANT "));

	if (test_all_bits(want_access,(DB_ACLS & ~GRANT_ACL)))
	  db.append(STRING_WITH_LEN("ALL PRIVILEGES"));
	else if (!(want_access & ~GRANT_ACL))
	  db.append(STRING_WITH_LEN("USAGE"));
	else
	{
	  int found=0, cnt;
	  ulong j,test_access= want_access & ~GRANT_ACL;
	  for (cnt=0, j = SELECT_ACL; j <= DB_ACLS; cnt++,j <<= 1)
	  {
	    if (test_access & j)
	    {
	      if (found)
		db.append(STRING_WITH_LEN(", "));
	      found = 1;
	      db.append(command_array[cnt],command_lengths[cnt]);
	    }
	  }
	}
	db.append (STRING_WITH_LEN(" ON "));
	append_identifier(thd, &db, acl_db->db, strlen(acl_db->db));
	db.append (STRING_WITH_LEN(".* TO '"));
	db.append(lex_user->user.str, lex_user->user.length,
		  system_charset_info);
	db.append (STRING_WITH_LEN("'@'"));
	// host and lex_user->host are equal except for case
	db.append(host, strlen(host), system_charset_info);
	db.append ('\'');
	if (want_access & GRANT_ACL)
	  db.append(STRING_WITH_LEN(" WITH GRANT OPTION"));
	protocol->prepare_for_resend();
	protocol->store(db.ptr(),db.length(),db.charset());
	if (protocol->write())
	{
	  error= -1;
	  goto end;
	}
      }
    }
  }

  /* Add table & column access */
  for (index=0 ; index < column_priv_hash.records ; index++)
  {
    const char *user, *host;
    GRANT_TABLE *grant_table= (GRANT_TABLE*)
      my_hash_element(&column_priv_hash, index);

    if (!(user=grant_table->user))
      user= "";
    if (!(host= grant_table->host.hostname))
      host= "";

    /*
      We do not make SHOW GRANTS case-sensitive here (like REVOKE),
      but make it case-insensitive because that's the way they are
      actually applied, and showing fewer privileges than are applied
      would be wrong from a security point of view.
    */

    if (!strcmp(lex_user->user.str,user) &&
	!my_strcasecmp(system_charset_info, lex_user->host.str, host))
    {
      ulong table_access= grant_table->privs;
      if ((table_access | grant_table->cols) != 0)
      {
	String global(buff, sizeof(buff), system_charset_info);
	ulong test_access= (table_access | grant_table->cols) & ~GRANT_ACL;

	global.length(0);
	global.append(STRING_WITH_LEN("GRANT "));

	if (test_all_bits(table_access, (TABLE_ACLS & ~GRANT_ACL)))
	  global.append(STRING_WITH_LEN("ALL PRIVILEGES"));
	else if (!test_access)
	  global.append(STRING_WITH_LEN("USAGE"));
	else
	{
          /* Add specific column access */
	  int found= 0;
	  ulong j;

	  for (counter= 0, j= SELECT_ACL; j <= TABLE_ACLS; counter++, j<<= 1)
	  {
	    if (test_access & j)
	    {
	      if (found)
		global.append(STRING_WITH_LEN(", "));
	      found= 1;
	      global.append(command_array[counter],command_lengths[counter]);

	      if (grant_table->cols)
	      {
		uint found_col= 0;
		for (uint col_index=0 ;
		     col_index < grant_table->hash_columns.records ;
		     col_index++)
		{
		  GRANT_COLUMN *grant_column = (GRANT_COLUMN*)
                    my_hash_element(&grant_table->hash_columns,col_index);
		  if (grant_column->rights & j)
		  {
		    if (!found_col)
		    {
		      found_col= 1;
		      /*
			If we have a duplicated table level privilege, we
			must write the access privilege name again.
		      */
		      if (table_access & j)
		      {
			global.append(STRING_WITH_LEN(", "));
			global.append(command_array[counter],
				      command_lengths[counter]);
		      }
		      global.append(STRING_WITH_LEN(" ("));
		    }
		    else
		      global.append(STRING_WITH_LEN(", "));
		    global.append(grant_column->column,
				  grant_column->key_length,
				  system_charset_info);
		  }
		}
		if (found_col)
		  global.append(')');
	      }
	    }
	  }
	}
	global.append(STRING_WITH_LEN(" ON "));
	append_identifier(thd, &global, grant_table->db,
			  strlen(grant_table->db));
	global.append('.');
	append_identifier(thd, &global, grant_table->tname,
			  strlen(grant_table->tname));
	global.append(STRING_WITH_LEN(" TO '"));
	global.append(lex_user->user.str, lex_user->user.length,
		      system_charset_info);
	global.append(STRING_WITH_LEN("'@'"));
	// host and lex_user->host are equal except for case
	global.append(host, strlen(host), system_charset_info);
	global.append('\'');
	if (table_access & GRANT_ACL)
	  global.append(STRING_WITH_LEN(" WITH GRANT OPTION"));
	protocol->prepare_for_resend();
	protocol->store(global.ptr(),global.length(),global.charset());
	if (protocol->write())
	{
	  error= -1;
	  break;
	}
      }
    }
  }

  if (show_routine_grants(thd, lex_user, &proc_priv_hash, 
                          STRING_WITH_LEN("PROCEDURE"), buff, sizeof(buff)))
  {
    error= -1;
    goto end;
  }

  if (show_routine_grants(thd, lex_user, &func_priv_hash,
                          STRING_WITH_LEN("FUNCTION"), buff, sizeof(buff)))
  {
    error= -1;
    goto end;
  }

  if (show_proxy_grants(thd, lex_user, buff, sizeof(buff)))
  {
    error= -1;
    goto end;
  }

end:
  mysql_mutex_unlock(&acl_cache->lock);
  mysql_rwlock_unlock(&LOCK_grant);

  my_eof(thd);
  DBUG_RETURN(error);
}

static int show_routine_grants(THD* thd, LEX_USER *lex_user, HASH *hash,
                               const char *type, int typelen,
                               char *buff, int buffsize)
{
  uint counter, index;
  int error= 0;
  Protocol *protocol= thd->protocol;
  /* Add routine access */
  for (index=0 ; index < hash->records ; index++)
  {
    const char *user, *host;
    GRANT_NAME *grant_proc= (GRANT_NAME*) my_hash_element(hash, index);

    if (!(user=grant_proc->user))
      user= "";
    if (!(host= grant_proc->host.hostname))
      host= "";

    /*
      We do not make SHOW GRANTS case-sensitive here (like REVOKE),
      but make it case-insensitive because that's the way they are
      actually applied, and showing fewer privileges than are applied
      would be wrong from a security point of view.
    */

    if (!strcmp(lex_user->user.str,user) &&
	!my_strcasecmp(system_charset_info, lex_user->host.str, host))
    {
      ulong proc_access= grant_proc->privs;
      if (proc_access != 0)
      {
	String global(buff, buffsize, system_charset_info);
	ulong test_access= proc_access & ~GRANT_ACL;

	global.length(0);
	global.append(STRING_WITH_LEN("GRANT "));

	if (!test_access)
 	  global.append(STRING_WITH_LEN("USAGE"));
	else
	{
          /* Add specific procedure access */
	  int found= 0;
	  ulong j;

	  for (counter= 0, j= SELECT_ACL; j <= PROC_ACLS; counter++, j<<= 1)
	  {
	    if (test_access & j)
	    {
	      if (found)
		global.append(STRING_WITH_LEN(", "));
	      found= 1;
	      global.append(command_array[counter],command_lengths[counter]);
	    }
	  }
	}
	global.append(STRING_WITH_LEN(" ON "));
        global.append(type,typelen);
        global.append(' ');
	append_identifier(thd, &global, grant_proc->db,
			  strlen(grant_proc->db));
	global.append('.');
	append_identifier(thd, &global, grant_proc->tname,
			  strlen(grant_proc->tname));
	global.append(STRING_WITH_LEN(" TO '"));
	global.append(lex_user->user.str, lex_user->user.length,
		      system_charset_info);
	global.append(STRING_WITH_LEN("'@'"));
	// host and lex_user->host are equal except for case
	global.append(host, strlen(host), system_charset_info);
	global.append('\'');
	if (proc_access & GRANT_ACL)
	  global.append(STRING_WITH_LEN(" WITH GRANT OPTION"));
	protocol->prepare_for_resend();
	protocol->store(global.ptr(),global.length(),global.charset());
	if (protocol->write())
	{
	  error= -1;
	  break;
	}
      }
    }
  }
  return error;
}

/*
  Make a clear-text version of the requested privilege.
*/

void get_privilege_desc(char *to, uint max_length, ulong access)
{
  uint pos;
  char *start=to;
  DBUG_ASSERT(max_length >= 30);		// For end ',' removal

  if (access)
  {
    max_length--;				// Reserve place for end-zero
    for (pos=0 ; access ; pos++, access>>=1)
    {
      if ((access & 1) &&
	  command_lengths[pos] + (uint) (to-start) < max_length)
      {
	to= strmov(to, command_array[pos]);
	*to++=',';
      }
    }
    to--;					// Remove end ','
  }
  *to=0;
}


void get_mqh(const char *user, const char *host, USER_CONN *uc)
{
  ACL_USER *acl_user;

  mysql_mutex_lock(&acl_cache->lock);

  if (initialized && (acl_user= find_acl_user(host,user, FALSE)))
    uc->user_resources= acl_user->user_resource;
  else
    bzero((char*) &uc->user_resources, sizeof(uc->user_resources));

  mysql_mutex_unlock(&acl_cache->lock);
}

/*
  Open the grant tables.

  SYNOPSIS
    open_grant_tables()
    thd                         The current thread.
    tables (out)                The 4 elements array for the opened tables.

  DESCRIPTION
    Tables are numbered as follows:
    0 user
    1 db
    2 tables_priv
    3 columns_priv

  RETURN
    1           Skip GRANT handling during replication.
    0           OK.
    < 0         Error.
*/

#define GRANT_TABLES 6
int open_grant_tables(THD *thd, TABLE_LIST *tables)
{
  DBUG_ENTER("open_grant_tables");

  if (!initialized)
  {
    my_error(ER_OPTION_PREVENTS_STATEMENT, MYF(0), "--skip-grant-tables");
    DBUG_RETURN(-1);
  }

  tables->init_one_table(C_STRING_WITH_LEN("mysql"),
                         C_STRING_WITH_LEN("user"), "user", TL_WRITE);
  (tables+1)->init_one_table(C_STRING_WITH_LEN("mysql"),
                             C_STRING_WITH_LEN("db"), "db", TL_WRITE);
  (tables+2)->init_one_table(C_STRING_WITH_LEN("mysql"),
                             C_STRING_WITH_LEN("tables_priv"),
                             "tables_priv", TL_WRITE);
  (tables+3)->init_one_table(C_STRING_WITH_LEN("mysql"),
                             C_STRING_WITH_LEN("columns_priv"),
                             "columns_priv", TL_WRITE);
  (tables+4)->init_one_table(C_STRING_WITH_LEN("mysql"),
                             C_STRING_WITH_LEN("procs_priv"),
                             "procs_priv", TL_WRITE);
  (tables+5)->init_one_table(C_STRING_WITH_LEN("mysql"),
                             C_STRING_WITH_LEN("proxies_priv"),
                             "proxies_priv", TL_WRITE);
  tables[5].open_strategy= TABLE_LIST::OPEN_IF_EXISTS;

  tables->next_local= tables->next_global= tables + 1;
  (tables+1)->next_local= (tables+1)->next_global= tables + 2;
  (tables+2)->next_local= (tables+2)->next_global= tables + 3;
  (tables+3)->next_local= (tables+3)->next_global= tables + 4;
  (tables+4)->next_local= (tables+4)->next_global= tables + 5;

#ifdef HAVE_REPLICATION
  /*
    GRANT and REVOKE are applied the slave in/exclusion rules as they are
    some kind of updates to the mysql.% tables.
  */
  if (thd->slave_thread && rpl_filter->is_on())
  {
    /*
      The tables must be marked "updating" so that tables_ok() takes them into
      account in tests.
    */
    tables[0].updating= tables[1].updating= tables[2].updating=
      tables[3].updating= tables[4].updating= tables[5].updating= 1;
    if (!(thd->spcont || rpl_filter->tables_ok(0, tables)))
      DBUG_RETURN(1);
    tables[0].updating= tables[1].updating= tables[2].updating=
      tables[3].updating= tables[4].updating= tables[5].updating= 0;
  }
#endif

  if (open_and_lock_tables(thd, tables, FALSE, MYSQL_LOCK_IGNORE_TIMEOUT))
  {						// This should never happen
    DBUG_RETURN(-1);
  }

  DBUG_RETURN(0);
}

ACL_USER *check_acl_user(LEX_USER *user_name,
			 uint *acl_acl_userdx)
{
  ACL_USER *acl_user= 0;
  uint counter;

  mysql_mutex_assert_owner(&acl_cache->lock);

  for (counter= 0 ; counter < acl_users.elements ; counter++)
  {
    const char *user,*host;
    acl_user= dynamic_element(&acl_users, counter, ACL_USER*);
    if (!(user=acl_user->user))
      user= "";
    if (!(host=acl_user->host.hostname))
      host= "";
    if (!strcmp(user_name->user.str,user) &&
	!my_strcasecmp(system_charset_info, user_name->host.str, host))
      break;
  }
  if (counter == acl_users.elements)
    return 0;

  *acl_acl_userdx= counter;
  return acl_user;
}

/*
  Modify a privilege table.

  SYNOPSIS
    modify_grant_table()
    table                       The table to modify.
    host_field                  The host name field.
    user_field                  The user name field.
    user_to                     The new name for the user if to be renamed,
                                NULL otherwise.

  DESCRIPTION
  Update user/host in the current record if user_to is not NULL.
  Delete the current record if user_to is NULL.

  RETURN
    0           OK.
    != 0        Error.
*/

static int modify_grant_table(TABLE *table, Field *host_field,
                              Field *user_field, LEX_USER *user_to)
{
  int error;
  DBUG_ENTER("modify_grant_table");

  if (user_to)
  {
    /* rename */
    store_record(table, record[1]);
    host_field->store(user_to->host.str, user_to->host.length,
                      system_charset_info);
    user_field->store(user_to->user.str, user_to->user.length,
                      system_charset_info);
    if ((error= table->file->ha_update_row(table->record[1], 
                                           table->record[0])) &&
        error != HA_ERR_RECORD_IS_THE_SAME)
      table->file->print_error(error, MYF(0));
    else
      error= 0;
  }
  else
  {
    /* delete */
    if ((error=table->file->ha_delete_row(table->record[0])))
      table->file->print_error(error, MYF(0));
  }

  DBUG_RETURN(error);
}

/*
  Handle a privilege table.

  SYNOPSIS
    handle_grant_table()
    tables                      The array with the four open tables.
    table_no                    The number of the table to handle (0..4).
    drop                        If user_from is to be dropped.
    user_from                   The the user to be searched/dropped/renamed.
    user_to                     The new name for the user if to be renamed,
                                NULL otherwise.

  DESCRIPTION
    Scan through all records in a grant table and apply the requested
    operation. For the "user" table, a single index access is sufficient,
    since there is an unique index on (host, user).
    Delete from grant table if drop is true.
    Update in grant table if drop is false and user_to is not NULL.
    Search in grant table if drop is false and user_to is NULL.
    Tables are numbered as follows:
    0 user
    1 db
    2 tables_priv
    3 columns_priv
    4 procs_priv

  RETURN
    > 0         At least one record matched.
    0           OK, but no record matched.
    < 0         Error.
*/

static int handle_grant_table(TABLE_LIST *tables, uint table_no, bool drop,
                              LEX_USER *user_from, LEX_USER *user_to)
{
  int result= 0;
  int error;
  TABLE *table= tables[table_no].table;
  Field *host_field= table->field[0];
  Field *user_field= table->field[table_no && table_no != 5 ? 2 : 1];
  char *host_str= user_from->host.str;
  char *user_str= user_from->user.str;
  const char *host;
  const char *user;
  uchar user_key[MAX_KEY_LENGTH];
  uint key_prefix_length;
  DBUG_ENTER("handle_grant_table");
  THD *thd= current_thd;

  table->use_all_columns();
  if (! table_no) // mysql.user table
  {
    /*
      The 'user' table has an unique index on (host, user).
      Thus, we can handle everything with a single index access.
      The host- and user fields are consecutive in the user table records.
      So we set host- and user fields of table->record[0] and use the
      pointer to the host field as key.
      index_read_idx() will replace table->record[0] (its first argument)
      by the searched record, if it exists.
    */
    DBUG_PRINT("info",("read table: '%s'  search: '%s'@'%s'",
                       table->s->table_name.str, user_str, host_str));
    host_field->store(host_str, user_from->host.length, system_charset_info);
    user_field->store(user_str, user_from->user.length, system_charset_info);

    key_prefix_length= (table->key_info->key_part[0].store_length +
                        table->key_info->key_part[1].store_length);
    key_copy(user_key, table->record[0], table->key_info, key_prefix_length);

    if ((error= table->file->ha_index_read_idx_map(table->record[0], 0,
                                                   user_key, (key_part_map)3,
                                                   HA_READ_KEY_EXACT)))
    {
      if (error != HA_ERR_KEY_NOT_FOUND && error != HA_ERR_END_OF_FILE)
      {
        table->file->print_error(error, MYF(0));
        result= -1;
      }
    }
    else
    {
      /* If requested, delete or update the record. */
      result= ((drop || user_to) &&
               modify_grant_table(table, host_field, user_field, user_to)) ?
        -1 : 1; /* Error or found. */
    }
    DBUG_PRINT("info",("read result: %d", result));
  }
  else
  {
    /*
      The non-'user' table do not have indexes on (host, user).
      And their host- and user fields are not consecutive.
      Thus, we need to do a table scan to find all matching records.
    */
    if ((error= table->file->ha_rnd_init(1)))
    {
      table->file->print_error(error, MYF(0));
      result= -1;
    }
    else
    {
#ifdef EXTRA_DEBUG
      DBUG_PRINT("info",("scan table: '%s'  search: '%s'@'%s'",
                         table->s->table_name.str, user_str, host_str));
#endif
      while ((error= table->file->ha_rnd_next(table->record[0])) != 
             HA_ERR_END_OF_FILE)
      {
        if (error)
        {
          /* Most probable 'deleted record'. */
          DBUG_PRINT("info",("scan error: %d", error));
          continue;
        }
        if (! (host= get_field(thd->mem_root, host_field)))
          host= "";
        if (! (user= get_field(thd->mem_root, user_field)))
          user= "";

#ifdef EXTRA_DEBUG
        if (table_no != 5)
        {
          DBUG_PRINT("loop",("scan fields: '%s'@'%s' '%s' '%s' '%s'",
                             user, host,
                             get_field(thd->mem_root, table->field[1]) /*db*/,
                             get_field(thd->mem_root, table->field[3]) /*table*/,
                             get_field(thd->mem_root,
                                       table->field[4]) /*column*/));
        }
#endif
        if (strcmp(user_str, user) ||
            my_strcasecmp(system_charset_info, host_str, host))
          continue;

        /* If requested, delete or update the record. */
        result= ((drop || user_to) &&
                 modify_grant_table(table, host_field, user_field, user_to)) ?
          -1 : result ? result : 1; /* Error or keep result or found. */
        /* If search is requested, we do not need to search further. */
        if (! drop && ! user_to)
          break ;
      }
      (void) table->file->ha_rnd_end();
      DBUG_PRINT("info",("scan result: %d", result));
    }
  }

  DBUG_RETURN(result);
}


/**
  Handle an in-memory privilege structure.

  @param struct_no  The number of the structure to handle (0..5).
  @param drop       If user_from is to be dropped.
  @param user_from  The the user to be searched/dropped/renamed.
  @param user_to    The new name for the user if to be renamed, NULL otherwise.

  @note
    Scan through all elements in an in-memory grant structure and apply
    the requested operation.
    Delete from grant structure if drop is true.
    Update in grant structure if drop is false and user_to is not NULL.
    Search in grant structure if drop is false and user_to is NULL.
    Structures are numbered as follows:
    0 acl_users
    1 acl_dbs
    2 column_priv_hash
    3 proc_priv_hash
    4 func_priv_hash
    5 acl_proxy_users

  @retval > 0  At least one element matched.
  @retval 0    OK, but no element matched.
  @retval -1   Wrong arguments to function.
*/

static int handle_grant_struct(uint struct_no, bool drop,
                               LEX_USER *user_from, LEX_USER *user_to)
{
  int result= 0;
  uint idx;
  uint elements;
  const char *user;
  const char *host;
  ACL_USER *acl_user= NULL;
  ACL_DB *acl_db= NULL;
  ACL_PROXY_USER *acl_proxy_user= NULL;
  GRANT_NAME *grant_name= NULL;
  HASH *grant_name_hash= NULL;
  DBUG_ENTER("handle_grant_struct");
  DBUG_PRINT("info",("scan struct: %u  search: '%s'@'%s'",
                     struct_no, user_from->user.str, user_from->host.str));

  LINT_INIT(user);
  LINT_INIT(host);

  mysql_mutex_assert_owner(&acl_cache->lock);

  /* Get the number of elements in the in-memory structure. */
  switch (struct_no) {
  case 0:
    elements= acl_users.elements;
    break;
  case 1:
    elements= acl_dbs.elements;
    break;
  case 2:
    grant_name_hash= &column_priv_hash;
    elements= grant_name_hash->records;
    break;
  case 3:
    grant_name_hash= &proc_priv_hash;
    elements= grant_name_hash->records;
    break;
  case 4:
    grant_name_hash= &func_priv_hash;
    elements= grant_name_hash->records;
    break;
  case 5:
    elements= acl_proxy_users.elements;
    break;
  default:
    return -1;
  }

#ifdef EXTRA_DEBUG
    DBUG_PRINT("loop",("scan struct: %u  search    user: '%s'  host: '%s'",
                       struct_no, user_from->user.str, user_from->host.str));
#endif
  /* Loop over all elements. */
  for (idx= 0; idx < elements; idx++)
  {
    /*
      Get a pointer to the element.
    */
    switch (struct_no) {
    case 0:
      acl_user= dynamic_element(&acl_users, idx, ACL_USER*);
      user= acl_user->user;
      host= acl_user->host.hostname;
    break;

    case 1:
      acl_db= dynamic_element(&acl_dbs, idx, ACL_DB*);
      user= acl_db->user;
      host= acl_db->host.hostname;
      break;

    case 2:
    case 3:
    case 4:
      grant_name= (GRANT_NAME*) my_hash_element(grant_name_hash, idx);
      user= grant_name->user;
      host= grant_name->host.hostname;
      break;

    case 5:
      acl_proxy_user= dynamic_element(&acl_proxy_users, idx, ACL_PROXY_USER*);
      user= acl_proxy_user->get_user();
      host= acl_proxy_user->get_host();
      break;

    default:
      DBUG_ASSERT(0);
    }
    if (! user)
      user= "";
    if (! host)
      host= "";

#ifdef EXTRA_DEBUG
    DBUG_PRINT("loop",("scan struct: %u  index: %u  user: '%s'  host: '%s'",
                       struct_no, idx, user, host));
#endif
    if (strcmp(user_from->user.str, user) ||
        my_strcasecmp(system_charset_info, user_from->host.str, host))
      continue;

    result= 1; /* At least one element found. */
    if ( drop )
    {
      switch ( struct_no ) {
      case 0:
        delete_dynamic_element(&acl_users, idx);
        break;

      case 1:
        delete_dynamic_element(&acl_dbs, idx);
        break;

      case 2:
      case 3:
      case 4:
        my_hash_delete(grant_name_hash, (uchar*) grant_name);
	break;

      case 5:
        delete_dynamic_element(&acl_proxy_users, idx);
        break;

      }
      elements--;
      /*
        - If we are iterating through an array then we just have moved all
          elements after the current element one position closer to its head.
          This means that we have to take another look at the element at
          current position as it is a new element from the array's tail.
        - If we are iterating through a hash the current element was replaced
          with one of elements from the tail. So we also have to take a look
          at the new element in current position.
          Note that in our HASH implementation hash_delete() won't move any
          elements with position after current one to position before the
          current (i.e. from the tail to the head), so it is safe to continue
          iteration without re-starting.
      */
      idx--;
    }
    else if ( user_to )
    {
      switch ( struct_no ) {
      case 0:
        acl_user->user= strdup_root(&mem, user_to->user.str);
        acl_user->host.hostname= strdup_root(&mem, user_to->host.str);
        break;

      case 1:
        acl_db->user= strdup_root(&mem, user_to->user.str);
        acl_db->host.hostname= strdup_root(&mem, user_to->host.str);
        break;

      case 2:
      case 3:
      case 4:
        {
          /*
            Save old hash key and its length to be able properly update
            element position in hash.
          */
          char *old_key= grant_name->hash_key;
          size_t old_key_length= grant_name->key_length;

          /*
            Update the grant structure with the new user name and host name.
          */
          grant_name->set_user_details(user_to->host.str, grant_name->db,
                                       user_to->user.str, grant_name->tname,
                                       TRUE);

          /*
            Since username is part of the hash key, when the user name
            is renamed, the hash key is changed. Update the hash to
            ensure that the position matches the new hash key value
          */
          my_hash_update(grant_name_hash, (uchar*) grant_name, (uchar*) old_key,
                         old_key_length);
          /*
            hash_update() operation could have moved element from the tail
            of the hash to the current position. So we need to take a look
            at the element in current position once again.
            Thanks to the fact that hash_update() for our HASH implementation
            won't move any elements from the tail of the hash to the positions
            before the current one (a.k.a. head) it is safe to continue
            iteration without restarting.
          */
          idx--;
          break;
        }

      case 5:
        acl_proxy_user->set_user (&mem, user_to->user.str);
        acl_proxy_user->set_host (&mem, user_to->host.str);
        break;

      }
    }
    else
    {
      /* If search is requested, we do not need to search further. */
      break;
    }
  }
#ifdef EXTRA_DEBUG
  DBUG_PRINT("loop",("scan struct: %u  result %d", struct_no, result));
#endif

  DBUG_RETURN(result);
}


/*
  Handle all privilege tables and in-memory privilege structures.

  SYNOPSIS
    handle_grant_data()
    tables                      The array with the four open tables.
    drop                        If user_from is to be dropped.
    user_from                   The the user to be searched/dropped/renamed.
    user_to                     The new name for the user if to be renamed,
                                NULL otherwise.

  DESCRIPTION
    Go through all grant tables and in-memory grant structures and apply
    the requested operation.
    Delete from grant data if drop is true.
    Update in grant data if drop is false and user_to is not NULL.
    Search in grant data if drop is false and user_to is NULL.

  RETURN
    > 0         At least one element matched.
    0           OK, but no element matched.
    < 0         Error.
*/

static int handle_grant_data(TABLE_LIST *tables, bool drop,
                             LEX_USER *user_from, LEX_USER *user_to)
{
  int result= 0;
  int found;
  DBUG_ENTER("handle_grant_data");

  /* Handle user table. */
  if ((found= handle_grant_table(tables, 0, drop, user_from, user_to)) < 0)
  {
    /* Handle of table failed, don't touch the in-memory array. */
    result= -1;
  }
  else
  {
    /* Handle user array. */
    if ((handle_grant_struct(0, drop, user_from, user_to)) || found)
    {
      result= 1; /* At least one record/element found. */
      /* If search is requested, we do not need to search further. */
      if (! drop && ! user_to)
        goto end;
    }
  }

  /* Handle db table. */
  if ((found= handle_grant_table(tables, 1, drop, user_from, user_to)) < 0)
  {
    /* Handle of table failed, don't touch the in-memory array. */
    result= -1;
  }
  else
  {
    /* Handle db array. */
    if (((handle_grant_struct(1, drop, user_from, user_to) && ! result) ||
         found) && ! result)
    {
      result= 1; /* At least one record/element found. */
      /* If search is requested, we do not need to search further. */
      if (! drop && ! user_to)
        goto end;
    }
  }

  /* Handle stored routines table. */
  if ((found= handle_grant_table(tables, 4, drop, user_from, user_to)) < 0)
  {
    /* Handle of table failed, don't touch in-memory array. */
    result= -1;
  }
  else
  {
    /* Handle procs array. */
    if (((handle_grant_struct(3, drop, user_from, user_to) && ! result) ||
         found) && ! result)
    {
      result= 1; /* At least one record/element found. */
      /* If search is requested, we do not need to search further. */
      if (! drop && ! user_to)
        goto end;
    }
    /* Handle funcs array. */
    if (((handle_grant_struct(4, drop, user_from, user_to) && ! result) ||
         found) && ! result)
    {
      result= 1; /* At least one record/element found. */
      /* If search is requested, we do not need to search further. */
      if (! drop && ! user_to)
        goto end;
    }
  }

  /* Handle tables table. */
  if ((found= handle_grant_table(tables, 2, drop, user_from, user_to)) < 0)
  {
    /* Handle of table failed, don't touch columns and in-memory array. */
    result= -1;
  }
  else
  {
    if (found && ! result)
    {
      result= 1; /* At least one record found. */
      /* If search is requested, we do not need to search further. */
      if (! drop && ! user_to)
        goto end;
    }

    /* Handle columns table. */
    if ((found= handle_grant_table(tables, 3, drop, user_from, user_to)) < 0)
    {
      /* Handle of table failed, don't touch the in-memory array. */
      result= -1;
    }
    else
    {
      /* Handle columns hash. */
      if (((handle_grant_struct(2, drop, user_from, user_to) && ! result) ||
           found) && ! result)
        result= 1; /* At least one record/element found. */
    }
  }

  /* Handle proxies_priv table. */
  if (tables[5].table)
  {
    if ((found= handle_grant_table(tables, 5, drop, user_from, user_to)) < 0)
    {
      /* Handle of table failed, don't touch the in-memory array. */
      result= -1;
    }
    else
    {
      /* Handle proxies_priv array. */
      if ((handle_grant_struct(5, drop, user_from, user_to) && !result) ||
          found)
        result= 1; /* At least one record/element found. */
    }
  }
 end:
  DBUG_RETURN(result);
}


static void append_user(String *str, LEX_USER *user)
{
  if (str->length())
    str->append(',');
  str->append('\'');
  str->append(user->user.str);
  str->append(STRING_WITH_LEN("'@'"));
  str->append(user->host.str);
  str->append('\'');
}


/*
  Create a list of users.

  SYNOPSIS
    mysql_create_user()
    thd                         The current thread.
    list                        The users to create.

  RETURN
    FALSE       OK.
    TRUE        Error.
*/

bool mysql_create_user(THD *thd, List <LEX_USER> &list)
{
  int result;
  String wrong_users;
  LEX_USER *user_name, *tmp_user_name;
  List_iterator <LEX_USER> user_list(list);
  TABLE_LIST tables[GRANT_TABLES];
  bool some_users_created= FALSE;
  bool save_binlog_row_based;
  DBUG_ENTER("mysql_create_user");

  /*
    This statement will be replicated as a statement, even when using
    row-based replication.  The flag will be reset at the end of the
    statement.
  */
  if ((save_binlog_row_based= thd->is_current_stmt_binlog_format_row()))
    thd->clear_current_stmt_binlog_format_row();

  /* CREATE USER may be skipped on replication client. */
  if ((result= open_grant_tables(thd, tables)))
  {
    /* Restore the state of binlog format */
    DBUG_ASSERT(!thd->is_current_stmt_binlog_format_row());
    if (save_binlog_row_based)
      thd->set_current_stmt_binlog_format_row();
    DBUG_RETURN(result != 1);
  }

  mysql_rwlock_wrlock(&LOCK_grant);
  mysql_mutex_lock(&acl_cache->lock);

  while ((tmp_user_name= user_list++))
  {
    if (!(user_name= get_current_user(thd, tmp_user_name)))
    {
      result= TRUE;
      continue;
    }

    /*
      Search all in-memory structures and grant tables
      for a mention of the new user name.
    */
    if (handle_grant_data(tables, 0, user_name, NULL))
    {
      append_user(&wrong_users, user_name);
      result= TRUE;
      continue;
    }

    some_users_created= TRUE;
    if (replace_user_table(thd, tables[0].table, *user_name, 0, 0, 1, 0))
    {
      append_user(&wrong_users, user_name);
      result= TRUE;
    }
  }

  mysql_mutex_unlock(&acl_cache->lock);

  if (result)
    my_error(ER_CANNOT_USER, MYF(0), "CREATE USER", wrong_users.c_ptr_safe());

  if (some_users_created)
    result |= write_bin_log(thd, FALSE, thd->query(), thd->query_length());

  mysql_rwlock_unlock(&LOCK_grant);
  /* Restore the state of binlog format */
  DBUG_ASSERT(!thd->is_current_stmt_binlog_format_row());
  if (save_binlog_row_based)
    thd->set_current_stmt_binlog_format_row();
  DBUG_RETURN(result);
}


/*
  Drop a list of users and all their privileges.

  SYNOPSIS
    mysql_drop_user()
    thd                         The current thread.
    list                        The users to drop.

  RETURN
    FALSE       OK.
    TRUE        Error.
*/

bool mysql_drop_user(THD *thd, List <LEX_USER> &list)
{
  int result;
  String wrong_users;
  LEX_USER *user_name, *tmp_user_name;
  List_iterator <LEX_USER> user_list(list);
  TABLE_LIST tables[GRANT_TABLES];
  bool some_users_deleted= FALSE;
  ulong old_sql_mode= thd->variables.sql_mode;
  bool save_binlog_row_based;
  DBUG_ENTER("mysql_drop_user");

  /*
    This statement will be replicated as a statement, even when using
    row-based replication.  The flag will be reset at the end of the
    statement.
  */
  if ((save_binlog_row_based= thd->is_current_stmt_binlog_format_row()))
    thd->clear_current_stmt_binlog_format_row();

  /* DROP USER may be skipped on replication client. */
  if ((result= open_grant_tables(thd, tables)))
  {
    /* Restore the state of binlog format */
    DBUG_ASSERT(!thd->is_current_stmt_binlog_format_row());
    if (save_binlog_row_based)
      thd->set_current_stmt_binlog_format_row();
    DBUG_RETURN(result != 1);
  }

  thd->variables.sql_mode&= ~MODE_PAD_CHAR_TO_FULL_LENGTH;

  mysql_rwlock_wrlock(&LOCK_grant);
  mysql_mutex_lock(&acl_cache->lock);

  while ((tmp_user_name= user_list++))
  {
    if (!(user_name= get_current_user(thd, tmp_user_name)))
    {
      result= TRUE;
      continue;
    }  
    if (handle_grant_data(tables, 1, user_name, NULL) <= 0)
    {
      append_user(&wrong_users, user_name);
      result= TRUE;
      continue;
    }
    some_users_deleted= TRUE;
  }

  /* Rebuild 'acl_check_hosts' since 'acl_users' has been modified */
  rebuild_check_host();

  mysql_mutex_unlock(&acl_cache->lock);

  if (result)
    my_error(ER_CANNOT_USER, MYF(0), "DROP USER", wrong_users.c_ptr_safe());

  if (some_users_deleted)
    result |= write_bin_log(thd, FALSE, thd->query(), thd->query_length());

  mysql_rwlock_unlock(&LOCK_grant);
  thd->variables.sql_mode= old_sql_mode;
  /* Restore the state of binlog format */
  DBUG_ASSERT(!thd->is_current_stmt_binlog_format_row());
  if (save_binlog_row_based)
    thd->set_current_stmt_binlog_format_row();
  DBUG_RETURN(result);
}


/*
  Rename a user.

  SYNOPSIS
    mysql_rename_user()
    thd                         The current thread.
    list                        The user name pairs: (from, to).

  RETURN
    FALSE       OK.
    TRUE        Error.
*/

bool mysql_rename_user(THD *thd, List <LEX_USER> &list)
{
  int result;
  String wrong_users;
  LEX_USER *user_from, *tmp_user_from;
  LEX_USER *user_to, *tmp_user_to;
  List_iterator <LEX_USER> user_list(list);
  TABLE_LIST tables[GRANT_TABLES];
  bool some_users_renamed= FALSE;
  bool save_binlog_row_based;
  DBUG_ENTER("mysql_rename_user");

  /*
    This statement will be replicated as a statement, even when using
    row-based replication.  The flag will be reset at the end of the
    statement.
  */
  if ((save_binlog_row_based= thd->is_current_stmt_binlog_format_row()))
    thd->clear_current_stmt_binlog_format_row();

  /* RENAME USER may be skipped on replication client. */
  if ((result= open_grant_tables(thd, tables)))
  {
    /* Restore the state of binlog format */
    DBUG_ASSERT(!thd->is_current_stmt_binlog_format_row());
    if (save_binlog_row_based)
      thd->set_current_stmt_binlog_format_row();
    DBUG_RETURN(result != 1);
  }

  mysql_rwlock_wrlock(&LOCK_grant);
  mysql_mutex_lock(&acl_cache->lock);

  while ((tmp_user_from= user_list++))
  {
    if (!(user_from= get_current_user(thd, tmp_user_from)))
    {
      result= TRUE;
      continue;
    }  
    tmp_user_to= user_list++;
    if (!(user_to= get_current_user(thd, tmp_user_to)))
    {
      result= TRUE;
      continue;
    }  
    DBUG_ASSERT(user_to != 0); /* Syntax enforces pairs of users. */

    /*
      Search all in-memory structures and grant tables
      for a mention of the new user name.
    */
    if (handle_grant_data(tables, 0, user_to, NULL) ||
        handle_grant_data(tables, 0, user_from, user_to) <= 0)
    {
      append_user(&wrong_users, user_from);
      result= TRUE;
      continue;
    }
    some_users_renamed= TRUE;
  }
  
  /* Rebuild 'acl_check_hosts' since 'acl_users' has been modified */
  rebuild_check_host();

  mysql_mutex_unlock(&acl_cache->lock);

  if (result)
    my_error(ER_CANNOT_USER, MYF(0), "RENAME USER", wrong_users.c_ptr_safe());
  
  if (some_users_renamed && mysql_bin_log.is_open())
    result |= write_bin_log(thd, FALSE, thd->query(), thd->query_length());

  mysql_rwlock_unlock(&LOCK_grant);
  /* Restore the state of binlog format */
  DBUG_ASSERT(!thd->is_current_stmt_binlog_format_row());
  if (save_binlog_row_based)
    thd->set_current_stmt_binlog_format_row();
  DBUG_RETURN(result);
}


/*
  Revoke all privileges from a list of users.

  SYNOPSIS
    mysql_revoke_all()
    thd                         The current thread.
    list                        The users to revoke all privileges from.

  RETURN
    > 0         Error. Error message already sent.
    0           OK.
    < 0         Error. Error message not yet sent.
*/

bool mysql_revoke_all(THD *thd,  List <LEX_USER> &list)
{
  uint counter, revoked, is_proc;
  int result;
  ACL_DB *acl_db;
  TABLE_LIST tables[GRANT_TABLES];
  bool save_binlog_row_based;
  DBUG_ENTER("mysql_revoke_all");

  /*
    This statement will be replicated as a statement, even when using
    row-based replication.  The flag will be reset at the end of the
    statement.
  */
  if ((save_binlog_row_based= thd->is_current_stmt_binlog_format_row()))
    thd->clear_current_stmt_binlog_format_row();

  if ((result= open_grant_tables(thd, tables)))
  {
    /* Restore the state of binlog format */
    DBUG_ASSERT(!thd->is_current_stmt_binlog_format_row());
    if (save_binlog_row_based)
      thd->set_current_stmt_binlog_format_row();
    DBUG_RETURN(result != 1);
  }

  mysql_rwlock_wrlock(&LOCK_grant);
  mysql_mutex_lock(&acl_cache->lock);

  LEX_USER *lex_user, *tmp_lex_user;
  List_iterator <LEX_USER> user_list(list);
  while ((tmp_lex_user= user_list++))
  {
    if (!(lex_user= get_current_user(thd, tmp_lex_user)))
    {
      result= -1;
      continue;
    }  
    if (!find_acl_user(lex_user->host.str, lex_user->user.str, TRUE))
    {
      result= -1;
      continue;
    }

    if (replace_user_table(thd, tables[0].table,
			   *lex_user, ~(ulong)0, 1, 0, 0))
    {
      result= -1;
      continue;
    }

    /* Remove db access privileges */
    /*
      Because acl_dbs and column_priv_hash shrink and may re-order
      as privileges are removed, removal occurs in a repeated loop
      until no more privileges are revoked.
     */
    do
    {
      for (counter= 0, revoked= 0 ; counter < acl_dbs.elements ; )
      {
	const char *user,*host;

	acl_db=dynamic_element(&acl_dbs,counter,ACL_DB*);
	if (!(user=acl_db->user))
	  user= "";
	if (!(host=acl_db->host.hostname))
	  host= "";

	if (!strcmp(lex_user->user.str,user) &&
            !strcmp(lex_user->host.str, host))
	{
	  if (!replace_db_table(tables[1].table, acl_db->db, *lex_user,
                                ~(ulong)0, 1))
	  {
	    /*
	      Don't increment counter as replace_db_table deleted the
	      current element in acl_dbs.
	     */
	    revoked= 1;
	    continue;
	  }
	  result= -1; // Something went wrong
	}
	counter++;
      }
    } while (revoked);

    /* Remove column access */
    do
    {
      for (counter= 0, revoked= 0 ; counter < column_priv_hash.records ; )
      {
	const char *user,*host;
        GRANT_TABLE *grant_table=
          (GRANT_TABLE*) my_hash_element(&column_priv_hash, counter);
	if (!(user=grant_table->user))
	  user= "";
	if (!(host=grant_table->host.hostname))
	  host= "";

	if (!strcmp(lex_user->user.str,user) &&
            !strcmp(lex_user->host.str, host))
	{
	  if (replace_table_table(thd,grant_table,tables[2].table,*lex_user,
				  grant_table->db,
				  grant_table->tname,
				  ~(ulong)0, 0, 1))
	  {
	    result= -1;
	  }
	  else
	  {
	    if (!grant_table->cols)
	    {
	      revoked= 1;
	      continue;
	    }
	    List<LEX_COLUMN> columns;
	    if (!replace_column_table(grant_table,tables[3].table, *lex_user,
				      columns,
				      grant_table->db,
				      grant_table->tname,
				      ~(ulong)0, 1))
	    {
	      revoked= 1;
	      continue;
	    }
	    result= -1;
	  }
	}
	counter++;
      }
    } while (revoked);

    /* Remove procedure access */
    for (is_proc=0; is_proc<2; is_proc++) do {
      HASH *hash= is_proc ? &proc_priv_hash : &func_priv_hash;
      for (counter= 0, revoked= 0 ; counter < hash->records ; )
      {
	const char *user,*host;
        GRANT_NAME *grant_proc= (GRANT_NAME*) my_hash_element(hash, counter);
	if (!(user=grant_proc->user))
	  user= "";
	if (!(host=grant_proc->host.hostname))
	  host= "";

	if (!strcmp(lex_user->user.str,user) &&
            !strcmp(lex_user->host.str, host))
	{
	  if (replace_routine_table(thd,grant_proc,tables[4].table,*lex_user,
				  grant_proc->db,
				  grant_proc->tname,
                                  is_proc,
				  ~(ulong)0, 1) == 0)
	  {
	    revoked= 1;
	    continue;
	  }
	  result= -1;	// Something went wrong
	}
	counter++;
      }
    } while (revoked);
  }

  mysql_mutex_unlock(&acl_cache->lock);

  if (result)
    my_message(ER_REVOKE_GRANTS, ER(ER_REVOKE_GRANTS), MYF(0));

  result= result |
    write_bin_log(thd, FALSE, thd->query(), thd->query_length());

  mysql_rwlock_unlock(&LOCK_grant);
  /* Restore the state of binlog format */
  DBUG_ASSERT(!thd->is_current_stmt_binlog_format_row());
  if (save_binlog_row_based)
    thd->set_current_stmt_binlog_format_row();

  DBUG_RETURN(result);
}




/**
  If the defining user for a routine does not exist, then the ACL lookup
  code should raise two errors which we should intercept.  We convert the more
  descriptive error into a warning, and consume the other.

  If any other errors are raised, then we set a flag that should indicate
  that there was some failure we should complain at a higher level.
*/
class Silence_routine_definer_errors : public Internal_error_handler
{
public:
  Silence_routine_definer_errors()
    : is_grave(FALSE)
  {}

  virtual ~Silence_routine_definer_errors()
  {}

  virtual bool handle_condition(THD *thd,
                                uint sql_errno,
                                const char* sqlstate,
                                MYSQL_ERROR::enum_warning_level level,
                                const char* msg,
                                MYSQL_ERROR ** cond_hdl);

  bool has_errors() { return is_grave; }

private:
  bool is_grave;
};

bool
Silence_routine_definer_errors::handle_condition(
  THD *thd,
  uint sql_errno,
  const char*,
  MYSQL_ERROR::enum_warning_level level,
  const char* msg,
  MYSQL_ERROR ** cond_hdl)
{
  *cond_hdl= NULL;
  if (level == MYSQL_ERROR::WARN_LEVEL_ERROR)
  {
    switch (sql_errno)
    {
      case ER_NONEXISTING_PROC_GRANT:
        /* Convert the error into a warning. */
        push_warning(thd, MYSQL_ERROR::WARN_LEVEL_WARN,
                     sql_errno, msg);
        return TRUE;
      default:
        is_grave= TRUE;
    }
  }

  return FALSE;
}


/**
  Revoke privileges for all users on a stored procedure.  Use an error handler
  that converts errors about missing grants into warnings.

  @param
    thd                         The current thread.
  @param
    db				DB of the stored procedure
  @param
    name			Name of the stored procedure

  @retval
    0           OK.
  @retval
    < 0         Error. Error message not yet sent.
*/

bool sp_revoke_privileges(THD *thd, const char *sp_db, const char *sp_name,
                          bool is_proc)
{
  uint counter, revoked;
  int result;
  TABLE_LIST tables[GRANT_TABLES];
  HASH *hash= is_proc ? &proc_priv_hash : &func_priv_hash;
  Silence_routine_definer_errors error_handler;
  bool save_binlog_row_based;
  DBUG_ENTER("sp_revoke_privileges");

  if ((result= open_grant_tables(thd, tables)))
    DBUG_RETURN(result != 1);

  /* Be sure to pop this before exiting this scope! */
  thd->push_internal_handler(&error_handler);

  mysql_rwlock_wrlock(&LOCK_grant);
  mysql_mutex_lock(&acl_cache->lock);

  /*
    This statement will be replicated as a statement, even when using
    row-based replication.  The flag will be reset at the end of the
    statement.
  */
  if ((save_binlog_row_based= thd->is_current_stmt_binlog_format_row()))
    thd->clear_current_stmt_binlog_format_row();

  /* Remove procedure access */
  do
  {
    for (counter= 0, revoked= 0 ; counter < hash->records ; )
    {
      GRANT_NAME *grant_proc= (GRANT_NAME*) my_hash_element(hash, counter);
      if (!my_strcasecmp(&my_charset_utf8_bin, grant_proc->db, sp_db) &&
	  !my_strcasecmp(system_charset_info, grant_proc->tname, sp_name))
      {
        LEX_USER lex_user;
	lex_user.user.str= grant_proc->user;
	lex_user.user.length= strlen(grant_proc->user);
	lex_user.host.str= grant_proc->host.hostname ?
	  grant_proc->host.hostname : (char*)"";
	lex_user.host.length= grant_proc->host.hostname ?
	  strlen(grant_proc->host.hostname) : 0;

	if (replace_routine_table(thd,grant_proc,tables[4].table,lex_user,
				  grant_proc->db, grant_proc->tname,
                                  is_proc, ~(ulong)0, 1) == 0)
	{
	  revoked= 1;
	  continue;
	}
      }
      counter++;
    }
  } while (revoked);

  mysql_mutex_unlock(&acl_cache->lock);
  mysql_rwlock_unlock(&LOCK_grant);

  thd->pop_internal_handler();
  /* Restore the state of binlog format */
  DBUG_ASSERT(!thd->is_current_stmt_binlog_format_row());
  if (save_binlog_row_based)
    thd->set_current_stmt_binlog_format_row();

  DBUG_RETURN(error_handler.has_errors());
}


/**
  Grant EXECUTE,ALTER privilege for a stored procedure

  @param thd The current thread.
  @param sp_db
  @param sp_name
  @param is_proc

  @return
    @retval FALSE Success
    @retval TRUE An error occured. Error message not yet sent.
*/

bool sp_grant_privileges(THD *thd, const char *sp_db, const char *sp_name,
                         bool is_proc)
{
  Security_context *sctx= thd->security_ctx;
  LEX_USER *combo;
  TABLE_LIST tables[1];
  List<LEX_USER> user_list;
  bool result;
  ACL_USER *au;
  char passwd_buff[SCRAMBLED_PASSWORD_CHAR_LENGTH+1];
  Dummy_error_handler error_handler;
  DBUG_ENTER("sp_grant_privileges");

  if (!(combo=(LEX_USER*) thd->alloc(sizeof(st_lex_user))))
    DBUG_RETURN(TRUE);

  combo->user.str= sctx->user;

  mysql_mutex_lock(&acl_cache->lock);

  if ((au= find_acl_user(combo->host.str=(char*)sctx->host_or_ip,combo->user.str,FALSE)))
    goto found_acl;
  if ((au= find_acl_user(combo->host.str=(char*)sctx->host, combo->user.str,FALSE)))
    goto found_acl;
  if ((au= find_acl_user(combo->host.str=(char*)sctx->ip, combo->user.str,FALSE)))
    goto found_acl;
  if((au= find_acl_user(combo->host.str=(char*)"%", combo->user.str, FALSE)))
    goto found_acl;

  mysql_mutex_unlock(&acl_cache->lock);
  DBUG_RETURN(TRUE);

 found_acl:
  mysql_mutex_unlock(&acl_cache->lock);

  bzero((char*)tables, sizeof(TABLE_LIST));
  user_list.empty();

  tables->db= (char*)sp_db;
  tables->table_name= tables->alias= (char*)sp_name;

  thd->make_lex_string(&combo->user,
                       combo->user.str, strlen(combo->user.str), 0);
  thd->make_lex_string(&combo->host,
                       combo->host.str, strlen(combo->host.str), 0);

  combo->password= empty_lex_str;
  combo->plugin= empty_lex_str;
  combo->auth= empty_lex_str;

  if(au)
  {
    if (au->salt_len)
    {
      if (au->salt_len == SCRAMBLE_LENGTH)
      {
        make_password_from_salt(passwd_buff, au->salt);
        combo->password.length= SCRAMBLED_PASSWORD_CHAR_LENGTH;
      }
      else if (au->salt_len == SCRAMBLE_LENGTH_323)
      {
        make_password_from_salt_323(passwd_buff, (ulong *) au->salt);
        combo->password.length= SCRAMBLED_PASSWORD_CHAR_LENGTH_323;
      }
      else
      {
        push_warning_printf(thd, MYSQL_ERROR::WARN_LEVEL_WARN, ER_PASSWD_LENGTH,
                            ER(ER_PASSWD_LENGTH), SCRAMBLED_PASSWORD_CHAR_LENGTH);
        return TRUE;
      }
      combo->password.str= passwd_buff;
    }

    if (au->plugin.str != native_password_plugin_name.str &&
        au->plugin.str != old_password_plugin_name.str)
    {
      combo->plugin= au->plugin;
      combo->auth= au->auth_string;
    }
  }

  if (user_list.push_back(combo))
    DBUG_RETURN(TRUE);

  thd->lex->ssl_type= SSL_TYPE_NOT_SPECIFIED;
  thd->lex->ssl_cipher= thd->lex->x509_subject= thd->lex->x509_issuer= 0;
  bzero((char*) &thd->lex->mqh, sizeof(thd->lex->mqh));

  /*
    Only care about whether the operation failed or succeeded
    as all errors will be handled later.
  */
  thd->push_internal_handler(&error_handler);
  result= mysql_routine_grant(thd, tables, is_proc, user_list,
                              DEFAULT_CREATE_PROC_ACLS, FALSE, FALSE);
  thd->pop_internal_handler();
  DBUG_RETURN(result);
}


/*****************************************************************************
  Instantiate used templates
*****************************************************************************/

#ifdef HAVE_EXPLICIT_TEMPLATE_INSTANTIATION
template class List_iterator<LEX_COLUMN>;
template class List_iterator<LEX_USER>;
template class List<LEX_COLUMN>;
template class List<LEX_USER>;
#endif

/**
  Validate if a user can proxy as another user

  @thd                     current thread
  @param user              the logged in user (proxy user)
  @param authenticated_as  the effective user a plugin is trying to 
                           impersonate as (proxied user)
  @return                  proxy user definition
    @retval NULL           proxy user definition not found or not applicable
    @retval non-null       the proxy user data
*/

static ACL_PROXY_USER *
acl_find_proxy_user(const char *user, const char *host, const char *ip, 
                    const char *authenticated_as, bool *proxy_used)
{
  uint i;
  /* if the proxied and proxy user are the same return OK */
  DBUG_ENTER("acl_find_proxy_user");
  DBUG_PRINT("info", ("user=%s host=%s ip=%s authenticated_as=%s",
                      user, host, ip, authenticated_as));

  if (!strcmp(authenticated_as, user))
  {
    DBUG_PRINT ("info", ("user is the same as authenticated_as"));
    DBUG_RETURN (NULL);
  }

  *proxy_used= TRUE; 
  for (i=0; i < acl_proxy_users.elements; i++)
  {
    ACL_PROXY_USER *proxy= dynamic_element(&acl_proxy_users, i, 
                                           ACL_PROXY_USER *);
    if (proxy->matches(host, user, ip, authenticated_as))
      DBUG_RETURN(proxy);
  }

  DBUG_RETURN(NULL);
}


bool
acl_check_proxy_grant_access(THD *thd, const char *host, const char *user,
                             bool with_grant)
{
  DBUG_ENTER("acl_check_proxy_grant_access");
  DBUG_PRINT("info", ("user=%s host=%s with_grant=%d", user, host, 
                      (int) with_grant));
  if (!initialized)
  {
    my_error(ER_OPTION_PREVENTS_STATEMENT, MYF(0), "--skip-grant-tables");
    DBUG_RETURN(1);
  }

  /* replication slave thread can do anything */
  if (thd->slave_thread)
  {
    DBUG_PRINT("info", ("replication slave"));
    DBUG_RETURN(FALSE);
  }

  /* one can grant proxy to himself to others */
  if (!strcmp(thd->security_ctx->user, user) &&
      !my_strcasecmp(system_charset_info, host,
                     thd->security_ctx->host))
  {
    DBUG_PRINT("info", ("strcmp (%s, %s) my_casestrcmp (%s, %s) equal", 
                        thd->security_ctx->user, user,
                        host, thd->security_ctx->host));
    DBUG_RETURN(FALSE);
  }

  /* check for matching WITH PROXY rights */
  for (uint i=0; i < acl_proxy_users.elements; i++)
  {
    ACL_PROXY_USER *proxy= dynamic_element(&acl_proxy_users, i, 
                                           ACL_PROXY_USER *);
    if (proxy->matches(thd->security_ctx->host,
                       thd->security_ctx->user,
                       thd->security_ctx->ip,
                       user) &&
        proxy->get_with_grant())
    {
      DBUG_PRINT("info", ("found"));
      DBUG_RETURN(FALSE);
    }
  }

  my_error(ER_ACCESS_DENIED_NO_PASSWORD_ERROR, MYF(0),
           thd->security_ctx->user,
           thd->security_ctx->host_or_ip);
  DBUG_RETURN(TRUE);
}


static bool
show_proxy_grants(THD *thd, LEX_USER *user, char *buff, size_t buffsize)
{
  Protocol *protocol= thd->protocol;
  int error= 0;

  for (uint i=0; i < acl_proxy_users.elements; i++)
  {
    ACL_PROXY_USER *proxy= dynamic_element(&acl_proxy_users, i,
                                           ACL_PROXY_USER *);
    if (proxy->granted_on(user->host.str, user->user.str))
    {
      String global(buff, buffsize, system_charset_info);
      global.length(0);
      proxy->print_grant(&global);
      protocol->prepare_for_resend();
      protocol->store(global.ptr(), global.length(), global.charset());
      if (protocol->write())
      {
        error= -1;
        break;
      }
    }
  }
  return error;
}


#endif /*NO_EMBEDDED_ACCESS_CHECKS */


int wild_case_compare(CHARSET_INFO *cs, const char *str,const char *wildstr)
{
  reg3 int flag;
  DBUG_ENTER("wild_case_compare");
  DBUG_PRINT("enter",("str: '%s'  wildstr: '%s'",str,wildstr));
  while (*wildstr)
  {
    while (*wildstr && *wildstr != wild_many && *wildstr != wild_one)
    {
      if (*wildstr == wild_prefix && wildstr[1])
	wildstr++;
      if (my_toupper(cs, *wildstr++) !=
          my_toupper(cs, *str++)) DBUG_RETURN(1);
    }
    if (! *wildstr ) DBUG_RETURN (*str != 0);
    if (*wildstr++ == wild_one)
    {
      if (! *str++) DBUG_RETURN (1);	/* One char; skip */
    }
    else
    {						/* Found '*' */
      if (!*wildstr) DBUG_RETURN(0);		/* '*' as last char: OK */
      flag=(*wildstr != wild_many && *wildstr != wild_one);
      do
      {
	if (flag)
	{
	  char cmp;
	  if ((cmp= *wildstr) == wild_prefix && wildstr[1])
	    cmp=wildstr[1];
	  cmp=my_toupper(cs, cmp);
	  while (*str && my_toupper(cs, *str) != cmp)
	    str++;
	  if (!*str) DBUG_RETURN (1);
	}
	if (wild_case_compare(cs, str,wildstr) == 0) DBUG_RETURN (0);
      } while (*str++);
      DBUG_RETURN(1);
    }
  }
  DBUG_RETURN (*str != '\0');
}


#ifndef NO_EMBEDDED_ACCESS_CHECKS
static bool update_schema_privilege(THD *thd, TABLE *table, char *buff,
                                    const char* db, const char* t_name,
                                    const char* column, uint col_length,
                                    const char *priv, uint priv_length,
                                    const char* is_grantable)
{
  int i= 2;
  CHARSET_INFO *cs= system_charset_info;
  restore_record(table, s->default_values);
  table->field[0]->store(buff, (uint) strlen(buff), cs);
  table->field[1]->store(STRING_WITH_LEN("def"), cs);
  if (db)
    table->field[i++]->store(db, (uint) strlen(db), cs);
  if (t_name)
    table->field[i++]->store(t_name, (uint) strlen(t_name), cs);
  if (column)
    table->field[i++]->store(column, col_length, cs);
  table->field[i++]->store(priv, priv_length, cs);
  table->field[i]->store(is_grantable, strlen(is_grantable), cs);
  return schema_table_store_record(thd, table);
}
#endif


int fill_schema_user_privileges(THD *thd, TABLE_LIST *tables, COND *cond)
{
#ifndef NO_EMBEDDED_ACCESS_CHECKS
  int error= 0;
  uint counter;
  ACL_USER *acl_user;
  ulong want_access;
  char buff[100];
  TABLE *table= tables->table;
  bool no_global_access= check_access(thd, SELECT_ACL, "mysql",
                                      NULL, NULL, 1, 1);
  char *curr_host= thd->security_ctx->priv_host_name();
  DBUG_ENTER("fill_schema_user_privileges");

  if (!initialized)
    DBUG_RETURN(0);
  mysql_mutex_lock(&acl_cache->lock);

  for (counter=0 ; counter < acl_users.elements ; counter++)
  {
    const char *user,*host, *is_grantable="YES";
    acl_user=dynamic_element(&acl_users,counter,ACL_USER*);
    if (!(user=acl_user->user))
      user= "";
    if (!(host=acl_user->host.hostname))
      host= "";

    if (no_global_access &&
        (strcmp(thd->security_ctx->priv_user, user) ||
         my_strcasecmp(system_charset_info, curr_host, host)))
      continue;
      
    want_access= acl_user->access;
    if (!(want_access & GRANT_ACL))
      is_grantable= "NO";

    strxmov(buff,"'",user,"'@'",host,"'",NullS);
    if (!(want_access & ~GRANT_ACL))
    {
      if (update_schema_privilege(thd, table, buff, 0, 0, 0, 0,
                                  STRING_WITH_LEN("USAGE"), is_grantable))
      {
        error= 1;
        goto err;
      }
    }
    else
    {
      uint priv_id;
      ulong j,test_access= want_access & ~GRANT_ACL;
      for (priv_id=0, j = SELECT_ACL;j <= GLOBAL_ACLS; priv_id++,j <<= 1)
      {
	if (test_access & j)
        {
          if (update_schema_privilege(thd, table, buff, 0, 0, 0, 0, 
                                      command_array[priv_id],
                                      command_lengths[priv_id], is_grantable))
          {
            error= 1;
            goto err;
          }
        }
      }
    }
  }
err:
  mysql_mutex_unlock(&acl_cache->lock);

  DBUG_RETURN(error);
#else
  return(0);
#endif
}


int fill_schema_schema_privileges(THD *thd, TABLE_LIST *tables, COND *cond)
{
#ifndef NO_EMBEDDED_ACCESS_CHECKS
  int error= 0;
  uint counter;
  ACL_DB *acl_db;
  ulong want_access;
  char buff[100];
  TABLE *table= tables->table;
  bool no_global_access= check_access(thd, SELECT_ACL, "mysql",
                                      NULL, NULL, 1, 1);
  char *curr_host= thd->security_ctx->priv_host_name();
  DBUG_ENTER("fill_schema_schema_privileges");

  if (!initialized)
    DBUG_RETURN(0);
  mysql_mutex_lock(&acl_cache->lock);

  for (counter=0 ; counter < acl_dbs.elements ; counter++)
  {
    const char *user, *host, *is_grantable="YES";

    acl_db=dynamic_element(&acl_dbs,counter,ACL_DB*);
    if (!(user=acl_db->user))
      user= "";
    if (!(host=acl_db->host.hostname))
      host= "";

    if (no_global_access &&
        (strcmp(thd->security_ctx->priv_user, user) ||
         my_strcasecmp(system_charset_info, curr_host, host)))
      continue;

    want_access=acl_db->access;
    if (want_access)
    {
      if (!(want_access & GRANT_ACL))
      {
        is_grantable= "NO";
      }
      strxmov(buff,"'",user,"'@'",host,"'",NullS);
      if (!(want_access & ~GRANT_ACL))
      {
        if (update_schema_privilege(thd, table, buff, acl_db->db, 0, 0,
                                    0, STRING_WITH_LEN("USAGE"), is_grantable))
        {
          error= 1;
          goto err;
        }
      }
      else
      {
        int cnt;
        ulong j,test_access= want_access & ~GRANT_ACL;
        for (cnt=0, j = SELECT_ACL; j <= DB_ACLS; cnt++,j <<= 1)
          if (test_access & j)
          {
            if (update_schema_privilege(thd, table, buff, acl_db->db, 0, 0, 0,
                                        command_array[cnt], command_lengths[cnt],
                                        is_grantable))
            {
              error= 1;
              goto err;
            }
          }
      }
    }
  }
err:
  mysql_mutex_unlock(&acl_cache->lock);

  DBUG_RETURN(error);
#else
  return (0);
#endif
}


int fill_schema_table_privileges(THD *thd, TABLE_LIST *tables, COND *cond)
{
#ifndef NO_EMBEDDED_ACCESS_CHECKS
  int error= 0;
  uint index;
  char buff[100];
  TABLE *table= tables->table;
  bool no_global_access= check_access(thd, SELECT_ACL, "mysql",
                                      NULL, NULL, 1, 1);
  char *curr_host= thd->security_ctx->priv_host_name();
  DBUG_ENTER("fill_schema_table_privileges");

  mysql_rwlock_rdlock(&LOCK_grant);

  for (index=0 ; index < column_priv_hash.records ; index++)
  {
    const char *user, *host, *is_grantable= "YES";
    GRANT_TABLE *grant_table= (GRANT_TABLE*) my_hash_element(&column_priv_hash,
							  index);
    if (!(user=grant_table->user))
      user= "";
    if (!(host= grant_table->host.hostname))
      host= "";

    if (no_global_access &&
        (strcmp(thd->security_ctx->priv_user, user) ||
         my_strcasecmp(system_charset_info, curr_host, host)))
      continue;

    ulong table_access= grant_table->privs;
    if (table_access)
    {
      ulong test_access= table_access & ~GRANT_ACL;
      /*
        We should skip 'usage' privilege on table if
        we have any privileges on column(s) of this table
      */
      if (!test_access && grant_table->cols)
        continue;
      if (!(table_access & GRANT_ACL))
        is_grantable= "NO";

      strxmov(buff, "'", user, "'@'", host, "'", NullS);
      if (!test_access)
      {
        if (update_schema_privilege(thd, table, buff, grant_table->db,
                                    grant_table->tname, 0, 0,
                                    STRING_WITH_LEN("USAGE"), is_grantable))
        {
          error= 1;
          goto err;
        }
      }
      else
      {
        ulong j;
        int cnt;
        for (cnt= 0, j= SELECT_ACL; j <= TABLE_ACLS; cnt++, j<<= 1)
        {
          if (test_access & j)
          {
            if (update_schema_privilege(thd, table, buff, grant_table->db,
                                        grant_table->tname, 0, 0,
                                        command_array[cnt],
                                        command_lengths[cnt], is_grantable))
            {
              error= 1;
              goto err;
            }
          }
        }
      }
    }   
  }
err:
  mysql_rwlock_unlock(&LOCK_grant);

  DBUG_RETURN(error);
#else
  return (0);
#endif
}


int fill_schema_column_privileges(THD *thd, TABLE_LIST *tables, COND *cond)
{
#ifndef NO_EMBEDDED_ACCESS_CHECKS
  int error= 0;
  uint index;
  char buff[100];
  TABLE *table= tables->table;
  bool no_global_access= check_access(thd, SELECT_ACL, "mysql",
                                      NULL, NULL, 1, 1);
  char *curr_host= thd->security_ctx->priv_host_name();
  DBUG_ENTER("fill_schema_table_privileges");

  mysql_rwlock_rdlock(&LOCK_grant);

  for (index=0 ; index < column_priv_hash.records ; index++)
  {
    const char *user, *host, *is_grantable= "YES";
    GRANT_TABLE *grant_table= (GRANT_TABLE*) my_hash_element(&column_priv_hash,
							  index);
    if (!(user=grant_table->user))
      user= "";
    if (!(host= grant_table->host.hostname))
      host= "";

    if (no_global_access &&
        (strcmp(thd->security_ctx->priv_user, user) ||
         my_strcasecmp(system_charset_info, curr_host, host)))
      continue;

    ulong table_access= grant_table->cols;
    if (table_access != 0)
    {
      if (!(grant_table->privs & GRANT_ACL))
        is_grantable= "NO";

      ulong test_access= table_access & ~GRANT_ACL;
      strxmov(buff, "'", user, "'@'", host, "'", NullS);
      if (!test_access)
        continue;
      else
      {
        ulong j;
        int cnt;
        for (cnt= 0, j= SELECT_ACL; j <= TABLE_ACLS; cnt++, j<<= 1)
        {
          if (test_access & j)
          {
            for (uint col_index=0 ;
                 col_index < grant_table->hash_columns.records ;
                 col_index++)
            {
              GRANT_COLUMN *grant_column = (GRANT_COLUMN*)
                my_hash_element(&grant_table->hash_columns,col_index);
              if ((grant_column->rights & j) && (table_access & j))
              {
                if (update_schema_privilege(thd, table, buff, grant_table->db,
                                            grant_table->tname,
                                            grant_column->column,
                                            grant_column->key_length,
                                            command_array[cnt],
                                            command_lengths[cnt], is_grantable))
                {
                  error= 1;
                  goto err;
                }
              }
            }
          }
        }
      }
    }
  }
err:
  mysql_rwlock_unlock(&LOCK_grant);

  DBUG_RETURN(error);
#else
  return (0);
#endif
}


#ifndef NO_EMBEDDED_ACCESS_CHECKS
/*
  fill effective privileges for table

  SYNOPSIS
    fill_effective_table_privileges()
    thd     thread handler
    grant   grants table descriptor
    db      db name
    table   table name
*/

void fill_effective_table_privileges(THD *thd, GRANT_INFO *grant,
                                     const char *db, const char *table)
{
  Security_context *sctx= thd->security_ctx;
  DBUG_ENTER("fill_effective_table_privileges");
  DBUG_PRINT("enter", ("Host: '%s', Ip: '%s', User: '%s', table: `%s`.`%s`",
                       sctx->priv_host, (sctx->ip ? sctx->ip : "(NULL)"),
                       (sctx->priv_user ? sctx->priv_user : "(NULL)"),
                       db, table));
  /* --skip-grants */
  if (!initialized)
  {
    DBUG_PRINT("info", ("skip grants"));
    grant->privilege= ~NO_ACCESS;             // everything is allowed
    DBUG_PRINT("info", ("privilege 0x%lx", grant->privilege));
    DBUG_VOID_RETURN;
  }

  /* global privileges */
  grant->privilege= sctx->master_access;

  if (!sctx->priv_user)
  {
    DBUG_PRINT("info", ("privilege 0x%lx", grant->privilege));
    DBUG_VOID_RETURN;                         // it is slave
  }

  /* db privileges */
  grant->privilege|= acl_get(sctx->host, sctx->ip, sctx->priv_user, db, 0);

  /* table privileges */
  mysql_rwlock_rdlock(&LOCK_grant);
  if (grant->version != grant_version)
  {
    grant->grant_table=
      table_hash_search(sctx->host, sctx->ip, db,
			sctx->priv_user,
			table, 0);              /* purecov: inspected */
    grant->version= grant_version;              /* purecov: inspected */
  }
  if (grant->grant_table != 0)
  {
    grant->privilege|= grant->grant_table->privs;
  }
  mysql_rwlock_unlock(&LOCK_grant);

  DBUG_PRINT("info", ("privilege 0x%lx", grant->privilege));
  DBUG_VOID_RETURN;
}

#else /* NO_EMBEDDED_ACCESS_CHECKS */

/****************************************************************************
 Dummy wrappers when we don't have any access checks
****************************************************************************/

bool check_routine_level_acl(THD *thd, const char *db, const char *name,
                             bool is_proc)
{
  return FALSE;
}

#endif

struct ACL_internal_schema_registry_entry
{
  const LEX_STRING *m_name;
  const ACL_internal_schema_access *m_access;
};

/**
  Internal schema registered.
  Currently, this is only:
  - performance_schema
  - information_schema,
  This can be reused later for:
  - mysql
*/
static ACL_internal_schema_registry_entry registry_array[2];
static uint m_registry_array_size= 0;

/**
  Add an internal schema to the registry.
  @param name the schema name
  @param access the schema ACL specific rules
*/
void ACL_internal_schema_registry::register_schema
  (const LEX_STRING *name, const ACL_internal_schema_access *access)
{
  DBUG_ASSERT(m_registry_array_size < array_elements(registry_array));

  /* Not thread safe, and does not need to be. */
  registry_array[m_registry_array_size].m_name= name;
  registry_array[m_registry_array_size].m_access= access;
  m_registry_array_size++;
}

/**
  Search per internal schema ACL by name.
  @param name a schema name
  @return per schema rules, or NULL
*/
const ACL_internal_schema_access *
ACL_internal_schema_registry::lookup(const char *name)
{
  DBUG_ASSERT(name != NULL);

  uint i;

  for (i= 0; i<m_registry_array_size; i++)
  {
    if (my_strcasecmp(system_charset_info, registry_array[i].m_name->str,
                      name) == 0)
      return registry_array[i].m_access;
  }
  return NULL;
}

/**
  Get a cached internal schema access.
  @param grant_internal_info the cache
  @param schema_name the name of the internal schema
*/
const ACL_internal_schema_access *
get_cached_schema_access(GRANT_INTERNAL_INFO *grant_internal_info,
                         const char *schema_name)
{
  if (grant_internal_info)
  {
    if (! grant_internal_info->m_schema_lookup_done)
    {
      grant_internal_info->m_schema_access=
        ACL_internal_schema_registry::lookup(schema_name);
      grant_internal_info->m_schema_lookup_done= TRUE;
    }
    return grant_internal_info->m_schema_access;
  }
  return ACL_internal_schema_registry::lookup(schema_name);
}

/**
  Get a cached internal table access.
  @param grant_internal_info the cache
  @param schema_name the name of the internal schema
  @param table_name the name of the internal table
*/
const ACL_internal_table_access *
get_cached_table_access(GRANT_INTERNAL_INFO *grant_internal_info,
                        const char *schema_name,
                        const char *table_name)
{
  DBUG_ASSERT(grant_internal_info);
  if (! grant_internal_info->m_table_lookup_done)
  {
    const ACL_internal_schema_access *schema_access;
    schema_access= get_cached_schema_access(grant_internal_info, schema_name);
    if (schema_access)
      grant_internal_info->m_table_access= schema_access->lookup(table_name);
    grant_internal_info->m_table_lookup_done= TRUE;
  }
  return grant_internal_info->m_table_access;
}


/****************************************************************************
   AUTHENTICATION CODE
   including initial connect handshake, invoking appropriate plugins,
   client-server plugin negotiation, COM_CHANGE_USER, and native
   MySQL authentication plugins.
****************************************************************************/

/* few defines to have less ifdef's in the code below */
#ifdef EMBEDDED_LIBRARY
#undef HAVE_OPENSSL
#ifdef NO_EMBEDDED_ACCESS_CHECKS
#define initialized 0
#define check_for_max_user_connections(X,Y)   0
#define get_or_create_user_conn(A,B,C,D) 0
#endif
#endif
#ifndef HAVE_OPENSSL
#define ssl_acceptor_fd 0
#define sslaccept(A,B,C,D) 1
#endif

/**
  The internal version of what plugins know as MYSQL_PLUGIN_VIO,
  basically the context of the authentication session
*/
struct MPVIO_EXT :public MYSQL_PLUGIN_VIO
{
  MYSQL_SERVER_AUTH_INFO auth_info;
  THD *thd;
  ACL_USER *acl_user;       ///< a copy, independent from acl_users array
  plugin_ref plugin;        ///< what plugin we're under
  LEX_STRING db;            ///< db name from the handshake packet
  /** when restarting a plugin this caches the last client reply */
  struct {
    char *plugin, *pkt;     ///< pointers into NET::buff
    uint pkt_len;
  } cached_client_reply;
  /** this caches the first plugin packet for restart request on the client */
  struct {
    char *pkt;
    uint pkt_len;
  } cached_server_packet;
  int packets_read, packets_written; ///< counters for send/received packets
  uint connect_errors;      ///< if there were connect errors for this host
  /** when plugin returns a failure this tells us what really happened */
  enum { SUCCESS, FAILURE, RESTART } status;
};

/**
  a helper function to report an access denied error in all the proper places
*/
static void login_failed_error(THD *thd)
{
  my_error(access_denied_error_code(thd->password), MYF(0),
           thd->main_security_ctx.user,
           thd->main_security_ctx.host_or_ip,
           thd->password ? ER(ER_YES) : ER(ER_NO));
  general_log_print(thd, COM_CONNECT,
                    ER(access_denied_error_code(thd->password)),
                    thd->main_security_ctx.user,
                    thd->main_security_ctx.host_or_ip,
                    thd->password ? ER(ER_YES) : ER(ER_NO));
  status_var_increment(thd->status_var.access_denied_errors);
  /* 
    Log access denied messages to the error log when log-warnings = 2
    so that the overhead of the general query log is not required to track 
    failed connections.
  */
  if (global_system_variables.log_warnings > 1)
  {
    sql_print_warning(ER(access_denied_error_code(thd->password)),
                      thd->main_security_ctx.user,
                      thd->main_security_ctx.host_or_ip,
                      thd->password ? ER(ER_YES) : ER(ER_NO));      
  }
}

/**
  sends a server handshake initialization packet, the very first packet
  after the connection was established

  Packet format:
   
    Bytes       Content
    -----       ----
    1           protocol version (always 10)
    n           server version string, \0-terminated
    4           thread id
    8           first 8 bytes of the plugin provided data (scramble)
    1           \0 byte, terminating the first part of a scramble
    2           server capabilities (two lower bytes)
    1           server character set
    2           server status
    2           server capabilities (two upper bytes)
    1           length of the scramble
    10          reserved, always 0
    n           rest of the plugin provided data (at least 12 bytes)
    1           \0 byte, terminating the second part of a scramble

  @retval 0 ok
  @retval 1 error
*/
static bool send_server_handshake_packet(MPVIO_EXT *mpvio,
                                         const char *data, uint data_len)
{
  DBUG_ASSERT(mpvio->status == MPVIO_EXT::FAILURE);
  DBUG_ASSERT(data_len <= 255);

  THD *thd= mpvio->thd;
  char *buff= (char *) my_alloca(1 + SERVER_VERSION_LENGTH + 1 + data_len + 64);
  char scramble_buf[SCRAMBLE_LENGTH];
  char *end= buff;
  DBUG_ENTER("send_server_handshake_packet");

  *end++= protocol_version;

  thd->client_capabilities= CLIENT_BASIC_FLAGS;

  if (opt_using_transactions)
    thd->client_capabilities|= CLIENT_TRANSACTIONS;

  thd->client_capabilities|= CAN_CLIENT_COMPRESS;

  if (ssl_acceptor_fd)
  {
    thd->client_capabilities |= CLIENT_SSL;
    thd->client_capabilities |= CLIENT_SSL_VERIFY_SERVER_CERT;
  }

  if (data_len)
  {
    mpvio->cached_server_packet.pkt= (char*)thd->memdup(data, data_len);
    mpvio->cached_server_packet.pkt_len= data_len;
  }

  if (data_len < SCRAMBLE_LENGTH)
  {
    if (data_len)
    {
      /*
        the first packet *must* have at least 20 bytes of a scramble.
        if a plugin provided less, we pad it to 20 with zeros
      */
      memcpy(scramble_buf, data, data_len);
      bzero(scramble_buf + data_len, SCRAMBLE_LENGTH - data_len);
      data= scramble_buf;
    }
    else
    {
      /*
        if the default plugin does not provide the data for the scramble at
        all, we generate a scramble internally anyway, just in case the
        user account (that will be known only later) uses a
        native_password_plugin (which needs a scramble). If we don't send a
        scramble now - wasting 20 bytes in the packet -
        native_password_plugin will have to send it in a separate packet,
        adding one more round trip.
      */
      create_random_string(thd->scramble, SCRAMBLE_LENGTH, &thd->rand);
      data= thd->scramble;
    }
    data_len= SCRAMBLE_LENGTH;
  }

  end= strnmov(end, server_version, SERVER_VERSION_LENGTH) + 1;
  int4store((uchar*) end, mpvio->thd->thread_id);
  end+= 4;

  /*
    Old clients does not understand long scrambles, but can ignore packet
    tail: that's why first part of the scramble is placed here, and second
    part at the end of packet.
  */
  end= (char*) memcpy(end, data, SCRAMBLE_LENGTH_323);
  end+= SCRAMBLE_LENGTH_323;
  *end++= 0;
 
  int2store(end, thd->client_capabilities);
  /* write server characteristics: up to 16 bytes allowed */
  end[2]= (char) default_charset_info->number;
  int2store(end+3, mpvio->thd->server_status);
  int2store(end+5, thd->client_capabilities >> 16);
  end[7]= data_len;
  bzero(end + 8, 10);
  end+= 18;
  /* write scramble tail */
  end= (char*) memcpy(end, data + SCRAMBLE_LENGTH_323,
                      data_len - SCRAMBLE_LENGTH_323);
  end+= data_len - SCRAMBLE_LENGTH_323;
  end= strmake(end, plugin_name(mpvio->plugin)->str,
                    plugin_name(mpvio->plugin)->length);

  int res= my_net_write(&mpvio->thd->net, (uchar*) buff,
                        (size_t) (end - buff + 1)) ||
           net_flush(&mpvio->thd->net);
  my_afree(buff);
  DBUG_RETURN (res);
}

static bool secure_auth(THD *thd)
{
  if (!opt_secure_auth)
    return 0;

  /*
    If the server is running in secure auth mode, short scrambles are 
    forbidden. Extra juggling to report the same error as the old code.
  */
  if (thd->client_capabilities & CLIENT_PROTOCOL_41)
  {
    my_error(ER_SERVER_IS_IN_SECURE_AUTH_MODE, MYF(0),
             thd->security_ctx->user,
             thd->security_ctx->host_or_ip);
    general_log_print(thd, COM_CONNECT, ER(ER_SERVER_IS_IN_SECURE_AUTH_MODE),
                      thd->security_ctx->user,
                      thd->security_ctx->host_or_ip);
  }
  else
  {
    my_error(ER_NOT_SUPPORTED_AUTH_MODE, MYF(0));
    general_log_print(thd, COM_CONNECT, ER(ER_NOT_SUPPORTED_AUTH_MODE));
  }
  return 1;
}

/**
  sends a "change plugin" packet, requesting a client to restart authentication
  using a different authentication plugin

  Packet format:
   
    Bytes       Content
    -----       ----
    1           byte with the value 254
    n           client plugin to use, \0-terminated
    n           plugin provided data

  In a special case of switching from native_password_plugin to
  old_password_plugin, the packet contains only one - the first - byte,
  plugin name is omitted, plugin data aren't needed as the scramble was
  already sent. This one-byte packet is identical to the "use the short
  scramble" packet in the protocol before plugins were introduced.

  @retval 0 ok
  @retval 1 error
*/
static bool send_plugin_request_packet(MPVIO_EXT *mpvio,
                                       const uchar *data, uint data_len)
{
  DBUG_ASSERT(mpvio->packets_written == 1);
  DBUG_ASSERT(mpvio->packets_read == 1);
  NET *net= &mpvio->thd->net;
  static uchar switch_plugin_request_buf[]= { 254 };
  DBUG_ENTER("send_plugin_request_packet");

  mpvio->status= MPVIO_EXT::FAILURE; // the status is no longer RESTART

  const char *client_auth_plugin=
    ((st_mysql_auth *) (plugin_decl(mpvio->plugin)->info))->client_auth_plugin;

  DBUG_ASSERT(client_auth_plugin);

  /*
    we send an old "short 4.0 scramble request", if we need to request a
    client to use 4.0 auth plugin (short scramble) and the scramble was
    already sent to the client

    below, cached_client_reply.plugin is the plugin name that client has used,
    client_auth_plugin is derived from mysql.user table, for the given
    user account, it's the plugin that the client need to use to login.
  */
  bool switch_from_long_to_short_scramble=
    native_password_plugin_name.str == mpvio->cached_client_reply.plugin &&
    client_auth_plugin == old_password_plugin_name.str;

  if (switch_from_long_to_short_scramble)
    DBUG_RETURN (secure_auth(mpvio->thd) ||
                 my_net_write(net, switch_plugin_request_buf, 1) ||
                 net_flush(net));

  /*
    We never request a client to switch from a short to long scramble.
    Plugin-aware clients can do that, but traditionally it meant to
    ask an old 4.0 client to use the new 4.1 authentication protocol.
  */
  bool switch_from_short_to_long_scramble=
    old_password_plugin_name.str == mpvio->cached_client_reply.plugin &&
    client_auth_plugin == native_password_plugin_name.str;

  if (switch_from_short_to_long_scramble)
  {
    my_error(ER_NOT_SUPPORTED_AUTH_MODE, MYF(0));
    general_log_print(mpvio->thd, COM_CONNECT, ER(ER_NOT_SUPPORTED_AUTH_MODE));
    DBUG_RETURN (1);
  }

  DBUG_PRINT("info", ("requesting client to use the %s plugin", 
                      client_auth_plugin));
  DBUG_RETURN(net_write_command(net, switch_plugin_request_buf[0],
                                (uchar*) client_auth_plugin,
                                strlen(client_auth_plugin) + 1,
                                (uchar*) data, data_len));
}

#ifndef NO_EMBEDDED_ACCESS_CHECKS
/**
   Finds acl entry in user database for authentication purposes.
   
   Finds a user and copies it into mpvio. Reports an authentication
   failure if a user is not found.

   @note find_acl_user is not the same, because it doesn't take into
   account the case when user is not empty, but acl_user->user is empty

   @retval 0    found
   @retval 1    not found
*/
static bool find_mpvio_user(MPVIO_EXT *mpvio)
{
  Security_context *sctx= mpvio->thd->security_ctx;
  DBUG_ENTER("find_mpvio_user");
  DBUG_ASSERT(mpvio->acl_user == 0);

  mysql_mutex_lock(&acl_cache->lock);
  for (uint i=0; i < acl_users.elements; i++)
  {
    ACL_USER *acl_user_tmp= dynamic_element(&acl_users, i, ACL_USER*);
    if ((!acl_user_tmp->user || !strcmp(sctx->user, acl_user_tmp->user)) &&
        compare_hostname(&acl_user_tmp->host, sctx->host, sctx->ip))
    {
      mpvio->acl_user= acl_user_tmp->copy(mpvio->thd->mem_root);
      break;
    }
  }
  mysql_mutex_unlock(&acl_cache->lock);

  if (!mpvio->acl_user)
  {
<<<<<<< HEAD
    login_failed_error(mpvio->thd);
=======
    login_failed_error(mpvio, mpvio->auth_info.password_used);
>>>>>>> 3604b340
    DBUG_RETURN (1);
  }

  /* user account requires non-default plugin and the client is too old */
  if (mpvio->acl_user->plugin.str != native_password_plugin_name.str &&
      mpvio->acl_user->plugin.str != old_password_plugin_name.str &&
      !(mpvio->thd->client_capabilities & CLIENT_PLUGIN_AUTH))
  {
    DBUG_ASSERT(my_strcasecmp(system_charset_info, mpvio->acl_user->plugin.str,
                              native_password_plugin_name.str));
    DBUG_ASSERT(my_strcasecmp(system_charset_info, mpvio->acl_user->plugin.str,
                              old_password_plugin_name.str));
    my_error(ER_NOT_SUPPORTED_AUTH_MODE, MYF(0));
    general_log_print(mpvio->thd, COM_CONNECT, ER(ER_NOT_SUPPORTED_AUTH_MODE));
    DBUG_RETURN (1);
  }

  mpvio->auth_info.user_name= sctx->user;
  mpvio->auth_info.user_name_length= strlen(sctx->user);
  mpvio->auth_info.auth_string= mpvio->acl_user->auth_string.str;
  mpvio->auth_info.auth_string_length= 
    (unsigned long) mpvio->acl_user->auth_string.length;
  strmake(mpvio->auth_info.authenticated_as, mpvio->acl_user->user ?
          mpvio->acl_user->user : "", USERNAME_LENGTH);

  DBUG_PRINT("info", ("exit: user=%s, auth_string=%s, authenticated as=%s"
                      "plugin=%s",
                      mpvio->auth_info.user_name,
                      mpvio->auth_info.auth_string,
                      mpvio->auth_info.authenticated_as,
                      mpvio->acl_user->plugin.str));
  DBUG_RETURN(0);
}
#endif

/* the packet format is described in send_change_user_packet() */
static bool parse_com_change_user_packet(MPVIO_EXT *mpvio, uint packet_length)
{
  THD *thd= mpvio->thd;
  NET *net= &thd->net;
  Security_context *sctx= thd->security_ctx;

  char *user= (char*) net->read_pos;
  char *end= user + packet_length;
  /* Safe because there is always a trailing \0 at the end of the packet */
  char *passwd= strend(user) + 1;
  uint user_len= passwd - user - 1;
  char *db= passwd;
  char db_buff[SAFE_NAME_LEN + 1];            // buffer to store db in utf8
  char user_buff[USERNAME_LENGTH + 1];	      // buffer to store user in utf8
  uint dummy_errors;
  DBUG_ENTER ("parse_com_change_user_packet");

  if (passwd >= end)
  {
    my_message(ER_UNKNOWN_COM_ERROR, ER(ER_UNKNOWN_COM_ERROR), MYF(0));
    DBUG_RETURN (1);
  }

  /*
    Old clients send null-terminated string as password; new clients send
    the size (1 byte) + string (not null-terminated). Hence in case of empty
    password both send '\0'.

    This strlen() can't be easily deleted without changing protocol.

    Cast *passwd to an unsigned char, so that it doesn't extend the sign for
    *passwd > 127 and become 2**32-127+ after casting to uint.
  */
  uint passwd_len= (thd->client_capabilities & CLIENT_SECURE_CONNECTION ?
                    (uchar) (*passwd++) : strlen(passwd));

  db+= passwd_len + 1;
  /*
    Database name is always NUL-terminated, so in case of empty database
    the packet must contain at least the trailing '\0'.
  */
  if (db >= end)
  {
    my_message(ER_UNKNOWN_COM_ERROR, ER(ER_UNKNOWN_COM_ERROR), MYF(0));
    DBUG_RETURN (1);
  }

  uint db_len= strlen(db);

  char *ptr= db + db_len + 1;

  if (ptr + 1 < end)
  {
    if (thd_init_client_charset(thd, uint2korr(ptr)))
      DBUG_RETURN(1);
    thd->update_charset();
  }

  /* Convert database and user names to utf8 */
  db_len= copy_and_convert(db_buff, sizeof(db_buff) - 1, system_charset_info,
                           db, db_len, thd->charset(), &dummy_errors);

  user_len= copy_and_convert(user_buff, sizeof(user_buff) - 1,
                             system_charset_info, user, user_len,
                             thd->charset(), &dummy_errors);

  if (!(sctx->user= my_strndup(user_buff, user_len, MYF(MY_WME))))
    DBUG_RETURN(1);

  /* Clear variables that are allocated */
  thd->user_connect= 0;
  strmake(sctx->priv_user, sctx->user, USERNAME_LENGTH);

  if (thd->make_lex_string(&mpvio->db, db_buff, db_len, 0) == 0)
    DBUG_RETURN(1); /* The error is set by make_lex_string(). */

  /*
    Clear thd->db as it points to something, that will be freed when
    connection is closed. We don't want to accidentally free a wrong
    pointer if connect failed.
  */
  thd->reset_db(NULL, 0);

  if (!initialized)
  {
    // if mysqld's been started with --skip-grant-tables option
    mpvio->status= MPVIO_EXT::SUCCESS;
    DBUG_RETURN(0);
  }

#ifndef NO_EMBEDDED_ACCESS_CHECKS
  if (find_mpvio_user(mpvio))
    DBUG_RETURN(1);

  char *client_plugin;
  if (thd->client_capabilities & CLIENT_PLUGIN_AUTH)
  {
    client_plugin= ptr + 2;
    if (client_plugin >= end)
    {
      my_message(ER_UNKNOWN_COM_ERROR, ER(ER_UNKNOWN_COM_ERROR), MYF(0));
      DBUG_RETURN(1);
    }
    client_plugin= fix_plugin_ptr(client_plugin);
  }
  else
  {
    if (thd->client_capabilities & CLIENT_SECURE_CONNECTION)
      client_plugin= native_password_plugin_name.str;
    else
    {
      client_plugin=  old_password_plugin_name.str;
      /*
        For a passwordless accounts we use native_password_plugin.
        But when an old 4.0 client connects to it, we change it to
        old_password_plugin, otherwise MySQL will think that server 
        and client plugins don't match.
      */
<<<<<<< HEAD
      if (mpvio->acl_user->auth_string.length == 0)
        mpvio->acl_user->plugin= old_password_plugin_name;
=======
      if (mpvio->acl_user->salt_len == 0)
        mpvio->acl_user_plugin= old_password_plugin_name;
>>>>>>> 3604b340
    }
  }

  DBUG_PRINT("info", ("client_plugin=%s, restart", client_plugin));
  /* 
    Remember the data part of the packet, to present it to plugin in 
    read_packet() 
  */
  mpvio->cached_client_reply.pkt= passwd;
  mpvio->cached_client_reply.pkt_len= passwd_len;
  mpvio->cached_client_reply.plugin= client_plugin;
  mpvio->status= MPVIO_EXT::RESTART;
#endif

  DBUG_RETURN (0);
}


/* the packet format is described in send_client_reply_packet() */
static ulong parse_client_handshake_packet(MPVIO_EXT *mpvio,
                                           uchar **buff, ulong pkt_len)
{
#ifndef EMBEDDED_LIBRARY
  THD *thd= mpvio->thd;
  NET *net= &thd->net;
  char *end;
  DBUG_ASSERT(mpvio->status == MPVIO_EXT::FAILURE);

  if (pkt_len < MIN_HANDSHAKE_SIZE)
    return packet_error;

  if (mpvio->connect_errors)
    reset_host_errors(thd->main_security_ctx.ip);

  ulong client_capabilities= uint2korr(net->read_pos);
  if (client_capabilities & CLIENT_PROTOCOL_41)
  {
    client_capabilities|= ((ulonglong) uint2korr(net->read_pos + 2)) << 16;
    thd->max_client_packet_length= uint4korr(net->read_pos + 4);
    DBUG_PRINT("info", ("client_character_set: %d", (uint) net->read_pos[8]));
    if (thd_init_client_charset(thd, (uint) net->read_pos[8]))
      return packet_error;
    thd->update_charset();
    end= (char*) net->read_pos + 32;
  }
  else
  {
    thd->max_client_packet_length= uint3korr(net->read_pos + 2);
    end= (char*) net->read_pos + 5;
  }

  /* Disable those bits which are not supported by the client. */
  thd->client_capabilities&= client_capabilities;

  DBUG_PRINT("info", ("client capabilities: %lu", thd->client_capabilities));
  if (thd->client_capabilities & CLIENT_SSL)
  {
    unsigned long errptr __attribute__((unused));

    /* Do the SSL layering. */
    if (!ssl_acceptor_fd)
      return packet_error;

    DBUG_PRINT("info", ("IO layer change in progress..."));
    if (sslaccept(ssl_acceptor_fd, net->vio, net->read_timeout, &errptr))
    {
      DBUG_PRINT("error", ("Failed to accept new SSL connection"));
      return packet_error;
    }

    DBUG_PRINT("info", ("Reading user information over SSL layer"));
    pkt_len= my_net_read(net);
    if (pkt_len == packet_error || pkt_len < NORMAL_HANDSHAKE_SIZE)
    {
      DBUG_PRINT("error", ("Failed to read user information (pkt_len= %lu)",
			   pkt_len));
      return packet_error;
    }
  }

  if (thd->client_capabilities & CLIENT_IGNORE_SPACE)
    thd->variables.sql_mode|= MODE_IGNORE_SPACE;
  if (thd->client_capabilities & CLIENT_INTERACTIVE)
    thd->variables.net_wait_timeout= thd->variables.net_interactive_timeout;

  if (end >= (char*) net->read_pos+ pkt_len +2)
    return packet_error;

  if ((thd->client_capabilities & CLIENT_TRANSACTIONS) &&
      opt_using_transactions)
    net->return_status= &thd->server_status;

  char *user= end;
  char *passwd= strend(user)+1;
  uint user_len= passwd - user - 1, db_len;
  char *db= passwd;
  char db_buff[SAFE_NAME_LEN + 1];      // buffer to store db in utf8
  char user_buff[USERNAME_LENGTH + 1];	// buffer to store user in utf8
  uint dummy_errors;

  /*
    Old clients send null-terminated string as password; new clients send
    the size (1 byte) + string (not null-terminated). Hence in case of empty
    password both send '\0'.

    This strlen() can't be easily deleted without changing protocol.

    Cast *passwd to an unsigned char, so that it doesn't extend the sign for
    *passwd > 127 and become 2**32-127+ after casting to uint.
  */
  uint passwd_len= thd->client_capabilities & CLIENT_SECURE_CONNECTION ?
                   (uchar)(*passwd++) : strlen(passwd);

  db= thd->client_capabilities & CLIENT_CONNECT_WITH_DB ?
    db + passwd_len + 1 : 0;

<<<<<<< HEAD
  if (passwd + passwd_len + test(db) > (char *)net->read_pos + pkt_len)
    return packet_error;
=======
  if (mpvio->client_capabilities & CLIENT_CONNECT_WITH_DB)
  {
    db= get_string(&end, &bytes_remaining_in_packet, &db_len);
    if (db == NULL)
      return packet_error;
  }

  /*
    Set the default for the password supplied flag for non-existing users
    as the default plugin (native passsword authentication) would do it
    for compatibility reasons.
  */
  if (passwd_len)
    mpvio->auth_info.password_used= PASSWORD_USED_YES;

  size_t client_plugin_len= 0;
  char *client_plugin= get_string(&end, &bytes_remaining_in_packet,
                                  &client_plugin_len);
  if (client_plugin == NULL)
    client_plugin= &empty_c_string[0];
>>>>>>> 3604b340

  /* strlen() can't be easily deleted without changing protocol */
  db_len= db ? strlen(db) : 0;

  char *client_plugin= passwd + passwd_len + (db ? db_len + 1 : 0);

  /* Since 4.1 all database names are stored in utf8 */
  if (db)
  {
    db_len= copy_and_convert(db_buff, sizeof(db_buff) - 1, system_charset_info,
                             db, db_len, thd->charset(), &dummy_errors);
    db= db_buff;
  }

  user_len= copy_and_convert(user_buff, sizeof(user_buff) - 1,
                             system_charset_info, user, user_len,
                             thd->charset(), &dummy_errors);
  user= user_buff;

  /* If username starts and ends in "'", chop them off */
  if (user_len > 1 && user[0] == '\'' && user[user_len - 1] == '\'')
  {
    user++;
    user_len-= 2;
  }

  /*
    Clip username to allowed length in characters (not bytes).  This is
    mostly for backward compatibility.
  */
  {
    CHARSET_INFO *cs= system_charset_info;
    int           err;

    user_len= (uint) cs->cset->well_formed_len(cs, user, user + user_len,
                                               USERNAME_CHAR_LENGTH, &err);
    user[user_len]= '\0';
  }

  Security_context *sctx= thd->security_ctx;

  if (thd->make_lex_string(&mpvio->db, db, db_len, 0) == 0)
    return packet_error; /* The error is set by make_lex_string(). */
  my_free(sctx->user);
  if (!(sctx->user= my_strndup(user, user_len, MYF(MY_WME))))
    return packet_error; /* The error is set by my_strdup(). */


  /*
    Clear thd->db as it points to something, that will be freed when
    connection is closed. We don't want to accidentally free a wrong
    pointer if connect failed.
  */
  thd->reset_db(NULL, 0);

  if (!initialized)
  {
    // if mysqld's been started with --skip-grant-tables option
    mpvio->status= MPVIO_EXT::SUCCESS;
    return packet_error;
  }

  thd->password= passwd_len > 0;
  if (find_mpvio_user(mpvio))
    return packet_error;

  if (thd->client_capabilities & CLIENT_PLUGIN_AUTH)
  {
    if (client_plugin >= (char *)net->read_pos + pkt_len)
      return packet_error;
    client_plugin= fix_plugin_ptr(client_plugin);
  }
  else
  {
    if (thd->client_capabilities & CLIENT_SECURE_CONNECTION)
      client_plugin= native_password_plugin_name.str;
    else
    {
      client_plugin=  old_password_plugin_name.str;
      /*
        For a passwordless accounts we use native_password_plugin.
        But when an old 4.0 client connects to it, we change it to
        old_password_plugin, otherwise MySQL will think that server 
        and client plugins don't match.
      */
<<<<<<< HEAD
      if (mpvio->acl_user->auth_string.length == 0)
        mpvio->acl_user->plugin= old_password_plugin_name;
=======
      if (mpvio->acl_user->salt_len == 0)
        mpvio->acl_user_plugin= old_password_plugin_name;
>>>>>>> 3604b340
    }
  }
  
  /*
    if the acl_user needs a different plugin to authenticate
    (specified in GRANT ... AUTHENTICATED VIA plugin_name ..)
    we need to restart the authentication in the server.
    But perhaps the client has already used the correct plugin -
    in that case the authentication on the client may not need to be
    restarted and a server auth plugin will read the data that the client
    has just send. Cache them to return in the next server_mpvio_read_packet().
  */
  if (my_strcasecmp(system_charset_info, mpvio->acl_user->plugin.str,
                    plugin_name(mpvio->plugin)->str) != 0)
  {
    mpvio->cached_client_reply.pkt= passwd;
    mpvio->cached_client_reply.pkt_len= passwd_len;
    mpvio->cached_client_reply.plugin= client_plugin;
    mpvio->status= MPVIO_EXT::RESTART;
    return packet_error;
  }

  /*
    ok, we don't need to restart the authentication on the server.
    but if the client used the wrong plugin, we need to restart
    the authentication on the client. Do it here, the server plugin
    doesn't need to know.
  */
  const char *client_auth_plugin=
    ((st_mysql_auth *) (plugin_decl(mpvio->plugin)->info))->client_auth_plugin;

  if (client_auth_plugin &&
      my_strcasecmp(system_charset_info, client_plugin, client_auth_plugin))
  {
    mpvio->cached_client_reply.plugin= client_plugin;
    if (send_plugin_request_packet(mpvio,
                                   (uchar*) mpvio->cached_server_packet.pkt,
                                   mpvio->cached_server_packet.pkt_len))
      return packet_error;

    passwd_len= my_net_read(&mpvio->thd->net);
    passwd= (char*)mpvio->thd->net.read_pos;
  }

  *buff= (uchar*) passwd;
  return passwd_len;
#else
  return 0;
#endif
}


/**
<<<<<<< HEAD
=======
  Make sure that when sending plugin supplied data to the client they
  are not considered a special out-of-band command, like e.g. 
  \255 (error) or \254 (change user request packet) or \0 (OK).
  To avoid this the server will send all plugin data packets "wrapped" 
  in a command \1.
  Note that the client will continue sending its replies unrwapped.
*/

static inline int 
wrap_plguin_data_into_proper_command(NET *net, 
                                     const uchar *packet, int packet_len)
{
  return net_write_command(net, 1, (uchar *) "", 0, packet, packet_len);
}


/**
>>>>>>> 3604b340
  vio->write_packet() callback method for server authentication plugins

  This function is called by a server authentication plugin, when it wants
  to send data to the client.

  It transparently wraps the data into a handshake packet,
  and handles plugin negotiation with the client. If necessary,
  it escapes the plugin data, if it starts with a mysql protocol packet byte.
*/
static int server_mpvio_write_packet(MYSQL_PLUGIN_VIO *param,
                                   const uchar *packet, int packet_len)
{
  MPVIO_EXT *mpvio= (MPVIO_EXT *) param;
  int res;
  DBUG_ENTER("server_mpvio_write_packet");

  /* reset cached_client_reply */
  mpvio->cached_client_reply.pkt= 0;

  /* for the 1st packet we wrap plugin data into the handshake packet */
  if (mpvio->packets_written == 0)
    res= send_server_handshake_packet(mpvio, (char*) packet, packet_len);
  else if (mpvio->status == MPVIO_EXT::RESTART)
    res= send_plugin_request_packet(mpvio, packet, packet_len);
<<<<<<< HEAD
  else if (packet_len > 0 && (*packet == 1 || *packet == 255 || *packet == 254))
  {
    /*
      we cannot allow plugin data packet to start from 255 or 254 -
      as the client will treat it as an error or "change plugin" packet.
      We'll escape these bytes with \1. Consequently, we
      have to escape \1 byte too.
    */
    res= net_write_command(&mpvio->thd->net, 1, (uchar*)"", 0,
                           packet, packet_len);
  }
  else
  {
    res= my_net_write(&mpvio->thd->net, packet, packet_len) ||
         net_flush(&mpvio->thd->net);
  }
=======
  else
    res= wrap_plguin_data_into_proper_command(mpvio->net, packet, packet_len);
>>>>>>> 3604b340
  mpvio->packets_written++;
  DBUG_RETURN(res);
}

/**
  vio->read_packet() callback method for server authentication plugins

  This function is called by a server authentication plugin, when it wants
  to read data from the client.

  It transparently extracts the client plugin data, if embedded into
  a client authentication handshake packet, and handles plugin negotiation
  with the client, if necessary.
*/
static int server_mpvio_read_packet(MYSQL_PLUGIN_VIO *param, uchar **buf)
{
  MPVIO_EXT *mpvio= (MPVIO_EXT *) param;
  ulong pkt_len;
  DBUG_ENTER("server_mpvio_read_packet");
  if (mpvio->packets_written == 0)
  {
    /*
      plugin wants to read the data without sending anything first.
      send an empty packet to force a server handshake packet to be sent
    */
    if (server_mpvio_write_packet(mpvio, 0, 0))
      pkt_len= packet_error;
    else
      pkt_len= my_net_read(&mpvio->thd->net);
  }
  else if (mpvio->cached_client_reply.pkt)
  {
    DBUG_ASSERT(mpvio->status == MPVIO_EXT::RESTART);
    DBUG_ASSERT(mpvio->packets_read > 0);
    /*
      if the have the data cached from the last server_mpvio_read_packet
      (which can be the case if it's a restarted authentication)
      and a client has used the correct plugin, then we can return the
      cached data straight away and avoid one round trip.
    */
    const char *client_auth_plugin=
      ((st_mysql_auth *) (plugin_decl(mpvio->plugin)->info))->client_auth_plugin;
    if (client_auth_plugin == 0 ||
        my_strcasecmp(system_charset_info, mpvio->cached_client_reply.plugin,
                      client_auth_plugin) == 0)
    {
      mpvio->status= MPVIO_EXT::FAILURE;
      *buf= (uchar*) mpvio->cached_client_reply.pkt;
      mpvio->cached_client_reply.pkt= 0;
      mpvio->packets_read++;
      DBUG_RETURN ((int) mpvio->cached_client_reply.pkt_len);
    }

    /*
      But if the client has used the wrong plugin, the cached data are
      useless. Furthermore, we have to send a "change plugin" request
      to the client.
    */
    if (server_mpvio_write_packet(mpvio, 0, 0))
      pkt_len= packet_error;
    else
      pkt_len= my_net_read(&mpvio->thd->net);
  }
  else
    pkt_len= my_net_read(&mpvio->thd->net);

  if (pkt_len == packet_error)
    goto err;

  mpvio->packets_read++;

  /*
    the 1st packet has the plugin data wrapped into the client authentication
    handshake packet
  */
  if (mpvio->packets_read == 1)
  {
    pkt_len= parse_client_handshake_packet(mpvio, buf, pkt_len);
    if (pkt_len == packet_error)
      goto err;
  }
  else
    *buf= mpvio->thd->net.read_pos;

  DBUG_RETURN((int)pkt_len);

err:
  if (mpvio->status == MPVIO_EXT::FAILURE)
  {
    inc_host_errors(mpvio->thd->security_ctx->ip);
    if (!mpvio->thd->is_error())
      my_error(ER_HANDSHAKE_ERROR, MYF(0));
  }
  DBUG_RETURN(-1);
}

/**
  fills MYSQL_PLUGIN_VIO_INFO structure with the information about the
  connection
*/
static void server_mpvio_info(MYSQL_PLUGIN_VIO *vio,
                              MYSQL_PLUGIN_VIO_INFO *info)
{
  MPVIO_EXT *mpvio= (MPVIO_EXT *) vio;
  mpvio_info(mpvio->thd->net.vio, info);
}

static bool acl_check_ssl(THD *thd, const ACL_USER *acl_user)
{
#ifdef HAVE_OPENSSL
  Vio *vio= thd->net.vio;
  SSL *ssl= (SSL *) vio->ssl_arg;
  X509 *cert;
#endif

  /*
    At this point we know that user is allowed to connect
    from given host by given username/password pair. Now
    we check if SSL is required, if user is using SSL and
    if X509 certificate attributes are OK
  */
  switch (acl_user->ssl_type) {
  case SSL_TYPE_NOT_SPECIFIED:                  // Impossible
  case SSL_TYPE_NONE:                           // SSL is not required
    return 0;
#ifdef HAVE_OPENSSL
  case SSL_TYPE_ANY:                            // Any kind of SSL is ok
    return vio_type(vio) != VIO_TYPE_SSL;
  case SSL_TYPE_X509: /* Client should have any valid certificate. */
    /*
      Connections with non-valid certificates are dropped already
      in sslaccept() anyway, so we do not check validity here.

      We need to check for absence of SSL because without SSL
      we should reject connection.
    */
    if (vio_type(vio) == VIO_TYPE_SSL &&
        SSL_get_verify_result(ssl) == X509_V_OK &&
        (cert= SSL_get_peer_certificate(ssl)))
    {
      X509_free(cert);
      return 0;
    }
    return 1;
  case SSL_TYPE_SPECIFIED: /* Client should have specified attrib */
    /* If a cipher name is specified, we compare it to actual cipher in use. */
    if (vio_type(vio) != VIO_TYPE_SSL ||
        SSL_get_verify_result(ssl) != X509_V_OK)
      return 1;
    if (acl_user->ssl_cipher)
    {
      DBUG_PRINT("info", ("comparing ciphers: '%s' and '%s'",
                         acl_user->ssl_cipher, SSL_get_cipher(ssl)));
      if (strcmp(acl_user->ssl_cipher, SSL_get_cipher(ssl)))
      {
        if (global_system_variables.log_warnings)
          sql_print_information("X509 ciphers mismatch: should be '%s' but is '%s'",
                            acl_user->ssl_cipher, SSL_get_cipher(ssl));
        return 1;
      }
    }
    /* Prepare certificate (if exists) */
    if (!(cert= SSL_get_peer_certificate(ssl)))
      return 1;
    /* If X509 issuer is specified, we check it... */
    if (acl_user->x509_issuer)
    {
      char *ptr= X509_NAME_oneline(X509_get_issuer_name(cert), 0, 0);
      DBUG_PRINT("info", ("comparing issuers: '%s' and '%s'",
                         acl_user->x509_issuer, ptr));
      if (strcmp(acl_user->x509_issuer, ptr))
      {
        if (global_system_variables.log_warnings)
          sql_print_information("X509 issuer mismatch: should be '%s' "
                            "but is '%s'", acl_user->x509_issuer, ptr);
        free(ptr);
        X509_free(cert);
        return 1;
      }
      free(ptr);
    }
    /* X509 subject is specified, we check it .. */
    if (acl_user->x509_subject)
    {
      char *ptr= X509_NAME_oneline(X509_get_subject_name(cert), 0, 0);
      DBUG_PRINT("info", ("comparing subjects: '%s' and '%s'",
                         acl_user->x509_subject, ptr));
      if (strcmp(acl_user->x509_subject, ptr))
      {
        if (global_system_variables.log_warnings)
          sql_print_information("X509 subject mismatch: should be '%s' but is '%s'",
                          acl_user->x509_subject, ptr);
        free(ptr);
        X509_free(cert);
        return 1;
      }
      free(ptr);
    }
    X509_free(cert);
    return 0;
#else  /* HAVE_OPENSSL */
  default:
    /*
      If we don't have SSL but SSL is required for this user the 
      authentication should fail.
    */
    return 1;
#endif /* HAVE_OPENSSL */
  }
  return 1;
}


static int do_auth_once(THD *thd, const LEX_STRING *auth_plugin_name,
                        MPVIO_EXT *mpvio)
{
  int res= CR_OK, old_status= MPVIO_EXT::FAILURE;
  bool unlock_plugin= false;
  plugin_ref plugin= NULL;

  if (auth_plugin_name->str == native_password_plugin_name.str)
    plugin= native_password_plugin;
#ifndef EMBEDDED_LIBRARY
  else if (auth_plugin_name->str == old_password_plugin_name.str)
    plugin= old_password_plugin;
  else if ((plugin= my_plugin_lock_by_name(thd, auth_plugin_name,
                                           MYSQL_AUTHENTICATION_PLUGIN)))
    unlock_plugin= true;
#endif

  mpvio->plugin= plugin;
  old_status= mpvio->status;

  if (plugin)
  {
    st_mysql_auth *auth= (st_mysql_auth *) plugin_decl(plugin)->info;
    res= auth->authenticate_user(mpvio, &mpvio->auth_info);

    if (unlock_plugin)
      plugin_unlock(thd, plugin);
  }
  else
  {
    /* Server cannot load the required plugin. */
    my_error(ER_PLUGIN_IS_NOT_LOADED, MYF(0), auth_plugin_name->str);
    res= CR_ERROR;
  }

  /*
    If the status was MPVIO_EXT::RESTART before the authenticate_user() call
    it can never be MPVIO_EXT::RESTART after the call, because any call
    to write_packet() or read_packet() will reset the status.

    But (!) if a plugin never called a read_packet() or write_packet(), the
    status will stay unchanged. We'll fix it, by resetting the status here.
  */
  if (old_status == MPVIO_EXT::RESTART && mpvio->status == MPVIO_EXT::RESTART)
    mpvio->status= MPVIO_EXT::FAILURE; // reset to the default

  return res;
}


/**
  Perform the handshake, authorize the client and update thd sctx variables.

  @param thd                     thread handle
  @param connect_errors          number of previous failed connect attemps
                                 from this host
  @param com_change_user_pkt_len size of the COM_CHANGE_USER packet
                                 (without the first, command, byte) or 0
                                 if it's not a COM_CHANGE_USER (that is, if
                                 it's a new connection)

  @retval 0  success, thd is updated.
  @retval 1  error
*/
bool acl_authenticate(THD *thd, uint connect_errors,
                      uint com_change_user_pkt_len)
{
  int res= CR_OK;
  MPVIO_EXT mpvio;
  const LEX_STRING *auth_plugin_name= default_auth_plugin_name;
  enum  enum_server_command command= com_change_user_pkt_len ? COM_CHANGE_USER
                                                             : COM_CONNECT;
  DBUG_ENTER("acl_authenticate");

  compile_time_assert(MYSQL_USERNAME_LENGTH == USERNAME_LENGTH);

  bzero(&mpvio, sizeof(mpvio));
  mpvio.read_packet= server_mpvio_read_packet;
  mpvio.write_packet= server_mpvio_write_packet;
  mpvio.info= server_mpvio_info;
  mpvio.thd= thd;
  mpvio.connect_errors= connect_errors;
  mpvio.status= MPVIO_EXT::FAILURE;
  mpvio.auth_info.host_or_ip= thd->security_ctx->host_or_ip;
  mpvio.auth_info.host_or_ip_length= 
    (unsigned int) strlen(thd->security_ctx->host_or_ip);

  DBUG_PRINT("info", ("com_change_user_pkt_len=%u", com_change_user_pkt_len));

  if (command == COM_CHANGE_USER)
  {
    mpvio.packets_written++; // pretend that a server handshake packet was sent
    mpvio.packets_read++;    // take COM_CHANGE_USER packet into account

    if (parse_com_change_user_packet(&mpvio, com_change_user_pkt_len))
      DBUG_RETURN(1);

    DBUG_ASSERT(mpvio.status == MPVIO_EXT::RESTART ||
                mpvio.status == MPVIO_EXT::SUCCESS);
  }
  else
  {
    /* mark the thd as having no scramble yet */
    thd->scramble[SCRAMBLE_LENGTH]= 1;

    /*
      perform the first authentication attempt, with the default plugin.
      This sends the server handshake packet, reads the client reply
      with a user name, and performs the authentication if everyone has used
      the correct plugin.
    */

    res= do_auth_once(thd, auth_plugin_name, &mpvio);  
  }

  /*
    retry the authentication, if - after receiving the user name -
    we found that we need to switch to a non-default plugin
  */
  if (mpvio.status == MPVIO_EXT::RESTART)
  {
    DBUG_ASSERT(mpvio.acl_user);
    DBUG_ASSERT(command == COM_CHANGE_USER ||
                my_strcasecmp(system_charset_info, auth_plugin_name->str,
                              mpvio.acl_user->plugin.str));
    auth_plugin_name= &mpvio.acl_user->plugin;
    res= do_auth_once(thd, auth_plugin_name, &mpvio);
  }

  Security_context *sctx= thd->security_ctx;
  const ACL_USER *acl_user= mpvio.acl_user;

  thd->password= mpvio.auth_info.password_used;  // remember for error messages 

  /*
    Log the command here so that the user can check the log
    for the tried logins and also to detect break-in attempts.

    if sctx->user is unset it's protocol failure, bad packet.
  */
  if (sctx->user)
  {
    if (strcmp(sctx->priv_user, sctx->user))
    {
      general_log_print(thd, command, "%s@%s as %s on %s",
                        sctx->user, sctx->host_or_ip,
                        sctx->priv_user[0] ? sctx->priv_user : "anonymous",
                        mpvio.db.str ? mpvio.db.str : (char*) "");
    }
    else
      general_log_print(thd, command, (char*) "%s@%s on %s",
                        sctx->user, sctx->host_or_ip,
                        mpvio.db.str ? mpvio.db.str : (char*) "");
  }

  if (res > CR_OK && mpvio.status != MPVIO_EXT::SUCCESS)
  {
    DBUG_ASSERT(mpvio.status == MPVIO_EXT::FAILURE);

    if (!thd->is_error())
      login_failed_error(thd);
    DBUG_RETURN(1);
  }

  sctx->proxy_user[0]= 0;

  if (initialized) // if not --skip-grant-tables
  {
#ifndef NO_EMBEDDED_ACCESS_CHECKS
    bool is_proxy_user= FALSE;
    const char *auth_user = acl_user->user ? acl_user->user : "";
    ACL_PROXY_USER *proxy_user;
    /* check if the user is allowed to proxy as another user */
    proxy_user= acl_find_proxy_user(auth_user, sctx->host, sctx->ip,
                                    mpvio.auth_info.authenticated_as,
                                          &is_proxy_user);
    if (is_proxy_user)
    {
      ACL_USER *acl_proxy_user;

      /* we need to find the proxy user, but there was none */
      if (!proxy_user)
      {
        if (!thd->is_error())
          login_failed_error(thd);
        DBUG_RETURN(1);
      }

      my_snprintf(sctx->proxy_user, sizeof(sctx->proxy_user) - 1,
                  "'%s'@'%s'", auth_user,
                  acl_user->host.hostname ? acl_user->host.hostname : "");

      /* we're proxying : find the proxy user definition */
      mysql_mutex_lock(&acl_cache->lock);
      acl_proxy_user= find_acl_user(proxy_user->get_proxied_host() ? 
                                    proxy_user->get_proxied_host() : "",
                                    mpvio.auth_info.authenticated_as, TRUE);
      if (!acl_proxy_user)
      {
        if (!thd->is_error())
          login_failed_error(thd);
        mysql_mutex_unlock(&acl_cache->lock);
        DBUG_RETURN(1);
      }
      acl_user= acl_proxy_user->copy(thd->mem_root);
      mysql_mutex_unlock(&acl_cache->lock);
    }
#endif

    sctx->master_access= acl_user->access;
    if (acl_user->user)
      strmake(sctx->priv_user, acl_user->user, USERNAME_LENGTH - 1);
    else
      *sctx->priv_user= 0;

    if (acl_user->host.hostname)
      strmake(sctx->priv_host, acl_user->host.hostname, MAX_HOSTNAME - 1);
    else
      *sctx->priv_host= 0;

    /*
      OK. Let's check the SSL. Historically it was checked after the password,
      as an additional layer, not instead of the password
      (in which case it would've been a plugin too).
    */
    if (acl_check_ssl(thd, acl_user))
    {
      login_failed_error(thd);
      DBUG_RETURN(1);
    }

    /* Don't allow the user to connect if he has done too many queries */
    if ((acl_user->user_resource.questions || acl_user->user_resource.updates ||
         acl_user->user_resource.conn_per_hour ||
         acl_user->user_resource.user_conn ||
         global_system_variables.max_user_connections) &&
        get_or_create_user_conn(thd,
          (opt_old_style_user_limits ? sctx->user : sctx->priv_user),
          (opt_old_style_user_limits ? sctx->host_or_ip : sctx->priv_host),
          &acl_user->user_resource))
      DBUG_RETURN(1); // The error is set by get_or_create_user_conn()
  }
  else
    sctx->skip_grants();

  if (thd->user_connect &&
      (thd->user_connect->user_resources.conn_per_hour ||
       thd->user_connect->user_resources.user_conn ||
       global_system_variables.max_user_connections) &&
      check_for_max_user_connections(thd, thd->user_connect))
  {
    /* Ensure we don't decrement thd->user_connections->connections twice */
    thd->user_connect= 0;
    status_var_increment(denied_connections);
    DBUG_RETURN(1); // The error is set in check_for_max_user_connections()
  }

  DBUG_PRINT("info",
             ("Capabilities: %lu  packet_length: %ld  Host: '%s'  "
              "Login user: '%s' Priv_user: '%s'  Using password: %s "
              "Access: %lu  db: '%s'",
              thd->client_capabilities, thd->max_client_packet_length,
              sctx->host_or_ip, sctx->user, sctx->priv_user,
              thd->password ? "yes": "no",
              sctx->master_access, mpvio.db.str));

  if (command == COM_CONNECT &&
      !(thd->main_security_ctx.master_access & SUPER_ACL))
  {
    mysql_mutex_lock(&LOCK_connection_count);
    bool count_ok= (*thd->scheduler->connection_count <=
                    *thd->scheduler->max_connections);
    mysql_mutex_unlock(&LOCK_connection_count);
    if (!count_ok)
    {                                         // too many connections
      my_error(ER_CON_COUNT_ERROR, MYF(0));
      DBUG_RETURN(1);
    }
  }

  /*
    This is the default access rights for the current database.  It's
    set to 0 here because we don't have an active database yet (and we
    may not have an active database to set.
  */
  sctx->db_access=0;

  /* Change a database if necessary */
  if (mpvio.db.length)
  {
    if (mysql_change_db(thd, &mpvio.db, FALSE))
    {
      /* mysql_change_db() has pushed the error message. */
      status_var_increment(thd->status_var.access_denied_errors);
      DBUG_RETURN(1);
    }
  }

  thd->net.net_skip_rest_factor= 2;  // skip at most 2*max_packet_size

  if (mpvio.auth_info.external_user[0])
    sctx->external_user= my_strdup(mpvio.auth_info.external_user, MYF(0));

  if (res == CR_OK_HANDSHAKE_COMPLETE)
    thd->stmt_da->disable_status();
  else
    my_ok(thd);

  /* Ready to handle queries */
  DBUG_RETURN(0);
}

/**
  MySQL Server Password Authentication Plugin

  In the MySQL authentication protocol:
  1. the server sends the random scramble to the client
  2. client sends the encrypted password back to the server
  3. the server checks the password.
*/
static int native_password_authenticate(MYSQL_PLUGIN_VIO *vio,
                                        MYSQL_SERVER_AUTH_INFO *info)
{
  uchar *pkt;
  int pkt_len;
  MPVIO_EXT *mpvio= (MPVIO_EXT *) vio;
  THD *thd=mpvio->thd;
  DBUG_ENTER("native_password_authenticate");

  /* generate the scramble, or reuse the old one */
  if (thd->scramble[SCRAMBLE_LENGTH])
  {
    create_random_string(thd->scramble, SCRAMBLE_LENGTH, &thd->rand);
    /* and send it to the client */
    if (mpvio->write_packet(mpvio, (uchar*)thd->scramble, SCRAMBLE_LENGTH + 1))
      return CR_ERROR;
  }

  /* reply and authenticate */

  /*
    <digression>
      This is more complex than it looks.

      The plugin (we) may be called right after the client was connected -
      and will need to send a scramble, read reply, authenticate.

      Or the plugin may be called after another plugin has sent a scramble,
      and read the reply. If the client has used the correct client-plugin,
      we won't need to read anything here from the client, the client
      has already sent a reply with everything we need for authentication.

      Or the plugin may be called after another plugin has sent a scramble,
      and read the reply, but the client has used the wrong client-plugin.
      We'll need to sent a "switch to another plugin" packet to the
      client and read the reply. "Use the short scramble" packet is a special
      case of "switch to another plugin" packet.

      Or, perhaps, the plugin may be called after another plugin has
      done the handshake but did not send a useful scramble. We'll need
      to send a scramble (and perhaps a "switch to another plugin" packet)
      and read the reply.

      Besides, a client may be an old one, that doesn't understand plugins.
      Or doesn't even understand 4.0 scramble.

      And we want to keep the same protocol on the wire  unless non-native
      plugins are involved.

      Anyway, it still looks simple from a plugin point of view:
      "send the scramble, read the reply and authenticate".
      All the magic is transparently handled by the server.
    </digression>
  */

  /* read the reply with the encrypted password */
  if ((pkt_len= mpvio->read_packet(mpvio, &pkt)) < 0)
    DBUG_RETURN(CR_ERROR);
  DBUG_PRINT("info", ("reply read : pkt_len=%d", pkt_len));

#ifdef NO_EMBEDDED_ACCESS_CHECKS
  DBUG_RETURN(CR_OK);
#endif

  if (pkt_len == 0) /* no password */
<<<<<<< HEAD
  {
    if (info->auth_string[0])
      DBUG_RETURN(CR_ERROR);
    else
      DBUG_RETURN(CR_OK);
  }
=======
    DBUG_RETURN(mpvio->acl_user->salt_len != 0 ? CR_ERROR : CR_OK);
>>>>>>> 3604b340

  info->password_used= PASSWORD_USED_YES;
  if (pkt_len == SCRAMBLE_LENGTH)
  {
    if (!mpvio->acl_user->salt_len)
      DBUG_RETURN(CR_ERROR);

    if (check_scramble(pkt, thd->scramble, mpvio->acl_user->salt))
      DBUG_RETURN(CR_ERROR);
    else
      DBUG_RETURN(CR_OK);
  }

  inc_host_errors(mpvio->thd->security_ctx->ip);
  my_error(ER_HANDSHAKE_ERROR, MYF(0));
  DBUG_RETURN(CR_ERROR);
}

static int old_password_authenticate(MYSQL_PLUGIN_VIO *vio, 
                                     MYSQL_SERVER_AUTH_INFO *info)
{
  uchar *pkt;
  int pkt_len;
  MPVIO_EXT *mpvio= (MPVIO_EXT *) vio;
  THD *thd=mpvio->thd;

  /* generate the scramble, or reuse the old one */
  if (thd->scramble[SCRAMBLE_LENGTH])
  {
    create_random_string(thd->scramble, SCRAMBLE_LENGTH, &thd->rand);
    /* and send it to the client */
    if (mpvio->write_packet(mpvio, (uchar*)thd->scramble, SCRAMBLE_LENGTH + 1))
      return CR_ERROR;
  }

  /* read the reply and authenticate */
  if ((pkt_len= mpvio->read_packet(mpvio, &pkt)) < 0)
    return CR_ERROR;

#ifdef NO_EMBEDDED_ACCESS_CHECKS
  return CR_OK;
#endif

  /*
    legacy: if switch_from_long_to_short_scramble,
    the password is sent \0-terminated, the pkt_len is always 9 bytes.
    We need to figure out the correct scramble length here.
  */
  if (pkt_len == SCRAMBLE_LENGTH_323 + 1)
    pkt_len= strnlen((char*)pkt, pkt_len);

  if (pkt_len == 0) /* no password */
    return mpvio->acl_user->salt_len != 0 ? CR_ERROR : CR_OK;

  if (secure_auth(thd))
    return CR_ERROR;

  info->password_used= PASSWORD_USED_YES;

  if (pkt_len == SCRAMBLE_LENGTH_323)
  {
    if (!mpvio->acl_user->salt_len)
      return CR_ERROR;

    return check_scramble_323(pkt, thd->scramble,
                             (ulong *) mpvio->acl_user->salt) ? 
                             CR_ERROR : CR_OK;
  }

  inc_host_errors(mpvio->thd->security_ctx->ip);
  my_error(ER_HANDSHAKE_ERROR, MYF(0));
  return CR_ERROR;
}

static struct st_mysql_auth native_password_handler=
{
  MYSQL_AUTHENTICATION_INTERFACE_VERSION,
  native_password_plugin_name.str,
  native_password_authenticate
};

static struct st_mysql_auth old_password_handler=
{
  MYSQL_AUTHENTICATION_INTERFACE_VERSION,
  old_password_plugin_name.str,
  old_password_authenticate
};

mysql_declare_plugin(mysql_password)
{
  MYSQL_AUTHENTICATION_PLUGIN,                  /* type constant    */
  &native_password_handler,                     /* type descriptor  */
  native_password_plugin_name.str,              /* Name             */
  "R.J.Silk, Sergei Golubchik",                 /* Author           */
  "Native MySQL authentication",                /* Description      */
  PLUGIN_LICENSE_GPL,                           /* License          */
  NULL,                                         /* Init function    */
  NULL,                                         /* Deinit function  */
  0x0100,                                       /* Version (1.0)    */
  NULL,                                         /* status variables */
  NULL,                                         /* system variables */
  NULL,                                         /* config options   */
  0,                                            /* flags            */
},
{
  MYSQL_AUTHENTICATION_PLUGIN,                  /* type constant    */
  &old_password_handler,                        /* type descriptor  */
  old_password_plugin_name.str,                 /* Name             */
  "R.J.Silk, Sergei Golubchik",                 /* Author           */
  "Old MySQL-4.0 authentication",               /* Description      */
  PLUGIN_LICENSE_GPL,                           /* License          */
  NULL,                                         /* Init function    */
  NULL,                                         /* Deinit function  */
  0x0100,                                       /* Version (1.0)    */
  NULL,                                         /* status variables */
  NULL,                                         /* system variables */
  NULL,                                         /* config options   */
  0,                                            /* flags            */
}
mysql_declare_plugin_end;

maria_declare_plugin(mysql_password)
{
  MYSQL_AUTHENTICATION_PLUGIN,                  /* type constant    */
  &native_password_handler,                     /* type descriptor  */
  native_password_plugin_name.str,              /* Name             */
  "R.J.Silk, Sergei Golubchik",                 /* Author           */
  "Native MySQL authentication",                /* Description      */
  PLUGIN_LICENSE_GPL,                           /* License          */
  NULL,                                         /* Init function    */
  NULL,                                         /* Deinit function  */
  0x0100,                                       /* Version (1.0)    */
  NULL,                                         /* status variables */
  NULL,                                         /* system variables */
  "1.0",                                        /* String version   */
  MariaDB_PLUGIN_MATURITY_BETA                  /* Maturity         */
},
{
  MYSQL_AUTHENTICATION_PLUGIN,                  /* type constant    */
  &old_password_handler,                        /* type descriptor  */
  old_password_plugin_name.str,                 /* Name             */
  "R.J.Silk, Sergei Golubchik",                 /* Author           */
  "Old MySQL-4.0 authentication",               /* Description      */
  PLUGIN_LICENSE_GPL,                           /* License          */
  NULL,                                         /* Init function    */
  NULL,                                         /* Deinit function  */
  0x0100,                                       /* Version (1.0)    */
  NULL,                                         /* status variables */
  NULL,                                         /* system variables */
  "1.0",                                        /* String version   */
  MariaDB_PLUGIN_MATURITY_BETA                  /* Maturity         */
}
maria_declare_plugin_end;<|MERGE_RESOLUTION|>--- conflicted
+++ resolved
@@ -867,6 +867,8 @@
 
     char *password= get_field(&mem, table->field[2]);
     uint password_len= password ? strlen(password) : 0;
+    user.auth_string.str= password ? password : const_cast<char*>("");
+    user.auth_string.length= password_len;
     set_user_salt(&user, password, password_len);
 
     if (set_user_plugin(&user, password_len))
@@ -955,13 +957,9 @@
           char *tmpstr= get_field(&mem, table->field[next_field++]);
           if (tmpstr)
           {
-<<<<<<< HEAD
             user.plugin.str= tmpstr;
             user.plugin.length= strlen(user.plugin.str);
             if (user.auth_string.length)
-=======
-            if (password_len)
->>>>>>> 3604b340
             {
               sql_print_warning("'user' entry '%s@%s' has both a password "
                                 "and an authentication plugin specified. The "
@@ -1528,17 +1526,10 @@
   }
   else
   {
-<<<<<<< HEAD
     acl_user.auth_string.str= strmake_root(&mem, password, password_len);
     acl_user.auth_string.length= password_len;
     set_user_salt(&acl_user, password, password_len);
     set_user_plugin(&acl_user, password_len);
-=======
-    acl_user.plugin= password_len == SCRAMBLED_PASSWORD_CHAR_LENGTH_323 ?
-      old_password_plugin_name : native_password_plugin_name;
-    acl_user.auth_string.str= const_cast<char*>("");
-    acl_user.auth_string.length= 0;
->>>>>>> 3604b340
   }
 
   acl_user.access=privileges;
@@ -1937,7 +1928,6 @@
   }
 
   /* update loaded acl entry: */
-<<<<<<< HEAD
   if (acl_user->plugin.str == native_password_plugin_name.str || 
       acl_user->plugin.str == old_password_plugin_name.str)
   {
@@ -1949,18 +1939,6 @@
   else
     push_warning(thd, MYSQL_ERROR::WARN_LEVEL_NOTE,
                  ER_SET_PASSWORD_AUTH_PLUGIN, ER(ER_SET_PASSWORD_AUTH_PLUGIN));
-=======
-  set_user_salt(acl_user, new_password, new_password_len);
-
-  if (my_strcasecmp(system_charset_info, acl_user->plugin.str,
-                    native_password_plugin_name.str) &&
-      my_strcasecmp(system_charset_info, acl_user->plugin.str,
-                    old_password_plugin_name.str))
-    push_warning(thd, MYSQL_ERROR::WARN_LEVEL_NOTE,
-                 ER_SET_PASSWORD_AUTH_PLUGIN, ER(ER_SET_PASSWORD_AUTH_PLUGIN));
-  else
-    set_user_plugin(acl_user, new_password_len);
->>>>>>> 3604b340
 
   if (update_user_table(thd, table,
 			acl_user->host.hostname ? acl_user->host.hostname : "",
@@ -8220,11 +8198,7 @@
 
   if (!mpvio->acl_user)
   {
-<<<<<<< HEAD
     login_failed_error(mpvio->thd);
-=======
-    login_failed_error(mpvio, mpvio->auth_info.password_used);
->>>>>>> 3604b340
     DBUG_RETURN (1);
   }
 
@@ -8379,13 +8353,8 @@
         old_password_plugin, otherwise MySQL will think that server 
         and client plugins don't match.
       */
-<<<<<<< HEAD
       if (mpvio->acl_user->auth_string.length == 0)
         mpvio->acl_user->plugin= old_password_plugin_name;
-=======
-      if (mpvio->acl_user->salt_len == 0)
-        mpvio->acl_user_plugin= old_password_plugin_name;
->>>>>>> 3604b340
     }
   }
 
@@ -8502,31 +8471,8 @@
   db= thd->client_capabilities & CLIENT_CONNECT_WITH_DB ?
     db + passwd_len + 1 : 0;
 
-<<<<<<< HEAD
   if (passwd + passwd_len + test(db) > (char *)net->read_pos + pkt_len)
     return packet_error;
-=======
-  if (mpvio->client_capabilities & CLIENT_CONNECT_WITH_DB)
-  {
-    db= get_string(&end, &bytes_remaining_in_packet, &db_len);
-    if (db == NULL)
-      return packet_error;
-  }
-
-  /*
-    Set the default for the password supplied flag for non-existing users
-    as the default plugin (native passsword authentication) would do it
-    for compatibility reasons.
-  */
-  if (passwd_len)
-    mpvio->auth_info.password_used= PASSWORD_USED_YES;
-
-  size_t client_plugin_len= 0;
-  char *client_plugin= get_string(&end, &bytes_remaining_in_packet,
-                                  &client_plugin_len);
-  if (client_plugin == NULL)
-    client_plugin= &empty_c_string[0];
->>>>>>> 3604b340
 
   /* strlen() can't be easily deleted without changing protocol */
   db_len= db ? strlen(db) : 0;
@@ -8612,13 +8558,8 @@
         old_password_plugin, otherwise MySQL will think that server 
         and client plugins don't match.
       */
-<<<<<<< HEAD
       if (mpvio->acl_user->auth_string.length == 0)
         mpvio->acl_user->plugin= old_password_plugin_name;
-=======
-      if (mpvio->acl_user->salt_len == 0)
-        mpvio->acl_user_plugin= old_password_plugin_name;
->>>>>>> 3604b340
     }
   }
   
@@ -8672,26 +8613,6 @@
 
 
 /**
-<<<<<<< HEAD
-=======
-  Make sure that when sending plugin supplied data to the client they
-  are not considered a special out-of-band command, like e.g. 
-  \255 (error) or \254 (change user request packet) or \0 (OK).
-  To avoid this the server will send all plugin data packets "wrapped" 
-  in a command \1.
-  Note that the client will continue sending its replies unrwapped.
-*/
-
-static inline int 
-wrap_plguin_data_into_proper_command(NET *net, 
-                                     const uchar *packet, int packet_len)
-{
-  return net_write_command(net, 1, (uchar *) "", 0, packet, packet_len);
-}
-
-
-/**
->>>>>>> 3604b340
   vio->write_packet() callback method for server authentication plugins
 
   This function is called by a server authentication plugin, when it wants
@@ -8716,7 +8637,6 @@
     res= send_server_handshake_packet(mpvio, (char*) packet, packet_len);
   else if (mpvio->status == MPVIO_EXT::RESTART)
     res= send_plugin_request_packet(mpvio, packet, packet_len);
-<<<<<<< HEAD
   else if (packet_len > 0 && (*packet == 1 || *packet == 255 || *packet == 254))
   {
     /*
@@ -8733,10 +8653,6 @@
     res= my_net_write(&mpvio->thd->net, packet, packet_len) ||
          net_flush(&mpvio->thd->net);
   }
-=======
-  else
-    res= wrap_plguin_data_into_proper_command(mpvio->net, packet, packet_len);
->>>>>>> 3604b340
   mpvio->packets_written++;
   DBUG_RETURN(res);
 }
@@ -9285,7 +9201,7 @@
     create_random_string(thd->scramble, SCRAMBLE_LENGTH, &thd->rand);
     /* and send it to the client */
     if (mpvio->write_packet(mpvio, (uchar*)thd->scramble, SCRAMBLE_LENGTH + 1))
-      return CR_ERROR;
+      DBUG_RETURN(CR_ERROR);
   }
 
   /* reply and authenticate */
@@ -9335,16 +9251,7 @@
 #endif
 
   if (pkt_len == 0) /* no password */
-<<<<<<< HEAD
-  {
-    if (info->auth_string[0])
-      DBUG_RETURN(CR_ERROR);
-    else
-      DBUG_RETURN(CR_OK);
-  }
-=======
-    DBUG_RETURN(mpvio->acl_user->salt_len != 0 ? CR_ERROR : CR_OK);
->>>>>>> 3604b340
+    DBUG_RETURN(info->auth_string[0] ? CR_ERROR : CR_OK);
 
   info->password_used= PASSWORD_USED_YES;
   if (pkt_len == SCRAMBLE_LENGTH)
@@ -9397,7 +9304,7 @@
     pkt_len= strnlen((char*)pkt, pkt_len);
 
   if (pkt_len == 0) /* no password */
-    return mpvio->acl_user->salt_len != 0 ? CR_ERROR : CR_OK;
+    return info->auth_string[0] ? CR_ERROR : CR_OK;
 
   if (secure_auth(thd))
     return CR_ERROR;
