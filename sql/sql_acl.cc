/* Copyright (c) 2000, 2016, Oracle and/or its affiliates.
   Copyright (c) 2009, 2016, MariaDB

   This program is free software; you can redistribute it and/or modify
   it under the terms of the GNU General Public License as published by
   the Free Software Foundation; version 2 of the License.

   This program is distributed in the hope that it will be useful,
   but WITHOUT ANY WARRANTY; without even the implied warranty of
   MERCHANTABILITY or FITNESS FOR A PARTICULAR PURPOSE.  See the
   GNU General Public License for more details.

   You should have received a copy of the GNU General Public License
   along with this program; if not, write to the Free Software
   Foundation, Inc., 51 Franklin Street, Fifth Floor, Boston, MA  02110-1301, USA */


/*
  The privileges are saved in the following tables:
  mysql/user	 ; super user who are allowed to do almost anything
  mysql/host	 ; host privileges. This is used if host is empty in mysql/db.
  mysql/db	 ; database privileges / user

  data in tables is sorted according to how many not-wild-cards there is
  in the relevant fields. Empty strings comes last.
*/

#include "mariadb.h"                          /* NO_EMBEDDED_ACCESS_CHECKS */
#include "sql_priv.h"
#include "sql_acl.h"         // MYSQL_DB_FIELD_COUNT, ACL_ACCESS
#include "sql_base.h"                           // close_mysql_tables
#include "key.h"             // key_copy, key_cmp_if_same, key_restore
#include "sql_show.h"        // append_identifier
#include "sql_table.h"                         // write_bin_log
#include "hash_filo.h"
#include "sql_parse.h"                          // check_access
#include "sql_view.h"                           // VIEW_ANY_ACL
#include "records.h"              // READ_RECORD, read_record_info,
                                  // init_read_record, end_read_record
#include "rpl_filter.h"           // rpl_filter
#include "rpl_rli.h"
#include <m_ctype.h>
#include <stdarg.h>
#include "sp_head.h"
#include "sp.h"
#include "transaction.h"
#include "lock.h"                               // MYSQL_LOCK_IGNORE_TIMEOUT
#include <sql_common.h>
#include <mysql/plugin_auth.h>
#include <mysql/plugin_password_validation.h>
#include "sql_connect.h"
#include "hostname.h"
#include "sql_db.h"
#include "sql_array.h"
#include "sql_hset.h"
#include "password.h"

#include "sql_plugin_compat.h"

bool mysql_user_table_is_in_short_password_format= false;

static LEX_CSTRING native_password_plugin_name= {
  STRING_WITH_LEN("mysql_native_password")
};

static LEX_CSTRING old_password_plugin_name= {
  STRING_WITH_LEN("mysql_old_password")
};

/// @todo make it configurable
LEX_CSTRING *default_auth_plugin_name= &native_password_plugin_name;

/*
  Wildcard host, matches any hostname
*/
LEX_CSTRING host_not_specified= { STRING_WITH_LEN("%") };

/*
  Constants, used in the SHOW GRANTS command.
  Their actual string values are irrelevant, they're always compared
  as pointers to these string constants.
*/
LEX_CSTRING current_user= { STRING_WITH_LEN("*current_user") };
LEX_CSTRING current_role= { STRING_WITH_LEN("*current_role") };
LEX_CSTRING current_user_and_current_role= { STRING_WITH_LEN("*current_user_and_current_role") };


#ifndef NO_EMBEDDED_ACCESS_CHECKS
static plugin_ref old_password_plugin;
#endif
static plugin_ref native_password_plugin;

/* Classes */

struct acl_host_and_ip
{
  char *hostname;
  long ip, ip_mask;                      // Used with masked ip:s
};

#ifndef NO_EMBEDDED_ACCESS_CHECKS
static bool compare_hostname(const acl_host_and_ip *, const char *, const char *);
#else
#define compare_hostname(X,Y,Z) 0
#endif

class ACL_ACCESS {
public:
  ulong sort;
  ulong access;
};

/* ACL_HOST is used if no host is specified */

class ACL_HOST :public ACL_ACCESS
{
public:
  acl_host_and_ip host;
  char *db;
};

class ACL_USER_BASE :public ACL_ACCESS
{

public:
  static void *operator new(size_t size, MEM_ROOT *mem_root)
  { return (void*) alloc_root(mem_root, size); }
  static void operator delete(void *, MEM_ROOT *){}
  uchar flags;           // field used to store various state information
  LEX_CSTRING user;
  /* list to hold references to granted roles (ACL_ROLE instances) */
  DYNAMIC_ARRAY role_grants;
};

class ACL_USER :public ACL_USER_BASE
{
public:
  acl_host_and_ip host;
  size_t hostname_length;
  USER_RESOURCES user_resource;
  uint8 salt[SCRAMBLE_LENGTH + 1];       // scrambled password in binary form
  uint8 salt_len;        // 0 - no password, 4 - 3.20, 8 - 4.0,  20 - 4.1.1
  enum SSL_type ssl_type;
  const char *ssl_cipher, *x509_issuer, *x509_subject;
  LEX_CSTRING plugin;
  LEX_CSTRING auth_string;
  LEX_CSTRING default_rolename;

  ACL_USER *copy(MEM_ROOT *root)
  {
    ACL_USER *dst= (ACL_USER *) alloc_root(root, sizeof(ACL_USER));
    if (!dst)
      return 0;
    *dst= *this;
    dst->user.str= safe_strdup_root(root, user.str);
    dst->user.length= user.length;
    dst->ssl_cipher= safe_strdup_root(root, ssl_cipher);
    dst->x509_issuer= safe_strdup_root(root, x509_issuer);
    dst->x509_subject= safe_strdup_root(root, x509_subject);
    if (plugin.str == native_password_plugin_name.str ||
        plugin.str == old_password_plugin_name.str)
      dst->plugin= plugin;
    else
      dst->plugin.str= strmake_root(root, plugin.str, plugin.length);
    dst->auth_string.str= safe_strdup_root(root, auth_string.str);
    dst->host.hostname= safe_strdup_root(root, host.hostname);
    dst->default_rolename.str= safe_strdup_root(root, default_rolename.str);
    dst->default_rolename.length= default_rolename.length;
    bzero(&dst->role_grants, sizeof(role_grants));
    return dst;
  }

  int cmp(const char *user2, const char *host2)
  {
    CHARSET_INFO *cs= system_charset_info;
    int res;
    res= strcmp(safe_str(user.str), safe_str(user2));
    if (!res)
      res= my_strcasecmp(cs, host.hostname, host2);
    return res;
  }

  bool eq(const char *user2, const char *host2) { return !cmp(user2, host2); }

  bool wild_eq(const char *user2, const char *host2, const char *ip2)
  {
    if (strcmp(safe_str(user.str), safe_str(user2)))
      return false;

    return compare_hostname(&host, host2, ip2 ? ip2 : host2);
  }
};

class ACL_ROLE :public ACL_USER_BASE
{
public:
  /*
    In case of granting a role to a role, the access bits are merged together
    via a bit OR operation and placed in the ACL_USER::access field.

    When rebuilding role_grants via the rebuild_role_grant function,
    the ACL_USER::access field needs to be reset first. The field
    initial_role_access holds initial grants, as granted directly to the role
  */
  ulong initial_role_access;
  /*
    In subgraph traversal, when we need to traverse only a part of the graph
    (e.g. all direct and indirect grantees of a role X), the counter holds the
    number of affected neighbour nodes.
    See also propagate_role_grants()
  */
  uint  counter;
  DYNAMIC_ARRAY parent_grantee; // array of backlinks to elements granted

  ACL_ROLE(ACL_USER * user, MEM_ROOT *mem);
  ACL_ROLE(const char * rolename, ulong privileges, MEM_ROOT *mem);

};

class ACL_DB :public ACL_ACCESS
{
public:
  acl_host_and_ip host;
  const char *user,*db;
  ulong initial_access; /* access bits present in the table */
};

#ifndef DBUG_OFF
/* status variables, only visible in SHOW STATUS after -#d,role_merge_stats */
ulong role_global_merges= 0, role_db_merges= 0, role_table_merges= 0,
      role_column_merges= 0, role_routine_merges= 0;
#endif

#ifndef NO_EMBEDDED_ACCESS_CHECKS
static bool fix_and_copy_user(LEX_USER *to, LEX_USER *from, THD *thd);
static void update_hostname(acl_host_and_ip *host, const char *hostname);
static ulong get_sort(uint count,...);
static bool show_proxy_grants (THD *, const char *, const char *,
                               char *, size_t);
static bool show_role_grants(THD *, const char *, const char *,
                             ACL_USER_BASE *, char *, size_t);
static bool show_global_privileges(THD *, ACL_USER_BASE *,
                                   bool, char *, size_t);
static bool show_database_privileges(THD *, const char *, const char *,
                                     char *, size_t);
static bool show_table_and_column_privileges(THD *, const char *, const char *,
                                             char *, size_t);
static int show_routine_grants(THD *, const char *, const char *,
                               const Sp_handler *sph, char *, int);

class Grant_tables;
class User_table;
class Proxies_priv_table;

class ACL_PROXY_USER :public ACL_ACCESS
{
  acl_host_and_ip host;
  const char *user;
  acl_host_and_ip proxied_host;
  const char *proxied_user;
  bool with_grant;

  typedef enum {
    MYSQL_PROXIES_PRIV_HOST,
    MYSQL_PROXIES_PRIV_USER,
    MYSQL_PROXIES_PRIV_PROXIED_HOST,
    MYSQL_PROXIES_PRIV_PROXIED_USER,
    MYSQL_PROXIES_PRIV_WITH_GRANT,
    MYSQL_PROXIES_PRIV_GRANTOR,
    MYSQL_PROXIES_PRIV_TIMESTAMP } proxy_table_fields;
public:
  ACL_PROXY_USER () {};

  void init(const char *host_arg, const char *user_arg,
       const char *proxied_host_arg, const char *proxied_user_arg,
       bool with_grant_arg)
  {
    user= (user_arg && *user_arg) ? user_arg : NULL;
    update_hostname (&host, (host_arg && *host_arg) ? host_arg : NULL);
    proxied_user= (proxied_user_arg && *proxied_user_arg) ?
      proxied_user_arg : NULL;
    update_hostname (&proxied_host,
                     (proxied_host_arg && *proxied_host_arg) ?
                     proxied_host_arg : NULL);
    with_grant= with_grant_arg;
    sort= get_sort(4, host.hostname, user, proxied_host.hostname, proxied_user);
  }

  void init(MEM_ROOT *mem, const char *host_arg, const char *user_arg,
       const char *proxied_host_arg, const char *proxied_user_arg,
       bool with_grant_arg)
  {
    init ((host_arg && *host_arg) ? strdup_root (mem, host_arg) : NULL,
          (user_arg && *user_arg) ? strdup_root (mem, user_arg) : NULL,
          (proxied_host_arg && *proxied_host_arg) ?
            strdup_root (mem, proxied_host_arg) : NULL,
          (proxied_user_arg && *proxied_user_arg) ?
            strdup_root (mem, proxied_user_arg) : NULL,
          with_grant_arg);
  }

  void init(const Proxies_priv_table& proxies_priv_table, MEM_ROOT *mem);

  bool get_with_grant() { return with_grant; }
  const char *get_user() { return user; }
  const char *get_host() { return host.hostname; }
  const char *get_proxied_user() { return proxied_user; }
  const char *get_proxied_host() { return proxied_host.hostname; }
  void set_user(MEM_ROOT *mem, const char *user_arg)
  {
    user= user_arg && *user_arg ? strdup_root(mem, user_arg) : NULL;
  }
  void set_host(MEM_ROOT *mem, const char *host_arg)
  {
    update_hostname(&host, safe_strdup_root(mem, host_arg));
  }

  bool check_validity(bool check_no_resolve)
  {
    if (check_no_resolve &&
        (hostname_requires_resolving(host.hostname) ||
         hostname_requires_resolving(proxied_host.hostname)))
    {
      sql_print_warning("'proxies_priv' entry '%s@%s %s@%s' "
                        "ignored in --skip-name-resolve mode.",
                        safe_str(proxied_user),
                        safe_str(proxied_host.hostname),
                        safe_str(user),
                        safe_str(host.hostname));
      return TRUE;
    }
    return FALSE;
  }

  bool matches(const char *host_arg, const char *user_arg, const char *ip_arg,
                const char *proxied_user_arg)
  {
    DBUG_ENTER("ACL_PROXY_USER::matches");
    DBUG_PRINT("info", ("compare_hostname(%s,%s,%s) &&"
                        "compare_hostname(%s,%s,%s) &&"
                        "wild_compare (%s,%s) &&"
                        "wild_compare (%s,%s)",
                        host.hostname, host_arg, ip_arg, proxied_host.hostname,
                        host_arg, ip_arg, user_arg, user,
                        proxied_user_arg, proxied_user));
    DBUG_RETURN(compare_hostname(&host, host_arg, ip_arg) &&
                compare_hostname(&proxied_host, host_arg, ip_arg) &&
                (!user ||
                 (user_arg && !wild_compare(user_arg, user, TRUE))) &&
                (!proxied_user ||
                 (proxied_user && !wild_compare(proxied_user_arg,
                                                proxied_user, TRUE))));
  }


  inline static bool auth_element_equals(const char *a, const char *b)
  {
    return (a == b || (a != NULL && b != NULL && !strcmp(a,b)));
  }


  bool pk_equals(ACL_PROXY_USER *grant)
  {
    DBUG_ENTER("pk_equals");
    DBUG_PRINT("info", ("strcmp(%s,%s) &&"
                        "strcmp(%s,%s) &&"
                        "wild_compare (%s,%s) &&"
                        "wild_compare (%s,%s)",
                        user, grant->user, proxied_user, grant->proxied_user,
                        host.hostname, grant->host.hostname,
                        proxied_host.hostname, grant->proxied_host.hostname));

    bool res= auth_element_equals(user, grant->user) &&
              auth_element_equals(proxied_user, grant->proxied_user) &&
              auth_element_equals(host.hostname, grant->host.hostname) &&
              auth_element_equals(proxied_host.hostname,
                                  grant->proxied_host.hostname);
    DBUG_RETURN(res);
  }


  bool granted_on(const char *host_arg, const char *user_arg)
  {
    return (((!user && (!user_arg || !user_arg[0])) ||
             (user && user_arg && !strcmp(user, user_arg))) &&
            ((!host.hostname && (!host_arg || !host_arg[0])) ||
             (host.hostname && host_arg && !strcmp(host.hostname, host_arg))));
  }


  void print_grant(String *str)
  {
    str->append(STRING_WITH_LEN("GRANT PROXY ON '"));
    if (proxied_user)
      str->append(proxied_user, strlen(proxied_user));
    str->append(STRING_WITH_LEN("'@'"));
    if (proxied_host.hostname)
      str->append(proxied_host.hostname, strlen(proxied_host.hostname));
    str->append(STRING_WITH_LEN("' TO '"));
    if (user)
      str->append(user, strlen(user));
    str->append(STRING_WITH_LEN("'@'"));
    if (host.hostname)
      str->append(host.hostname, strlen(host.hostname));
    str->append(STRING_WITH_LEN("'"));
    if (with_grant)
      str->append(STRING_WITH_LEN(" WITH GRANT OPTION"));
  }

  void set_data(ACL_PROXY_USER *grant)
  {
    with_grant= grant->with_grant;
  }

  static int store_pk(TABLE *table,
                      const LEX_CSTRING *host,
                      const LEX_CSTRING *user,
                      const LEX_CSTRING *proxied_host,
                      const LEX_CSTRING *proxied_user)
  {
    DBUG_ENTER("ACL_PROXY_USER::store_pk");
    DBUG_PRINT("info", ("host=%s, user=%s, proxied_host=%s, proxied_user=%s",
                        host->str, user->str,
                        proxied_host->str, proxied_user->str));
    if (table->field[MYSQL_PROXIES_PRIV_HOST]->store(host->str,
                                                   host->length,
                                                   system_charset_info))
      DBUG_RETURN(TRUE);
    if (table->field[MYSQL_PROXIES_PRIV_USER]->store(user->str,
                                                   user->length,
                                                   system_charset_info))
      DBUG_RETURN(TRUE);
    if (table->field[MYSQL_PROXIES_PRIV_PROXIED_HOST]->store(proxied_host->str,
                                                           proxied_host->length,
                                                           system_charset_info))
      DBUG_RETURN(TRUE);
    if (table->field[MYSQL_PROXIES_PRIV_PROXIED_USER]->store(proxied_user->str,
                                                           proxied_user->length,
                                                           system_charset_info))
      DBUG_RETURN(TRUE);

    DBUG_RETURN(FALSE);
  }

  static int store_data_record(TABLE *table,
                               const LEX_CSTRING *host,
                               const LEX_CSTRING *user,
                               const LEX_CSTRING *proxied_host,
                               const LEX_CSTRING *proxied_user,
                               bool with_grant,
                               const char *grantor)
  {
    DBUG_ENTER("ACL_PROXY_USER::store_pk");
    if (store_pk(table,  host, user, proxied_host, proxied_user))
      DBUG_RETURN(TRUE);
    DBUG_PRINT("info", ("with_grant=%s", with_grant ? "TRUE" : "FALSE"));
    if (table->field[MYSQL_PROXIES_PRIV_WITH_GRANT]->store(with_grant ? 1 : 0,
                                                           TRUE))
      DBUG_RETURN(TRUE);
    if (table->field[MYSQL_PROXIES_PRIV_GRANTOR]->store(grantor,
                                                        strlen(grantor),
                                                        system_charset_info))
      DBUG_RETURN(TRUE);

    DBUG_RETURN(FALSE);
  }
};

#define FIRST_NON_YN_FIELD 26

class acl_entry :public hash_filo_element
{
public:
  ulong access;
  uint16 length;
  char key[1];					// Key will be stored here
};


static uchar* acl_entry_get_key(acl_entry *entry, size_t *length,
                                my_bool not_used __attribute__((unused)))
{
  *length=(uint) entry->length;
  return (uchar*) entry->key;
}

static uchar* acl_role_get_key(ACL_ROLE *entry, size_t *length,
                               my_bool not_used __attribute__((unused)))
{
  *length=(uint) entry->user.length;
  return (uchar*) entry->user.str;
}

struct ROLE_GRANT_PAIR : public Sql_alloc
{
  char *u_uname;
  char *u_hname;
  char *r_uname;
  LEX_STRING hashkey;
  bool with_admin;

  bool init(MEM_ROOT *mem, const char *username, const char *hostname,
            const char *rolename, bool with_admin_option);
};

static uchar* acl_role_map_get_key(ROLE_GRANT_PAIR *entry, size_t *length,
                                  my_bool not_used __attribute__((unused)))
{
  *length=(uint) entry->hashkey.length;
  return (uchar*) entry->hashkey.str;
}

bool ROLE_GRANT_PAIR::init(MEM_ROOT *mem, const char *username,
                           const char *hostname, const char *rolename,
                           bool with_admin_option)
{
  size_t uname_l = safe_strlen(username);
  size_t hname_l = safe_strlen(hostname);
  size_t rname_l = safe_strlen(rolename);
  /*
    Create a buffer that holds all 3 NULL terminated strings in succession
    To save memory space, the same buffer is used as the hashkey
  */
  size_t bufflen = uname_l + hname_l + rname_l + 3; //add the '\0' aswell
  char *buff= (char *)alloc_root(mem, bufflen);
  if (!buff)
    return true;

  /*
    Offsets in the buffer for all 3 strings
  */
  char *username_pos= buff;
  char *hostname_pos= buff + uname_l + 1;
  char *rolename_pos= buff + uname_l + hname_l + 2;

  if (username) //prevent undefined behaviour
    memcpy(username_pos, username, uname_l);
  username_pos[uname_l]= '\0';         //#1 string terminator
  u_uname= username_pos;

  if (hostname) //prevent undefined behaviour
    memcpy(hostname_pos, hostname, hname_l);
  hostname_pos[hname_l]= '\0';         //#2 string terminator
  u_hname= hostname_pos;

  if (rolename) //prevent undefined behaviour
    memcpy(rolename_pos, rolename, rname_l);
  rolename_pos[rname_l]= '\0';         //#3 string terminator
  r_uname= rolename_pos;

  hashkey.str = buff;
  hashkey.length = bufflen;

  with_admin= with_admin_option;

  return false;
}

#define IP_ADDR_STRLEN (3 + 1 + 3 + 1 + 3 + 1 + 3)
#define ACL_KEY_LENGTH (IP_ADDR_STRLEN + 1 + NAME_LEN + \
                        1 + USERNAME_LENGTH + 1)

#if defined(HAVE_OPENSSL)
/*
  Without SSL the handshake consists of one packet. This packet
  has both client capabilities and scrambled password.
  With SSL the handshake might consist of two packets. If the first
  packet (client capabilities) has CLIENT_SSL flag set, we have to
  switch to SSL and read the second packet. The scrambled password
  is in the second packet and client_capabilities field will be ignored.
  Maybe it is better to accept flags other than CLIENT_SSL from the
  second packet?
*/
#define SSL_HANDSHAKE_SIZE      2
#define MIN_HANDSHAKE_SIZE      2
#else
#define MIN_HANDSHAKE_SIZE      6
#endif /* HAVE_OPENSSL && !EMBEDDED_LIBRARY */
#define NORMAL_HANDSHAKE_SIZE   6

#define ROLE_ASSIGN_COLUMN_IDX  44
#define DEFAULT_ROLE_COLUMN_IDX 45
#define MAX_STATEMENT_TIME_COLUMN_IDX 46

/* various flags valid for ACL_USER */
#define IS_ROLE                 (1L << 0)
/* Flag to mark that a ROLE is on the recursive DEPTH_FIRST_SEARCH stack */
#define ROLE_ON_STACK            (1L << 1)
/*
  Flag to mark that a ROLE and all it's neighbours have
  been visited
*/
#define ROLE_EXPLORED           (1L << 2)
/* Flag to mark that on_node was already called for this role */
#define ROLE_OPENED             (1L << 3)

static DYNAMIC_ARRAY acl_hosts, acl_users, acl_dbs, acl_proxy_users;
static HASH acl_roles;
/*
  An hash containing mappings user <--> role

  A hash is used so as to make updates quickly
  The hashkey used represents all the entries combined
*/
static HASH acl_roles_mappings;
static MEM_ROOT acl_memroot, grant_memroot;
static bool initialized=0;
static bool allow_all_hosts=1;
static HASH acl_check_hosts, column_priv_hash, proc_priv_hash, func_priv_hash;
static DYNAMIC_ARRAY acl_wild_hosts;
static Hash_filo<acl_entry> *acl_cache;
static uint grant_version=0; /* Version of priv tables. incremented by acl_load */
static ulong get_access(TABLE *form,uint fieldnr, uint *next_field=0);
static int acl_compare(ACL_ACCESS *a,ACL_ACCESS *b);
static ulong get_sort(uint count,...);
static void init_check_host(void);
static void rebuild_check_host(void);
static void rebuild_role_grants(void);
static ACL_USER *find_user_exact(const char *host, const char *user);
static ACL_USER *find_user_wild(const char *host, const char *user, const char *ip= 0);
static ACL_ROLE *find_acl_role(const char *user);
static ROLE_GRANT_PAIR *find_role_grant_pair(const LEX_CSTRING *u, const LEX_CSTRING *h, const LEX_CSTRING *r);
static ACL_USER_BASE *find_acl_user_base(const char *user, const char *host);
static bool update_user_table(THD *, const User_table &, const char *, const char *, const
                              char *, size_t new_password_len);
static bool acl_load(THD *thd, const Grant_tables& grant_tables);
static inline void get_grantor(THD *thd, char* grantor);
static bool add_role_user_mapping(const char *uname, const char *hname, const char *rname);
static bool get_YN_as_bool(Field *field);

#define ROLE_CYCLE_FOUND 2
static int traverse_role_graph_up(ACL_ROLE *, void *,
                                  int (*) (ACL_ROLE *, void *),
                                  int (*) (ACL_ROLE *, ACL_ROLE *, void *));

static int traverse_role_graph_down(ACL_USER_BASE *, void *,
                             int (*) (ACL_USER_BASE *, void *),
                             int (*) (ACL_USER_BASE *, ACL_ROLE *, void *));


HASH *Sp_handler_procedure::get_priv_hash() const
{
  return &proc_priv_hash;
}


HASH *Sp_handler_function::get_priv_hash() const
{
  return &func_priv_hash;
}


/*
 Enumeration of ACL/GRANT tables in the mysql database
*/
enum enum_acl_tables
{
  USER_TABLE,
  DB_TABLE,
  TABLES_PRIV_TABLE,
  COLUMNS_PRIV_TABLE,
#define FIRST_OPTIONAL_TABLE HOST_TABLE
  HOST_TABLE,
  PROCS_PRIV_TABLE,
  PROXIES_PRIV_TABLE,
  ROLES_MAPPING_TABLE,
  TABLES_MAX // <== always the last
};
// bits for open_grant_tables
static const int Table_user= 1 << USER_TABLE;
static const int Table_db= 1 << DB_TABLE;
static const int Table_tables_priv= 1 << TABLES_PRIV_TABLE;
static const int Table_columns_priv= 1 << COLUMNS_PRIV_TABLE;
static const int Table_host= 1 << HOST_TABLE;
static const int Table_procs_priv= 1 << PROCS_PRIV_TABLE;
static const int Table_proxies_priv= 1 << PROXIES_PRIV_TABLE;
static const int Table_roles_mapping= 1 << ROLES_MAPPING_TABLE;

/**
  Base class representing a generic grant table from the mysql database.

  The potential tables that this class can represent are:
  user, db, columns_priv, tables_priv, host, procs_priv, proxies_priv,
  roles_mapping

  Objects belonging to this parent class can only be constructed by the
  Grants_table class. This ensures the correct initialization of the objects.
*/
class Grant_table_base
{
 public:
  /* Number of fields for this Grant Table. */
  uint num_fields() const { return tl.table->s->fields; }
  /* Check if the table exists after an attempt to open it was made.
     Some tables, such as the host table in MySQL 5.6.7+ are missing. */
  bool table_exists() const { return tl.table; };
  /* Initializes the READ_RECORD structure provided as a parameter
     to read through the whole table, with all columns available. Cleaning up
     is the caller's job. */
  bool init_read_record(READ_RECORD* info, THD* thd) const
  {
    DBUG_ASSERT(tl.table);
    bool result= ::init_read_record(info, thd, tl.table, NULL, NULL, 1,
                                    true, false);
    if (!result)
      tl.table->use_all_columns();
    return result;
  }

  /* Return the number of privilege columns for this table. */
  uint num_privileges() const { return num_privilege_cols; }
  /* Return a privilege column by index. */
  Field* priv_field(uint privilege_idx) const
  {
    DBUG_ASSERT(privilege_idx < num_privileges());
    return tl.table->field[start_privilege_column + privilege_idx];
  }

  /* Fetch the privileges from the table as a set of bits. The first column
     is represented by the first bit in the result, the second column by the
     second bit, etc. */
  ulong get_access() const
  {
    return get_access(start_privilege_column,
                      start_privilege_column + num_privileges() - 1);
  }

  /* Return the underlying TABLE handle. */
  TABLE* table() const
  {
    return tl.table;
  }

  /** Check if the table was opened, issue an error otherwise. */
  int no_such_table() const
  {
    if (table_exists())
      return 0;

    my_error(ER_NO_SUCH_TABLE, MYF(0), tl.db.str, tl.alias.str);
    return 1;
  }


 protected:
  friend class Grant_tables;

  Grant_table_base() : start_privilege_column(0), num_privilege_cols(0)
  {
    bzero(&tl, sizeof(tl));
  };

  /* Initialization sequence common for all grant tables. This should be called
     after all table-specific initialization is performed. */
  void init(enum thr_lock_type lock_type, bool is_optional)
  {
    tl.open_type= OT_BASE_ONLY;
    if (lock_type >= TL_WRITE_ALLOW_WRITE)
      tl.updating= 1;
    if (is_optional)
      tl.open_strategy= TABLE_LIST::OPEN_IF_EXISTS;
  }

  /*
    Get all access bits from table between start_field and end_field indices.

    IMPLEMENTATION
    The record should be already read in table->record[0]. All privileges
    are specified as an ENUM(Y,N).

    SYNOPSIS
      get_access()
      start_field_idx   The field index at which the first privilege
                        specification begins.
      end_field_idx     The field index at which the last privilege
                        specification is located.

    RETURN VALUE
      privilege mask
  */
  ulong get_access(uint start_field_idx, uint end_field_idx) const
  {
    ulong access_bits= 0, bit= 1;
    for (uint i = start_field_idx; i <= end_field_idx; i++, bit<<=1)
    {
      if (get_YN_as_bool(tl.table->field[i]))
        access_bits|= bit;
    }
    return access_bits;
  }

  /* Compute how many privilege columns this table has. This method
     can only be called after the table has been opened.

     IMPLEMENTATION
     A privilege column is of type enum('Y', 'N'). Privilege columns are
     expected to be one after another.
  */
  void compute_num_privilege_cols()
  {
    if (!table_exists()) // Table does not exist or not opened.
      return;

    num_privilege_cols= 0;
    for (uint i= 0; i < num_fields(); i++)
    {
      Field *field= tl.table->field[i];
      if (num_privilege_cols > 0 && field->real_type() != MYSQL_TYPE_ENUM)
        return;
      if (field->real_type() == MYSQL_TYPE_ENUM &&
          static_cast<Field_enum*>(field)->typelib->count == 2)
      {
        num_privilege_cols++;
        if (num_privilege_cols == 1)
          start_privilege_column= i;
      }
    }
  }

  /* The index at which privilege columns start. */
  uint start_privilege_column;
  /* The number of privilege columns in the table. */
  uint num_privilege_cols;

  TABLE_LIST tl;
};

class User_table: public Grant_table_base
{
 public:
  /* Field getters return NULL if the column is not present in the table.
     This is consistent only if the table is in a supported version. We do
     not guard against corrupt tables. (yet) */
  Field* host() const
  { return get_field(0); }
  Field* user() const
  { return get_field(1); }
  Field* password() const
  { return have_password() ? NULL : tl.table->field[2]; }
  /* Columns after privilege columns. */
  Field* ssl_type() const
  { return get_field(start_privilege_column + num_privileges()); }
  Field* ssl_cipher() const
  { return get_field(start_privilege_column + num_privileges() + 1); }
  Field* x509_issuer() const
  { return get_field(start_privilege_column + num_privileges() + 2); }
  Field* x509_subject() const
  { return get_field(start_privilege_column + num_privileges() + 3); }
  Field* max_questions() const
  { return get_field(start_privilege_column + num_privileges() + 4); }
  Field* max_updates() const
  { return get_field(start_privilege_column + num_privileges() + 5); }
  Field* max_connections() const
  { return get_field(start_privilege_column + num_privileges() + 6); }
  Field* max_user_connections() const
  { return get_field(start_privilege_column + num_privileges() + 7); }
  Field* plugin() const
  { return get_field(start_privilege_column + num_privileges() + 8); }
  Field* authentication_string() const
  { return get_field(start_privilege_column + num_privileges() + 9); }
  Field* password_expired() const
  { return get_field(start_privilege_column + num_privileges() + 10); }
  Field* is_role() const
  { return get_field(start_privilege_column + num_privileges() + 11); }
  Field* default_role() const
  { return get_field(start_privilege_column + num_privileges() + 12); }
  Field* max_statement_time() const
  { return get_field(start_privilege_column + num_privileges() + 13); }

  /*
    Check if a user entry in the user table is marked as being a role entry

    IMPLEMENTATION
    Access the coresponding column and check the coresponding ENUM of the form
    ENUM('N', 'Y')

    SYNOPSIS
      check_is_role()
      form      an open table to read the entry from.
                The record should be already read in table->record[0]

    RETURN VALUE
      TRUE      if the user is marked as a role
      FALSE     otherwise
  */
  bool check_is_role() const
  {
    /* Table version does not support roles */
    if (!is_role())
      return false;

    return get_YN_as_bool(is_role());
  }


 private:
  friend class Grant_tables;

  /* Only Grant_tables can instantiate this class. */
  User_table() {};

  void init(enum thr_lock_type lock_type)
  {
    /* We are relying on init_one_table zeroing out the TABLE_LIST structure. */
    tl.init_one_table(&MYSQL_SCHEMA_NAME, &MYSQL_USER_NAME, NULL, lock_type);
    Grant_table_base::init(lock_type, false);
  }

  /* The user table is a bit different compared to the other Grant tables.
     Usually, we only add columns to the grant tables when adding functionality.
     This makes it easy to test which version of the table we are using, by
     just looking at the number of fields present in the table.

     In MySQL 5.7.6 the Password column was removed. We need to guard for that.
     The field-fetching methods for the User table return NULL if the field
     doesn't exist. This simplifies checking of table "version", as we don't
     have to make use of num_fields() any more.
  */
  inline Field* get_field(uint field_num) const
  {
    if (field_num >= num_fields())
      return NULL;

    return tl.table->field[field_num];
  }

  /* Normally password column is the third column in the table. If privileges
     start on the third column instead, we are missing the password column.
     This means we are using a MySQL 5.7.6+ data directory. */
  bool have_password() const { return start_privilege_column == 2; }

};

class Db_table: public Grant_table_base
{
 public:
  Field* host() const { return tl.table->field[0]; }
  Field* db() const { return tl.table->field[1]; }
  Field* user() const { return tl.table->field[2]; }

 private:
  friend class Grant_tables;

  Db_table() {};

  void init(enum thr_lock_type lock_type)
  {
    /* We are relying on init_one_table zeroing out the TABLE_LIST structure. */
    tl.init_one_table(&MYSQL_SCHEMA_NAME, &MYSQL_DB_NAME, NULL, lock_type);
    Grant_table_base::init(lock_type, false);
  }
};

class Tables_priv_table: public Grant_table_base
{
 public:
  Field* host() const { return tl.table->field[0]; }
  Field* db() const { return tl.table->field[1]; }
  Field* user() const { return tl.table->field[2]; }
  Field* table_name() const { return tl.table->field[3]; }
  Field* grantor() const { return tl.table->field[4]; }
  Field* timestamp() const { return tl.table->field[5]; }
  Field* table_priv() const { return tl.table->field[6]; }
  Field* column_priv() const { return tl.table->field[7]; }

 private:
  friend class Grant_tables;

  Tables_priv_table() {};

  void init(enum thr_lock_type lock_type, Grant_table_base *next_table= NULL)
  {
    /* We are relying on init_one_table zeroing out the TABLE_LIST structure. */
    LEX_CSTRING MYSQL_TABLES_PRIV_NAME={STRING_WITH_LEN("tables_priv") };
    tl.init_one_table(&MYSQL_SCHEMA_NAME, &MYSQL_TABLES_PRIV_NAME, NULL, lock_type);
    Grant_table_base::init(lock_type, false);
  }
};

class Columns_priv_table: public Grant_table_base
{
 public:
  Field* host() const { return tl.table->field[0]; }
  Field* db() const { return tl.table->field[1]; }
  Field* user() const { return tl.table->field[2]; }
  Field* table_name() const { return tl.table->field[3]; }
  Field* column_name() const { return tl.table->field[4]; }
  Field* timestamp() const { return tl.table->field[5]; }
  Field* column_priv() const { return tl.table->field[6]; }

 private:
  friend class Grant_tables;

  Columns_priv_table() {};

  void init(enum thr_lock_type lock_type)
  {
    /* We are relying on init_one_table zeroing out the TABLE_LIST structure. */
    LEX_CSTRING MYSQL_COLUMNS_PRIV_NAME={ STRING_WITH_LEN("columns_priv") };
    tl.init_one_table(&MYSQL_SCHEMA_NAME, &MYSQL_COLUMNS_PRIV_NAME, NULL, lock_type);
    Grant_table_base::init(lock_type, false);
  }
};

class Host_table: public Grant_table_base
{
 public:
  Field* host() const { return tl.table->field[0]; }
  Field* db() const { return tl.table->field[1]; }

 private:
  friend class Grant_tables;

  Host_table() {}

  void init(enum thr_lock_type lock_type)
  {
    /* We are relying on init_one_table zeroing out the TABLE_LIST structure. */
    LEX_CSTRING MYSQL_HOST_NAME={STRING_WITH_LEN("host") };
    tl.init_one_table(&MYSQL_SCHEMA_NAME, &MYSQL_HOST_NAME, NULL, lock_type);
    Grant_table_base::init(lock_type, true);
  }
};

class Procs_priv_table: public Grant_table_base
{
 public:
  Field* host() const { return tl.table->field[0]; }
  Field* db() const { return tl.table->field[1]; }
  Field* user() const { return tl.table->field[2]; }
  Field* routine_name() const { return tl.table->field[3]; }
  Field* routine_type() const { return tl.table->field[4]; }
  Field* grantor() const { return tl.table->field[5]; }
  Field* proc_priv() const { return tl.table->field[6]; }
  Field* timestamp() const { return tl.table->field[7]; }

 private:
  friend class Grant_tables;

  Procs_priv_table() {}

  void init(enum thr_lock_type lock_type)
  {
    /* We are relying on init_one_table zeroing out the TABLE_LIST structure. */
    LEX_CSTRING MYSQL_PROCS_PRIV_NAME={STRING_WITH_LEN("procs_priv") };
    tl.init_one_table(&MYSQL_SCHEMA_NAME, &MYSQL_PROCS_PRIV_NAME, NULL, lock_type);
    Grant_table_base::init(lock_type, true);
  }
};

class Proxies_priv_table: public Grant_table_base
{
 public:
  Field* host() const { return tl.table->field[0]; }
  Field* user() const { return tl.table->field[1]; }
  Field* proxied_host() const { return tl.table->field[2]; }
  Field* proxied_user() const { return tl.table->field[3]; }
  Field* with_grant() const { return tl.table->field[4]; }
  Field* grantor() const { return tl.table->field[5]; }
  Field* timestamp() const { return tl.table->field[6]; }

 private:
  friend class Grant_tables;

  Proxies_priv_table() {}

  void init(enum thr_lock_type lock_type)
  {
    /* We are relying on init_one_table zeroing out the TABLE_LIST structure. */
    LEX_CSTRING MYSQL_PROXIES_PRIV_NAME={STRING_WITH_LEN("proxies_priv") };
    tl.init_one_table(&MYSQL_SCHEMA_NAME, &MYSQL_PROXIES_PRIV_NAME, NULL, lock_type);
    Grant_table_base::init(lock_type, true);
  }
};

class Roles_mapping_table: public Grant_table_base
{
 public:
  Field* host() const { return tl.table->field[0]; }
  Field* user() const { return tl.table->field[1]; }
  Field* role() const { return tl.table->field[2]; }
  Field* admin_option() const { return tl.table->field[3]; }

 private:
  friend class Grant_tables;

  Roles_mapping_table() {}

  void init(enum thr_lock_type lock_type)
  {
    /* We are relying on init_one_table zeroing out the TABLE_LIST structure. */
    LEX_CSTRING MYSQL_ROLES_MAPPING_NAME={STRING_WITH_LEN("roles_mapping") };
    tl.init_one_table(&MYSQL_SCHEMA_NAME, &MYSQL_ROLES_MAPPING_NAME, NULL, lock_type);
    Grant_table_base::init(lock_type, true);
  }
};

/**
  Class that represents a collection of grant tables.
*/
class Grant_tables
{
 public:
  /* When constructing the Grant_tables object, we initialize only
     the tables which are going to be opened.
     @param which_tables   Bitmap of which tables to open.
     @param lock_type      Lock type to use when opening tables.
  */
  Grant_tables(int which_tables, enum thr_lock_type lock_type)
  {
    DBUG_ENTER("Grant_tables::Grant_tables");
    DBUG_PRINT("info", ("which_tables: %x, lock_type: %u",
                        which_tables, lock_type));
    DBUG_ASSERT(which_tables); /* At least one table must be opened. */
    Grant_table_base* prev= NULL;
    /* We start from the last table, Table_roles_mapping, such that
       the first one in the linked list is Table_user. */
    if (which_tables & Table_roles_mapping)
    {
      m_roles_mapping_table.init(lock_type);
      prev= &m_roles_mapping_table;
    }
    if (which_tables & Table_proxies_priv)
    {
      m_proxies_priv_table.init(lock_type);
      link_tables(&m_proxies_priv_table, prev);
      prev= &m_proxies_priv_table;
    }
    if (which_tables & Table_procs_priv)
    {
      m_procs_priv_table.init(lock_type);
      link_tables(&m_procs_priv_table, prev);
      prev= &m_procs_priv_table;
    }
    if (which_tables & Table_host)
    {
      m_host_table.init(lock_type);
      link_tables(&m_host_table, prev);
      prev= &m_host_table;
    }
    if (which_tables & Table_columns_priv)
    {
      m_columns_priv_table.init(lock_type);
      link_tables(&m_columns_priv_table, prev);
      prev= &m_columns_priv_table;
    }
    if (which_tables & Table_tables_priv)
    {
      m_tables_priv_table.init(lock_type);
      link_tables(&m_tables_priv_table, prev);
      prev= &m_tables_priv_table;
    }
    if (which_tables & Table_db)
    {
      m_db_table.init(lock_type);
      link_tables(&m_db_table, prev);
      prev= &m_db_table;
    }
    if (which_tables & Table_user)
    {
      m_user_table.init(lock_type);
      link_tables(&m_user_table, prev);
      prev= &m_user_table;
    }

    first_table_in_list= prev;
    DBUG_VOID_RETURN;
  }

  /* Before any operation is possible on grant tables, they must be opened.
     This opens the tables according to the lock type specified during
     construction.

     @retval  1 replication filters matched. Abort the operation,
                but return OK (!)
     @retval  0 tables were opened successfully
     @retval -1 error, tables could not be opened
  */
  int open_and_lock(THD *thd)
  {
    DBUG_ENTER("Grant_tables::open_and_lock");
    DBUG_ASSERT(first_table_in_list);
#ifdef HAVE_REPLICATION
    if (first_table_in_list->tl.lock_type >= TL_WRITE_ALLOW_WRITE &&
        thd->slave_thread && !thd->spcont)
    {
      /*
        GRANT and REVOKE are applied the slave in/exclusion rules as they are
        some kind of updates to the mysql.% tables.
      */
      Rpl_filter *rpl_filter= thd->system_thread_info.rpl_sql_info->rpl_filter;
      if (rpl_filter->is_on() &&
          !rpl_filter->tables_ok(0, &first_table_in_list->tl))
        DBUG_RETURN(1);
    }
#endif
    if (open_and_lock_tables(thd, &first_table_in_list->tl, FALSE,
                             MYSQL_LOCK_IGNORE_TIMEOUT))
      DBUG_RETURN(-1);

    /*
       We can read privilege tables even when !initialized.
       This can be acl_load() - server startup or FLUSH PRIVILEGES
       */
    if (first_table_in_list->tl.lock_type >= TL_WRITE_ALLOW_WRITE &&
        !initialized)
    {
      my_error(ER_OPTION_PREVENTS_STATEMENT, MYF(0), "--skip-grant-tables");
      DBUG_RETURN(-1);
    }

    /* The privilge columns vary based on MariaDB version. Figure out
       how many we have after we've opened the table. */
    m_user_table.compute_num_privilege_cols();
    m_db_table.compute_num_privilege_cols();
    m_tables_priv_table.compute_num_privilege_cols();
    m_columns_priv_table.compute_num_privilege_cols();
    m_host_table.compute_num_privilege_cols();
    m_procs_priv_table.compute_num_privilege_cols();
    m_proxies_priv_table.compute_num_privilege_cols();
    m_roles_mapping_table.compute_num_privilege_cols();
    DBUG_RETURN(0);
  }

  inline const User_table& user_table() const
  {
    return m_user_table;
  }

  inline const Db_table& db_table() const
  {
    return m_db_table;
  }


  inline const Tables_priv_table& tables_priv_table() const
  {
    return m_tables_priv_table;
  }

  inline const Columns_priv_table& columns_priv_table() const
  {
    return m_columns_priv_table;
  }

  inline const Host_table& host_table() const
  {
    return m_host_table;
  }

  inline const Procs_priv_table& procs_priv_table() const
  {
    return m_procs_priv_table;
  }

  inline const Proxies_priv_table& proxies_priv_table() const
  {
    return m_proxies_priv_table;
  }

  inline const Roles_mapping_table& roles_mapping_table() const
  {
    return m_roles_mapping_table;
  }

 private:
  User_table m_user_table;
  Db_table m_db_table;
  Tables_priv_table m_tables_priv_table;
  Columns_priv_table m_columns_priv_table;
  Host_table m_host_table;
  Procs_priv_table m_procs_priv_table;
  Proxies_priv_table m_proxies_priv_table;
  Roles_mapping_table m_roles_mapping_table;

  /* The grant tables are set-up in a linked list. We keep the head of it. */
  Grant_table_base *first_table_in_list;
  /**
    Chain two grant tables' TABLE_LIST members.
  */
  static void link_tables(Grant_table_base *from, Grant_table_base *to)
  {
    DBUG_ASSERT(from);
    if (to)
      from->tl.next_local= from->tl.next_global= &to->tl;
    else
      from->tl.next_local= from->tl.next_global= NULL;
  }
};


void ACL_PROXY_USER::init(const Proxies_priv_table& proxies_priv_table,
                          MEM_ROOT *mem)
{
  init(get_field(mem, proxies_priv_table.host()),
       get_field(mem, proxies_priv_table.user()),
       get_field(mem, proxies_priv_table.proxied_host()),
       get_field(mem, proxies_priv_table.proxied_user()),
       proxies_priv_table.with_grant()->val_int() != 0);
}



/*
 Enumeration of various ACL's and Hashes used in handle_grant_struct()
*/
enum enum_acl_lists
{
  USER_ACL= 0,
  ROLE_ACL,
  DB_ACL,
  COLUMN_PRIVILEGES_HASH,
  PROC_PRIVILEGES_HASH,
  FUNC_PRIVILEGES_HASH,
  PROXY_USERS_ACL,
  ROLES_MAPPINGS_HASH
};

ACL_ROLE::ACL_ROLE(ACL_USER *user, MEM_ROOT *root) : counter(0)
{

  access= user->access;
  /* set initial role access the same as the table row privileges */
  initial_role_access= user->access;
  this->user.str= safe_strdup_root(root, user->user.str);
  this->user.length= user->user.length;
  bzero(&role_grants, sizeof(role_grants));
  bzero(&parent_grantee, sizeof(parent_grantee));
  flags= IS_ROLE;
}

ACL_ROLE::ACL_ROLE(const char * rolename, ulong privileges, MEM_ROOT *root) :
  initial_role_access(privileges), counter(0)
{
  this->access= initial_role_access;
  this->user.str= safe_strdup_root(root, rolename);
  this->user.length= strlen(rolename);
  bzero(&role_grants, sizeof(role_grants));
  bzero(&parent_grantee, sizeof(parent_grantee));
  flags= IS_ROLE;
}


static bool is_invalid_role_name(const char *str)
{
  if (*str && strcasecmp(str, "PUBLIC") && strcasecmp(str, "NONE"))
    return false;

  my_error(ER_INVALID_ROLE, MYF(0), str);
  return true;
}


static void free_acl_user(ACL_USER *user)
{
  delete_dynamic(&(user->role_grants));
}

static void free_acl_role(ACL_ROLE *role)
{
  delete_dynamic(&(role->role_grants));
  delete_dynamic(&(role->parent_grantee));
}

static my_bool check_if_exists(THD *, plugin_ref, void *)
{
  return TRUE;
}

static bool has_validation_plugins()
{
  return plugin_foreach(NULL, check_if_exists,
                        MariaDB_PASSWORD_VALIDATION_PLUGIN, NULL);
}

struct validation_data { LEX_CSTRING *user, *password; };

static my_bool do_validate(THD *, plugin_ref plugin, void *arg)
{
  struct validation_data *data= (struct validation_data *)arg;
  struct st_mariadb_password_validation *handler=
    (st_mariadb_password_validation *)plugin_decl(plugin)->info;
  return handler->validate_password(data->user, data->password);
}


static bool validate_password(LEX_USER *user, THD *thd)
{
  if (user->pwtext.length || !user->pwhash.length)
  {
    struct validation_data data= { &user->user,
                                   user->pwtext.str ? &user->pwtext :
                                   const_cast<LEX_CSTRING *>(&empty_clex_str) };
    if (plugin_foreach(NULL, do_validate,
                       MariaDB_PASSWORD_VALIDATION_PLUGIN, &data))
    {
      my_error(ER_NOT_VALID_PASSWORD, MYF(0));
      return true;
    }
  }
  else
  {
    if (!thd->slave_thread &&
        strict_password_validation && has_validation_plugins())
    {
      my_error(ER_OPTION_PREVENTS_STATEMENT, MYF(0), "--strict-password-validation");
      return true;
    }
  }
  return false;
}

/**
  Convert scrambled password to binary form, according to scramble type,
  Binary form is stored in user.salt.
  
  @param acl_user The object where to store the salt
  @param password The password hash containing the salt
  @param password_len The length of the password hash
   
  Despite the name of the function it is used when loading ACLs from disk
  to store the password hash in the ACL_USER object.
*/

static void
set_user_salt(ACL_USER *acl_user, const char *password, size_t password_len)
{
  if (password_len == SCRAMBLED_PASSWORD_CHAR_LENGTH)
  {
    get_salt_from_password(acl_user->salt, password);
    acl_user->salt_len= SCRAMBLE_LENGTH;
  }
  else if (password_len == SCRAMBLED_PASSWORD_CHAR_LENGTH_323)
  {
    get_salt_from_password_323((ulong *) acl_user->salt, password);
    acl_user->salt_len= SCRAMBLE_LENGTH_323;
  }
  else
    acl_user->salt_len= 0;
}

static const char *fix_plugin_ptr(const char *name)
{
  if (my_strcasecmp(system_charset_info, name,
                    native_password_plugin_name.str) == 0)
    return native_password_plugin_name.str;
  else
  if (my_strcasecmp(system_charset_info, name,
                    old_password_plugin_name.str) == 0)
    return old_password_plugin_name.str;
  else
    return name;
}

/**
  Fix ACL::plugin pointer to point to a hard-coded string, if appropriate

  Make sure that if ACL_USER's plugin is a built-in, then it points
  to a hard coded string, not to an allocated copy. Run-time, for
  authentication, we want to be able to detect built-ins by comparing
  pointers, not strings.

  Additionally - update the salt if the plugin is built-in.

  @retval 0 the pointers were fixed
  @retval 1 this ACL_USER uses a not built-in plugin
*/
static bool fix_user_plugin_ptr(ACL_USER *user)
{
  if (lex_string_eq(&user->plugin, &native_password_plugin_name) == 0)
    user->plugin= native_password_plugin_name;
  else
  if (lex_string_eq(&user->plugin, &old_password_plugin_name) == 0)
    user->plugin= old_password_plugin_name;
  else
    return true;

  if (user->auth_string.length)
    set_user_salt(user, user->auth_string.str, user->auth_string.length);
  return false;
}


/*
  Validates the password, calculates password hash, transforms
  equivalent LEX_USER representations.

  Upon entering this function:

  - if user->plugin is specified, user->auth is the plugin auth data.
  - if user->plugin is mysql_native_password or mysql_old_password,
    user->auth is the password hash, and LEX_USER is transformed
    to match the next case (that is, user->plugin is cleared).
  - if user->plugin is NOT specified, built-in auth is assumed, that is
    mysql_native_password or mysql_old_password. In that case,
    user->pwhash is the password hash. And user->pwtext is the original
    plain-text password. Either one can be set or both.

  Upon exiting this function:

  - user->pwtext is left untouched
  - user->pwhash is the password hash, as the mysql.user.password column
  - user->plugin is the plugin name, as the mysql.user.plugin column
  - user->auth is the plugin auth data, as the mysql.user.authentication_string column
*/
static bool fix_lex_user(THD *thd, LEX_USER *user)
{
  size_t check_length;

  DBUG_ASSERT(user->plugin.length || !user->auth.length);
  DBUG_ASSERT(!(user->plugin.length && (user->pwtext.length || user->pwhash.length)));

  if (lex_string_eq(&user->plugin, &native_password_plugin_name) == 0)
    check_length= SCRAMBLED_PASSWORD_CHAR_LENGTH;
  else
  if (lex_string_eq(&user->plugin, &old_password_plugin_name) == 0)
    check_length= SCRAMBLED_PASSWORD_CHAR_LENGTH_323;
  else
  if (user->plugin.length)
    return false; // nothing else to do
  else if (thd->variables.old_passwords == 1 ||
           user->pwhash.length == SCRAMBLED_PASSWORD_CHAR_LENGTH_323)
    check_length= SCRAMBLED_PASSWORD_CHAR_LENGTH_323;
  else
    check_length= SCRAMBLED_PASSWORD_CHAR_LENGTH;

  if (user->plugin.length)
  {
    user->pwhash= user->auth;
    user->plugin= empty_clex_str;
    user->auth= empty_clex_str;
  }

  if (user->pwhash.length && user->pwhash.length != check_length)
  {
    my_error(ER_PASSWD_LENGTH, MYF(0), (int) check_length);
    return true;
  }

  if (user->pwtext.length && !user->pwhash.length)
  {
    size_t scramble_length;
    void (*make_scramble)(char *, const char *, size_t);

    if (thd->variables.old_passwords == 1)
    {
      scramble_length= SCRAMBLED_PASSWORD_CHAR_LENGTH_323;
      make_scramble= my_make_scrambled_password_323;
    }
    else
    {
      scramble_length= SCRAMBLED_PASSWORD_CHAR_LENGTH;
      make_scramble= my_make_scrambled_password;
    }

    Query_arena *arena, backup;
    arena= thd->activate_stmt_arena_if_needed(&backup);
    char *buff= (char *) thd->alloc(scramble_length + 1);
    if (arena)
      thd->restore_active_arena(arena, &backup);

    if (buff == NULL)
      return true;
    make_scramble(buff, user->pwtext.str, user->pwtext.length);
    user->pwhash.str= buff;
    user->pwhash.length= scramble_length;
  }

  return false;
}


static bool get_YN_as_bool(Field *field)
{
  char buff[2];
  String res(buff,sizeof(buff),&my_charset_latin1);
  field->val_str(&res);
  return res[0] == 'Y' || res[0] == 'y';
}


/*
  Initialize structures responsible for user/db-level privilege checking and
  load privilege information for them from tables in the 'mysql' database.

  SYNOPSIS
    acl_init()
      dont_read_acl_tables  TRUE if we want to skip loading data from
                            privilege tables and disable privilege checking.

  NOTES
    This function is mostly responsible for preparatory steps, main work
    on initialization and grants loading is done in acl_reload().

  RETURN VALUES
    0	ok
    1	Could not initialize grant's
*/

bool acl_init(bool dont_read_acl_tables)
{
  THD  *thd;
  bool return_val;
  DBUG_ENTER("acl_init");

  acl_cache= new Hash_filo<acl_entry>(ACL_CACHE_SIZE, 0, 0,
                           (my_hash_get_key) acl_entry_get_key,
                           (my_hash_free_key) free,
                           &my_charset_utf8_bin);

  /*
    cache built-in native authentication plugins,
    to avoid hash searches and a global mutex lock on every connect
  */
  native_password_plugin= my_plugin_lock_by_name(0,
           &native_password_plugin_name, MYSQL_AUTHENTICATION_PLUGIN);
  old_password_plugin= my_plugin_lock_by_name(0,
           &old_password_plugin_name, MYSQL_AUTHENTICATION_PLUGIN);

  if (!native_password_plugin || !old_password_plugin)
    DBUG_RETURN(1);

  if (dont_read_acl_tables)
  {
    DBUG_RETURN(0); /* purecov: tested */
  }

  /*
    To be able to run this from boot, we allocate a temporary THD
  */
  if (!(thd=new THD(0)))
    DBUG_RETURN(1); /* purecov: inspected */
  thd->thread_stack= (char*) &thd;
  thd->store_globals();
  /*
    It is safe to call acl_reload() since acl_* arrays and hashes which
    will be freed there are global static objects and thus are initialized
    by zeros at startup.
  */
  return_val= acl_reload(thd);
  delete thd;
  DBUG_RETURN(return_val);
}

/**
  Choose from either native or old password plugins when assigning a password
*/

static bool set_user_plugin (ACL_USER *user, size_t password_len)
{
  switch (password_len)
  {
  case 0: /* no password */
  case SCRAMBLED_PASSWORD_CHAR_LENGTH:
    user->plugin= native_password_plugin_name;
    return FALSE;
  case SCRAMBLED_PASSWORD_CHAR_LENGTH_323:
    user->plugin= old_password_plugin_name;
    return FALSE;
  default:
    sql_print_warning("Found invalid password for user: '%s@%s'; "
                      "Ignoring user", safe_str(user->user.str),
                      safe_str(user->host.hostname));
    return TRUE;
  }
}


/*
  Initialize structures responsible for user/db-level privilege checking
  and load information about grants from open privilege tables.

  SYNOPSIS
    acl_load()
      thd     Current thread
      tables  List containing open "mysql.host", "mysql.user",
              "mysql.db", "mysql.proxies_priv" and "mysql.roles_mapping"
              tables.

  RETURN VALUES
    FALSE  Success
    TRUE   Error
*/

static bool acl_load(THD *thd, const Grant_tables& tables)
{
  READ_RECORD read_record_info;
  bool check_no_resolve= specialflag & SPECIAL_NO_RESOLVE;
  char tmp_name[SAFE_NAME_LEN+1];
  int password_length;
  Sql_mode_save old_mode_save(thd);
  DBUG_ENTER("acl_load");

  thd->variables.sql_mode&= ~MODE_PAD_CHAR_TO_FULL_LENGTH;

  grant_version++; /* Privileges updated */

  const Host_table& host_table= tables.host_table();
  init_sql_alloc(&acl_memroot, "ACL", ACL_ALLOC_BLOCK_SIZE, 0, MYF(0));
  if (host_table.table_exists()) // "host" table may not exist (e.g. in MySQL 5.6.7+)
  {
    if (host_table.init_read_record(&read_record_info, thd))
      DBUG_RETURN(true);
    while (!(read_record_info.read_record()))
    {
      ACL_HOST host;
      update_hostname(&host.host, get_field(&acl_memroot, host_table.host()));
      host.db= get_field(&acl_memroot, host_table.db());
      if (lower_case_table_names && host.db)
      {
        /*
          convert db to lower case and give a warning if the db wasn't
          already in lower case
        */
        char *end = strnmov(tmp_name, host.db, sizeof(tmp_name));
        if (end >= tmp_name + sizeof(tmp_name))
        {
          sql_print_warning(ER_THD(thd, ER_WRONG_DB_NAME), host.db);
          continue;
        }
        my_casedn_str(files_charset_info, host.db);
        if (strcmp(host.db, tmp_name) != 0)
          sql_print_warning("'host' entry '%s|%s' had database in mixed "
                            "case that has been forced to lowercase because "
                            "lower_case_table_names is set. It will not be "
                            "possible to remove this privilege using REVOKE.",
                            host.host.hostname, host.db);
      }
      host.access= host_table.get_access();
      host.access= fix_rights_for_db(host.access);
      host.sort= get_sort(2, host.host.hostname, host.db);
      if (check_no_resolve && hostname_requires_resolving(host.host.hostname))
      {
        sql_print_warning("'host' entry '%s|%s' "
                        "ignored in --skip-name-resolve mode.",
                         safe_str(host.host.hostname),
                         safe_str(host.db));
        continue;
      }
#ifndef TO_BE_REMOVED
      if (host_table.num_fields() == 8)
      {						// Without grant
        if (host.access & CREATE_ACL)
          host.access|=REFERENCES_ACL | INDEX_ACL | ALTER_ACL | CREATE_TMP_ACL;
      }
#endif
      (void) push_dynamic(&acl_hosts,(uchar*) &host);
    }
    my_qsort((uchar*) dynamic_element(&acl_hosts, 0, ACL_HOST*),
             acl_hosts.elements, sizeof(ACL_HOST),(qsort_cmp) acl_compare);
    end_read_record(&read_record_info);
  }
  freeze_size(&acl_hosts);

  const User_table& user_table= tables.user_table();
  if (user_table.init_read_record(&read_record_info, thd))
    DBUG_RETURN(true);

  username_char_length= MY_MIN(user_table.user()->char_length(),
                               USERNAME_CHAR_LENGTH);
  if (user_table.password()) // Password column might be missing. (MySQL 5.7.6+)
  {
    password_length= user_table.password()->field_length /
                     user_table.password()->charset()->mbmaxlen;
    if (password_length < SCRAMBLED_PASSWORD_CHAR_LENGTH_323)
    {
      sql_print_error("Fatal error: mysql.user table is damaged or in "
                      "unsupported 3.20 format.");
      DBUG_RETURN(TRUE);
    }

    DBUG_PRINT("info",("user table fields: %d, password length: %d",
                       user_table.num_fields(), password_length));

    mysql_mutex_lock(&LOCK_global_system_variables);
    if (password_length < SCRAMBLED_PASSWORD_CHAR_LENGTH)
    {
      if (opt_secure_auth)
      {
        mysql_mutex_unlock(&LOCK_global_system_variables);
        sql_print_error("Fatal error: mysql.user table is in old format, "
                        "but server started with --secure-auth option.");
        DBUG_RETURN(TRUE);
      }
      mysql_user_table_is_in_short_password_format= true;
      if (global_system_variables.old_passwords)
        mysql_mutex_unlock(&LOCK_global_system_variables);
      else
      {
        extern sys_var *Sys_old_passwords_ptr;
        Sys_old_passwords_ptr->value_origin= sys_var::AUTO;
        global_system_variables.old_passwords= 1;
        mysql_mutex_unlock(&LOCK_global_system_variables);
        sql_print_warning("mysql.user table is not updated to new password format; "
                          "Disabling new password usage until "
                          "mysql_fix_privilege_tables is run");
      }
      thd->variables.old_passwords= 1;
    }
    else
    {
      mysql_user_table_is_in_short_password_format= false;
      mysql_mutex_unlock(&LOCK_global_system_variables);
    }
  }

  allow_all_hosts=0;
  while (!(read_record_info.read_record()))
  {
    ACL_USER user;
    bool is_role= FALSE;
    bzero(&user, sizeof(user));
    update_hostname(&user.host, get_field(&acl_memroot, user_table.host()));
    char *username= get_field(&acl_memroot, user_table.user());
    user.user.str= username;
    user.user.length= safe_strlen(username);

    /*
       If the user entry is a role, skip password and hostname checks
       A user can not log in with a role so some checks are not necessary
    */
    is_role= user_table.check_is_role();

    if (is_role && is_invalid_role_name(username))
    {
      thd->clear_error(); // the warning is still issued
      continue;
    }

    if (!is_role && check_no_resolve &&
        hostname_requires_resolving(user.host.hostname))
    {
      sql_print_warning("'user' entry '%s@%s' "
                        "ignored in --skip-name-resolve mode.",
                        safe_str(user.user.str),
                        safe_str(user.host.hostname));
      continue;
    }

    char *password= const_cast<char*>("");
    if (user_table.password())
      password= get_field(&acl_memroot, user_table.password());
    size_t password_len= safe_strlen(password);
    user.auth_string.str= safe_str(password);
    user.auth_string.length= password_len;
    set_user_salt(&user, password, password_len);

    if (!is_role && set_user_plugin(&user, password_len))
      continue;

    {
      user.access= user_table.get_access() & GLOBAL_ACLS;
      /*
        if it is pre 5.0.1 privilege table then map CREATE privilege on
        CREATE VIEW & SHOW VIEW privileges
      */
      if (user_table.num_fields() <= 31 && (user.access & CREATE_ACL))
        user.access|= (CREATE_VIEW_ACL | SHOW_VIEW_ACL);

      /*
        if it is pre 5.0.2 privilege table then map CREATE/ALTER privilege on
        CREATE PROCEDURE & ALTER PROCEDURE privileges
      */
      if (user_table.num_fields() <= 33 && (user.access & CREATE_ACL))
        user.access|= CREATE_PROC_ACL;
      if (user_table.num_fields() <= 33 && (user.access & ALTER_ACL))
        user.access|= ALTER_PROC_ACL;

      /*
        pre 5.0.3 did not have CREATE_USER_ACL
      */
      if (user_table.num_fields() <= 36 && (user.access & GRANT_ACL))
        user.access|= CREATE_USER_ACL;


      /*
        if it is pre 5.1.6 privilege table then map CREATE privilege on
        CREATE|ALTER|DROP|EXECUTE EVENT
      */
      if (user_table.num_fields() <= 37 && (user.access & SUPER_ACL))
        user.access|= EVENT_ACL;

      /*
        if it is pre 5.1.6 privilege then map TRIGGER privilege on CREATE.
      */
      if (user_table.num_fields() <= 38 && (user.access & SUPER_ACL))
        user.access|= TRIGGER_ACL;

      if (user_table.num_fields() <= 46 && (user.access & DELETE_ACL))
        user.access|= DELETE_HISTORY_ACL;

      user.sort= get_sort(2, user.host.hostname, user.user.str);
      user.hostname_length= safe_strlen(user.host.hostname);
      user.user_resource.user_conn= 0;
      user.user_resource.max_statement_time= 0.0;

      /* Starting from 4.0.2 we have more fields */
      if (user_table.ssl_type())
      {
        char *ssl_type=get_field(thd->mem_root, user_table.ssl_type());
        if (!ssl_type)
          user.ssl_type=SSL_TYPE_NONE;
        else if (!strcmp(ssl_type, "ANY"))
          user.ssl_type=SSL_TYPE_ANY;
        else if (!strcmp(ssl_type, "X509"))
          user.ssl_type=SSL_TYPE_X509;
        else  /* !strcmp(ssl_type, "SPECIFIED") */
          user.ssl_type=SSL_TYPE_SPECIFIED;

        user.ssl_cipher=   get_field(&acl_memroot, user_table.ssl_cipher());
        user.x509_issuer=  get_field(&acl_memroot, user_table.x509_issuer());
        user.x509_subject= get_field(&acl_memroot, user_table.x509_subject());

        char *ptr = get_field(thd->mem_root, user_table.max_questions());
        user.user_resource.questions=ptr ? atoi(ptr) : 0;
        ptr = get_field(thd->mem_root, user_table.max_updates());
        user.user_resource.updates=ptr ? atoi(ptr) : 0;
        ptr = get_field(thd->mem_root, user_table.max_connections());
        user.user_resource.conn_per_hour= ptr ? atoi(ptr) : 0;
        if (user.user_resource.questions || user.user_resource.updates ||
            user.user_resource.conn_per_hour)
          mqh_used=1;

        if (user_table.max_user_connections())
        {
          /* Starting from 5.0.3 we have max_user_connections field */
          ptr= get_field(thd->mem_root, user_table.max_user_connections());
          user.user_resource.user_conn= ptr ? atoi(ptr) : 0;
        }

        if (!is_role && user_table.plugin())
        {
          /* We may have plugin & auth_String fields */
          char *tmpstr= get_field(&acl_memroot, user_table.plugin());
          if (tmpstr)
          {
            user.plugin.str= tmpstr;
            user.plugin.length= strlen(user.plugin.str);
            user.auth_string.str=
              safe_str(get_field(&acl_memroot,
                                 user_table.authentication_string()));
            user.auth_string.length= strlen(user.auth_string.str);

            if (user.auth_string.length && password_len)
            {
              sql_print_warning("'user' entry '%s@%s' has both a password "
                                "and an authentication plugin specified. The "
                                "password will be ignored.",
                                safe_str(user.user.str),
                                safe_str(user.host.hostname));
            }

            fix_user_plugin_ptr(&user);
          }
        }

        if (user_table.max_statement_time())
        {
          /* Starting from 10.1.1 we can have max_statement_time */
          ptr= get_field(thd->mem_root,
                         user_table.max_statement_time());
          user.user_resource.max_statement_time= ptr ? atof(ptr) : 0.0;
        }
      }
      else
      {
        user.ssl_type=SSL_TYPE_NONE;
#ifndef TO_BE_REMOVED
        if (user_table.num_fields() <= 13)
        {						// Without grant
          if (user.access & CREATE_ACL)
            user.access|=REFERENCES_ACL | INDEX_ACL | ALTER_ACL;
        }
        /* Convert old privileges */
        user.access|= LOCK_TABLES_ACL | CREATE_TMP_ACL | SHOW_DB_ACL;
        if (user.access & FILE_ACL)
          user.access|= REPL_CLIENT_ACL | REPL_SLAVE_ACL;
        if (user.access & PROCESS_ACL)
          user.access|= SUPER_ACL | EXECUTE_ACL;
#endif
      }

      (void) my_init_dynamic_array(&user.role_grants,sizeof(ACL_ROLE *),
                                   8, 8, MYF(0));

      /* check default role, if any */
      if (!is_role && user_table.default_role())
      {
        user.default_rolename.str=
          get_field(&acl_memroot, user_table.default_role());
        user.default_rolename.length= safe_strlen(user.default_rolename.str);
      }

      if (is_role)
      {
        DBUG_PRINT("info", ("Found role %s", user.user.str));
        ACL_ROLE *entry= new (&acl_memroot) ACL_ROLE(&user, &acl_memroot);
        entry->role_grants = user.role_grants;
        (void) my_init_dynamic_array(&entry->parent_grantee,
                                     sizeof(ACL_USER_BASE *), 8, 8, MYF(0));
        my_hash_insert(&acl_roles, (uchar *)entry);

        continue;
      }
      else
      {
        DBUG_PRINT("info", ("Found user %s", user.user.str));
        (void) push_dynamic(&acl_users,(uchar*) &user);
      }
      if (!user.host.hostname ||
	  (user.host.hostname[0] == wild_many && !user.host.hostname[1]))
        allow_all_hosts=1;			// Anyone can connect
    }
  }
  my_qsort((uchar*) dynamic_element(&acl_users,0,ACL_USER*),acl_users.elements,
	   sizeof(ACL_USER),(qsort_cmp) acl_compare);
  end_read_record(&read_record_info);
  freeze_size(&acl_users);

  const Db_table& db_table= tables.db_table();
  if (db_table.init_read_record(&read_record_info, thd))
    DBUG_RETURN(TRUE);
  while (!(read_record_info.read_record()))
  {
    ACL_DB db;
    char *db_name;
    db.user=get_field(&acl_memroot, db_table.user());
    const char *hostname= get_field(&acl_memroot, db_table.host());
    if (!hostname && find_acl_role(db.user))
      hostname= "";
    update_hostname(&db.host, hostname);
    db.db= db_name= get_field(&acl_memroot, db_table.db());
    if (!db.db)
    {
      sql_print_warning("Found an entry in the 'db' table with empty database name; Skipped");
      continue;
    }
    if (check_no_resolve && hostname_requires_resolving(db.host.hostname))
    {
      sql_print_warning("'db' entry '%s %s@%s' "
                        "ignored in --skip-name-resolve mode.",
		        db.db, safe_str(db.user), safe_str(db.host.hostname));
      continue;
    }
    db.access= db_table.get_access();
    db.access=fix_rights_for_db(db.access);
    db.initial_access= db.access;
    if (lower_case_table_names)
    {
      /*
        convert db to lower case and give a warning if the db wasn't
        already in lower case
      */
      char *end = strnmov(tmp_name, db.db, sizeof(tmp_name));
      if (end >= tmp_name + sizeof(tmp_name))
      {
        sql_print_warning(ER_THD(thd, ER_WRONG_DB_NAME), db.db);
        continue;
      }
      my_casedn_str(files_charset_info, db_name);
      if (strcmp(db_name, tmp_name) != 0)
      {
        sql_print_warning("'db' entry '%s %s@%s' had database in mixed "
                          "case that has been forced to lowercase because "
                          "lower_case_table_names is set. It will not be "
                          "possible to remove this privilege using REVOKE.",
		          db.db, safe_str(db.user), safe_str(db.host.hostname));
      }
    }
    db.sort=get_sort(3,db.host.hostname,db.db,db.user);
#ifndef TO_BE_REMOVED
    if (db_table.num_fields() <=  9)
    {						// Without grant
      if (db.access & CREATE_ACL)
	db.access|=REFERENCES_ACL | INDEX_ACL | ALTER_ACL;
    }
#endif
    (void) push_dynamic(&acl_dbs,(uchar*) &db);
  }
  my_qsort((uchar*) dynamic_element(&acl_dbs,0,ACL_DB*),acl_dbs.elements,
	   sizeof(ACL_DB),(qsort_cmp) acl_compare);
  end_read_record(&read_record_info);
  freeze_size(&acl_dbs);

  const Proxies_priv_table& proxies_priv_table= tables.proxies_priv_table();
  if (proxies_priv_table.table_exists())
  {
    if (proxies_priv_table.init_read_record(&read_record_info, thd))
      DBUG_RETURN(TRUE);
    while (!(read_record_info.read_record()))
    {
      ACL_PROXY_USER proxy;
      proxy.init(proxies_priv_table, &acl_memroot);
      if (proxy.check_validity(check_no_resolve))
        continue;
      if (push_dynamic(&acl_proxy_users, (uchar*) &proxy))
        DBUG_RETURN(TRUE);
    }
    my_qsort((uchar*) dynamic_element(&acl_proxy_users, 0, ACL_PROXY_USER*),
             acl_proxy_users.elements,
             sizeof(ACL_PROXY_USER), (qsort_cmp) acl_compare);
    end_read_record(&read_record_info);
  }
  else
  {
    sql_print_error("Missing system table mysql.proxies_priv; "
                    "please run mysql_upgrade to create it");
  }
  freeze_size(&acl_proxy_users);

  const Roles_mapping_table& roles_mapping_table= tables.roles_mapping_table();
  if (roles_mapping_table.table_exists())
  {
    if (roles_mapping_table.init_read_record(&read_record_info, thd))
      DBUG_RETURN(TRUE);

    MEM_ROOT temp_root;
    init_alloc_root(&temp_root, "ACL_tmp", ACL_ALLOC_BLOCK_SIZE, 0, MYF(0));
    while (!(read_record_info.read_record()))
    {
      char *hostname= safe_str(get_field(&temp_root, roles_mapping_table.host()));
      char *username= safe_str(get_field(&temp_root, roles_mapping_table.user()));
      char *rolename= safe_str(get_field(&temp_root, roles_mapping_table.role()));
      bool with_grant_option= get_YN_as_bool(roles_mapping_table.admin_option());

      if (add_role_user_mapping(username, hostname, rolename)) {
        sql_print_error("Invalid roles_mapping table entry user:'%s@%s', rolename:'%s'",
                        username, hostname, rolename);
        continue;
      }

      ROLE_GRANT_PAIR *mapping= new (&acl_memroot) ROLE_GRANT_PAIR;

      if (mapping->init(&acl_memroot, username, hostname, rolename, with_grant_option))
        continue;

      my_hash_insert(&acl_roles_mappings, (uchar*) mapping);
    }

    free_root(&temp_root, MYF(0));
    end_read_record(&read_record_info);
  }
  else
  {
    sql_print_error("Missing system table mysql.roles_mapping; "
                    "please run mysql_upgrade to create it");
  }

  init_check_host();

  initialized=1;
  DBUG_RETURN(FALSE);
}


void acl_free(bool end)
{
  my_hash_free(&acl_roles);
  free_root(&acl_memroot,MYF(0));
  delete_dynamic(&acl_hosts);
  delete_dynamic_with_callback(&acl_users, (FREE_FUNC) free_acl_user);
  delete_dynamic(&acl_dbs);
  delete_dynamic(&acl_wild_hosts);
  delete_dynamic(&acl_proxy_users);
  my_hash_free(&acl_check_hosts);
  my_hash_free(&acl_roles_mappings);
  if (!end)
    acl_cache->clear(1); /* purecov: inspected */
  else
  {
    plugin_unlock(0, native_password_plugin);
    plugin_unlock(0, old_password_plugin);
    delete acl_cache;
    acl_cache=0;
  }
}


/*
  Forget current user/db-level privileges and read new privileges
  from the privilege tables.

  SYNOPSIS
    acl_reload()
      thd  Current thread

  NOTE
    All tables of calling thread which were open and locked by LOCK TABLES
    statement will be unlocked and closed.
    This function is also used for initialization of structures responsible
    for user/db-level privilege checking.

  RETURN VALUE
    FALSE  Success
    TRUE   Failure
*/

bool acl_reload(THD *thd)
{
  DYNAMIC_ARRAY old_acl_hosts, old_acl_users, old_acl_dbs, old_acl_proxy_users;
  HASH old_acl_roles, old_acl_roles_mappings;
  MEM_ROOT old_mem;
  int result;
  DBUG_ENTER("acl_reload");

  Grant_tables tables(Table_host | Table_user | Table_db | Table_proxies_priv |
                      Table_roles_mapping, TL_READ);
  /*
    To avoid deadlocks we should obtain table locks before
    obtaining acl_cache->lock mutex.
  */
  if ((result= tables.open_and_lock(thd)))
  {
    DBUG_ASSERT(result <= 0);
    /*
      Execution might have been interrupted; only print the error message
      if an error condition has been raised.
    */
    if (thd->get_stmt_da()->is_error())
      sql_print_error("Fatal error: Can't open and lock privilege tables: %s",
                      thd->get_stmt_da()->message());
    goto end;
  }

  acl_cache->clear(0);
  mysql_mutex_lock(&acl_cache->lock);

  old_acl_hosts= acl_hosts;
  old_acl_users= acl_users;
  old_acl_roles= acl_roles;
  old_acl_roles_mappings= acl_roles_mappings;
  old_acl_proxy_users= acl_proxy_users;
  old_acl_dbs= acl_dbs;
  my_init_dynamic_array(&acl_hosts, sizeof(ACL_HOST), 20, 50, MYF(0));
  my_init_dynamic_array(&acl_users, sizeof(ACL_USER), 50, 100, MYF(0));
  my_init_dynamic_array(&acl_dbs, sizeof(ACL_DB), 50, 100, MYF(0));
  my_init_dynamic_array(&acl_proxy_users, sizeof(ACL_PROXY_USER), 50, 100, MYF(0));
  my_hash_init2(&acl_roles,50, &my_charset_utf8_bin,
                0, 0, 0, (my_hash_get_key) acl_role_get_key, 0,
                (void (*)(void *))free_acl_role, 0);
  my_hash_init2(&acl_roles_mappings, 50, &my_charset_utf8_bin, 0, 0, 0,
                (my_hash_get_key) acl_role_map_get_key, 0, 0, 0);
  old_mem= acl_memroot;
  delete_dynamic(&acl_wild_hosts);
  my_hash_free(&acl_check_hosts);

  if ((result= acl_load(thd, tables)))
  {					// Error. Revert to old list
    DBUG_PRINT("error",("Reverting to old privileges"));
    acl_free();				/* purecov: inspected */
    acl_hosts= old_acl_hosts;
    acl_users= old_acl_users;
    acl_roles= old_acl_roles;
    acl_roles_mappings= old_acl_roles_mappings;
    acl_proxy_users= old_acl_proxy_users;
    acl_dbs= old_acl_dbs;
    acl_memroot= old_mem;
    init_check_host();
  }
  else
  {
    my_hash_free(&old_acl_roles);
    free_root(&old_mem,MYF(0));
    delete_dynamic(&old_acl_hosts);
    delete_dynamic_with_callback(&old_acl_users, (FREE_FUNC) free_acl_user);
    delete_dynamic(&old_acl_proxy_users);
    delete_dynamic(&old_acl_dbs);
    my_hash_free(&old_acl_roles_mappings);
  }
  mysql_mutex_unlock(&acl_cache->lock);
end:
  close_mysql_tables(thd);
  DBUG_RETURN(result);
}

/*
  Get all access bits from table after fieldnr

  IMPLEMENTATION
  We know that the access privileges ends when there is no more fields
  or the field is not an enum with two elements.

  SYNOPSIS
    get_access()
    form        an open table to read privileges from.
                The record should be already read in table->record[0]
    fieldnr     number of the first privilege (that is ENUM('N','Y') field
    next_field  on return - number of the field next to the last ENUM
                (unless next_field == 0)

  RETURN VALUE
    privilege mask
*/

static ulong get_access(TABLE *form, uint fieldnr, uint *next_field)
{
  ulong access_bits=0,bit;
  char buff[2];
  String res(buff,sizeof(buff),&my_charset_latin1);
  Field **pos;

  for (pos=form->field+fieldnr, bit=1;
       *pos && (*pos)->real_type() == MYSQL_TYPE_ENUM &&
	 ((Field_enum*) (*pos))->typelib->count == 2 ;
       pos++, fieldnr++, bit<<=1)
  {
    if (get_YN_as_bool(*pos))
      access_bits|= bit;
  }
  if (next_field)
    *next_field=fieldnr;
  return access_bits;
}


/*
  Return a number which, if sorted 'desc', puts strings in this order:
    no wildcards
    wildcards
    empty string
*/

static ulong get_sort(uint count,...)
{
  va_list args;
  va_start(args,count);
  ulong sort=0;

  /* Should not use this function with more than 4 arguments for compare. */
  DBUG_ASSERT(count <= 4);

  while (count--)
  {
    char *start, *str= va_arg(args,char*);
    uint chars= 0;
    uint wild_pos= 0;           /* first wildcard position */

    if ((start= str))
    {
      for (; *str ; str++)
      {
        if (*str == wild_prefix && str[1])
          str++;
        else if (*str == wild_many || *str == wild_one)
        {
          wild_pos= (uint) (str - start) + 1;
          break;
        }
        chars= 128;                             // Marker that chars existed
      }
    }
    sort= (sort << 8) + (wild_pos ? MY_MIN(wild_pos, 127U) : chars);
  }
  va_end(args);
  return sort;
}


static int acl_compare(ACL_ACCESS *a,ACL_ACCESS *b)
{
  if (a->sort > b->sort)
    return -1;
  if (a->sort < b->sort)
    return 1;
  return 0;
}


/*
  Gets user credentials without authentication and resource limit checks.

  SYNOPSIS
    acl_getroot()
      sctx               Context which should be initialized
      user               user name
      host               host name
      ip                 IP
      db                 current data base name

  RETURN
    FALSE  OK
    TRUE   Error
*/

bool acl_getroot(Security_context *sctx, const char *user, const char *host,
                 const char *ip, const char *db)
{
  int res= 1;
  uint i;
  ACL_USER *acl_user= 0;
  DBUG_ENTER("acl_getroot");

  DBUG_PRINT("enter", ("Host: '%s', Ip: '%s', User: '%s', db: '%s'",
                       host, ip, user, db));
  sctx->user= user;
  sctx->host= host;
  sctx->ip= ip;
  sctx->host_or_ip= host ? host : (safe_str(ip));

  if (!initialized)
  {
    /*
      here if mysqld's been started with --skip-grant-tables option.
    */
    sctx->skip_grants();
    DBUG_RETURN(FALSE);
  }

  mysql_mutex_lock(&acl_cache->lock);

  sctx->master_access= 0;
  sctx->db_access= 0;
  *sctx->priv_user= *sctx->priv_host= *sctx->priv_role= 0;

  if (host[0]) // User, not Role
  {
    acl_user= find_user_wild(host, user, ip);

    if (acl_user)
    {
      res= 0;
      for (i=0 ; i < acl_dbs.elements ; i++)
      {
        ACL_DB *acl_db= dynamic_element(&acl_dbs, i, ACL_DB*);
        if (!acl_db->user ||
            (user && user[0] && !strcmp(user, acl_db->user)))
        {
          if (compare_hostname(&acl_db->host, host, ip))
          {
            if (!acl_db->db || (db && !wild_compare(db, acl_db->db, 0)))
            {
              sctx->db_access= acl_db->access;
              break;
            }
          }
        }
      }
      sctx->master_access= acl_user->access;

      if (acl_user->user.str)
        strmake_buf(sctx->priv_user, user);

      if (acl_user->host.hostname)
        strmake_buf(sctx->priv_host, acl_user->host.hostname);
    }
  }
  else // Role, not User
  {
    ACL_ROLE *acl_role= find_acl_role(user);
    if (acl_role)
    {
      res= 0;
      for (i=0 ; i < acl_dbs.elements ; i++)
      {
        ACL_DB *acl_db= dynamic_element(&acl_dbs, i, ACL_DB*);
        if (!acl_db->user ||
            (user && user[0] && !strcmp(user, acl_db->user)))
        {
          if (compare_hostname(&acl_db->host, "", ""))
          {
            if (!acl_db->db || (db && !wild_compare(db, acl_db->db, 0)))
            {
              sctx->db_access= acl_db->access;
              break;
            }
          }
        }
      }
      sctx->master_access= acl_role->access;

      if (acl_role->user.str)
        strmake_buf(sctx->priv_role, user);
    }
  }

  mysql_mutex_unlock(&acl_cache->lock);
  DBUG_RETURN(res);
}

static int check_user_can_set_role(const char *user, const char *host,
                      const char *ip, const char *rolename, ulonglong *access)
{
  ACL_ROLE *role;
  ACL_USER_BASE *acl_user_base;
  ACL_USER *UNINIT_VAR(acl_user);
  bool is_granted= FALSE;
  int result= 0;

  /* clear role privileges */
  mysql_mutex_lock(&acl_cache->lock);

  if (!strcasecmp(rolename, "NONE"))
  {
    /* have to clear the privileges */
    /* get the current user */
    acl_user= find_user_wild(host, user, ip);
    if (acl_user == NULL)
    {
      my_error(ER_INVALID_CURRENT_USER, MYF(0));
      result= -1;
    }
    else if (access)
      *access= acl_user->access;

    goto end;
  }

  role= find_acl_role(rolename);

  /* According to SQL standard, the same error message must be presented */
  if (role == NULL) {
    my_error(ER_INVALID_ROLE, MYF(0), rolename);
    result= -1;
    goto end;
  }

  for (uint i=0 ; i < role->parent_grantee.elements ; i++)
  {
    acl_user_base= *(dynamic_element(&role->parent_grantee, i, ACL_USER_BASE**));
    if (acl_user_base->flags & IS_ROLE)
      continue;

    acl_user= (ACL_USER *)acl_user_base;
    if (acl_user->wild_eq(user, host, ip))
    {
      is_granted= TRUE;
      break;
    }
  }

  /* According to SQL standard, the same error message must be presented */
  if (!is_granted)
  {
    my_error(ER_INVALID_ROLE, MYF(0), rolename);
    result= 1;
    goto end;
  }

  if (access)
  {
    *access = acl_user->access | role->access;
  }
end:
  mysql_mutex_unlock(&acl_cache->lock);
  return result;

}

int acl_check_setrole(THD *thd, const char *rolename, ulonglong *access)
{
    /* Yes! priv_user@host. Don't ask why - that's what check_access() does. */
  return check_user_can_set_role(thd->security_ctx->priv_user,
        thd->security_ctx->host, thd->security_ctx->ip, rolename, access);
}


int acl_setrole(THD *thd, const char *rolename, ulonglong access)
{
  /* merge the privileges */
  Security_context *sctx= thd->security_ctx;
  sctx->master_access= static_cast<ulong>(access);
  if (thd->db.str)
    sctx->db_access= acl_get(sctx->host, sctx->ip, sctx->user, thd->db.str, FALSE);

  if (!strcasecmp(rolename, "NONE"))
  {
    thd->security_ctx->priv_role[0]= 0;
  }
  else
  {
    if (thd->db.str)
      sctx->db_access|= acl_get("", "", rolename, thd->db.str, FALSE);
    /* mark the current role */
    strmake_buf(thd->security_ctx->priv_role, rolename);
  }
  return 0;
}

static uchar* check_get_key(ACL_USER *buff, size_t *length,
                            my_bool not_used __attribute__((unused)))
{
  *length=buff->hostname_length;
  return (uchar*) buff->host.hostname;
}


static void acl_update_role(const char *rolename, ulong privileges)
{
  ACL_ROLE *role= find_acl_role(rolename);
  if (role)
    role->initial_role_access= role->access= privileges;
}


static void acl_update_user(const char *user, const char *host,
			    const char *password, size_t password_len,
			    enum SSL_type ssl_type,
			    const char *ssl_cipher,
			    const char *x509_issuer,
			    const char *x509_subject,
			    USER_RESOURCES  *mqh,
			    ulong privileges,
			    const LEX_CSTRING *plugin,
			    const LEX_CSTRING *auth)
{
  mysql_mutex_assert_owner(&acl_cache->lock);

  for (uint i=0 ; i < acl_users.elements ; i++)
  {
    ACL_USER *acl_user=dynamic_element(&acl_users,i,ACL_USER*);
    if (acl_user->eq(user, host))
    {
      if (plugin->str[0])
      {
        acl_user->plugin= *plugin;
        acl_user->auth_string.str= auth->str ?
          strmake_root(&acl_memroot, auth->str, auth->length) : const_cast<char*>("");
        acl_user->auth_string.length= auth->length;
        if (fix_user_plugin_ptr(acl_user))
          acl_user->plugin.str= strmake_root(&acl_memroot, plugin->str, plugin->length);
      }
      else
        if (password[0])
        {
          acl_user->auth_string.str= strmake_root(&acl_memroot, password, password_len);
          acl_user->auth_string.length= password_len;
          set_user_salt(acl_user, password, password_len);
          set_user_plugin(acl_user, password_len);
        }
      acl_user->access=privileges;
      if (mqh->specified_limits & USER_RESOURCES::QUERIES_PER_HOUR)
        acl_user->user_resource.questions=mqh->questions;
      if (mqh->specified_limits & USER_RESOURCES::UPDATES_PER_HOUR)
        acl_user->user_resource.updates=mqh->updates;
      if (mqh->specified_limits & USER_RESOURCES::CONNECTIONS_PER_HOUR)
        acl_user->user_resource.conn_per_hour= mqh->conn_per_hour;
      if (mqh->specified_limits & USER_RESOURCES::USER_CONNECTIONS)
        acl_user->user_resource.user_conn= mqh->user_conn;
      if (mqh->specified_limits & USER_RESOURCES::MAX_STATEMENT_TIME)
        acl_user->user_resource.max_statement_time= mqh->max_statement_time;
      if (ssl_type != SSL_TYPE_NOT_SPECIFIED)
      {
        acl_user->ssl_type= ssl_type;
        acl_user->ssl_cipher= (ssl_cipher ? strdup_root(&acl_memroot,ssl_cipher) :
                               0);
        acl_user->x509_issuer= (x509_issuer ? strdup_root(&acl_memroot,x509_issuer) :
                                0);
        acl_user->x509_subject= (x509_subject ?
                                 strdup_root(&acl_memroot,x509_subject) : 0);
      }
      /* search complete: */
      break;
    }
  }
}


static void acl_insert_role(const char *rolename, ulong privileges)
{
  ACL_ROLE *entry;

  mysql_mutex_assert_owner(&acl_cache->lock);
  entry= new (&acl_memroot) ACL_ROLE(rolename, privileges, &acl_memroot);
  (void) my_init_dynamic_array(&entry->parent_grantee,
                               sizeof(ACL_USER_BASE *), 8, 8, MYF(0));
  (void) my_init_dynamic_array(&entry->role_grants,sizeof(ACL_ROLE *),
                               8, 8, MYF(0));

  my_hash_insert(&acl_roles, (uchar *)entry);
}


static void acl_insert_user(const char *user, const char *host,
			    const char *password, size_t password_len,
			    enum SSL_type ssl_type,
			    const char *ssl_cipher,
			    const char *x509_issuer,
			    const char *x509_subject,
			    USER_RESOURCES *mqh,
			    ulong privileges,
			    const LEX_CSTRING *plugin,
			    const LEX_CSTRING *auth)
{
  ACL_USER acl_user;

  mysql_mutex_assert_owner(&acl_cache->lock);

  bzero(&acl_user, sizeof(acl_user));
  acl_user.user.str=*user ? strdup_root(&acl_memroot,user) : 0;
  acl_user.user.length= strlen(user);
  update_hostname(&acl_user.host, safe_strdup_root(&acl_memroot, host));
  if (plugin->str[0])
  {
    acl_user.plugin= *plugin;
    acl_user.auth_string.str= auth->str ?
      strmake_root(&acl_memroot, auth->str, auth->length) : const_cast<char*>("");
    acl_user.auth_string.length= auth->length;
    if (fix_user_plugin_ptr(&acl_user))
      acl_user.plugin.str= strmake_root(&acl_memroot, plugin->str, plugin->length);
  }
  else
  {
    acl_user.auth_string.str= strmake_root(&acl_memroot, password, password_len);
    acl_user.auth_string.length= password_len;
    set_user_salt(&acl_user, password, password_len);
    set_user_plugin(&acl_user, password_len);
  }

  acl_user.flags= 0;
  acl_user.access=privileges;
  acl_user.user_resource = *mqh;
  acl_user.sort=get_sort(2, acl_user.host.hostname, acl_user.user.str);
  acl_user.hostname_length=(uint) strlen(host);
  acl_user.ssl_type= (ssl_type != SSL_TYPE_NOT_SPECIFIED ?
		      ssl_type : SSL_TYPE_NONE);
  acl_user.ssl_cipher=	ssl_cipher   ? strdup_root(&acl_memroot,ssl_cipher) : 0;
  acl_user.x509_issuer= x509_issuer  ? strdup_root(&acl_memroot,x509_issuer) : 0;
  acl_user.x509_subject=x509_subject ? strdup_root(&acl_memroot,x509_subject) : 0;
  (void) my_init_dynamic_array(&acl_user.role_grants, sizeof(ACL_USER *),
                               8, 8, MYF(0));

  (void) push_dynamic(&acl_users,(uchar*) &acl_user);
  if (!acl_user.host.hostname ||
      (acl_user.host.hostname[0] == wild_many && !acl_user.host.hostname[1]))
    allow_all_hosts=1;		// Anyone can connect /* purecov: tested */
  my_qsort((uchar*) dynamic_element(&acl_users,0,ACL_USER*),acl_users.elements,
	   sizeof(ACL_USER),(qsort_cmp) acl_compare);

  /* Rebuild 'acl_check_hosts' since 'acl_users' has been modified */
  rebuild_check_host();

  /*
    Rebuild every user's role_grants since 'acl_users' has been sorted
    and old pointers to ACL_USER elements are no longer valid
  */
  rebuild_role_grants();
}


static bool acl_update_db(const char *user, const char *host, const char *db,
                          ulong privileges)
{
  mysql_mutex_assert_owner(&acl_cache->lock);

  bool updated= false;

  for (uint i=0 ; i < acl_dbs.elements ; i++)
  {
    ACL_DB *acl_db=dynamic_element(&acl_dbs,i,ACL_DB*);
    if ((!acl_db->user && !user[0]) ||
        (acl_db->user &&
         !strcmp(user,acl_db->user)))
    {
      if ((!acl_db->host.hostname && !host[0]) ||
          (acl_db->host.hostname &&
           !strcmp(host, acl_db->host.hostname)))
      {
        if ((!acl_db->db && !db[0]) ||
            (acl_db->db && !strcmp(db,acl_db->db)))

        {
          if (privileges)
          {
            acl_db->access= privileges;
            acl_db->initial_access= acl_db->access;
          }
          else
            delete_dynamic_element(&acl_dbs,i);
          updated= true;
        }
      }
    }
  }

  return updated;
}


/*
  Insert a user/db/host combination into the global acl_cache

  SYNOPSIS
    acl_insert_db()
    user		User name
    host		Host name
    db			Database name
    privileges		Bitmap of privileges

  NOTES
    acl_cache->lock must be locked when calling this
*/

static void acl_insert_db(const char *user, const char *host, const char *db,
                          ulong privileges)
{
  ACL_DB acl_db;
  mysql_mutex_assert_owner(&acl_cache->lock);
  acl_db.user=strdup_root(&acl_memroot,user);
  update_hostname(&acl_db.host, safe_strdup_root(&acl_memroot, host));
  acl_db.db=strdup_root(&acl_memroot,db);
  acl_db.initial_access= acl_db.access= privileges;
  acl_db.sort=get_sort(3,acl_db.host.hostname,acl_db.db,acl_db.user);
  (void) push_dynamic(&acl_dbs,(uchar*) &acl_db);
  my_qsort((uchar*) dynamic_element(&acl_dbs,0,ACL_DB*),acl_dbs.elements,
	   sizeof(ACL_DB),(qsort_cmp) acl_compare);
}


/*
  Get privilege for a host, user and db combination

  as db_is_pattern changes the semantics of comparison,
  acl_cache is not used if db_is_pattern is set.
*/

ulong acl_get(const char *host, const char *ip,
              const char *user, const char *db, my_bool db_is_pattern)
{
  ulong host_access= ~(ulong)0, db_access= 0;
  uint i;
  size_t key_length;
  char key[ACL_KEY_LENGTH],*tmp_db,*end;
  acl_entry *entry;
  DBUG_ENTER("acl_get");

  tmp_db= strmov(strmov(key, safe_str(ip)) + 1, user) + 1;
  end= strnmov(tmp_db, db, key + sizeof(key) - tmp_db);

  if (end >= key + sizeof(key)) // db name was truncated
    DBUG_RETURN(0);             // no privileges for an invalid db name

  if (lower_case_table_names)
  {
    my_casedn_str(files_charset_info, tmp_db);
    db=tmp_db;
  }
  key_length= (size_t) (end-key);

  mysql_mutex_lock(&acl_cache->lock);
  if (!db_is_pattern && (entry=acl_cache->search((uchar*) key, key_length)))
  {
    db_access=entry->access;
    mysql_mutex_unlock(&acl_cache->lock);
    DBUG_PRINT("exit", ("access: 0x%lx", db_access));
    DBUG_RETURN(db_access);
  }

  /*
    Check if there are some access rights for database and user
  */
  for (i=0 ; i < acl_dbs.elements ; i++)
  {
    ACL_DB *acl_db=dynamic_element(&acl_dbs,i,ACL_DB*);
    if (!acl_db->user || !strcmp(user,acl_db->user))
    {
      if (compare_hostname(&acl_db->host,host,ip))
      {
        if (!acl_db->db || !wild_compare(db,acl_db->db,db_is_pattern))
        {
          db_access=acl_db->access;
          if (acl_db->host.hostname)
            goto exit;                          // Fully specified. Take it
          /* the host table is not used for roles */
          if ((!host || !host[0]) && !acl_db->host.hostname && find_acl_role(user))
            goto exit;
          break; /* purecov: tested */
	}
      }
    }
  }
  if (!db_access)
    goto exit;					// Can't be better

  /*
    No host specified for user. Get hostdata from host table
  */
  host_access=0;				// Host must be found
  for (i=0 ; i < acl_hosts.elements ; i++)
  {
    ACL_HOST *acl_host=dynamic_element(&acl_hosts,i,ACL_HOST*);
    if (compare_hostname(&acl_host->host,host,ip))
    {
      if (!acl_host->db || !wild_compare(db,acl_host->db,db_is_pattern))
      {
	host_access=acl_host->access;		// Fully specified. Take it
	break;
      }
    }
  }
exit:
  /* Save entry in cache for quick retrieval */
  if (!db_is_pattern &&
      (entry= (acl_entry*) malloc(sizeof(acl_entry)+key_length)))
  {
    entry->access=(db_access & host_access);
    DBUG_ASSERT(key_length < 0xffff);
    entry->length=(uint16)key_length;
    memcpy((uchar*) entry->key,key,key_length);
    acl_cache->add(entry);
  }
  mysql_mutex_unlock(&acl_cache->lock);
  DBUG_PRINT("exit", ("access: 0x%lx", db_access & host_access));
  DBUG_RETURN(db_access & host_access);
}

/*
  Check if there are any possible matching entries for this host

  NOTES
    All host names without wild cards are stored in a hash table,
    entries with wildcards are stored in a dynamic array
*/

static void init_check_host(void)
{
  DBUG_ENTER("init_check_host");
  (void) my_init_dynamic_array(&acl_wild_hosts,sizeof(struct acl_host_and_ip),
                               acl_users.elements, 1, MYF(0));
  (void) my_hash_init(&acl_check_hosts,system_charset_info,
                      acl_users.elements, 0, 0,
                      (my_hash_get_key) check_get_key, 0, 0);
  if (!allow_all_hosts)
  {
    for (uint i=0 ; i < acl_users.elements ; i++)
    {
      ACL_USER *acl_user=dynamic_element(&acl_users,i,ACL_USER*);
      if (strchr(acl_user->host.hostname,wild_many) ||
	  strchr(acl_user->host.hostname,wild_one) ||
	  acl_user->host.ip_mask)
      {						// Has wildcard
	uint j;
	for (j=0 ; j < acl_wild_hosts.elements ; j++)
	{					// Check if host already exists
	  acl_host_and_ip *acl=dynamic_element(&acl_wild_hosts,j,
					       acl_host_and_ip *);
	  if (!my_strcasecmp(system_charset_info,
                             acl_user->host.hostname, acl->hostname))
	    break;				// already stored
	}
	if (j == acl_wild_hosts.elements)	// If new
	  (void) push_dynamic(&acl_wild_hosts,(uchar*) &acl_user->host);
      }
      else if (!my_hash_search(&acl_check_hosts,(uchar*)
                               acl_user->host.hostname,
                               strlen(acl_user->host.hostname)))
      {
	if (my_hash_insert(&acl_check_hosts,(uchar*) acl_user))
	{					// End of memory
	  allow_all_hosts=1;			// Should never happen
	  DBUG_VOID_RETURN;
	}
      }
    }
  }
  freeze_size(&acl_wild_hosts);
  freeze_size(&acl_check_hosts.array);
  DBUG_VOID_RETURN;
}


/*
  Rebuild lists used for checking of allowed hosts

  We need to rebuild 'acl_check_hosts' and 'acl_wild_hosts' after adding,
  dropping or renaming user, since they contain pointers to elements of
  'acl_user' array, which are invalidated by drop operation, and use
  ACL_USER::host::hostname as a key, which is changed by rename.
*/
static void rebuild_check_host(void)
{
  delete_dynamic(&acl_wild_hosts);
  my_hash_free(&acl_check_hosts);
  init_check_host();
}

/*
  Reset a role role_grants dynamic array.
  Also, the role's access bits are reset to the ones present in the table.
*/
static my_bool acl_role_reset_role_arrays(void *ptr,
                                    void * not_used __attribute__((unused)))
{
  ACL_ROLE *role= (ACL_ROLE *)ptr;
  reset_dynamic(&role->role_grants);
  reset_dynamic(&role->parent_grantee);
  role->counter= 0;
  return 0;
}

/*
   Add a the coresponding pointers present in the mapping to the entries in
   acl_users and acl_roles
*/
static bool add_role_user_mapping(ACL_USER_BASE *grantee, ACL_ROLE *role)
{
  return push_dynamic(&grantee->role_grants, (uchar*) &role)
      || push_dynamic(&role->parent_grantee, (uchar*) &grantee);

}

/*
  Revert the last add_role_user_mapping() action
*/
static void undo_add_role_user_mapping(ACL_USER_BASE *grantee, ACL_ROLE *role)
{
  void *pop __attribute__((unused));

  pop= pop_dynamic(&grantee->role_grants);
  DBUG_ASSERT(role == *(ACL_ROLE**)pop);

  pop= pop_dynamic(&role->parent_grantee);
  DBUG_ASSERT(grantee == *(ACL_USER_BASE**)pop);
}

/*
  this helper is used when building role_grants and parent_grantee arrays
  from scratch.

  this happens either on initial loading of data from tables, in acl_load().
  or in rebuild_role_grants after acl_role_reset_role_arrays().
*/
static bool add_role_user_mapping(const char *uname, const char *hname,
                                  const char *rname)
{
  ACL_USER_BASE *grantee= find_acl_user_base(uname, hname);
  ACL_ROLE *role= find_acl_role(rname);

  if (grantee == NULL || role == NULL)
    return 1;

  /*
    because all arrays are rebuilt completely, and counters were also reset,
    we can increment them here, and after the rebuild all counters will
    have correct values (equal to the number of roles granted).
  */
  if (grantee->flags & IS_ROLE)
    ((ACL_ROLE*)grantee)->counter++;
  return add_role_user_mapping(grantee, role);
}

/*
  This helper function is used to removes roles and grantees
  from the corresponding cross-reference arrays. see remove_role_user_mapping().
  as such, it asserts that an element to delete is present in the array,
  and is present only once.
*/
static void remove_ptr_from_dynarray(DYNAMIC_ARRAY *array, void *ptr)
{
  bool found __attribute__((unused))= false;
  for (uint i= 0; i < array->elements; i++)
  {
    if (ptr == *dynamic_element(array, i, void**))
    {
      DBUG_ASSERT(!found);
      delete_dynamic_element(array, i);
      IF_DBUG_ASSERT(found= true, break);
    }
  }
  DBUG_ASSERT(found);
}

static void remove_role_user_mapping(ACL_USER_BASE *grantee, ACL_ROLE *role,
                                     int grantee_idx=-1, int role_idx=-1)
{
  remove_ptr_from_dynarray(&grantee->role_grants, role);
  remove_ptr_from_dynarray(&role->parent_grantee, grantee);
}


static my_bool add_role_user_mapping_action(void *ptr, void *unused __attribute__((unused)))
{
  ROLE_GRANT_PAIR *pair= (ROLE_GRANT_PAIR*)ptr;
  bool status __attribute__((unused));
  status= add_role_user_mapping(pair->u_uname, pair->u_hname, pair->r_uname);
  /*
     The invariant chosen is that acl_roles_mappings should _always_
     only contain valid entries, referencing correct user and role grants.
     If add_role_user_mapping detects an invalid entry, it will not add
     the mapping into the ACL_USER::role_grants array.
  */
  DBUG_ASSERT(status == 0);
  return 0;
}


/*
  Rebuild the role grants every time the acl_users is modified

  The role grants in the ACL_USER class need to be rebuilt, as they contain
  pointers to elements of the acl_users array.
*/

static void rebuild_role_grants(void)
{
  DBUG_ENTER("rebuild_role_grants");
  /*
    Reset every user's and role's role_grants array
  */
  for (uint i=0; i < acl_users.elements; i++) {
    ACL_USER *user= dynamic_element(&acl_users, i, ACL_USER *);
    reset_dynamic(&user->role_grants);
  }
  my_hash_iterate(&acl_roles, acl_role_reset_role_arrays, NULL);

  /* Rebuild the direct links between users and roles in ACL_USER::role_grants */
  my_hash_iterate(&acl_roles_mappings, add_role_user_mapping_action, NULL);

  DBUG_VOID_RETURN;
}


/* Return true if there is no users that can match the given host */
bool acl_check_host(const char *host, const char *ip)
{
  if (allow_all_hosts)
    return 0;
  mysql_mutex_lock(&acl_cache->lock);

  if ((host && my_hash_search(&acl_check_hosts,(uchar*) host,strlen(host))) ||
      (ip && my_hash_search(&acl_check_hosts,(uchar*) ip, strlen(ip))))
  {
    mysql_mutex_unlock(&acl_cache->lock);
    return 0;					// Found host
  }
  for (uint i=0 ; i < acl_wild_hosts.elements ; i++)
  {
    acl_host_and_ip *acl=dynamic_element(&acl_wild_hosts,i,acl_host_and_ip*);
    if (compare_hostname(acl, host, ip))
    {
      mysql_mutex_unlock(&acl_cache->lock);
      return 0;					// Host ok
    }
  }
  mysql_mutex_unlock(&acl_cache->lock);
  if (ip != NULL)
  {
    /* Increment HOST_CACHE.COUNT_HOST_ACL_ERRORS. */
    Host_errors errors;
    errors.m_host_acl= 1;
    inc_host_errors(ip, &errors);
  }
  return 1;					// Host is not allowed
}

/**
  Check if the user is allowed to alter the mysql.user table

 @param thd              THD
 @param host             Hostname for the user
 @param user             User name

 @return Error status
   @retval 0 OK
   @retval 1 Error
*/

static int check_alter_user(THD *thd, const char *host, const char *user)
{
  int error = 1;
  if (!initialized)
  {
    my_error(ER_OPTION_PREVENTS_STATEMENT, MYF(0), "--skip-grant-tables");
    goto end;
  }

  if (IF_WSREP((!WSREP(thd) || !thd->wsrep_applier), 1) &&
      !thd->slave_thread && !thd->security_ctx->priv_user[0] &&
      !in_bootstrap)
  {
    my_message(ER_PASSWORD_ANONYMOUS_USER,
               ER_THD(thd, ER_PASSWORD_ANONYMOUS_USER),
               MYF(0));
    goto end;
  }
  if (!host) // Role
  {
    my_error(ER_PASSWORD_NO_MATCH, MYF(0));
    goto end;
  }

  if (!thd->slave_thread &&
      IF_WSREP((!WSREP(thd) || !thd->wsrep_applier),1) &&
      (strcmp(thd->security_ctx->priv_user, user) ||
       my_strcasecmp(system_charset_info, host,
                     thd->security_ctx->priv_host)))
  {
    if (check_access(thd, UPDATE_ACL, "mysql", NULL, NULL, 1, 0))
      goto end;
  }

  error = 0;

end:
  return error;
}
/**
  Check if the user is allowed to change password

 @param thd              THD
 @param user             User, hostname, new password or password hash

 @return Error status
   @retval 0 OK
   @retval 1 ERROR; In this case the error is sent to the client.
*/

bool check_change_password(THD *thd, LEX_USER *user)
{
  LEX_USER *real_user= get_current_user(thd, user);

  if (fix_and_copy_user(real_user, user, thd) ||
      validate_password(real_user, thd))
    return true;

  *user= *real_user;

  return check_alter_user(thd, user->host.str, user->user.str);
}


/**
  Change a password for a user.

  @param thd            THD
  @param user           User, hostname, new password hash
 
  @return Error code
   @retval 0 ok
   @retval 1 ERROR; In this case the error is sent to the client.
*/
bool change_password(THD *thd, LEX_USER *user)
{
  Grant_tables tables(Table_user, TL_WRITE);
  /* Buffer should be extended when password length is extended. */
  char buff[512];
  ulong query_length= 0;
  enum_binlog_format save_binlog_format;
  int result=0;
  const CSET_STRING query_save __attribute__((unused)) = thd->query_string;
  DBUG_ENTER("change_password");
  DBUG_PRINT("enter",("host: '%s'  user: '%s'  new_password: '%s'",
		      user->host.str, user->user.str, user->pwhash.str));
  DBUG_ASSERT(user->host.str != 0);                     // Ensured by parent

  /*
    This statement will be replicated as a statement, even when using
    row-based replication.  The flag will be reset at the end of the
    statement.
    This has to be handled here as it's called by set_var.cc, which is
    not automaticly handled by sql_parse.cc
  */
  save_binlog_format= thd->set_current_stmt_binlog_format_stmt();

  if (mysql_bin_log.is_open() ||
      (WSREP(thd) && !IF_WSREP(thd->wsrep_applier, 0)))
  {
    query_length= sprintf(buff, "SET PASSWORD FOR '%-.120s'@'%-.120s'='%-.120s'",
              safe_str(user->user.str), safe_str(user->host.str),
              safe_str(user->pwhash.str));
  }

  if (WSREP(thd) && !IF_WSREP(thd->wsrep_applier, 0))
  {
    thd->set_query(buff, query_length, system_charset_info);
    WSREP_TO_ISOLATION_BEGIN(WSREP_MYSQL_DB, (char*)"user", NULL);
  }

  if ((result= tables.open_and_lock(thd)))
    DBUG_RETURN(result != 1);

  result= 1;

  mysql_mutex_lock(&acl_cache->lock);
  ACL_USER *acl_user;
  if (!(acl_user= find_user_exact(user->host.str, user->user.str)))
  {
    mysql_mutex_unlock(&acl_cache->lock);
    my_message(ER_PASSWORD_NO_MATCH,
               ER_THD(thd, ER_PASSWORD_NO_MATCH), MYF(0));
    goto end;
  }

  /* update loaded acl entry: */
  if (acl_user->plugin.str == native_password_plugin_name.str ||
      acl_user->plugin.str == old_password_plugin_name.str)
  {
    acl_user->auth_string.str= strmake_root(&acl_memroot, user->pwhash.str, user->pwhash.length);
    acl_user->auth_string.length= user->pwhash.length;
    set_user_salt(acl_user, user->pwhash.str, user->pwhash.length);

    set_user_plugin(acl_user, user->pwhash.length);
  }
  else
    push_warning(thd, Sql_condition::WARN_LEVEL_NOTE,
                 ER_SET_PASSWORD_AUTH_PLUGIN,
                 ER_THD(thd, ER_SET_PASSWORD_AUTH_PLUGIN));

  if (update_user_table(thd, tables.user_table(),
                        safe_str(acl_user->host.hostname),
                        safe_str(acl_user->user.str),
                        user->pwhash.str, user->pwhash.length))
  {
    mysql_mutex_unlock(&acl_cache->lock); /* purecov: deadcode */
    goto end;
  }

  acl_cache->clear(1);				// Clear locked hostname cache
  mysql_mutex_unlock(&acl_cache->lock);
  result= 0;
  if (mysql_bin_log.is_open())
  {
    DBUG_ASSERT(query_length);
    thd->clear_error();
    result= thd->binlog_query(THD::STMT_QUERY_TYPE, buff, query_length,
                              FALSE, FALSE, FALSE, 0);
  }
end:
  close_mysql_tables(thd);

#ifdef WITH_WSREP
error: // this label is used in WSREP_TO_ISOLATION_BEGIN
  if (WSREP(thd) && !thd->wsrep_applier)
  {
    WSREP_TO_ISOLATION_END;

    thd->set_query(query_save);
    thd->wsrep_exec_mode  = LOCAL_STATE;
  }
#endif /* WITH_WSREP */
  thd->restore_stmt_binlog_format(save_binlog_format);

  DBUG_RETURN(result);
}

int acl_check_set_default_role(THD *thd, const char *host, const char *user)
{
  return check_alter_user(thd, host, user);
}

int acl_set_default_role(THD *thd, const char *host, const char *user,
                         const char *rolename)
{
  Grant_tables tables(Table_user, TL_WRITE);
  char user_key[MAX_KEY_LENGTH];
  int result= 1;
  int error;
  ulong query_length= 0;
  bool clear_role= FALSE;
  char buff[512];
  enum_binlog_format save_binlog_format;
  const CSET_STRING query_save __attribute__((unused)) = thd->query_string;

  DBUG_ENTER("acl_set_default_role");
  DBUG_PRINT("enter",("host: '%s'  user: '%s'  rolename: '%s'",
                      safe_str(user), safe_str(host), safe_str(rolename)));

  if (rolename == current_role.str) {
    if (!thd->security_ctx->priv_role[0])
      rolename= "NONE";
    else
      rolename= thd->security_ctx->priv_role;
  }

  if (check_user_can_set_role(user, host, host, rolename, NULL))
    DBUG_RETURN(result);

  if (!strcasecmp(rolename, "NONE"))
    clear_role= TRUE;

  if (mysql_bin_log.is_open() ||
      (WSREP(thd) && !IF_WSREP(thd->wsrep_applier, 0)))
  {
    query_length=
      sprintf(buff,"SET DEFAULT ROLE '%-.120s' FOR '%-.120s'@'%-.120s'",
              safe_str(rolename), safe_str(user), safe_str(host));
  }

  /*
    This statement will be replicated as a statement, even when using
    row-based replication.  The flag will be reset at the end of the
    statement.
    This has to be handled here as it's called by set_var.cc, which is
    not automaticly handled by sql_parse.cc
  */
  save_binlog_format= thd->set_current_stmt_binlog_format_stmt();

  if (WSREP(thd) && !IF_WSREP(thd->wsrep_applier, 0))
  {
    thd->set_query(buff, query_length, system_charset_info);
    WSREP_TO_ISOLATION_BEGIN(WSREP_MYSQL_DB, (char*)"user", NULL);
  }

  /*
    Extra block due to WSREP_TO_ISOLATION_BEGIN using goto.
    TODO(cvicentiu) Should move  this block out in a new function.
  */
  {
    if ((result= tables.open_and_lock(thd)))
      DBUG_RETURN(result != 1);

    const User_table& user_table= tables.user_table();
    TABLE *table= user_table.table();

    result= 1;

    mysql_mutex_lock(&acl_cache->lock);
    ACL_USER *acl_user;
    if (!(acl_user= find_user_exact(host, user)))
    {
      mysql_mutex_unlock(&acl_cache->lock);
      my_message(ER_PASSWORD_NO_MATCH, ER_THD(thd, ER_PASSWORD_NO_MATCH),
                 MYF(0));
      goto end;
    }

    if (!clear_role)
    {
      /* set new default_rolename */
      acl_user->default_rolename.str= safe_strdup_root(&acl_memroot, rolename);
      acl_user->default_rolename.length= strlen(rolename);
    }
    else
    {
      /* clear the default_rolename */
      acl_user->default_rolename.str = NULL;
      acl_user->default_rolename.length = 0;
    }

    /* update the mysql.user table with the new default role */
    tables.user_table().table()->use_all_columns();
    if (!tables.user_table().default_role())
    {
      my_error(ER_COL_COUNT_DOESNT_MATCH_PLEASE_UPDATE, MYF(0),
               table->alias.c_ptr(), DEFAULT_ROLE_COLUMN_IDX + 1,
               tables.user_table().num_fields(),
               static_cast<int>(table->s->mysql_version), MYSQL_VERSION_ID);
      mysql_mutex_unlock(&acl_cache->lock);
      goto end;
    }
    user_table.host()->store(host,(uint) strlen(host), system_charset_info);
    user_table.user()->store(user,(uint) strlen(user), system_charset_info);
    key_copy((uchar *) user_key, table->record[0], table->key_info,
             table->key_info->key_length);

    if (table->file->ha_index_read_idx_map(table->record[0], 0,
                                           (uchar *) user_key, HA_WHOLE_KEY,
                                           HA_READ_KEY_EXACT))
    {
      mysql_mutex_unlock(&acl_cache->lock);
      my_message(ER_PASSWORD_NO_MATCH, ER_THD(thd, ER_PASSWORD_NO_MATCH),
                 MYF(0));
      goto end;
    }
    store_record(table, record[1]);
    user_table.default_role()->store(acl_user->default_rolename.str,
                                     acl_user->default_rolename.length,
                                     system_charset_info);
    if ((error=table->file->ha_update_row(table->record[1],table->record[0])) &&
        error != HA_ERR_RECORD_IS_THE_SAME)
    {
      mysql_mutex_unlock(&acl_cache->lock);
      table->file->print_error(error,MYF(0));	/* purecov: deadcode */
      goto end;
    }

    acl_cache->clear(1);
    mysql_mutex_unlock(&acl_cache->lock);
    result= 0;
    if (mysql_bin_log.is_open())
    {
      DBUG_ASSERT(query_length);
      thd->clear_error();
      result= thd->binlog_query(THD::STMT_QUERY_TYPE, buff, query_length,
                                FALSE, FALSE, FALSE, 0);
    }
  end:
    close_mysql_tables(thd);
  }

#ifdef WITH_WSREP
error: // this label is used in WSREP_TO_ISOLATION_END
  if (WSREP(thd) && !thd->wsrep_applier)
  {
    WSREP_TO_ISOLATION_END;

    thd->set_query(query_save);
    thd->wsrep_exec_mode  = LOCAL_STATE;
  }
#endif /* WITH_WSREP */

  thd->restore_stmt_binlog_format(save_binlog_format);

  DBUG_RETURN(result);
}


/*
  Find user in ACL

  SYNOPSIS
    is_acl_user()
    host                 host name
    user                 user name

  RETURN
   FALSE  user not fond
   TRUE   there is such user
*/

bool is_acl_user(const char *host, const char *user)
{
  bool res;

  /* --skip-grants */
  if (!initialized)
    return TRUE;

  mysql_mutex_lock(&acl_cache->lock);

  if (*host) // User
    res= find_user_exact(host, user) != NULL;
  else // Role
    res= find_acl_role(user) != NULL;

  mysql_mutex_unlock(&acl_cache->lock);
  return res;
}


/*
  unlike find_user_exact and find_user_wild,
  this function finds anonymous users too, it's when a
  user is not empty, but priv_user (acl_user->user) is empty.
*/
static ACL_USER *find_user_or_anon(const char *host, const char *user, const char *ip)
{
  ACL_USER *result= NULL;
  mysql_mutex_assert_owner(&acl_cache->lock);
  for (uint i=0; i < acl_users.elements; i++)
  {
    ACL_USER *acl_user_tmp= dynamic_element(&acl_users, i, ACL_USER*);
    if ((!acl_user_tmp->user.str ||
         !strcmp(user, acl_user_tmp->user.str)) &&
         compare_hostname(&acl_user_tmp->host, host, ip))
    {
      result= acl_user_tmp;
      break;
    }
  }
  return result;
}


/*
  Find first entry that matches the specified user@host pair
*/
static ACL_USER * find_user_exact(const char *host, const char *user)
{
  mysql_mutex_assert_owner(&acl_cache->lock);

  for (uint i=0 ; i < acl_users.elements ; i++)
  {
    ACL_USER *acl_user=dynamic_element(&acl_users,i,ACL_USER*);
    if (acl_user->eq(user, host))
      return acl_user;
  }
  return 0;
}

/*
  Find first entry that matches the specified user@host pair
*/
static ACL_USER * find_user_wild(const char *host, const char *user, const char *ip)
{
  mysql_mutex_assert_owner(&acl_cache->lock);

  for (uint i=0 ; i < acl_users.elements ; i++)
  {
    ACL_USER *acl_user=dynamic_element(&acl_users,i,ACL_USER*);
    if (acl_user->wild_eq(user, host, ip))
      return acl_user;
  }
  return 0;
}

/*
  Find a role with the specified name
*/
static ACL_ROLE *find_acl_role(const char *role)
{
  DBUG_ENTER("find_acl_role");
  DBUG_PRINT("enter",("role: '%s'", role));
  DBUG_PRINT("info", ("Hash elements: %ld", acl_roles.records));

  mysql_mutex_assert_owner(&acl_cache->lock);

  ACL_ROLE *r= (ACL_ROLE *)my_hash_search(&acl_roles, (uchar *)role,
                                          safe_strlen(role));
  DBUG_RETURN(r);
}


static ACL_USER_BASE *find_acl_user_base(const char *user, const char *host)
{
  if (*host)
    return find_user_exact(host, user);

  return find_acl_role(user);
}


/*
  Comparing of hostnames

  NOTES
  A hostname may be of type:
  hostname   (May include wildcards);   monty.pp.sci.fi
  ip	   (May include wildcards);   192.168.0.0
  ip/netmask			      192.168.0.0/255.255.255.0

  A net mask of 0.0.0.0 is not allowed.
*/

static const char *calc_ip(const char *ip, long *val, char end)
{
  long ip_val,tmp;
  if (!(ip=str2int(ip,10,0,255,&ip_val)) || *ip != '.')
    return 0;
  ip_val<<=24;
  if (!(ip=str2int(ip+1,10,0,255,&tmp)) || *ip != '.')
    return 0;
  ip_val+=tmp<<16;
  if (!(ip=str2int(ip+1,10,0,255,&tmp)) || *ip != '.')
    return 0;
  ip_val+=tmp<<8;
  if (!(ip=str2int(ip+1,10,0,255,&tmp)) || *ip != end)
    return 0;
  *val=ip_val+tmp;
  return ip;
}


static void update_hostname(acl_host_and_ip *host, const char *hostname)
{
  // fix historical undocumented convention that empty host is the same as '%'
  hostname=const_cast<char*>(hostname ? hostname : host_not_specified.str);
  host->hostname=(char*) hostname;             // This will not be modified!
  if (!(hostname= calc_ip(hostname,&host->ip,'/')) ||
      !(hostname= calc_ip(hostname+1,&host->ip_mask,'\0')))
  {
    host->ip= host->ip_mask=0;			// Not a masked ip
  }
}


static bool compare_hostname(const acl_host_and_ip *host, const char *hostname,
			     const char *ip)
{
  long tmp;
  if (host->ip_mask && ip && calc_ip(ip,&tmp,'\0'))
  {
    return (tmp & host->ip_mask) == host->ip;
  }
  return (!host->hostname ||
	  (hostname && !wild_case_compare(system_charset_info,
                                          hostname, host->hostname)) ||
	  (ip && !wild_compare(ip, host->hostname, 0)));
}

/**
  Check if the given host name needs to be resolved or not.
  Host name has to be resolved if it actually contains *name*.

  For example:
    192.168.1.1               --> FALSE
    192.168.1.0/255.255.255.0 --> FALSE
    %                         --> FALSE
    192.168.1.%               --> FALSE
    AB%                       --> FALSE

    AAAAFFFF                  --> TRUE (Hostname)
    AAAA:FFFF:1234:5678       --> FALSE
    ::1                       --> FALSE

  This function does not check if the given string is a valid host name or
  not. It assumes that the argument is a valid host name.

  @param hostname   the string to check.

  @return a flag telling if the argument needs to be resolved or not.
  @retval TRUE the argument is a host name and needs to be resolved.
  @retval FALSE the argument is either an IP address, or a patter and
          should not be resolved.
*/

bool hostname_requires_resolving(const char *hostname)
{
  if (!hostname)
    return FALSE;

  /* Check if hostname is the localhost. */

  size_t hostname_len= strlen(hostname);
  size_t localhost_len= strlen(my_localhost);

  if (hostname == my_localhost ||
      (hostname_len == localhost_len &&
       !my_strnncoll(system_charset_info,
                     (const uchar *) hostname,  hostname_len,
                     (const uchar *) my_localhost, strlen(my_localhost))))
  {
    return FALSE;
  }

  /*
    If the string contains any of {':', '%', '_', '/'}, it is definitely
    not a host name:
      - ':' means that the string is an IPv6 address;
      - '%' or '_' means that the string is a pattern;
      - '/' means that the string is an IPv4 network address;
  */

  for (const char *p= hostname; *p; ++p)
  {
    switch (*p) {
      case ':':
      case '%':
      case '_':
      case '/':
        return FALSE;
    }
  }

  /*
    Now we have to tell a host name (ab.cd, 12.ab) from an IPv4 address
    (12.34.56.78). The assumption is that if the string contains only
    digits and dots, it is an IPv4 address. Otherwise -- a host name.
  */

  for (const char *p= hostname; *p; ++p)
  {
    if (*p != '.' && !my_isdigit(&my_charset_latin1, *p))
      return TRUE; /* a "letter" has been found. */
  }

  return FALSE; /* all characters are either dots or digits. */
}


void set_authentication_plugin_from_password(const User_table& user_table,
                                             const char* password, size_t password_length)
{
  if (password_length == SCRAMBLED_PASSWORD_CHAR_LENGTH)
  {
    user_table.plugin()->store(native_password_plugin_name.str,
                               native_password_plugin_name.length,
                               system_charset_info);
  }
  else
  {
    DBUG_ASSERT(password_length == SCRAMBLED_PASSWORD_CHAR_LENGTH_323);
    user_table.plugin()->store(old_password_plugin_name.str,
                               old_password_plugin_name.length,
                               system_charset_info);
  }
  user_table.authentication_string()->store(password,
                                            password_length,
                                            system_charset_info);
}
/**
  Update record for user in mysql.user privilege table with new password.

  @param thd              THD
  @param table            Pointer to TABLE object for open mysql.user table
  @param host             Hostname
  @param user             Username
  @param new_password     New password hash
  @param new_password_len Length of new password hash

  @see change_password
*/

static bool update_user_table(THD *thd, const User_table& user_table,
                              const char *host, const char *user,
                              const char *new_password, size_t new_password_len)
{
  char user_key[MAX_KEY_LENGTH];
  int error;
  DBUG_ENTER("update_user_table");
  DBUG_PRINT("enter",("user: %s  host: %s",user,host));

  TABLE *table= user_table.table();
  table->use_all_columns();
  user_table.host()->store(host,(uint) strlen(host), system_charset_info);
  user_table.user()->store(user,(uint) strlen(user), system_charset_info);
  key_copy((uchar *) user_key, table->record[0], table->key_info,
           table->key_info->key_length);

  if (table->file->ha_index_read_idx_map(table->record[0], 0,
                                         (uchar *) user_key, HA_WHOLE_KEY,
                                         HA_READ_KEY_EXACT))
  {
    my_message(ER_PASSWORD_NO_MATCH, ER_THD(thd, ER_PASSWORD_NO_MATCH),
               MYF(0));  /* purecov: deadcode */
    DBUG_RETURN(1);      /* purecov: deadcode */
  }
  store_record(table,record[1]);
  /* If the password column is missing, we use the
     authentication_string column. */
  if (user_table.password())
    user_table.password()->store(new_password, new_password_len, system_charset_info);
  else
    set_authentication_plugin_from_password(user_table, new_password,
                                            new_password_len);


  if ((error=table->file->ha_update_row(table->record[1],table->record[0])) &&
      error != HA_ERR_RECORD_IS_THE_SAME)
  {
    table->file->print_error(error,MYF(0));  /* purecov: deadcode */
    DBUG_RETURN(1);
  }
  DBUG_RETURN(0);
}


/*
  Return 1 if we are allowed to create new users
  the logic here is: INSERT_ACL is sufficient.
  It's also a requirement in opt_safe_user_create,
  otherwise CREATE_USER_ACL is enough.
*/

static bool test_if_create_new_users(THD *thd)
{
  Security_context *sctx= thd->security_ctx;
  bool create_new_users= MY_TEST(sctx->master_access & INSERT_ACL) ||
                         (!opt_safe_user_create &&
                          MY_TEST(sctx->master_access & CREATE_USER_ACL));
  if (!create_new_users)
  {
    TABLE_LIST tl;
    ulong db_access;
    tl.init_one_table(&MYSQL_SCHEMA_NAME, &MYSQL_USER_NAME, NULL, TL_WRITE);
    create_new_users= 1;

    db_access=acl_get(sctx->host, sctx->ip,
		      sctx->priv_user, tl.db.str, 0);
    if (sctx->priv_role[0])
      db_access|= acl_get("", "", sctx->priv_role, tl.db.str, 0);
    if (!(db_access & INSERT_ACL))
    {
      if (check_grant(thd, INSERT_ACL, &tl, FALSE, UINT_MAX, TRUE))
	create_new_users=0;
    }
  }
  return create_new_users;
}


/****************************************************************************
  Handle GRANT commands
****************************************************************************/

static int replace_user_table(THD *thd, const User_table &user_table,
                              LEX_USER &combo,
                              ulong rights, bool revoke_grant,
                              bool can_create_user, bool no_auto_create)
{
  int error = -1;
  bool old_row_exists=0;
  char what= (revoke_grant) ? 'N' : 'Y';
  uchar user_key[MAX_KEY_LENGTH];
  bool handle_as_role= combo.is_role();
  LEX *lex= thd->lex;
  TABLE *table= user_table.table();
  DBUG_ENTER("replace_user_table");

  mysql_mutex_assert_owner(&acl_cache->lock);

  if (combo.pwhash.str && combo.pwhash.str[0])
  {
    if (combo.pwhash.length != SCRAMBLED_PASSWORD_CHAR_LENGTH &&
        combo.pwhash.length != SCRAMBLED_PASSWORD_CHAR_LENGTH_323)
    {
      DBUG_ASSERT(0);
      my_error(ER_PASSWD_LENGTH, MYF(0), SCRAMBLED_PASSWORD_CHAR_LENGTH);
      DBUG_RETURN(-1);
    }
  }
  else
    combo.pwhash= empty_clex_str;

  /* if the user table is not up to date, we can't handle role updates */
  if (!user_table.is_role() && handle_as_role)
  {
    my_error(ER_COL_COUNT_DOESNT_MATCH_PLEASE_UPDATE, MYF(0),
             "user", ROLE_ASSIGN_COLUMN_IDX + 1, user_table.num_fields(),
             static_cast<int>(table->s->mysql_version), MYSQL_VERSION_ID);
    DBUG_RETURN(-1);
  }

  table->use_all_columns();
  user_table.host()->store(combo.host.str,combo.host.length,
                         system_charset_info);
  user_table.user()->store(combo.user.str,combo.user.length,
                         system_charset_info);
  key_copy(user_key, table->record[0], table->key_info,
           table->key_info->key_length);

  if (table->file->ha_index_read_idx_map(table->record[0], 0, user_key,
                                         HA_WHOLE_KEY,
                                         HA_READ_KEY_EXACT))
  {
    /* what == 'N' means revoke */
    if (what == 'N')
    {
      my_error(ER_NONEXISTING_GRANT, MYF(0), combo.user.str, combo.host.str);
      goto end;
    }
    /*
      There are four options which affect the process of creation of
      a new user (mysqld option --safe-create-user, 'insert' privilege
      on 'mysql.user' table, using 'GRANT' with 'IDENTIFIED BY' and
      SQL_MODE flag NO_AUTO_CREATE_USER). Below is the simplified rule
      how it should work.
      if (safe-user-create && ! INSERT_priv) => reject
      else if (identified_by) => create
      else if (no_auto_create_user) => reject
      else create

      see also test_if_create_new_users()
    */
    else if (!combo.pwhash.length && !combo.plugin.length && no_auto_create)
    {
      my_error(ER_PASSWORD_NO_MATCH, MYF(0));
      goto end;
    }
    else if (!can_create_user)
    {
      my_error(ER_CANT_CREATE_USER_WITH_GRANT, MYF(0));
      goto end;
    }
    else if (combo.plugin.str[0])
    {
      if (!plugin_is_ready(&combo.plugin, MYSQL_AUTHENTICATION_PLUGIN))
      {
        my_error(ER_PLUGIN_IS_NOT_LOADED, MYF(0), combo.plugin.str);
        goto end;
      }
    }

    old_row_exists = 0;
    restore_record(table,s->default_values);
    user_table.host()->store(combo.host.str,combo.host.length,
                           system_charset_info);
    user_table.user()->store(combo.user.str,combo.user.length,
                           system_charset_info);
  }
  else
  {
    old_row_exists = 1;
    store_record(table,record[1]);			// Save copy for update
  }

  if (!old_row_exists || combo.pwtext.length || combo.pwhash.length)
    if (!handle_as_role && validate_password(&combo, thd))
      goto end;

  /* Update table columns with new privileges */

  ulong priv;
  priv = SELECT_ACL;
  for (uint i= 0; i < user_table.num_privileges(); i++, priv <<= 1)
  {
    if (priv & rights)
      user_table.priv_field(i)->store(&what, 1, &my_charset_latin1);
  }

  rights= user_table.get_access();

  DBUG_PRINT("info",("table fields: %d", user_table.num_fields()));
  /* If we don't have a password column, we'll use the authentication_string
     column later. */
  if (combo.pwhash.str[0] && user_table.password())
    user_table.password()->store(combo.pwhash.str, combo.pwhash.length,
                                 system_charset_info);
  /* We either have the password column, the plugin column, or both. Otherwise
     we have a corrupt user table. */
  DBUG_ASSERT(user_table.password() || user_table.plugin());
  if (user_table.ssl_type())    /* From 4.0.0 we have more fields */
  {
    /* We write down SSL related ACL stuff */
    switch (lex->ssl_type) {
    case SSL_TYPE_ANY:
      user_table.ssl_type()->store(STRING_WITH_LEN("ANY"),
                                   &my_charset_latin1);
      user_table.ssl_cipher()->store("", 0, &my_charset_latin1);
      user_table.x509_issuer()->store("", 0, &my_charset_latin1);
      user_table.x509_subject()->store("", 0, &my_charset_latin1);
      break;
    case SSL_TYPE_X509:
      user_table.ssl_type()->store(STRING_WITH_LEN("X509"),
                                   &my_charset_latin1);
      user_table.ssl_cipher()->store("", 0, &my_charset_latin1);
      user_table.x509_issuer()->store("", 0, &my_charset_latin1);
      user_table.x509_subject()->store("", 0, &my_charset_latin1);
      break;
    case SSL_TYPE_SPECIFIED:
      user_table.ssl_type()->store(STRING_WITH_LEN("SPECIFIED"),
                                   &my_charset_latin1);
      user_table.ssl_cipher()->store("", 0, &my_charset_latin1);
      user_table.x509_issuer()->store("", 0, &my_charset_latin1);
      user_table.x509_subject()->store("", 0, &my_charset_latin1);
      if (lex->ssl_cipher)
        user_table.ssl_cipher()->store(lex->ssl_cipher,
                                       strlen(lex->ssl_cipher),
                                       system_charset_info);
      if (lex->x509_issuer)
        user_table.x509_issuer()->store(lex->x509_issuer,
                                        strlen(lex->x509_issuer),
                                        system_charset_info);
      if (lex->x509_subject)
        user_table.x509_subject()->store(lex->x509_subject,
                                         strlen(lex->x509_subject),
                                         system_charset_info);
      break;
    case SSL_TYPE_NOT_SPECIFIED:
      break;
    case SSL_TYPE_NONE:
      user_table.ssl_type()->store("", 0, &my_charset_latin1);
      user_table.ssl_cipher()->store("", 0, &my_charset_latin1);
      user_table.x509_issuer()->store("", 0, &my_charset_latin1);
      user_table.x509_subject()->store("", 0, &my_charset_latin1);
      break;
    }

    USER_RESOURCES mqh= lex->mqh;
    if (mqh.specified_limits & USER_RESOURCES::QUERIES_PER_HOUR)
      user_table.max_questions()->store((longlong) mqh.questions, TRUE);
    if (mqh.specified_limits & USER_RESOURCES::UPDATES_PER_HOUR)
      user_table.max_updates()->store((longlong) mqh.updates, TRUE);
    if (mqh.specified_limits & USER_RESOURCES::CONNECTIONS_PER_HOUR)
      user_table.max_connections()->store((longlong) mqh.conn_per_hour, TRUE);
    if (user_table.max_user_connections() &&
        (mqh.specified_limits & USER_RESOURCES::USER_CONNECTIONS))
      user_table.max_user_connections()->store((longlong) mqh.user_conn, FALSE);
    if (user_table.plugin())
    {
      user_table.plugin()->set_notnull();
      user_table.authentication_string()->set_notnull();
      if (combo.plugin.str[0])
      {
        DBUG_ASSERT(combo.pwhash.str[0] == 0);
        if (user_table.password())
          user_table.password()->reset();
        user_table.plugin()->store(combo.plugin.str, combo.plugin.length,
                                   system_charset_info);
        user_table.authentication_string()->store(combo.auth.str, combo.auth.length,
                                                  system_charset_info);
      }
      if (combo.pwhash.str[0])
      {
        DBUG_ASSERT(combo.plugin.str[0] == 0);
        /* We have Password column. */
        if (user_table.password())
        {
          user_table.plugin()->reset();
          user_table.authentication_string()->reset();
        }
        else
        {
          /* We do not have Password column. Use PLUGIN && Authentication_string
             columns instead. */
          set_authentication_plugin_from_password(user_table,
                                                  combo.pwhash.str,
                                                  combo.pwhash.length);
        }
      }

      if (user_table.max_statement_time())
      {
        if (mqh.specified_limits & USER_RESOURCES::MAX_STATEMENT_TIME)
          user_table.max_statement_time()->store(mqh.max_statement_time);
      }
    }
    mqh_used= (mqh_used || mqh.questions || mqh.updates || mqh.conn_per_hour ||
               mqh.user_conn || mqh.max_statement_time != 0.0);

    /* table format checked earlier */
    if (handle_as_role)
    {
      if (old_row_exists && !user_table.check_is_role())
      {
        goto end;
      }
      user_table.is_role()->store("Y", 1, system_charset_info);
    }
  }

  if (old_row_exists)
  {
    /*
      We should NEVER delete from the user table, as a uses can still
      use mysqld even if he doesn't have any privileges in the user table!
    */
    if (cmp_record(table, record[1]))
    {
      if ((error=
           table->file->ha_update_row(table->record[1],table->record[0])) &&
          error != HA_ERR_RECORD_IS_THE_SAME)
      {                                         // This should never happen
        table->file->print_error(error,MYF(0)); /* purecov: deadcode */
        error= -1;                              /* purecov: deadcode */
        goto end;                               /* purecov: deadcode */
      }
      else
        error= 0;
    }
  }
  else if ((error=table->file->ha_write_row(table->record[0]))) // insert
  {						// This should never happen
    if (table->file->is_fatal_error(error, HA_CHECK_DUP))
    {
      table->file->print_error(error,MYF(0));	/* purecov: deadcode */
      error= -1;				/* purecov: deadcode */
      goto end;					/* purecov: deadcode */
    }
  }
  error=0;					// Privileges granted / revoked

end:
  if (!error)
  {
    acl_cache->clear(1);			// Clear privilege cache
    if (old_row_exists)
    {
      if (handle_as_role)
        acl_update_role(combo.user.str, rights);
      else
        acl_update_user(combo.user.str, combo.host.str,
                        combo.pwhash.str, combo.pwhash.length,
                        lex->ssl_type,
                        lex->ssl_cipher,
                        lex->x509_issuer,
                        lex->x509_subject,
                        &lex->mqh,
                        rights,
                        &combo.plugin,
                        &combo.auth);
    }
    else
    {
      if (handle_as_role)
        acl_insert_role(combo.user.str, rights);
      else
        acl_insert_user(combo.user.str, combo.host.str,
                        combo.pwhash.str, combo.pwhash.length,
                        lex->ssl_type,
                        lex->ssl_cipher,
                        lex->x509_issuer,
                        lex->x509_subject,
                        &lex->mqh,
                        rights,
                        &combo.plugin,
                        &combo.auth);
    }
  }
  DBUG_RETURN(error);
}


/*
  change grants in the mysql.db table
*/

static int replace_db_table(TABLE *table, const char *db,
			    const LEX_USER &combo,
			    ulong rights, bool revoke_grant)
{
  uint i;
  ulong priv,store_rights;
  bool old_row_exists=0;
  int error;
  char what= (revoke_grant) ? 'N' : 'Y';
  uchar user_key[MAX_KEY_LENGTH];
  DBUG_ENTER("replace_db_table");

  /* Check if there is such a user in user table in memory? */
  if (!find_user_wild(combo.host.str,combo.user.str))
  {
    /* The user could be a role, check if the user is registered as a role */
    if (!combo.host.length && !find_acl_role(combo.user.str))
    {
      my_message(ER_PASSWORD_NO_MATCH, ER_THD(table->in_use,
                                              ER_PASSWORD_NO_MATCH), MYF(0));
      DBUG_RETURN(-1);
    }
  }

  table->use_all_columns();
  table->field[0]->store(combo.host.str,combo.host.length,
                         system_charset_info);
  table->field[1]->store(db,(uint) strlen(db), system_charset_info);
  table->field[2]->store(combo.user.str,combo.user.length,
                         system_charset_info);
  key_copy(user_key, table->record[0], table->key_info,
           table->key_info->key_length);

  if (table->file->ha_index_read_idx_map(table->record[0],0, user_key,
                                         HA_WHOLE_KEY,
                                         HA_READ_KEY_EXACT))
  {
    if (what == 'N')
    { // no row, no revoke
      my_error(ER_NONEXISTING_GRANT, MYF(0), combo.user.str, combo.host.str);
      goto abort;
    }
    old_row_exists = 0;
    restore_record(table, s->default_values);
    table->field[0]->store(combo.host.str,combo.host.length,
                           system_charset_info);
    table->field[1]->store(db,(uint) strlen(db), system_charset_info);
    table->field[2]->store(combo.user.str,combo.user.length,
                           system_charset_info);
  }
  else
  {
    old_row_exists = 1;
    store_record(table,record[1]);
  }

  store_rights=get_rights_for_db(rights);
  for (i= 3, priv= 1; i < table->s->fields; i++, priv <<= 1)
  {
    if (priv & store_rights)			// do it if priv is chosen
      table->field [i]->store(&what,1, &my_charset_latin1);// set requested privileges
  }
  rights=get_access(table,3);
  rights=fix_rights_for_db(rights);

  if (old_row_exists)
  {
    /* update old existing row */
    if (rights)
    {
      if ((error= table->file->ha_update_row(table->record[1],
                                             table->record[0])) &&
          error != HA_ERR_RECORD_IS_THE_SAME)
	goto table_error;			/* purecov: deadcode */
    }
    else	/* must have been a revoke of all privileges */
    {
      if ((error= table->file->ha_delete_row(table->record[1])))
	goto table_error;			/* purecov: deadcode */
    }
  }
  else if (rights && (error= table->file->ha_write_row(table->record[0])))
  {
    if (table->file->is_fatal_error(error, HA_CHECK_DUP_KEY))
      goto table_error; /* purecov: deadcode */
  }

  acl_cache->clear(1);				// Clear privilege cache
  if (old_row_exists)
    acl_update_db(combo.user.str,combo.host.str,db,rights);
  else if (rights)
  {
    /*
       If we did not have an already existing row, for users, we must always
       insert an ACL_DB entry. For roles however, it is possible that one was
       already created when DB privileges were propagated from other granted
       roles onto the current role. For this case, first try to update the
       existing entry, otherwise insert a new one.
    */
    if (!combo.is_role() ||
        !acl_update_db(combo.user.str, combo.host.str, db, rights))
    {
      acl_insert_db(combo.user.str,combo.host.str,db,rights);
    }
  }
  DBUG_RETURN(0);

  /* This could only happen if the grant tables got corrupted */
table_error:
  table->file->print_error(error,MYF(0));	/* purecov: deadcode */

abort:
  DBUG_RETURN(-1);
}

/**
  Updates the mysql.roles_mapping table

  @param table          TABLE to update
  @param user           user name of the grantee
  @param host           host name of the grantee
  @param role           role name to grant
  @param with_admin     WITH ADMIN OPTION flag
  @param existing       the entry in the acl_roles_mappings hash or NULL.
                        it is never NULL if revoke_grant is true.
                        it is NULL when a new pair is added, it's not NULL
                        when an existing pair is updated.
  @param revoke_grant   true for REVOKE, false for GRANT
*/
static int
replace_roles_mapping_table(TABLE *table, LEX_CSTRING *user, LEX_CSTRING *host,
                            LEX_CSTRING *role, bool with_admin,
                            ROLE_GRANT_PAIR *existing, bool revoke_grant)
{
  DBUG_ENTER("replace_roles_mapping_table");

  uchar row_key[MAX_KEY_LENGTH];
  int error;
  table->use_all_columns();
  restore_record(table, s->default_values);
  table->field[0]->store(host->str, host->length, system_charset_info);
  table->field[1]->store(user->str, user->length, system_charset_info);
  table->field[2]->store(role->str, role->length, system_charset_info);

  DBUG_ASSERT(!revoke_grant || existing);

  if (existing) // delete or update
  {
    key_copy(row_key, table->record[0], table->key_info,
             table->key_info->key_length);
    if (table->file->ha_index_read_idx_map(table->record[1], 0, row_key,
                                           HA_WHOLE_KEY, HA_READ_KEY_EXACT))
    {
      /* No match */
      DBUG_RETURN(1);
    }
    if (revoke_grant && !with_admin) 
    {
      if ((error= table->file->ha_delete_row(table->record[1])))
      {
        DBUG_PRINT("info", ("error deleting row '%s' '%s' '%s'",
                            host->str, user->str, role->str));
        goto table_error;
      }
    }
    else if (with_admin)
    {
      table->field[3]->store(!revoke_grant + 1);

      if ((error= table->file->ha_update_row(table->record[1], table->record[0])))
      {
        DBUG_PRINT("info", ("error updating row '%s' '%s' '%s'",
                            host->str, user->str, role->str));
        goto table_error;
      }
    }
    DBUG_RETURN(0);
  }

  table->field[3]->store(with_admin + 1);

  if ((error= table->file->ha_write_row(table->record[0])))
  {
    DBUG_PRINT("info", ("error inserting row '%s' '%s' '%s'",
                        host->str, user->str, role->str));
    goto table_error;
  }

  /* all ok */
  DBUG_RETURN(0);

table_error:
  DBUG_PRINT("info", ("table error"));
  table->file->print_error(error, MYF(0));
  DBUG_RETURN(1);
}


/**
  Updates the acl_roles_mappings hash

  @param user           user name of the grantee
  @param host           host name of the grantee
  @param role           role name to grant
  @param with_admin     WITH ADMIN OPTION flag
  @param existing       the entry in the acl_roles_mappings hash or NULL.
                        it is never NULL if revoke_grant is true.
                        it is NULL when a new pair is added, it's not NULL
                        when an existing pair is updated.
  @param revoke_grant   true for REVOKE, false for GRANT
*/
static int
update_role_mapping(LEX_CSTRING *user, LEX_CSTRING *host, LEX_CSTRING *role,
                    bool with_admin, ROLE_GRANT_PAIR *existing, bool revoke_grant)
{
  if (revoke_grant)
  {
    if (with_admin)
    {
      existing->with_admin= false;
      return 0;
    }
    return my_hash_delete(&acl_roles_mappings, (uchar*)existing);
  }

  if (existing)
  {
    existing->with_admin|= with_admin;
    return 0;
  }

  /* allocate a new entry that will go in the hash */
  ROLE_GRANT_PAIR *hash_entry= new (&acl_memroot) ROLE_GRANT_PAIR;
  if (hash_entry->init(&acl_memroot, user->str, host->str,
                       role->str, with_admin))
    return 1;
  return my_hash_insert(&acl_roles_mappings, (uchar*) hash_entry);
}

static void
acl_update_proxy_user(ACL_PROXY_USER *new_value, bool is_revoke)
{
  mysql_mutex_assert_owner(&acl_cache->lock);

  DBUG_ENTER("acl_update_proxy_user");
  for (uint i= 0; i < acl_proxy_users.elements; i++)
  {
    ACL_PROXY_USER *acl_user=
      dynamic_element(&acl_proxy_users, i, ACL_PROXY_USER *);

    if (acl_user->pk_equals(new_value))
    {
      if (is_revoke)
      {
        DBUG_PRINT("info", ("delting ACL_PROXY_USER"));
        delete_dynamic_element(&acl_proxy_users, i);
      }
      else
      {
        DBUG_PRINT("info", ("updating ACL_PROXY_USER"));
        acl_user->set_data(new_value);
      }
      break;
    }
  }
  DBUG_VOID_RETURN;
}


static void
acl_insert_proxy_user(ACL_PROXY_USER *new_value)
{
  DBUG_ENTER("acl_insert_proxy_user");
  mysql_mutex_assert_owner(&acl_cache->lock);
  (void) push_dynamic(&acl_proxy_users, (uchar *) new_value);
  my_qsort((uchar*) dynamic_element(&acl_proxy_users, 0, ACL_PROXY_USER *),
           acl_proxy_users.elements,
           sizeof(ACL_PROXY_USER), (qsort_cmp) acl_compare);
  DBUG_VOID_RETURN;
}


static int
replace_proxies_priv_table(THD *thd, TABLE *table, const LEX_USER *user,
                         const LEX_USER *proxied_user, bool with_grant_arg,
                         bool revoke_grant)
{
  bool old_row_exists= 0;
  int error;
  uchar user_key[MAX_KEY_LENGTH];
  ACL_PROXY_USER new_grant;
  char grantor[USER_HOST_BUFF_SIZE];

  DBUG_ENTER("replace_proxies_priv_table");

  /* Check if there is such a user in user table in memory? */
  if (!find_user_wild(user->host.str,user->user.str))
  {
    my_message(ER_PASSWORD_NO_MATCH,
               ER_THD(thd, ER_PASSWORD_NO_MATCH), MYF(0));
    DBUG_RETURN(-1);
  }

  table->use_all_columns();
  ACL_PROXY_USER::store_pk (table, &user->host, &user->user,
                            &proxied_user->host, &proxied_user->user);

  key_copy(user_key, table->record[0], table->key_info,
           table->key_info->key_length);

  get_grantor(thd, grantor);

  if ((error= table->file->ha_index_init(0, 1)))
  {
    table->file->print_error(error, MYF(0));
    DBUG_PRINT("info", ("ha_index_init error"));
    DBUG_RETURN(-1);
  }

  if (table->file->ha_index_read_map(table->record[0], user_key,
                                     HA_WHOLE_KEY,
                                     HA_READ_KEY_EXACT))
  {
    DBUG_PRINT ("info", ("Row not found"));
    if (revoke_grant)
    { // no row, no revoke
      my_error(ER_NONEXISTING_GRANT, MYF(0), user->user.str, user->host.str);
      goto abort;
    }
    old_row_exists= 0;
    restore_record(table, s->default_values);
    ACL_PROXY_USER::store_data_record(table, &user->host, &user->user,
                                      &proxied_user->host,
                                      &proxied_user->user,
                                      with_grant_arg,
                                      grantor);
  }
  else
  {
    DBUG_PRINT("info", ("Row found"));
    old_row_exists= 1;
    store_record(table, record[1]);
  }

  if (old_row_exists)
  {
    /* update old existing row */
    if (!revoke_grant)
    {
      if ((error= table->file->ha_update_row(table->record[1],
                                             table->record[0])) &&
          error != HA_ERR_RECORD_IS_THE_SAME)
	goto table_error;			/* purecov: inspected */
    }
    else
    {
      if ((error= table->file->ha_delete_row(table->record[1])))
	goto table_error;			/* purecov: inspected */
    }
  }
  else if ((error= table->file->ha_write_row(table->record[0])))
  {
    DBUG_PRINT("info", ("error inserting the row"));
    if (table->file->is_fatal_error(error, HA_CHECK_DUP_KEY))
      goto table_error; /* purecov: inspected */
  }

  acl_cache->clear(1);				// Clear privilege cache
  if (old_row_exists)
  {
    new_grant.init(user->host.str, user->user.str,
                   proxied_user->host.str, proxied_user->user.str,
                   with_grant_arg);
    acl_update_proxy_user(&new_grant, revoke_grant);
  }
  else
  {
    new_grant.init(&acl_memroot, user->host.str, user->user.str,
                   proxied_user->host.str, proxied_user->user.str,
                   with_grant_arg);
    acl_insert_proxy_user(&new_grant);
  }

  table->file->ha_index_end();
  DBUG_RETURN(0);

  /* This could only happen if the grant tables got corrupted */
table_error:
  DBUG_PRINT("info", ("table error"));
  table->file->print_error(error, MYF(0));	/* purecov: inspected */

abort:
  DBUG_PRINT("info", ("aborting replace_proxies_priv_table"));
  table->file->ha_index_end();
  DBUG_RETURN(-1);
}


class GRANT_COLUMN :public Sql_alloc
{
public:
  char *column;
  ulong rights;
  ulong init_rights;
  uint key_length;
  GRANT_COLUMN(String &c,  ulong y) :rights (y), init_rights(y)
  {
    column= (char*) memdup_root(&grant_memroot,c.ptr(), key_length=c.length());
  }

  /* this constructor assumes thas source->column is allocated in grant_memroot */
  GRANT_COLUMN(GRANT_COLUMN *source) : column(source->column),
    rights (source->rights), init_rights(0), key_length(source->key_length) { }
};


static uchar* get_key_column(GRANT_COLUMN *buff, size_t *length,
			    my_bool not_used __attribute__((unused)))
{
  *length=buff->key_length;
  return (uchar*) buff->column;
}

class GRANT_NAME :public Sql_alloc
{
public:
  acl_host_and_ip host;
  char *db, *user, *tname, *hash_key;
  ulong privs;
  ulong init_privs; /* privileges found in physical table */
  ulong sort;
  size_t key_length;
  GRANT_NAME(const char *h, const char *d,const char *u,
             const char *t, ulong p, bool is_routine);
  GRANT_NAME (TABLE *form, bool is_routine);
  virtual ~GRANT_NAME() {};
  virtual bool ok() { return privs != 0; }
  void set_user_details(const char *h, const char *d,
                        const char *u, const char *t,
                        bool is_routine);
};


class GRANT_TABLE :public GRANT_NAME
{
public:
  ulong cols;
  ulong init_cols; /* privileges found in physical table */
  HASH hash_columns;

  GRANT_TABLE(const char *h, const char *d,const char *u,
              const char *t, ulong p, ulong c);
  GRANT_TABLE (TABLE *form, TABLE *col_privs);
  ~GRANT_TABLE();
  bool ok() { return privs != 0 || cols != 0; }
  void init_hash()
  {
    my_hash_init2(&hash_columns, 4, system_charset_info, 0, 0, 0,
                  (my_hash_get_key) get_key_column, 0, 0, 0);
  }
};


void GRANT_NAME::set_user_details(const char *h, const char *d,
                                  const char *u, const char *t,
                                  bool is_routine)
{
  /* Host given by user */
  update_hostname(&host, strdup_root(&grant_memroot, h));
  if (db != d)
  {
    db= strdup_root(&grant_memroot, d);
    if (lower_case_table_names)
      my_casedn_str(files_charset_info, db);
  }
  user = strdup_root(&grant_memroot,u);
  sort=  get_sort(3,host.hostname,db,user);
  if (tname != t)
  {
    tname= strdup_root(&grant_memroot, t);
    if (lower_case_table_names || is_routine)
      my_casedn_str(files_charset_info, tname);
  }
  key_length= strlen(d) + strlen(u)+ strlen(t)+3;
  hash_key=   (char*) alloc_root(&grant_memroot,key_length);
  strmov(strmov(strmov(hash_key,user)+1,db)+1,tname);
}

GRANT_NAME::GRANT_NAME(const char *h, const char *d,const char *u,
                       const char *t, ulong p, bool is_routine)
  :db(0), tname(0), privs(p), init_privs(p)
{
  set_user_details(h, d, u, t, is_routine);
}

GRANT_TABLE::GRANT_TABLE(const char *h, const char *d,const char *u,
                	 const char *t, ulong p, ulong c)
  :GRANT_NAME(h,d,u,t,p, FALSE), cols(c)
{
  init_hash();
}

/*
  create a new GRANT_TABLE entry for role inheritance. init_* fields are set
  to 0
*/
GRANT_NAME::GRANT_NAME(TABLE *form, bool is_routine)
{
  user= safe_str(get_field(&grant_memroot,form->field[2]));

  const char *hostname= get_field(&grant_memroot, form->field[0]);
  mysql_mutex_lock(&acl_cache->lock);
  if (!hostname && find_acl_role(user))
    hostname= "";
  mysql_mutex_unlock(&acl_cache->lock);
  update_hostname(&host, hostname);

  db=    get_field(&grant_memroot,form->field[1]);
  sort=  get_sort(3, host.hostname, db, user);
  tname= get_field(&grant_memroot,form->field[3]);
  if (!db || !tname)
  {
    /* Wrong table row; Ignore it */
    privs= 0;
    return;					/* purecov: inspected */
  }
  if (lower_case_table_names)
  {
    my_casedn_str(files_charset_info, db);
  }
  if (lower_case_table_names || is_routine)
  {
    my_casedn_str(files_charset_info, tname);
  }
  key_length= (strlen(db) + strlen(user) + strlen(tname) + 3);
  hash_key=   (char*) alloc_root(&grant_memroot, key_length);
  strmov(strmov(strmov(hash_key,user)+1,db)+1,tname);
  privs = (ulong) form->field[6]->val_int();
  privs = fix_rights_for_table(privs);
  init_privs= privs;
}


GRANT_TABLE::GRANT_TABLE(TABLE *form, TABLE *col_privs)
  :GRANT_NAME(form, FALSE)
{
  uchar key[MAX_KEY_LENGTH];

  if (!db || !tname)
  {
    /* Wrong table row; Ignore it */
    my_hash_clear(&hash_columns);               /* allow for destruction */
    cols= 0;
    return;
  }
  cols= (ulong) form->field[7]->val_int();
  cols= fix_rights_for_column(cols);
  /*
    Initial columns privileges are the same as column privileges on creation.
    In case of roles, the cols privilege bits can get inherited and thus
    cause the cols field to change. The init_cols field is always the same
    as the physical table entry
  */
  init_cols= cols;

  init_hash();

  if (cols)
  {
    uint key_prefix_len;
    KEY_PART_INFO *key_part= col_privs->key_info->key_part;
    col_privs->field[0]->store(host.hostname,
                               (uint) safe_strlen(host.hostname),
                               system_charset_info);
    col_privs->field[1]->store(db,(uint) strlen(db), system_charset_info);
    col_privs->field[2]->store(user,(uint) strlen(user), system_charset_info);
    col_privs->field[3]->store(tname,(uint) strlen(tname), system_charset_info);

    key_prefix_len= (key_part[0].store_length +
                     key_part[1].store_length +
                     key_part[2].store_length +
                     key_part[3].store_length);
    key_copy(key, col_privs->record[0], col_privs->key_info, key_prefix_len);
    col_privs->field[4]->store("",0, &my_charset_latin1);

    if (col_privs->file->ha_index_init(0, 1))
    {
      cols= 0;
      init_cols= 0;
      return;
    }

    if (col_privs->file->ha_index_read_map(col_privs->record[0], (uchar*) key,
                                           (key_part_map)15,
                                           HA_READ_KEY_EXACT))
    {
      cols= 0; /* purecov: deadcode */
      init_cols= 0;
      col_privs->file->ha_index_end();
      return;
    }
    do
    {
      String *res,column_name;
      GRANT_COLUMN *mem_check;
      /* As column name is a string, we don't have to supply a buffer */
      res=col_privs->field[4]->val_str(&column_name);
      ulong priv= (ulong) col_privs->field[6]->val_int();
      if (!(mem_check = new GRANT_COLUMN(*res,
                                         fix_rights_for_column(priv))))
      {
        /* Don't use this entry */
        privs= cols= init_privs= init_cols=0;   /* purecov: deadcode */
        return;				/* purecov: deadcode */
      }
      if (my_hash_insert(&hash_columns, (uchar *) mem_check))
      {
        /* Invalidate this entry */
        privs= cols= init_privs= init_cols=0;
        return;
      }
    } while (!col_privs->file->ha_index_next(col_privs->record[0]) &&
             !key_cmp_if_same(col_privs,key,0,key_prefix_len));
    col_privs->file->ha_index_end();
  }
}


GRANT_TABLE::~GRANT_TABLE()
{
  my_hash_free(&hash_columns);
}


static uchar* get_grant_table(GRANT_NAME *buff, size_t *length,
			     my_bool not_used __attribute__((unused)))
{
  *length=buff->key_length;
  return (uchar*) buff->hash_key;
}


static void free_grant_table(GRANT_TABLE *grant_table)
{
  grant_table->~GRANT_TABLE();
}


/* Search after a matching grant. Prefer exact grants before not exact ones */

static GRANT_NAME *name_hash_search(HASH *name_hash,
                                    const char *host,const char* ip,
                                    const char *db,
                                    const char *user, const char *tname,
                                    bool exact, bool name_tolower)
{
  char helping[SAFE_NAME_LEN*2+USERNAME_LENGTH+3];
  char *hend = helping + sizeof(helping);
  uint len;
  GRANT_NAME *grant_name,*found=0;
  HASH_SEARCH_STATE state;

  char *db_ptr= strmov(helping, user) + 1;
  char *tname_ptr= strnmov(db_ptr, db, hend - db_ptr) + 1;
  if (tname_ptr > hend)
    return 0; // invalid name = not found
  char *end= strnmov(tname_ptr, tname, hend - tname_ptr) + 1;
  if (end > hend)
    return 0; // invalid name = not found

  len  = (uint) (end - helping);
  if (name_tolower)
    my_casedn_str(files_charset_info, tname_ptr);
  for (grant_name= (GRANT_NAME*) my_hash_first(name_hash, (uchar*) helping,
                                               len, &state);
       grant_name ;
       grant_name= (GRANT_NAME*) my_hash_next(name_hash,(uchar*) helping,
                                              len, &state))
  {
    if (exact)
    {
      if (!grant_name->host.hostname ||
          (host &&
	   !my_strcasecmp(system_charset_info, host,
                          grant_name->host.hostname)) ||
	  (ip && !strcmp(ip, grant_name->host.hostname)))
	return grant_name;
    }
    else
    {
      if (compare_hostname(&grant_name->host, host, ip) &&
          (!found || found->sort < grant_name->sort))
	found=grant_name;					// Host ok
    }
  }
  return found;
}


static GRANT_NAME *
routine_hash_search(const char *host, const char *ip, const char *db,
                    const char *user, const char *tname, const Sp_handler *sph,
                    bool exact)
{
  return (GRANT_TABLE*)
    name_hash_search(sph->get_priv_hash(),
		     host, ip, db, user, tname, exact, TRUE);
}


static GRANT_TABLE *
table_hash_search(const char *host, const char *ip, const char *db,
		  const char *user, const char *tname, bool exact)
{
  return (GRANT_TABLE*) name_hash_search(&column_priv_hash, host, ip, db,
					 user, tname, exact, FALSE);
}


static GRANT_COLUMN *
column_hash_search(GRANT_TABLE *t, const char *cname, size_t length)
{
  if (!my_hash_inited(&t->hash_columns))
    return (GRANT_COLUMN*) 0;
  return (GRANT_COLUMN*) my_hash_search(&t->hash_columns,
                                        (uchar*) cname, length);
}


static int replace_column_table(GRANT_TABLE *g_t,
				TABLE *table, const LEX_USER &combo,
				List <LEX_COLUMN> &columns,
				const char *db, const char *table_name,
				ulong rights, bool revoke_grant)
{
  int result=0;
  uchar key[MAX_KEY_LENGTH];
  uint key_prefix_length;
  KEY_PART_INFO *key_part= table->key_info->key_part;
  DBUG_ENTER("replace_column_table");

  table->use_all_columns();
  table->field[0]->store(combo.host.str,combo.host.length,
                         system_charset_info);
  table->field[1]->store(db,(uint) strlen(db),
                         system_charset_info);
  table->field[2]->store(combo.user.str,combo.user.length,
                         system_charset_info);
  table->field[3]->store(table_name,(uint) strlen(table_name),
                         system_charset_info);

  /* Get length of 4 first key parts */
  key_prefix_length= (key_part[0].store_length + key_part[1].store_length +
                      key_part[2].store_length + key_part[3].store_length);
  key_copy(key, table->record[0], table->key_info, key_prefix_length);

  rights&= COL_ACLS;				// Only ACL for columns

  /* first fix privileges for all columns in column list */

  List_iterator <LEX_COLUMN> iter(columns);
  class LEX_COLUMN *column;
  int error= table->file->ha_index_init(0, 1);
  if (error)
  {
    table->file->print_error(error, MYF(0));
    DBUG_RETURN(-1);
  }

  while ((column= iter++))
  {
    ulong privileges= column->rights;
    bool old_row_exists=0;
    uchar user_key[MAX_KEY_LENGTH];

    key_restore(table->record[0],key,table->key_info,
                key_prefix_length);
    table->field[4]->store(column->column.ptr(), column->column.length(),
                           system_charset_info);
    /* Get key for the first 4 columns */
    key_copy(user_key, table->record[0], table->key_info,
             table->key_info->key_length);

    if (table->file->ha_index_read_map(table->record[0], user_key,
                                       HA_WHOLE_KEY, HA_READ_KEY_EXACT))
    {
      if (revoke_grant)
      {
	my_error(ER_NONEXISTING_TABLE_GRANT, MYF(0),
                 combo.user.str, combo.host.str,
                 table_name);                   /* purecov: inspected */
	result= -1;                             /* purecov: inspected */
	continue;                               /* purecov: inspected */
      }
      old_row_exists = 0;
      restore_record(table, s->default_values);		// Get empty record
      key_restore(table->record[0],key,table->key_info,
                  key_prefix_length);
      table->field[4]->store(column->column.ptr(),column->column.length(),
                             system_charset_info);
    }
    else
    {
      ulong tmp= (ulong) table->field[6]->val_int();
      tmp=fix_rights_for_column(tmp);

      if (revoke_grant)
	privileges = tmp & ~(privileges | rights);
      else
	privileges |= tmp;
      old_row_exists = 1;
      store_record(table,record[1]);			// copy original row
    }

    table->field[6]->store((longlong) get_rights_for_column(privileges), TRUE);

    if (old_row_exists)
    {
      GRANT_COLUMN *grant_column;
      if (privileges)
	error=table->file->ha_update_row(table->record[1],table->record[0]);
      else
	error=table->file->ha_delete_row(table->record[1]);
      if (error && error != HA_ERR_RECORD_IS_THE_SAME)
      {
	table->file->print_error(error,MYF(0)); /* purecov: inspected */
	result= -1;				/* purecov: inspected */
	goto end;				/* purecov: inspected */
      }
      else
        error= 0;
      grant_column= column_hash_search(g_t, column->column.ptr(),
                                       column->column.length());
      if (grant_column)				// Should always be true
	grant_column->rights= privileges;	// Update hash
    }
    else					// new grant
    {
      GRANT_COLUMN *grant_column;
      if ((error=table->file->ha_write_row(table->record[0])))
      {
	table->file->print_error(error,MYF(0)); /* purecov: inspected */
	result= -1;				/* purecov: inspected */
	goto end;				/* purecov: inspected */
      }
      grant_column= new GRANT_COLUMN(column->column,privileges);
      if (my_hash_insert(&g_t->hash_columns,(uchar*) grant_column))
      {
        result= -1;
        goto end;
      }
    }
  }

  /*
    If revoke of privileges on the table level, remove all such privileges
    for all columns
  */

  if (revoke_grant)
  {
    uchar user_key[MAX_KEY_LENGTH];
    key_copy(user_key, table->record[0], table->key_info,
             key_prefix_length);

    if (table->file->ha_index_read_map(table->record[0], user_key,
                                       (key_part_map)15,
                                       HA_READ_KEY_EXACT))
      goto end;

    /* Scan through all rows with the same host,db,user and table */
    do
    {
      ulong privileges = (ulong) table->field[6]->val_int();
      privileges=fix_rights_for_column(privileges);
      store_record(table,record[1]);

      if (privileges & rights)	// is in this record the priv to be revoked ??
      {
	GRANT_COLUMN *grant_column = NULL;
	char  colum_name_buf[HOSTNAME_LENGTH+1];
	String column_name(colum_name_buf,sizeof(colum_name_buf),
                           system_charset_info);

	privileges&= ~rights;
	table->field[6]->store((longlong)
			       get_rights_for_column(privileges), TRUE);
	table->field[4]->val_str(&column_name);
	grant_column = column_hash_search(g_t,
					  column_name.ptr(),
					  column_name.length());
	if (privileges)
	{
	  int tmp_error;
	  if ((tmp_error=table->file->ha_update_row(table->record[1],
						    table->record[0])) &&
              tmp_error != HA_ERR_RECORD_IS_THE_SAME)
	  {					/* purecov: deadcode */
	    table->file->print_error(tmp_error,MYF(0)); /* purecov: deadcode */
	    result= -1;				/* purecov: deadcode */
	    goto end;				/* purecov: deadcode */
	  }
	  if (grant_column)
          {
            grant_column->rights  = privileges; // Update hash
            grant_column->init_rights = privileges;
          }
	}
	else
	{
	  int tmp_error;
	  if ((tmp_error = table->file->ha_delete_row(table->record[1])))
	  {					/* purecov: deadcode */
	    table->file->print_error(tmp_error,MYF(0)); /* purecov: deadcode */
	    result= -1;				/* purecov: deadcode */
	    goto end;				/* purecov: deadcode */
	  }
	  if (grant_column)
	    my_hash_delete(&g_t->hash_columns,(uchar*) grant_column);
	}
      }
    } while (!table->file->ha_index_next(table->record[0]) &&
	     !key_cmp_if_same(table, key, 0, key_prefix_length));
  }

end:
  table->file->ha_index_end();
  DBUG_RETURN(result);
}

static inline void get_grantor(THD *thd, char *grantor)
{
  const char *user= thd->security_ctx->user;
  const char *host= thd->security_ctx->host_or_ip;

#if defined(HAVE_REPLICATION)
  if (thd->slave_thread && thd->has_invoker())
  {
    user= thd->get_invoker_user().str;
    host= thd->get_invoker_host().str;
  }
#endif
  strxmov(grantor, user, "@", host, NullS);
}

static int replace_table_table(THD *thd, GRANT_TABLE *grant_table,
			       TABLE *table, const LEX_USER &combo,
			       const char *db, const char *table_name,
			       ulong rights, ulong col_rights,
			       bool revoke_grant)
{
  char grantor[USER_HOST_BUFF_SIZE];
  int old_row_exists = 1;
  int error=0;
  ulong store_table_rights, store_col_rights;
  uchar user_key[MAX_KEY_LENGTH];
  DBUG_ENTER("replace_table_table");

  get_grantor(thd, grantor);
  /*
    The following should always succeed as new users are created before
    this function is called!
  */
  if (!find_user_wild(combo.host.str,combo.user.str))
  {
    if (!combo.host.length && !find_acl_role(combo.user.str))
    {
      my_message(ER_PASSWORD_NO_MATCH, ER_THD(thd, ER_PASSWORD_NO_MATCH),
                 MYF(0)); /* purecov: deadcode */
      DBUG_RETURN(-1);                            /* purecov: deadcode */
    }
  }

  table->use_all_columns();
  restore_record(table, s->default_values);     // Get empty record
  table->field[0]->store(combo.host.str,combo.host.length,
                         system_charset_info);
  table->field[1]->store(db,(uint) strlen(db), system_charset_info);
  table->field[2]->store(combo.user.str,combo.user.length,
                         system_charset_info);
  table->field[3]->store(table_name,(uint) strlen(table_name),
                         system_charset_info);
  store_record(table,record[1]);			// store at pos 1
  key_copy(user_key, table->record[0], table->key_info,
           table->key_info->key_length);

  if (table->file->ha_index_read_idx_map(table->record[0], 0, user_key,
                                         HA_WHOLE_KEY,
                                         HA_READ_KEY_EXACT))
  {
    /*
      The following should never happen as we first check the in memory
      grant tables for the user.  There is however always a small change that
      the user has modified the grant tables directly.
    */
    if (revoke_grant)
    { // no row, no revoke
      my_error(ER_NONEXISTING_TABLE_GRANT, MYF(0),
               combo.user.str, combo.host.str,
               table_name);		        /* purecov: deadcode */
      DBUG_RETURN(-1);				/* purecov: deadcode */
    }
    old_row_exists = 0;
    restore_record(table,record[1]);			// Get saved record
  }

  store_table_rights= get_rights_for_table(rights);
  store_col_rights=   get_rights_for_column(col_rights);
  if (old_row_exists)
  {
    ulong j,k;
    store_record(table,record[1]);
    j = (ulong) table->field[6]->val_int();
    k = (ulong) table->field[7]->val_int();

    if (revoke_grant)
    {
      /* column rights are already fixed in mysql_table_grant */
      store_table_rights=j & ~store_table_rights;
    }
    else
    {
      store_table_rights|= j;
      store_col_rights|=   k;
    }
  }

  table->field[4]->store(grantor,(uint) strlen(grantor), system_charset_info);
  table->field[6]->store((longlong) store_table_rights, TRUE);
  table->field[7]->store((longlong) store_col_rights, TRUE);
  rights=fix_rights_for_table(store_table_rights);
  col_rights=fix_rights_for_column(store_col_rights);

  if (old_row_exists)
  {
    if (store_table_rights || store_col_rights)
    {
      if ((error=table->file->ha_update_row(table->record[1],
                                            table->record[0])) &&
          error != HA_ERR_RECORD_IS_THE_SAME)
	goto table_error;			/* purecov: deadcode */
    }
    else if ((error = table->file->ha_delete_row(table->record[1])))
      goto table_error;				/* purecov: deadcode */
  }
  else
  {
    error=table->file->ha_write_row(table->record[0]);
    if (table->file->is_fatal_error(error, HA_CHECK_DUP_KEY))
      goto table_error;				/* purecov: deadcode */
  }

  if (rights | col_rights)
  {
    grant_table->init_privs= rights;
    grant_table->init_cols=  col_rights;

    grant_table->privs= rights;
    grant_table->cols=	col_rights;
  }
  else
  {
    my_hash_delete(&column_priv_hash,(uchar*) grant_table);
  }
  DBUG_RETURN(0);

  /* This should never happen */
table_error:
  table->file->print_error(error,MYF(0)); /* purecov: deadcode */
  DBUG_RETURN(-1); /* purecov: deadcode */
}


/**
  @retval       0  success
  @retval      -1  error
*/
static int replace_routine_table(THD *thd, GRANT_NAME *grant_name,
			      TABLE *table, const LEX_USER &combo,
			      const char *db, const char *routine_name,
			      const Sp_handler *sph,
			      ulong rights, bool revoke_grant)
{
  char grantor[USER_HOST_BUFF_SIZE];
  int old_row_exists= 1;
  int error=0;
  ulong store_proc_rights;
  HASH *hash= sph->get_priv_hash();
  DBUG_ENTER("replace_routine_table");

  if (revoke_grant && !grant_name->init_privs) // only inherited role privs
  {
    my_hash_delete(hash, (uchar*) grant_name);
    DBUG_RETURN(0);
  }

  get_grantor(thd, grantor);
  /*
    New users are created before this function is called.

    There may be some cases where a routine's definer is removed but the
    routine remains.
  */

  table->use_all_columns();
  restore_record(table, s->default_values);		// Get empty record
  table->field[0]->store(combo.host.str,combo.host.length, &my_charset_latin1);
  table->field[1]->store(db,(uint) strlen(db), &my_charset_latin1);
  table->field[2]->store(combo.user.str,combo.user.length, &my_charset_latin1);
  table->field[3]->store(routine_name,(uint) strlen(routine_name),
                         &my_charset_latin1);
  table->field[4]->store((longlong) sph->type(), true);
  store_record(table,record[1]);			// store at pos 1

  if (table->file->ha_index_read_idx_map(table->record[0], 0,
                                         (uchar*) table->field[0]->ptr,
                                         HA_WHOLE_KEY,
                                         HA_READ_KEY_EXACT))
  {
    /*
      The following should never happen as we first check the in memory
      grant tables for the user.  There is however always a small change that
      the user has modified the grant tables directly.

      Also, there is also a second posibility that this routine entry
      is created for a role by being inherited from a granted role.
    */
    if (revoke_grant)
    { // no row, no revoke
      my_error(ER_NONEXISTING_PROC_GRANT, MYF(0),
               combo.user.str, combo.host.str, routine_name);
      DBUG_RETURN(-1);
    }
    old_row_exists= 0;
    restore_record(table,record[1]);			// Get saved record
  }

  store_proc_rights= get_rights_for_procedure(rights);
  if (old_row_exists)
  {
    ulong j;
    store_record(table,record[1]);
    j= (ulong) table->field[6]->val_int();

    if (revoke_grant)
    {
      /* column rights are already fixed in mysql_table_grant */
      store_proc_rights=j & ~store_proc_rights;
    }
    else
    {
      store_proc_rights|= j;
    }
  }

  table->field[5]->store(grantor,(uint) strlen(grantor), &my_charset_latin1);
  table->field[6]->store((longlong) store_proc_rights, TRUE);
  rights=fix_rights_for_procedure(store_proc_rights);

  if (old_row_exists)
  {
    if (store_proc_rights)
    {
      if ((error=table->file->ha_update_row(table->record[1],
                                            table->record[0])) &&
          error != HA_ERR_RECORD_IS_THE_SAME)
	goto table_error;
    }
    else if ((error= table->file->ha_delete_row(table->record[1])))
      goto table_error;
  }
  else
  {
    error=table->file->ha_write_row(table->record[0]);
    if (table->file->is_fatal_error(error, HA_CHECK_DUP_KEY))
      goto table_error;
  }

  if (rights)
  {
    grant_name->init_privs= rights;
    grant_name->privs= rights;
  }
  else
  {
    my_hash_delete(hash, (uchar*) grant_name);
  }
  DBUG_RETURN(0);

  /* This should never happen */
table_error:
  table->file->print_error(error,MYF(0));
  DBUG_RETURN(-1);
}


/*****************************************************************
  Role privilege propagation and graph traversal functionality

  According to the SQL standard, a role can be granted to a role,
  thus role grants can create an arbitrarily complex directed acyclic
  graph (a standard explicitly specifies that cycles are not allowed).

  When a privilege is granted to a role, it becomes available to all grantees.
  The code below recursively traverses a DAG of role grants, propagating
  privilege changes.

  The traversal function can work both ways, from roles to grantees or
  from grantees to roles. The first is used for privilege propagation,
  the second - for SHOW GRANTS and I_S.APPLICABLE_ROLES

  The role propagation code is smart enough to propagate only privilege
  changes to one specific database, table, or routine, if only they
  were changed (like in GRANT ... ON ... TO ...) or it can propagate
  everything (on startup or after FLUSH PRIVILEGES).

  It traverses only a subgraph that's accessible from the modified role,
  only visiting roles that can be possibly affected by the GRANT statement.

  Additionally, it stops traversal early, if this particular GRANT statement
  didn't result in any changes of privileges (e.g. both role1 and role2
  are granted to the role3, both role1 and role2 have SELECT privilege.
  if SELECT is revoked from role1 it won't change role3 privileges,
  so we won't traverse from role3 to its grantees).
******************************************************************/
struct PRIVS_TO_MERGE
{
  enum what { ALL, GLOBAL, DB, TABLE_COLUMN, PROC, FUNC } what;
  const char *db, *name;
};


static enum PRIVS_TO_MERGE::what sp_privs_to_merge(stored_procedure_type type)
{
  switch (type) {
  case TYPE_ENUM_FUNCTION:
    return PRIVS_TO_MERGE::FUNC;
  case TYPE_ENUM_PROCEDURE:
    return PRIVS_TO_MERGE::PROC;
  case TYPE_ENUM_TRIGGER:
  case TYPE_ENUM_PROXY:
    break;
  }
  DBUG_ASSERT(0);
  return PRIVS_TO_MERGE::PROC;
}


static int init_role_for_merging(ACL_ROLE *role, void *context)
{
  role->counter= 0;
  return 0;
}

static int count_subgraph_nodes(ACL_ROLE *role, ACL_ROLE *grantee, void *context)
{
  grantee->counter++;
  return 0;
}

static int merge_role_privileges(ACL_ROLE *, ACL_ROLE *, void *);

/**
  rebuild privileges of all affected roles

  entry point into role privilege propagation. after privileges of the
  'role' were changed, this function rebuilds privileges of all affected roles
  as necessary.
*/
static void propagate_role_grants(ACL_ROLE *role,
                                  enum PRIVS_TO_MERGE::what what,
                                  const char *db= 0, const char *name= 0)
{

  mysql_mutex_assert_owner(&acl_cache->lock);
  PRIVS_TO_MERGE data= { what, db, name };

  /*
     Changing privileges of a role causes all other roles that had
     this role granted to them to have their rights invalidated.

     We need to rebuild all roles' related access bits.

     This cannot be a simple depth-first search, instead we have to merge
     privieges for all roles granted to a specific grantee, *before*
     merging privileges for this grantee. In other words, we must visit all
     parent nodes of a specific node, before descencing into this node.

     For example, if role1 is granted to role2 and role3, and role3 is
     granted to role2, after "GRANT ... role1", we cannot merge privileges
     for role2, until role3 is merged.  The counter will be 0 for role1, 2
     for role2, 1 for role3. Traversal will start from role1, go to role2,
     decrement the counter, backtrack, go to role3, merge it, go to role2
     again, merge it.

     And the counter is not just "all parent nodes", but only parent nodes
     that are part of the subgraph we're interested in. For example, if
     both roleA and roleB are granted to roleC, then roleC has two parent
     nodes. But when granting a privilege to roleA, we're only looking at a
     subgraph that includes roleA and roleC (roleB cannot be possibly
     affected by that grant statement). In this subgraph roleC has only one
     parent.

     (on the other hand, in acl_load we want to update all roles, and
     the counter is exactly equal to the number of all parent nodes)

     Thus, we do two graph traversals here. First we only count parents
     that are part of the subgraph. On the second traversal we decrement
     the counter and actually merge privileges for a node when a counter
     drops to zero.
  */
  traverse_role_graph_up(role, &data, init_role_for_merging, count_subgraph_nodes);
  traverse_role_graph_up(role, &data, NULL, merge_role_privileges);
}


// State of a node during a Depth First Search exploration
struct NODE_STATE
{
  ACL_USER_BASE *node_data; /* pointer to the node data */
  uint neigh_idx;           /* the neighbour that needs to be evaluated next */
};

/**
  Traverse the role grant graph and invoke callbacks at the specified points. 
  
  @param user           user or role to start traversal from
  @param context        opaque parameter to pass to callbacks
  @param offset         offset to ACL_ROLE::parent_grantee or to
                        ACL_USER_BASE::role_grants. Depending on this value,
                        traversal will go from roles to grantees or from
                        grantees to roles.
  @param on_node        called when a node is visited for the first time.
                        Returning a value <0 will abort the traversal.
  @param on_edge        called for every edge in the graph, when traversal
                        goes from a node to a neighbour node.
                        Returning <0 will abort the traversal. Returning >0
                        will make the traversal not to follow this edge.

  @note
  The traverse method is a DEPTH FIRST SEARCH, but callbacks can influence
  that (on_edge returning >0 value).

  @note
  This function should not be called directly, use
  traverse_role_graph_up() and traverse_role_graph_down() instead.

  @retval 0                 traversal finished successfully
  @retval ROLE_CYCLE_FOUND  traversal aborted, cycle detected
  @retval <0                traversal was aborted, because a callback returned
                            this error code
*/
static int traverse_role_graph_impl(ACL_USER_BASE *user, void *context,
       off_t offset,
       int (*on_node) (ACL_USER_BASE *role, void *context),
       int (*on_edge) (ACL_USER_BASE *current, ACL_ROLE *neighbour, void *context))
{
  DBUG_ENTER("traverse_role_graph_impl");
  DBUG_ASSERT(user);
  DBUG_PRINT("enter",("role: '%s'", user->user.str));
  /*
     The search operation should always leave the ROLE_ON_STACK and
     ROLE_EXPLORED flags clean for all nodes involved in the search
  */
  DBUG_ASSERT(!(user->flags & ROLE_ON_STACK));
  DBUG_ASSERT(!(user->flags & ROLE_EXPLORED));
  mysql_mutex_assert_owner(&acl_cache->lock);

  /*
     Stack used to simulate the recursive calls of DFS.
     It uses a Dynamic_array to reduce the number of
     malloc calls to a minimum
  */
  Dynamic_array<NODE_STATE> stack(20,50);
  Dynamic_array<ACL_USER_BASE *> to_clear(20,50);
  NODE_STATE state;     /* variable used to insert elements in the stack */
  int result= 0;

  state.neigh_idx= 0;
  state.node_data= user;
  user->flags|= ROLE_ON_STACK;

  stack.push(state);
  to_clear.push(user);

  user->flags|= ROLE_OPENED;
  if (on_node && ((result= on_node(user, context)) < 0))
    goto end;

  while (stack.elements())
  {
    NODE_STATE *curr_state= stack.back();

    DBUG_ASSERT(curr_state->node_data->flags & ROLE_ON_STACK);

    ACL_USER_BASE *current= curr_state->node_data;
    ACL_USER_BASE *neighbour= NULL;
    DBUG_PRINT("info", ("Examining role %s", current->user.str));
    /*
      Iterate through the neighbours until a first valid jump-to
      neighbour is found
    */
    bool found= FALSE;
    uint i;
    DYNAMIC_ARRAY *array= (DYNAMIC_ARRAY *)(((char*)current) + offset);

    DBUG_ASSERT(array == &current->role_grants || current->flags & IS_ROLE);
    for (i= curr_state->neigh_idx; i < array->elements; i++)
    {
      neighbour= *(dynamic_element(array, i, ACL_ROLE**));
      if (!(neighbour->flags & IS_ROLE))
        continue;

      DBUG_PRINT("info", ("Examining neighbour role %s", neighbour->user.str));

      /* check if it forms a cycle */
      if (neighbour->flags & ROLE_ON_STACK)
      {
        DBUG_PRINT("info", ("Found cycle"));
        result= ROLE_CYCLE_FOUND;
        goto end;
      }

      if (!(neighbour->flags & ROLE_OPENED))
      {
        neighbour->flags|= ROLE_OPENED;
        to_clear.push(neighbour);
        if (on_node && ((result= on_node(neighbour, context)) < 0))
          goto end;
      }

      if (on_edge)
      {
        result= on_edge(current, (ACL_ROLE*)neighbour, context);
        if (result < 0)
          goto end;
        if (result > 0)
          continue;
      }

      /* Check if it was already explored, in that case, move on */
      if (neighbour->flags & ROLE_EXPLORED)
        continue;

      found= TRUE;
      break;
    }

    /* found states that we have found a node to jump next into */
    if (found)
    {
      curr_state->neigh_idx= i + 1;

      /* some sanity checks */
      DBUG_ASSERT(!(neighbour->flags & ROLE_ON_STACK));

      /* add the neighbour on the stack */
      neighbour->flags|= ROLE_ON_STACK;
      state.neigh_idx= 0;
      state.node_data= neighbour;
      stack.push(state);
    }
    else
    {
      /* Make sure we got a correct node */
      DBUG_ASSERT(curr_state->node_data->flags & ROLE_ON_STACK);
      /* Finished with exploring the current node, pop it off the stack */
      curr_state= &stack.pop();
      curr_state->node_data->flags&= ~ROLE_ON_STACK; /* clear the on-stack bit */
      curr_state->node_data->flags|= ROLE_EXPLORED;
    }
  }

end:
  /* Cleanup */
  for (uint i= 0; i < to_clear.elements(); i++)
  {
    ACL_USER_BASE *current= to_clear.at(i);
    DBUG_ASSERT(current->flags & (ROLE_EXPLORED | ROLE_ON_STACK | ROLE_OPENED));
    current->flags&= ~(ROLE_EXPLORED | ROLE_ON_STACK | ROLE_OPENED);
  }
  DBUG_RETURN(result);
}

/**
  Traverse the role grant graph, going from a role to its grantees.

  This is used to propagate changes in privileges, for example,
  when GRANT or REVOKE is issued for a role.
*/

static int traverse_role_graph_up(ACL_ROLE *role, void *context,
       int (*on_node) (ACL_ROLE *role, void *context),
       int (*on_edge) (ACL_ROLE *current, ACL_ROLE *neighbour, void *context))
{
  return traverse_role_graph_impl(role, context,
                    my_offsetof(ACL_ROLE, parent_grantee),
                    (int (*)(ACL_USER_BASE *, void *))on_node,
                    (int (*)(ACL_USER_BASE *, ACL_ROLE *, void *))on_edge);
}

/**
  Traverse the role grant graph, going from a user or a role to granted roles.

  This is used, for example, to print all grants available to a user or a role
  (as in SHOW GRANTS).
*/

static int traverse_role_graph_down(ACL_USER_BASE *user, void *context,
       int (*on_node) (ACL_USER_BASE *role, void *context),
       int (*on_edge) (ACL_USER_BASE *current, ACL_ROLE *neighbour, void *context))
{
  return traverse_role_graph_impl(user, context,
                             my_offsetof(ACL_USER_BASE, role_grants),
                             on_node, on_edge);
}

/*
  To find all db/table/routine privilege for a specific role
  we need to scan the array of privileges. It can be big.
  But the set of privileges granted to a role in question (or
  to roles directly granted to the role in question) is supposedly
  much smaller.

  We put a role and all roles directly granted to it in a hash, and iterate
  the (suposedly long) array of privileges, filtering out "interesting"
  entries using the role hash. We put all these "interesting"
  entries in a (suposedly small) dynamic array and them use it for merging.
*/
static uchar* role_key(const ACL_ROLE *role, size_t *klen, my_bool)
{
  *klen= role->user.length;
  return (uchar*) role->user.str;
}
typedef Hash_set<ACL_ROLE> role_hash_t;

static bool merge_role_global_privileges(ACL_ROLE *grantee)
{
  ulong old= grantee->access;
  grantee->access= grantee->initial_role_access;

  DBUG_EXECUTE_IF("role_merge_stats", role_global_merges++;);

  for (uint i= 0; i < grantee->role_grants.elements; i++)
  {
    ACL_ROLE *r= *dynamic_element(&grantee->role_grants, i, ACL_ROLE**);
    grantee->access|= r->access;
  }
  return old != grantee->access;
}

static int db_name_sort(ACL_DB * const *db1, ACL_DB * const *db2)
{
  return strcmp((*db1)->db, (*db2)->db);
}

/**
  update ACL_DB for given database and a given role with merged privileges

  @param merged ACL_DB of the role in question (or NULL if it wasn't found)
  @param first  first ACL_DB in an array for the database in question
  @param access new privileges for the given role on the gived database
  @param role   the name of the given role

  @return a bitmap of
          1 - privileges were changed
          2 - ACL_DB was added
          4 - ACL_DB was deleted
*/
static int update_role_db(ACL_DB *merged, ACL_DB **first, ulong access,
                          const char *role)
{
  if (!first)
    return 0;

  DBUG_EXECUTE_IF("role_merge_stats", role_db_merges++;);

  if (merged == NULL)
  {
    /*
      there's no ACL_DB for this role (all db grants come from granted roles)
      we need to create it

      Note that we cannot use acl_insert_db() now:
      1. it'll sort elements in the acl_dbs, so the pointers will become invalid
      2. we may need many of them, no need to sort every time
    */
    DBUG_ASSERT(access);
    ACL_DB acl_db;
    acl_db.user= role;
    acl_db.host.hostname= const_cast<char*>("");
    acl_db.host.ip= acl_db.host.ip_mask= 0;
    acl_db.db= first[0]->db;
    acl_db.access= access;
    acl_db.initial_access= 0;
    acl_db.sort=get_sort(3, "", acl_db.db, role);
    push_dynamic(&acl_dbs,(uchar*) &acl_db);
    return 2;
  }
  else if (access == 0)
  {
    /*
      there is ACL_DB but the role has no db privileges granted
      (all privileges were coming from granted roles, and now those roles
      were dropped or had their privileges revoked).
      we need to remove this ACL_DB entry

      Note, that we cannot delete now:
      1. it'll shift elements in the acl_dbs, so the pointers will become invalid
      2. it's O(N) operation, and we may need many of them
      so we only mark elements deleted and will delete later.
    */
    merged->sort= 0; // lower than any valid ACL_DB sort value, will be sorted last
    return 4;
  }
  else if (merged->access != access)
  {
    /* this is easy */
    merged->access= access;
    return 1;
  }
  return 0;
}

/**
  merges db privileges from roles granted to the role 'grantee'.

  @return true if database privileges of the 'grantee' were changed

*/
static bool merge_role_db_privileges(ACL_ROLE *grantee, const char *dbname,
                                     role_hash_t *rhash)
{
  Dynamic_array<ACL_DB *> dbs; 

  /*
    Supposedly acl_dbs can be huge, but only a handful of db grants
    apply to grantee or roles directly granted to grantee.

    Collect these applicable db grants.
  */
  for (uint i=0 ; i < acl_dbs.elements ; i++)
  {
    ACL_DB *db= dynamic_element(&acl_dbs,i,ACL_DB*);
    if (db->host.hostname[0])
      continue;
    if (dbname && strcmp(db->db, dbname))
      continue;
    ACL_ROLE *r= rhash->find(db->user, strlen(db->user));
    if (!r)
      continue;
    dbs.append(db);
  }
  dbs.sort(db_name_sort);

  /*
    Because dbs array is sorted by the db name, all grants for the same db
    (that should be merged) are sorted together. The grantee's ACL_DB element
    is not necessarily the first and may be not present at all.
  */
  ACL_DB **first= NULL, *merged= NULL;
  ulong access= 0, update_flags= 0;
  for (ACL_DB **cur= dbs.front(); cur <= dbs.back(); cur++)
  {
    if (!first || (!dbname && strcmp(cur[0]->db, cur[-1]->db)))
    { // new db name series
      update_flags|= update_role_db(merged, first, access, grantee->user.str);
      merged= NULL;
      access= 0;
      first= cur;
    }
    if (strcmp(cur[0]->user, grantee->user.str) == 0)
      access|= (merged= cur[0])->initial_access;
    else
      access|= cur[0]->access;
  }
  update_flags|= update_role_db(merged, first, access, grantee->user.str);

  /*
    to make this code a bit simpler, we sort on deletes, to move
    deleted elements to the end of the array. strictly speaking it's
    unnecessary, it'd be faster to remove them in one O(N) array scan.
    
    on the other hand, qsort on almost sorted array is pretty fast anyway...
  */
  if (update_flags & (2|4))
  { // inserted or deleted, need to sort
    my_qsort((uchar*) dynamic_element(&acl_dbs,0,ACL_DB*),acl_dbs.elements,
             sizeof(ACL_DB),(qsort_cmp) acl_compare);
  }
  if (update_flags & 4)
  { // deleted, trim the end
    while (acl_dbs.elements &&
           dynamic_element(&acl_dbs, acl_dbs.elements-1, ACL_DB*)->sort == 0)
      acl_dbs.elements--;
  }
  return update_flags;
}

static int table_name_sort(GRANT_TABLE * const *tbl1, GRANT_TABLE * const *tbl2)
{
  int res = strcmp((*tbl1)->db, (*tbl2)->db);
  if (res) return res;
  return strcmp((*tbl1)->tname, (*tbl2)->tname);
}

/**
  merges column privileges for the entry 'merged'

  @param merged GRANT_TABLE to merge the privileges into
  @param cur    first entry in the array of GRANT_TABLE's for a given table
  @param last   last entry in the array of GRANT_TABLE's for a given table,
                all entries between cur and last correspond to the *same* table

  @return 1 if the _set of columns_ in 'merged' was changed
          (not if the _set of privileges_ was changed).
*/
static int update_role_columns(GRANT_TABLE *merged,
                               GRANT_TABLE **cur, GRANT_TABLE **last)

{
  ulong rights __attribute__((unused))= 0;
  int changed= 0;
  if (!merged->cols)
  {
    changed= merged->hash_columns.records > 0;
    my_hash_reset(&merged->hash_columns);
    return changed;
  }

  DBUG_EXECUTE_IF("role_merge_stats", role_column_merges++;);

  HASH *mh= &merged->hash_columns;
  for (uint i=0 ; i < mh->records ; i++)
  {
    GRANT_COLUMN *col = (GRANT_COLUMN *)my_hash_element(mh, i);
    col->rights= col->init_rights;
  }

  for (; cur < last; cur++)
  {
    if (*cur == merged)
      continue;
    HASH *ch= &cur[0]->hash_columns;
    for (uint i=0 ; i < ch->records ; i++)
    {
      GRANT_COLUMN *ccol = (GRANT_COLUMN *)my_hash_element(ch, i);
      GRANT_COLUMN *mcol = (GRANT_COLUMN *)my_hash_search(mh,
                                  (uchar *)ccol->column, ccol->key_length);
      if (mcol)
        mcol->rights|= ccol->rights;
      else
      {
        changed= 1;
        my_hash_insert(mh, (uchar*)new (&grant_memroot) GRANT_COLUMN(ccol));
      }
    }
  }

  for (uint i=0 ; i < mh->records ; i++)
  {
    GRANT_COLUMN *col = (GRANT_COLUMN *)my_hash_element(mh, i);
    rights|= col->rights;
    if (!col->rights)
    {
      changed= 1;
      my_hash_delete(mh, (uchar*)col);
    }
  }
  DBUG_ASSERT(rights == merged->cols);
  return changed;
}

/**
  update GRANT_TABLE for a given table and a given role with merged privileges

  @param merged GRANT_TABLE of the role in question (or NULL if it wasn't found)
  @param first  first GRANT_TABLE in an array for the table in question
  @param last   last entry in the array of GRANT_TABLE's for a given table,
                all entries between first and last correspond to the *same* table
  @param privs  new table-level privileges for 'merged'
  @param cols   new OR-ed column-level privileges for 'merged'
  @param role   the name of the given role

  @return a bitmap of
          1 - privileges were changed
          2 - GRANT_TABLE was added
          4 - GRANT_TABLE was deleted
*/
static int update_role_table_columns(GRANT_TABLE *merged,
                                     GRANT_TABLE **first, GRANT_TABLE **last,
                                     ulong privs, ulong cols, const char *role)
{
  if (!first)
    return 0;

  DBUG_EXECUTE_IF("role_merge_stats", role_table_merges++;);

  if (merged == NULL)
  {
    /*
      there's no GRANT_TABLE for this role (all table grants come from granted
      roles) we need to create it
    */
    DBUG_ASSERT(privs | cols);
    merged= new (&grant_memroot) GRANT_TABLE("", first[0]->db, role, first[0]->tname,
                                     privs, cols);
    merged->init_privs= merged->init_cols= 0;
    update_role_columns(merged, first, last);
    my_hash_insert(&column_priv_hash,(uchar*) merged);
    return 2;
  }
  else if ((privs | cols) == 0)
  {
    /*
      there is GRANT_TABLE object but the role has no table or column
      privileges granted (all privileges were coming from granted roles, and
      now those roles were dropped or had their privileges revoked).
      we need to remove this GRANT_TABLE
    */
    DBUG_EXECUTE_IF("role_merge_stats",
                    role_column_merges+= MY_TEST(merged->cols););
    my_hash_delete(&column_priv_hash,(uchar*) merged);
    return 4;
  }
  else
  {
    bool changed= merged->cols != cols || merged->privs != privs;
    merged->cols= cols;
    merged->privs= privs;
    if (update_role_columns(merged, first, last))
      changed= true;
    return changed;
  }
}

/**
  merges table privileges from roles granted to the role 'grantee'.

  @return true if table privileges of the 'grantee' were changed

*/
static bool merge_role_table_and_column_privileges(ACL_ROLE *grantee,
                        const char *db, const char *tname, role_hash_t *rhash)
{
  Dynamic_array<GRANT_TABLE *> grants;
  DBUG_ASSERT(MY_TEST(db) == MY_TEST(tname)); // both must be set, or neither

  /*
    first, collect table/column privileges granted to
    roles in question.
  */
  for (uint i=0 ; i < column_priv_hash.records ; i++)
  {
    GRANT_TABLE *grant= (GRANT_TABLE *) my_hash_element(&column_priv_hash, i);
    if (grant->host.hostname[0])
      continue;
    if (tname && (strcmp(grant->db, db) || strcmp(grant->tname, tname)))
      continue;
    ACL_ROLE *r= rhash->find(grant->user, strlen(grant->user));
    if (!r)
      continue;
    grants.append(grant);
  }
  grants.sort(table_name_sort);

  GRANT_TABLE **first= NULL, *merged= NULL, **cur;
  ulong privs= 0, cols= 0, update_flags= 0;
  for (cur= grants.front(); cur <= grants.back(); cur++)
  {
    if (!first ||
        (!tname && (strcmp(cur[0]->db, cur[-1]->db) ||
                   strcmp(cur[0]->tname, cur[-1]->tname))))
    { // new db.tname series
      update_flags|= update_role_table_columns(merged, first, cur,
                                               privs, cols, grantee->user.str);
      merged= NULL;
      privs= cols= 0;
      first= cur;
    }
    if (strcmp(cur[0]->user, grantee->user.str) == 0)
    {
      merged= cur[0];
      cols|= cur[0]->init_cols;
      privs|= cur[0]->init_privs;
    }
    else
    {
      cols|= cur[0]->cols;
      privs|= cur[0]->privs;
    }
  }
  update_flags|= update_role_table_columns(merged, first, cur,
                                           privs, cols, grantee->user.str);

  return update_flags;
}

static int routine_name_sort(GRANT_NAME * const *r1, GRANT_NAME * const *r2)
{
  int res= strcmp((*r1)->db, (*r2)->db);
  if (res) return res;
  return strcmp((*r1)->tname, (*r2)->tname);
}

/**
  update GRANT_NAME for a given routine and a given role with merged privileges

  @param merged GRANT_NAME of the role in question (or NULL if it wasn't found)
  @param first  first GRANT_NAME in an array for the routine in question
  @param privs  new routine-level privileges for 'merged'
  @param role   the name of the given role
  @param hash   proc_priv_hash or func_priv_hash

  @return a bitmap of
          1 - privileges were changed
          2 - GRANT_NAME was added
          4 - GRANT_NAME was deleted
*/
static int update_role_routines(GRANT_NAME *merged, GRANT_NAME **first,
                                ulong privs, const char *role, HASH *hash)
{
  if (!first)
    return 0;

  DBUG_EXECUTE_IF("role_merge_stats", role_routine_merges++;);

  if (merged == NULL)
  {
    /*
      there's no GRANT_NAME for this role (all routine grants come from granted
      roles) we need to create it
    */
    DBUG_ASSERT(privs);
    merged= new (&grant_memroot) GRANT_NAME("", first[0]->db, role, first[0]->tname,
                                    privs, true);
    merged->init_privs= 0; // all privs are inherited
    my_hash_insert(hash, (uchar *)merged);
    return 2;
  }
  else if (privs == 0)
  {
    /*
      there is GRANT_NAME but the role has no privileges granted
      (all privileges were coming from granted roles, and now those roles
      were dropped or had their privileges revoked).
      we need to remove this entry
    */
    my_hash_delete(hash, (uchar*)merged);
    return 4;
  }
  else if (merged->privs != privs)
  {
    /* this is easy */
    merged->privs= privs;
    return 1;
  }
  return 0;
}

/**
  merges routine privileges from roles granted to the role 'grantee'.

  @return true if routine privileges of the 'grantee' were changed

*/
static bool merge_role_routine_grant_privileges(ACL_ROLE *grantee,
            const char *db, const char *tname, role_hash_t *rhash, HASH *hash)
{
  ulong update_flags= 0;

  DBUG_ASSERT(MY_TEST(db) == MY_TEST(tname)); // both must be set, or neither

  Dynamic_array<GRANT_NAME *> grants; 

  /* first, collect routine privileges granted to roles in question */
  for (uint i=0 ; i < hash->records ; i++)
  {
    GRANT_NAME *grant= (GRANT_NAME *) my_hash_element(hash, i);
    if (grant->host.hostname[0])
      continue;
    if (tname && (strcmp(grant->db, db) || strcmp(grant->tname, tname)))
      continue;
    ACL_ROLE *r= rhash->find(grant->user, strlen(grant->user));
    if (!r)
      continue;
    grants.append(grant);
  }
  grants.sort(routine_name_sort);

  GRANT_NAME **first= NULL, *merged= NULL;
  ulong privs= 0 ;
  for (GRANT_NAME **cur= grants.front(); cur <= grants.back(); cur++)
  {
    if (!first ||
        (!tname && (strcmp(cur[0]->db, cur[-1]->db) ||
                    strcmp(cur[0]->tname, cur[-1]->tname))))
    { // new db.tname series
      update_flags|= update_role_routines(merged, first, privs,
                                          grantee->user.str, hash);
      merged= NULL;
      privs= 0;
      first= cur;
    }
    if (strcmp(cur[0]->user, grantee->user.str) == 0)
    {
      merged= cur[0];
      privs|= cur[0]->init_privs;
    }
    else
    {
      privs|= cur[0]->privs;
    }
  }
  update_flags|= update_role_routines(merged, first, privs,
                                      grantee->user.str, hash);
  return update_flags;
}

/**
  update privileges of the 'grantee' from all roles, granted to it
*/
static int merge_role_privileges(ACL_ROLE *role __attribute__((unused)),
                                 ACL_ROLE *grantee, void *context)
{
  PRIVS_TO_MERGE *data= (PRIVS_TO_MERGE *)context;

  DBUG_ASSERT(grantee->counter > 0);
  if (--grantee->counter)
    return 1; // don't recurse into grantee just yet

  grantee->counter= 1; // Mark the grantee as merged.

  /* if we'll do db/table/routine privileges, create a hash of role names */
  role_hash_t role_hash(role_key);
  if (data->what != PRIVS_TO_MERGE::GLOBAL)
  {
    role_hash.insert(grantee);
    for (uint i= 0; i < grantee->role_grants.elements; i++)
      role_hash.insert(*dynamic_element(&grantee->role_grants, i, ACL_ROLE**));
  }

  bool all= data->what == PRIVS_TO_MERGE::ALL;
  bool changed= false;
  if (all || data->what == PRIVS_TO_MERGE::GLOBAL)
    changed|= merge_role_global_privileges(grantee);
  if (all || data->what == PRIVS_TO_MERGE::DB)
    changed|= merge_role_db_privileges(grantee, data->db, &role_hash);
  if (all || data->what == PRIVS_TO_MERGE::TABLE_COLUMN)
    changed|= merge_role_table_and_column_privileges(grantee,
                                             data->db, data->name, &role_hash);
  if (all || data->what == PRIVS_TO_MERGE::PROC)
    changed|= merge_role_routine_grant_privileges(grantee,
                            data->db, data->name, &role_hash, &proc_priv_hash);
  if (all || data->what == PRIVS_TO_MERGE::FUNC)
    changed|= merge_role_routine_grant_privileges(grantee,
                            data->db, data->name, &role_hash, &func_priv_hash);

  return !changed; // don't recurse into the subgraph if privs didn't change
}

static bool merge_one_role_privileges(ACL_ROLE *grantee)
{
  PRIVS_TO_MERGE data= { PRIVS_TO_MERGE::ALL, 0, 0 };
  grantee->counter= 1;
  return merge_role_privileges(0, grantee, &data);
}

/*****************************************************************
  End of the role privilege propagation and graph traversal code
******************************************************************/

static bool has_auth(LEX_USER *user, LEX *lex)
{
  return user->pwtext.length || user->pwhash.length || user->plugin.length || user->auth.length ||
         lex->ssl_type != SSL_TYPE_NOT_SPECIFIED || lex->ssl_cipher ||
         lex->x509_issuer || lex->x509_subject ||
         lex->mqh.specified_limits;
}

static bool fix_and_copy_user(LEX_USER *to, LEX_USER *from, THD *thd)
{
  if (to != from)
  {
    /* preserve authentication information, if LEX_USER was  reallocated */
    to->pwtext= from->pwtext;
    to->pwhash= from->pwhash;
    to->plugin= from->plugin;
    to->auth= from->auth;
  }

  if (fix_lex_user(thd, to))
    return true;

  return false;
}

static bool copy_and_check_auth(LEX_USER *to, LEX_USER *from, THD *thd)
{
  if (fix_and_copy_user(to, from, thd))
    return true;

  // if changing auth for an existing user
  if (has_auth(to, thd->lex) && find_user_exact(to->host.str, to->user.str))
  {
    mysql_mutex_unlock(&acl_cache->lock);
    bool res= check_alter_user(thd, to->host.str, to->user.str);
    mysql_mutex_lock(&acl_cache->lock);
    return res;
  }

  return false;
}


/*
  Store table level and column level grants in the privilege tables

  SYNOPSIS
    mysql_table_grant()
    thd			Thread handle
    table_list		List of tables to give grant
    user_list		List of users to give grant
    columns		List of columns to give grant
    rights		Table level grant
    revoke_grant	Set to 1 if this is a REVOKE command

  RETURN
    FALSE ok
    TRUE  error
*/

int mysql_table_grant(THD *thd, TABLE_LIST *table_list,
		      List <LEX_USER> &user_list,
		      List <LEX_COLUMN> &columns, ulong rights,
		      bool revoke_grant)
{
  ulong column_priv= 0;
  int result;
  List_iterator <LEX_USER> str_list (user_list);
  LEX_USER *Str, *tmp_Str;
  bool create_new_users=0;
  const char *db_name, *table_name;
  DBUG_ENTER("mysql_table_grant");

  if (rights & ~TABLE_ACLS)
  {
    my_message(ER_ILLEGAL_GRANT_FOR_TABLE,
               ER_THD(thd, ER_ILLEGAL_GRANT_FOR_TABLE),
               MYF(0));
    DBUG_RETURN(TRUE);
  }

  if (!revoke_grant)
  {
    if (columns.elements)
    {
      class LEX_COLUMN *column;
      List_iterator <LEX_COLUMN> column_iter(columns);

      if (open_normal_and_derived_tables(thd, table_list, 0, DT_PREPARE))
        DBUG_RETURN(TRUE);

      while ((column = column_iter++))
      {
        uint unused_field_idx= NO_CACHED_FIELD_INDEX;
        TABLE_LIST *dummy;
        Field *f=find_field_in_table_ref(thd, table_list, column->column.ptr(),
                                         column->column.length(),
                                         column->column.ptr(), NULL, NULL,
                                         NULL, TRUE, FALSE,
                                         &unused_field_idx, FALSE, &dummy);
        if (f == (Field*)0)
        {
          my_error(ER_BAD_FIELD_ERROR, MYF(0),
                   column->column.c_ptr(), table_list->alias.str);
          DBUG_RETURN(TRUE);
        }
        if (f == (Field *)-1)
          DBUG_RETURN(TRUE);
        column_priv|= column->rights;
      }
      close_mysql_tables(thd);
    }
    else
    {
      if (!(rights & CREATE_ACL))
      {
        if (!ha_table_exists(thd, &table_list->db, &table_list->table_name))
        {
          my_error(ER_NO_SUCH_TABLE, MYF(0), table_list->db.str,
                   table_list->alias.str);
          DBUG_RETURN(TRUE);
        }
      }
      if (table_list->grant.want_privilege)
      {
        char command[128];
        get_privilege_desc(command, sizeof(command),
                           table_list->grant.want_privilege);
        my_error(ER_TABLEACCESS_DENIED_ERROR, MYF(0),
                 command, thd->security_ctx->priv_user,
                 thd->security_ctx->host_or_ip, table_list->alias.str);
        DBUG_RETURN(-1);
      }
    }
  }

  /*
    Open the mysql.user and mysql.tables_priv tables.
    Don't open column table if we don't need it !
  */
  int maybe_columns_priv= 0;
  if (column_priv ||
      (revoke_grant && ((rights & COL_ACLS) || columns.elements)))
    maybe_columns_priv= Table_columns_priv;

  /*
    The lock api is depending on the thd->lex variable which needs to be
    re-initialized.
  */
  Query_tables_list backup;
  thd->lex->reset_n_backup_query_tables_list(&backup);
  /*
    Restore Query_tables_list::sql_command value, which was reset
    above, as the code writing query to the binary log assumes that
    this value corresponds to the statement being executed.
  */
  thd->lex->sql_command= backup.sql_command;

  Grant_tables tables(Table_user | Table_tables_priv | maybe_columns_priv,
                      TL_WRITE);
  if ((result= tables.open_and_lock(thd)))
  {
    thd->lex->restore_backup_query_tables_list(&backup);
    DBUG_RETURN(result != 1);
  }

  if (!revoke_grant)
    create_new_users= test_if_create_new_users(thd);
  mysql_rwlock_wrlock(&LOCK_grant);
  mysql_mutex_lock(&acl_cache->lock);
  MEM_ROOT *old_root= thd->mem_root;
  thd->mem_root= &grant_memroot;
  grant_version++;

  while ((tmp_Str = str_list++))
  {
    int error;
    GRANT_TABLE *grant_table;
    if (!(Str= get_current_user(thd, tmp_Str, false)))
    {
      result= TRUE;
      continue;
    }
    /* Create user if needed */
    error= copy_and_check_auth(Str, tmp_Str, thd) ||
           replace_user_table(thd, tables.user_table(), *Str,
                               0, revoke_grant, create_new_users,
                               MY_TEST(thd->variables.sql_mode &
                                       MODE_NO_AUTO_CREATE_USER));
    if (error)
    {
      result= TRUE;				// Remember error
      continue;					// Add next user
    }

    db_name= table_list->get_db_name();
    table_name= table_list->get_table_name();

    /* Find/create cached table grant */
    grant_table= table_hash_search(Str->host.str, NullS, db_name,
				   Str->user.str, table_name, 1);
    if (!grant_table)
    {
      if (revoke_grant)
      {
	my_error(ER_NONEXISTING_TABLE_GRANT, MYF(0),
                 Str->user.str, Str->host.str, table_list->table_name.str);
	result= TRUE;
	continue;
      }
      grant_table = new GRANT_TABLE (Str->host.str, db_name,
				     Str->user.str, table_name,
				     rights,
				     column_priv);
      if (!grant_table ||
        my_hash_insert(&column_priv_hash,(uchar*) grant_table))
      {
	result= TRUE;				/* purecov: deadcode */
	continue;				/* purecov: deadcode */
      }
    }

    /* If revoke_grant, calculate the new column privilege for tables_priv */
    if (revoke_grant)
    {
      class LEX_COLUMN *column;
      List_iterator <LEX_COLUMN> column_iter(columns);
      GRANT_COLUMN *grant_column;

      /* Fix old grants */
      while ((column = column_iter++))
      {
	grant_column = column_hash_search(grant_table,
					  column->column.ptr(),
					  column->column.length());
	if (grant_column)
	  grant_column->rights&= ~(column->rights | rights);
      }
      /* scan trough all columns to get new column grant */
      column_priv= 0;
      for (uint idx=0 ; idx < grant_table->hash_columns.records ; idx++)
      {
        grant_column= (GRANT_COLUMN*)
          my_hash_element(&grant_table->hash_columns, idx);
	grant_column->rights&= ~rights;		// Fix other columns
	column_priv|= grant_column->rights;
      }
    }
    else
    {
      column_priv|= grant_table->cols;
    }


    /* update table and columns */

    /* TODO(cvicentiu) refactor replace_table_table to use Tables_priv_table
       instead of TABLE directly. */
    if (replace_table_table(thd, grant_table, tables.tables_priv_table().table(),
                            *Str, db_name, table_name,
			    rights, column_priv, revoke_grant))
    {
      /* Should only happen if table is crashed */
      result= TRUE;			       /* purecov: deadcode */
    }
    else if (tables.columns_priv_table().table_exists())
    {
      /* TODO(cvicentiu) refactor replace_column_table to use Columns_priv_table
         instead of TABLE directly. */
      if (replace_column_table(grant_table, tables.columns_priv_table().table(),
                               *Str, columns, db_name, table_name, rights,
                               revoke_grant))
      {
	result= TRUE;
      }
    }
    if (Str->is_role())
      propagate_role_grants(find_acl_role(Str->user.str),
                            PRIVS_TO_MERGE::TABLE_COLUMN, db_name, table_name);
  }

  thd->mem_root= old_root;
  mysql_mutex_unlock(&acl_cache->lock);

  if (!result) /* success */
  {
    result= write_bin_log(thd, TRUE, thd->query(), thd->query_length());
  }

  mysql_rwlock_unlock(&LOCK_grant);

  if (!result) /* success */
    my_ok(thd);

  thd->lex->restore_backup_query_tables_list(&backup);
  DBUG_RETURN(result);
}


/**
  Store routine level grants in the privilege tables

  @param thd Thread handle
  @param table_list List of routines to give grant
  @param sph SP handler
  @param user_list List of users to give grant
  @param rights Table level grant
  @param revoke_grant Is this is a REVOKE command?

  @return
    @retval FALSE Success.
    @retval TRUE An error occurred.
*/

bool mysql_routine_grant(THD *thd, TABLE_LIST *table_list,
                         const Sp_handler *sph,
			 List <LEX_USER> &user_list, ulong rights,
			 bool revoke_grant, bool write_to_binlog)
{
  List_iterator <LEX_USER> str_list (user_list);
  LEX_USER *Str, *tmp_Str;
  bool create_new_users= 0, result;
  const char *db_name, *table_name;
  DBUG_ENTER("mysql_routine_grant");

  if (rights & ~PROC_ACLS)
  {
    my_message(ER_ILLEGAL_GRANT_FOR_TABLE,
               ER_THD(thd, ER_ILLEGAL_GRANT_FOR_TABLE),
               MYF(0));
    DBUG_RETURN(TRUE);
  }

  if (!revoke_grant)
  {
    if (sph->sp_exist_routines(thd, table_list))
      DBUG_RETURN(TRUE);
  }

  Grant_tables tables(Table_user | Table_procs_priv, TL_WRITE);
  if ((result= tables.open_and_lock(thd)))
    DBUG_RETURN(result != 1);

  DBUG_ASSERT(!thd->is_current_stmt_binlog_format_row());

  if (!revoke_grant)
    create_new_users= test_if_create_new_users(thd);
  mysql_rwlock_wrlock(&LOCK_grant);
  mysql_mutex_lock(&acl_cache->lock);
  MEM_ROOT *old_root= thd->mem_root;
  thd->mem_root= &grant_memroot;

  DBUG_PRINT("info",("now time to iterate and add users"));

  while ((tmp_Str= str_list++))
  {
    GRANT_NAME *grant_name;
    if (!(Str= get_current_user(thd, tmp_Str, false)))
    {
      result= TRUE;
      continue;
    }
    /* Create user if needed */
    if (copy_and_check_auth(Str, tmp_Str, thd) ||
        replace_user_table(thd, tables.user_table(), *Str,
			   0, revoke_grant, create_new_users,
                           MY_TEST(thd->variables.sql_mode &
                                     MODE_NO_AUTO_CREATE_USER)))
    {
      result= TRUE;
      continue;
    }

    db_name= table_list->db.str;
    table_name= table_list->table_name.str;
    grant_name= routine_hash_search(Str->host.str, NullS, db_name,
                                    Str->user.str, table_name, sph, 1);
    if (!grant_name || !grant_name->init_privs)
    {
      if (revoke_grant)
      {
        my_error(ER_NONEXISTING_PROC_GRANT, MYF(0),
	         Str->user.str, Str->host.str, table_name);
	result= TRUE;
	continue;
      }
      grant_name= new GRANT_NAME(Str->host.str, db_name,
				 Str->user.str, table_name,
				 rights, TRUE);
      if (!grant_name ||
        my_hash_insert(sph->get_priv_hash(), (uchar*) grant_name))
      {
        result= TRUE;
	continue;
      }
    }

    /* TODO(cvicentiu) refactor replace_routine_table to use Tables_procs_priv
       instead of TABLE directly. */
    if (tables.procs_priv_table().no_such_table() ||
        replace_routine_table(thd, grant_name, tables.procs_priv_table().table(),
                              *Str, db_name, table_name, sph, rights,
                              revoke_grant) != 0)
    {
      result= TRUE;
      continue;
    }
    if (Str->is_role())
      propagate_role_grants(find_acl_role(Str->user.str),
                            sp_privs_to_merge(sph->type()),
                            db_name, table_name);
  }
  thd->mem_root= old_root;
  mysql_mutex_unlock(&acl_cache->lock);

  if (write_to_binlog)
  {
    if (write_bin_log(thd, FALSE, thd->query(), thd->query_length()))
      result= TRUE;
  }

  mysql_rwlock_unlock(&LOCK_grant);

  /* Tables are automatically closed */
  DBUG_RETURN(result);
}

/**
  append a user or role name to a buffer that will be later used as an error message
*/
static void append_user(THD *thd, String *str,
                        const LEX_CSTRING *u, const LEX_CSTRING *h)
{
  if (str->length())
    str->append(',');
  append_query_string(system_charset_info, str, u->str, u->length,
                      thd->variables.sql_mode & MODE_NO_BACKSLASH_ESCAPES);
  /* hostname part is not relevant for roles, it is always empty */
  if (u->length == 0 || h->length != 0)
  {
    str->append('@');
    append_query_string(system_charset_info, str, h->str, h->length,
                        thd->variables.sql_mode & MODE_NO_BACKSLASH_ESCAPES);
  }
}

static void append_user(THD *thd, String *str, LEX_USER *user)
{
  append_user(thd, str, & user->user, & user->host);
}

/**
  append a string to a buffer that will be later used as an error message

  @note
  a string can be either CURRENT_USER or CURRENT_ROLE or NONE, it should be
  neither quoted nor escaped.
*/
static void append_str(String *str, const char *s, size_t l)
{
  if (str->length())
    str->append(',');
  str->append(s, l);
}

static int can_grant_role_callback(ACL_USER_BASE *grantee,
                                   ACL_ROLE *role, void *data)
{
  ROLE_GRANT_PAIR *pair;

  if (role != (ACL_ROLE*)data)
    return 0; // keep searching

  if (grantee->flags & IS_ROLE)
    pair= find_role_grant_pair(&grantee->user, &empty_clex_str, &role->user);
  else
  {
    ACL_USER *user= (ACL_USER *)grantee;
    LEX_CSTRING host= { user->host.hostname, user->hostname_length };
    pair= find_role_grant_pair(&user->user, &host, &role->user);
  }
  if (!pair->with_admin)
    return 0; // keep searching

  return -1; // abort the traversal
}


/*
  One can only grant a role if SELECT * FROM I_S.APPLICABLE_ROLES shows this
  role as grantable.
  
  What this really means - we need to traverse role graph for the current user
  looking for our role being granted with the admin option.
*/
static bool can_grant_role(THD *thd, ACL_ROLE *role)
{
  Security_context *sctx= thd->security_ctx;

  if (!sctx->user) // replication
    return true;

  ACL_USER *grantee= find_user_exact(sctx->priv_host, sctx->priv_user);
  if (!grantee)
    return false;

  return traverse_role_graph_down(grantee, role, NULL,
                                  can_grant_role_callback) == -1;
}


bool mysql_grant_role(THD *thd, List <LEX_USER> &list, bool revoke)
{
  DBUG_ENTER("mysql_grant_role");
  /*
     The first entry in the list is the granted role. Need at least two
     entries for the command to be valid
   */
  DBUG_ASSERT(list.elements >= 2);
  int result;
  bool create_new_user, no_auto_create_user;
  String wrong_users;
  LEX_USER *user, *granted_role;
  LEX_CSTRING rolename;
  LEX_CSTRING username;
  LEX_CSTRING hostname;
  ACL_ROLE *role, *role_as_user;

  List_iterator <LEX_USER> user_list(list);
  granted_role= user_list++;
  if (!(granted_role= get_current_user(thd, granted_role)))
    DBUG_RETURN(TRUE);

  DBUG_ASSERT(granted_role->is_role());
  rolename= granted_role->user;

  create_new_user= test_if_create_new_users(thd);
  no_auto_create_user= MY_TEST(thd->variables.sql_mode &
                               MODE_NO_AUTO_CREATE_USER);

  Grant_tables tables(Table_user | Table_roles_mapping, TL_WRITE);
  if ((result= tables.open_and_lock(thd)))
    DBUG_RETURN(result != 1);

  mysql_rwlock_wrlock(&LOCK_grant);
  mysql_mutex_lock(&acl_cache->lock);
  if (!(role= find_acl_role(rolename.str)))
  {
    mysql_mutex_unlock(&acl_cache->lock);
    mysql_rwlock_unlock(&LOCK_grant);
    my_error(ER_INVALID_ROLE, MYF(0), rolename.str);
    DBUG_RETURN(TRUE);
  }

  if (!can_grant_role(thd, role))
  {
    mysql_mutex_unlock(&acl_cache->lock);
    mysql_rwlock_unlock(&LOCK_grant);
    my_error(ER_ACCESS_DENIED_NO_PASSWORD_ERROR, MYF(0),
             thd->security_ctx->priv_user, thd->security_ctx->priv_host);
    DBUG_RETURN(TRUE);
  }

  while ((user= user_list++))
  {
    role_as_user= NULL;
    /* current_role is treated slightly different */
    if (user->user.str == current_role.str)
    {
      /* current_role is NONE */
      if (!thd->security_ctx->priv_role[0])
      {
        my_error(ER_INVALID_ROLE, MYF(0), "NONE");
        append_str(&wrong_users, STRING_WITH_LEN("NONE"));
        result= 1;
        continue;
      }
      if (!(role_as_user= find_acl_role(thd->security_ctx->priv_role)))
      {
        LEX_CSTRING ls= { thd->security_ctx->priv_role,
                          strlen(thd->security_ctx->priv_role) };
        append_user(thd, &wrong_users, &ls, &empty_clex_str);
        result= 1;
        continue;
      }

      /* can not grant current_role to current_role */
      if (granted_role->user.str == current_role.str)
      {
        append_user(thd, &wrong_users, &role_as_user->user, &empty_clex_str);
        result= 1;
        continue;
      }
      username.str= thd->security_ctx->priv_role;
      username.length= strlen(username.str);
      hostname= empty_clex_str;
    }
    else if (user->user.str == current_user.str)
    {
      username.str= thd->security_ctx->priv_user;
      username.length= strlen(username.str);
      hostname.str= thd->security_ctx->priv_host;
      hostname.length= strlen(hostname.str);
    }
    else
    {
      username= user->user;
      if (user->host.str)
        hostname= user->host;
      else
      if ((role_as_user= find_acl_role(user->user.str)))
        hostname= empty_clex_str;
      else
      {
        if (is_invalid_role_name(username.str))
        {
          append_user(thd, &wrong_users, &username, &empty_clex_str);
          result= 1;
          continue;
        }
        hostname= host_not_specified;
      }
    }

    ROLE_GRANT_PAIR *hash_entry= find_role_grant_pair(&username, &hostname,
                                                      &rolename);
    ACL_USER_BASE *grantee= role_as_user;

    if (has_auth(user, thd->lex))
      DBUG_ASSERT(!grantee);
    else if (!grantee)
      grantee= find_user_exact(hostname.str, username.str);

    if (!grantee && !revoke)
    {
      LEX_USER user_combo = *user;
      user_combo.host = hostname;
      user_combo.user = username;

      if (copy_and_check_auth(&user_combo, &user_combo, thd) ||
          replace_user_table(thd, tables.user_table(), user_combo, 0,
                             false, create_new_user,
                             no_auto_create_user))
      {
        append_user(thd, &wrong_users, &username, &hostname);
        result= 1;
        continue;
      }
      grantee= find_user_exact(hostname.str, username.str);

      /* either replace_user_table failed, or we've added the user */
      DBUG_ASSERT(grantee);
    }

    if (!grantee)
    {
      append_user(thd, &wrong_users, &username, &hostname);
      result= 1;
      continue;
    }

    if (!revoke)
    {
      if (hash_entry)
      {
        // perhaps, updating an existing grant, adding WITH ADMIN OPTION
      }
      else
      {
        add_role_user_mapping(grantee, role);

        /*
          Check if this grant would cause a cycle. It only needs to be run
          if we're granting a role to a role
        */
        if (role_as_user &&
            traverse_role_graph_down(role, 0, 0, 0) == ROLE_CYCLE_FOUND)
        {
          append_user(thd, &wrong_users, &username, &empty_clex_str);
          result= 1;
          undo_add_role_user_mapping(grantee, role);
          continue;
        }
      }
    }
    else
    {
      /* grant was already removed or never existed */
      if (!hash_entry)
      {
        append_user(thd, &wrong_users, &username, &hostname);
        result= 1;
        continue;
      }
      if (thd->lex->with_admin_option)
      {
        // only revoking an admin option, not the complete grant
      }
      else
      {
        /* revoke a role grant */
        remove_role_user_mapping(grantee, role);
      }
    }

    /* write into the roles_mapping table */
    /* TODO(cvicentiu) refactor replace_roles_mapping_table to use
       Roles_mapping_table instead of TABLE directly. */
    if (replace_roles_mapping_table(tables.roles_mapping_table().table(),
                                    &username, &hostname, &rolename,
                                    thd->lex->with_admin_option,
                                    hash_entry, revoke))
    {
      append_user(thd, &wrong_users, &username, &empty_clex_str);
      result= 1;
      if (!revoke)
      {
        /* need to remove the mapping added previously */
        undo_add_role_user_mapping(grantee, role);
      }
      else
      {
        /* need to restore the mapping deleted previously */
        add_role_user_mapping(grantee, role);
      }
      continue;
    }
    update_role_mapping(&username, &hostname, &rolename,
                        thd->lex->with_admin_option, hash_entry, revoke);

    /*
       Only need to propagate grants when granting/revoking a role to/from
       a role
    */
    if (role_as_user && merge_one_role_privileges(role_as_user) == 0)
      propagate_role_grants(role_as_user, PRIVS_TO_MERGE::ALL);
  }

  mysql_mutex_unlock(&acl_cache->lock);

  if (result)
    my_error(revoke ? ER_CANNOT_REVOKE_ROLE : ER_CANNOT_GRANT_ROLE, MYF(0),
             rolename.str, wrong_users.c_ptr_safe());
  else
    result= write_bin_log(thd, TRUE, thd->query(), thd->query_length());

  mysql_rwlock_unlock(&LOCK_grant);

  DBUG_RETURN(result);
}


bool mysql_grant(THD *thd, const char *db, List <LEX_USER> &list,
                 ulong rights, bool revoke_grant, bool is_proxy)
{
  List_iterator <LEX_USER> str_list (list);
  LEX_USER *Str, *tmp_Str, *proxied_user= NULL;
  char tmp_db[SAFE_NAME_LEN+1];
  bool create_new_users=0, result;
  DBUG_ENTER("mysql_grant");

  if (lower_case_table_names && db)
  {
    char *end= strnmov(tmp_db,db, sizeof(tmp_db));
    if (end >= tmp_db + sizeof(tmp_db))
    {
      my_error(ER_WRONG_DB_NAME ,MYF(0), db);
      DBUG_RETURN(TRUE);
    }
    my_casedn_str(files_charset_info, tmp_db);
    db=tmp_db;
  }

  if (is_proxy)
  {
    DBUG_ASSERT(!db);
    proxied_user= str_list++;
  }

  Grant_tables tables(Table_user | (is_proxy ? Table_proxies_priv : Table_db),
                      TL_WRITE);
  if ((result= tables.open_and_lock(thd)))
    DBUG_RETURN(result != 1);

  DBUG_ASSERT(!thd->is_current_stmt_binlog_format_row());

  if (!revoke_grant)
    create_new_users= test_if_create_new_users(thd);

  /* go through users in user_list */
  mysql_rwlock_wrlock(&LOCK_grant);
  mysql_mutex_lock(&acl_cache->lock);
  grant_version++;

  if (proxied_user)
  {
    if (!(proxied_user= get_current_user(thd, proxied_user, false)))
      DBUG_RETURN(TRUE);
    DBUG_ASSERT(proxied_user->host.length); // not a Role
  }

  while ((tmp_Str = str_list++))
  {
    if (!(Str= get_current_user(thd, tmp_Str, false)))
    {
      result= true;
      continue;
    }

    if (copy_and_check_auth(Str, tmp_Str, thd) ||
        replace_user_table(thd, tables.user_table(), *Str,
                           (!db ? rights : 0), revoke_grant, create_new_users,
                           MY_TEST(thd->variables.sql_mode &
                                   MODE_NO_AUTO_CREATE_USER)))
      result= true;
    else if (db)
    {
      ulong db_rights= rights & DB_ACLS;
      if (db_rights  == rights)
      {
	if (replace_db_table(tables.db_table().table(), db, *Str, db_rights,
			     revoke_grant))
	  result= true;
      }
      else
      {
	my_error(ER_WRONG_USAGE, MYF(0), "DB GRANT", "GLOBAL PRIVILEGES");
	result= true;
      }
    }
    else if (is_proxy)
    {
    /* TODO(cvicentiu) refactor replace_proxies_priv_table to use
       Proxies_priv_table  instead of TABLE directly. */
      if (tables.proxies_priv_table().no_such_table() ||
          replace_proxies_priv_table (thd, tables.proxies_priv_table().table(),
                                      Str, proxied_user,
                                      rights & GRANT_ACL ? TRUE : FALSE,
                                      revoke_grant))
        result= true;
    }
    if (Str->is_role())
      propagate_role_grants(find_acl_role(Str->user.str),
                            db ? PRIVS_TO_MERGE::DB : PRIVS_TO_MERGE::GLOBAL,
                            db);
  }
  mysql_mutex_unlock(&acl_cache->lock);

  if (!result)
  {
    result= write_bin_log(thd, TRUE, thd->query(), thd->query_length());
  }

  mysql_rwlock_unlock(&LOCK_grant);

  if (!result)
    my_ok(thd);

  DBUG_RETURN(result);
}


/* Free grant array if possible */

void  grant_free(void)
{
  DBUG_ENTER("grant_free");
  my_hash_free(&column_priv_hash);
  my_hash_free(&proc_priv_hash);
  my_hash_free(&func_priv_hash);
  free_root(&grant_memroot,MYF(0));
  DBUG_VOID_RETURN;
}


/**
  @brief Initialize structures responsible for table/column-level privilege
   checking and load information for them from tables in the 'mysql' database.

  @return Error status
    @retval 0 OK
    @retval 1 Could not initialize grant subsystem.
*/

bool grant_init()
{
  THD  *thd;
  bool return_val;
  DBUG_ENTER("grant_init");

  if (!(thd= new THD(0)))
    DBUG_RETURN(1);				/* purecov: deadcode */
  thd->thread_stack= (char*) &thd;
  thd->store_globals();
  return_val=  grant_reload(thd);
  delete thd;
  DBUG_RETURN(return_val);
}


/**
  @brief Initialize structures responsible for table/column-level privilege
    checking and load information about grants from open privilege tables.

  @param thd Current thread
  @param tables List containing open "mysql.tables_priv" and
    "mysql.columns_priv" tables.

  @see grant_reload

  @return Error state
    @retval FALSE Success
    @retval TRUE Error
*/

static bool grant_load(THD *thd,
                       const Tables_priv_table& tables_priv,
                       const Columns_priv_table& columns_priv,
                       const Procs_priv_table& procs_priv)
{
  bool return_val= 1;
  TABLE *t_table, *c_table, *p_table;
  bool check_no_resolve= specialflag & SPECIAL_NO_RESOLVE;
  MEM_ROOT *save_mem_root= thd->mem_root;
  sql_mode_t old_sql_mode= thd->variables.sql_mode;
  DBUG_ENTER("grant_load");

  thd->variables.sql_mode&= ~MODE_PAD_CHAR_TO_FULL_LENGTH;

  (void) my_hash_init(&column_priv_hash, &my_charset_utf8_bin,
                      0,0,0, (my_hash_get_key) get_grant_table,
                      (my_hash_free_key) free_grant_table,0);
  (void) my_hash_init(&proc_priv_hash, &my_charset_utf8_bin,
                      0,0,0, (my_hash_get_key) get_grant_table, 0,0);
  (void) my_hash_init(&func_priv_hash, &my_charset_utf8_bin,
                      0,0,0, (my_hash_get_key) get_grant_table, 0,0);
  init_sql_alloc(&grant_memroot, "GRANT", ACL_ALLOC_BLOCK_SIZE, 0, MYF(0));

  t_table= tables_priv.table();
  c_table= columns_priv.table();
  p_table= procs_priv.table(); // this can be NULL

  if (t_table->file->ha_index_init(0, 1))
    goto end_index_init;

  t_table->use_all_columns();
  c_table->use_all_columns();

  thd->mem_root= &grant_memroot;

  if (!t_table->file->ha_index_first(t_table->record[0]))
  {
    do
    {
      GRANT_TABLE *mem_check;
      /* TODO(cvicentiu) convert this to use tables_priv and columns_priv. */
      if (!(mem_check= new (&grant_memroot) GRANT_TABLE(t_table, c_table)))
      {
	/* This could only happen if we are out memory */
	goto end_unlock;
      }

      if (check_no_resolve)
      {
	if (hostname_requires_resolving(mem_check->host.hostname))
	{
          sql_print_warning("'tables_priv' entry '%s %s@%s' "
                            "ignored in --skip-name-resolve mode.",
                            mem_check->tname,
                            safe_str(mem_check->user),
                            safe_str(mem_check->host.hostname));
	  continue;
	}
      }

      if (! mem_check->ok())
	delete mem_check;
      else if (my_hash_insert(&column_priv_hash,(uchar*) mem_check))
      {
	delete mem_check;
	goto end_unlock;
      }
    }
    while (!t_table->file->ha_index_next(t_table->record[0]));
  }

  return_val= 0;

  if (p_table)
  {
    if (p_table->file->ha_index_init(0, 1))
      goto end_unlock;

    p_table->use_all_columns();

    if (!p_table->file->ha_index_first(p_table->record[0]))
    {
      do
      {
        GRANT_NAME *mem_check;
        HASH *hash;
        if (!(mem_check= new (&grant_memroot) GRANT_NAME(p_table, TRUE)))
        {
          /* This could only happen if we are out memory */
          goto end_unlock_p;
        }

        if (check_no_resolve)
        {
          if (hostname_requires_resolving(mem_check->host.hostname))
          {
            sql_print_warning("'procs_priv' entry '%s %s@%s' "
                              "ignored in --skip-name-resolve mode.",
                              mem_check->tname, mem_check->user,
                              safe_str(mem_check->host.hostname));
            continue;
          }
        }
        stored_procedure_type type= (stored_procedure_type)procs_priv.routine_type()->val_int();
        const Sp_handler *sph= Sp_handler::handler(type);
        if (!sph || !(hash= sph->get_priv_hash()))
        {
          sql_print_warning("'procs_priv' entry '%s' "
                            "ignored, bad routine type",
                            mem_check->tname);
          continue;
        }

        mem_check->privs= fix_rights_for_procedure(mem_check->privs);
        mem_check->init_privs= mem_check->privs;
        if (! mem_check->ok())
          delete mem_check;
        else if (my_hash_insert(hash, (uchar*) mem_check))
        {
          delete mem_check;
          goto end_unlock_p;
        }
      }
      while (!p_table->file->ha_index_next(p_table->record[0]));
    }
  }

end_unlock_p:
  if (p_table)
    p_table->file->ha_index_end();
end_unlock:
  t_table->file->ha_index_end();
  thd->mem_root= save_mem_root;
end_index_init:
  thd->variables.sql_mode= old_sql_mode;
  DBUG_RETURN(return_val);
}

static my_bool propagate_role_grants_action(void *role_ptr,
                                            void *ptr __attribute__((unused)))
{
  ACL_ROLE *role= static_cast<ACL_ROLE *>(role_ptr);
  if (role->counter)
    return 0;

  mysql_mutex_assert_owner(&acl_cache->lock);
  PRIVS_TO_MERGE data= { PRIVS_TO_MERGE::ALL, 0, 0 };
  traverse_role_graph_up(role, &data, NULL, merge_role_privileges);
  return 0;
}


/**
  @brief Reload information about table and column level privileges if possible

  @param thd Current thread

  Locked tables are checked by acl_reload() and doesn't have to be checked
  in this call.
  This function is also used for initialization of structures responsible
  for table/column-level privilege checking.

  @return Error state
    @retval FALSE Success
    @retval TRUE  Error
*/

bool grant_reload(THD *thd)
{
  HASH old_column_priv_hash, old_proc_priv_hash, old_func_priv_hash;
  MEM_ROOT old_mem;
  int result;
  DBUG_ENTER("grant_reload");

  /*
    To avoid deadlocks we should obtain table locks before
    obtaining LOCK_grant rwlock.
  */

  Grant_tables tables(Table_tables_priv | Table_columns_priv| Table_procs_priv,
                      TL_READ);
  if ((result= tables.open_and_lock(thd)))
    DBUG_RETURN(result != 1);

  mysql_rwlock_wrlock(&LOCK_grant);
  grant_version++;
  old_column_priv_hash= column_priv_hash;
  old_proc_priv_hash= proc_priv_hash;
  old_func_priv_hash= func_priv_hash;

  /*
    Create a new memory pool but save the current memory pool to make an undo
    opertion possible in case of failure.
  */
  old_mem= grant_memroot;

  if ((result= grant_load(thd,
                          tables.tables_priv_table(),
                          tables.columns_priv_table(),
                          tables.procs_priv_table())))
  {						// Error. Revert to old hash
    DBUG_PRINT("error",("Reverting to old privileges"));
    grant_free();				/* purecov: deadcode */
    column_priv_hash= old_column_priv_hash;	/* purecov: deadcode */
    proc_priv_hash= old_proc_priv_hash;
    func_priv_hash= old_func_priv_hash;
    grant_memroot= old_mem;                     /* purecov: deadcode */
  }
  else
  {
    my_hash_free(&old_column_priv_hash);
    my_hash_free(&old_proc_priv_hash);
    my_hash_free(&old_func_priv_hash);
    free_root(&old_mem,MYF(0));
  }

  mysql_mutex_lock(&acl_cache->lock);
  my_hash_iterate(&acl_roles, propagate_role_grants_action, NULL);
  mysql_mutex_unlock(&acl_cache->lock);

  mysql_rwlock_unlock(&LOCK_grant);

  close_mysql_tables(thd);

  DBUG_RETURN(result);
}


/**
  @brief Check table level grants

  @param thd          Thread handler
  @param want_access  Bits of privileges user needs to have.
  @param tables       List of tables to check. The user should have
                      'want_access' to all tables in list.
  @param any_combination_will_do TRUE if it's enough to have any privilege for
    any combination of the table columns.
  @param number       Check at most this number of tables.
  @param no_errors    TRUE if no error should be sent directly to the client.

  If table->grant.want_privilege != 0 then the requested privileges where
  in the set of COL_ACLS but access was not granted on the table level. As
  a consequence an extra check of column privileges is required.

  Specifically if this function returns FALSE the user has some kind of
  privilege on a combination of columns in each table.

  This function is usually preceeded by check_access which establish the
  User-, Db- and Host access rights.

  @see check_access
  @see check_table_access

  @note
     This functions assumes that either number of tables to be inspected
     by it is limited explicitly (i.e. is is not UINT_MAX) or table list
     used and thd->lex->query_tables_own_last value correspond to each
     other (the latter should be either 0 or point to next_global member
     of one of elements of this table list).

     We delay locking of LOCK_grant until we really need it as we assume that
     most privileges be resolved with user or db level accesses.

   @return Access status
     @retval FALSE Access granted; But column privileges might need to be
      checked.
     @retval TRUE The user did not have the requested privileges on any of the
      tables.

*/

bool check_grant(THD *thd, ulong want_access, TABLE_LIST *tables,
                 bool any_combination_will_do, uint number, bool no_errors)
{
  TABLE_LIST *tl;
  TABLE_LIST *first_not_own_table= thd->lex->first_not_own_table();
  Security_context *sctx= thd->security_ctx;
  uint i;
  ulong original_want_access= want_access;
  bool locked= 0;
  GRANT_TABLE *grant_table;
  GRANT_TABLE *grant_table_role= NULL;
  DBUG_ENTER("check_grant");
  DBUG_ASSERT(number > 0);

  /*
    Walk through the list of tables that belong to the query and save the
    requested access (orig_want_privilege) to be able to use it when
    checking access rights to the underlying tables of a view. Our grant
    system gradually eliminates checked bits from want_privilege and thus
    after all checks are done we can no longer use it.
    The check that first_not_own_table is not reached is for the case when
    the given table list refers to the list for prelocking (contains tables
    of other queries). For simple queries first_not_own_table is 0.
  */
  for (i= 0, tl= tables;
       i < number  && tl != first_not_own_table;
       tl= tl->next_global, i++)
  {
    /*
      Save a copy of the privileges without the SHOW_VIEW_ACL attribute.
      It will be checked during making view.
    */
    tl->grant.orig_want_privilege= (want_access & ~SHOW_VIEW_ACL);
  }
  number= i;

  for (tl= tables; number-- ; tl= tl->next_global)
  {
    TABLE_LIST *const t_ref=
      tl->correspondent_table ? tl->correspondent_table : tl;
    sctx= t_ref->security_ctx ? t_ref->security_ctx : thd->security_ctx;
    ulong orig_want_access= original_want_access;

<<<<<<< HEAD
    /*
      If sequence is used as part of NEXT VALUE, PREVIUS VALUE or SELECT,
      we need to modify the requested access rights depending on how the
      sequence is used.
    */
    if (t_ref->sequence &&
        (bool)(orig_want_access &
         (SELECT_ACL | INSERT_ACL | UPDATE_ACL | DELETE_ACL)))
=======
    if (t_ref->sequence && !(want_access & ~(INSERT_ACL | SELECT_ACL)))
>>>>>>> 22770a9f
    {
      /*
        We want to have either SELECT or INSERT rights to sequences depending
        on how they are accessed
      */
      orig_want_access= ((t_ref->lock_type == TL_WRITE_ALLOW_WRITE) ?
                         INSERT_ACL : SELECT_ACL);
    }

    if (tl->with ||
        (tl->select_lex &&
         (tl->with= tl->select_lex->find_table_def_in_with_clauses(tl))))
      continue;

    const ACL_internal_table_access *access=
      get_cached_table_access(&t_ref->grant.m_internal,
                              t_ref->get_db_name(),
                              t_ref->get_table_name());

    if (access)
    {
      switch(access->check(orig_want_access, &t_ref->grant.privilege))
      {
      case ACL_INTERNAL_ACCESS_GRANTED:
        /*
          Currently,
          -  the information_schema does not subclass ACL_internal_table_access,
          there are no per table privilege checks for I_S,
          - the performance schema does use per tables checks, but at most
          returns 'CHECK_GRANT', and never 'ACCESS_GRANTED'.
          so this branch is not used.
        */
        DBUG_ASSERT(0);
      case ACL_INTERNAL_ACCESS_DENIED:
        goto err;
      case ACL_INTERNAL_ACCESS_CHECK_GRANT:
        break;
      }
    }

    want_access= orig_want_access;
    want_access&= ~sctx->master_access;
    if (!want_access)
      continue;                                 // ok

    if (!(~t_ref->grant.privilege & want_access) ||
        t_ref->is_anonymous_derived_table() || t_ref->schema_table)
    {
      /*
        It is subquery in the FROM clause. VIEW set t_ref->derived after
        table opening, but this function always called before table opening.

        NOTE: is_derived() can't be used here because subquery in this case
        the FROM clase (derived tables) can be not be marked yet.
      */
      if (t_ref->is_anonymous_derived_table() || t_ref->schema_table)
      {
        /*
          If it's a temporary table created for a subquery in the FROM
          clause, or an INFORMATION_SCHEMA table, drop the request for
          a privilege.
        */
        t_ref->grant.want_privilege= 0;
      }
      continue;
    }

    if (is_temporary_table(t_ref))
    {
      /*
        If this table list element corresponds to a pre-opened temporary
        table skip checking of all relevant table-level privileges for it.
        Note that during creation of temporary table we still need to check
        if user has CREATE_TMP_ACL.
      */
      t_ref->grant.privilege|= TMP_TABLE_ACLS;
      t_ref->grant.want_privilege= 0;
      continue;
    }

    if (!locked)
    {
      locked= 1;
      mysql_rwlock_rdlock(&LOCK_grant);
    }

    grant_table= table_hash_search(sctx->host, sctx->ip,
                                   t_ref->get_db_name(),
                                   sctx->priv_user,
                                   t_ref->get_table_name(),
                                   FALSE);
    if (sctx->priv_role[0])
      grant_table_role= table_hash_search("", NULL, t_ref->get_db_name(),
                                          sctx->priv_role,
                                          t_ref->get_table_name(),
                                          TRUE);

    if (!grant_table && !grant_table_role)
    {
      want_access&= ~t_ref->grant.privilege;
      goto err;					// No grants
    }

    /*
      For SHOW COLUMNS, SHOW INDEX it is enough to have some
      privileges on any column combination on the table.
    */
    if (any_combination_will_do)
      continue;

    t_ref->grant.grant_table_user= grant_table; // Remember for column test
    t_ref->grant.grant_table_role= grant_table_role;
    t_ref->grant.version= grant_version;
    t_ref->grant.privilege|= grant_table ? grant_table->privs : 0;
    t_ref->grant.privilege|= grant_table_role ? grant_table_role->privs : 0;
    t_ref->grant.want_privilege= ((want_access & COL_ACLS) & ~t_ref->grant.privilege);

    if (!(~t_ref->grant.privilege & want_access))
      continue;

    if ((want_access&= ~((grant_table ? grant_table->cols : 0) |
                        (grant_table_role ? grant_table_role->cols : 0) |
                        t_ref->grant.privilege)))
    {
      goto err;                                 // impossible
    }
  }
  if (locked)
    mysql_rwlock_unlock(&LOCK_grant);
  DBUG_RETURN(FALSE);

err:
  if (locked)
    mysql_rwlock_unlock(&LOCK_grant);
  if (!no_errors)				// Not a silent skip of table
  {
    char command[128];
    get_privilege_desc(command, sizeof(command), want_access);
    status_var_increment(thd->status_var.access_denied_errors);

    my_error(ER_TABLEACCESS_DENIED_ERROR, MYF(0),
             command,
             sctx->priv_user,
             sctx->host_or_ip,
             tl ? tl->get_table_name() : "unknown");
  }
  DBUG_RETURN(TRUE);
}


/*
  Check column rights in given security context

  SYNOPSIS
    check_grant_column()
    thd                  thread handler
    grant                grant information structure
    db_name              db name
    table_name           table  name
    name                 column name
    length               column name length
    sctx                 security context

  RETURN
    FALSE OK
    TRUE  access denied
*/

bool check_grant_column(THD *thd, GRANT_INFO *grant,
			const char *db_name, const char *table_name,
			const char *name, size_t length,  Security_context *sctx)
{
  GRANT_TABLE *grant_table;
  GRANT_TABLE *grant_table_role;
  GRANT_COLUMN *grant_column;
  ulong want_access= grant->want_privilege & ~grant->privilege;
  DBUG_ENTER("check_grant_column");
  DBUG_PRINT("enter", ("table: %s  want_access: %lu", table_name, want_access));

  if (!want_access)
    DBUG_RETURN(0);				// Already checked

  mysql_rwlock_rdlock(&LOCK_grant);

  /* reload table if someone has modified any grants */

  if (grant->version != grant_version)
  {
    grant->grant_table_user=
      table_hash_search(sctx->host, sctx->ip, db_name,
			sctx->priv_user,
			table_name, 0);         /* purecov: inspected */
    grant->grant_table_role=
      sctx->priv_role[0] ? table_hash_search("", NULL, db_name,
                                             sctx->priv_role,
                                             table_name, TRUE) : NULL;
    grant->version= grant_version;		/* purecov: inspected */
  }

  grant_table= grant->grant_table_user;
  grant_table_role= grant->grant_table_role;

  if (!grant_table && !grant_table_role)
    goto err;

  if (grant_table)
  {
    grant_column= column_hash_search(grant_table, name, length);
    if (grant_column)
    {
      want_access&= ~grant_column->rights;
    }
  }
  if (grant_table_role)
  {
    grant_column= column_hash_search(grant_table_role, name, length);
    if (grant_column)
    {
      want_access&= ~grant_column->rights;
    }
  }
  if (!want_access)
  {
    mysql_rwlock_unlock(&LOCK_grant);
    DBUG_RETURN(0);
  }

err:
  mysql_rwlock_unlock(&LOCK_grant);
  char command[128];
  get_privilege_desc(command, sizeof(command), want_access);
  /* TODO perhaps error should print current rolename aswell */
  my_error(ER_COLUMNACCESS_DENIED_ERROR, MYF(0),
           command,
           sctx->priv_user,
           sctx->host_or_ip,
           name,
           table_name);
  DBUG_RETURN(1);
}


/*
  Check the access right to a column depending on the type of table.

  SYNOPSIS
    check_column_grant_in_table_ref()
    thd              thread handler
    table_ref        table reference where to check the field
    name             name of field to check
    length           length of name

  DESCRIPTION
    Check the access rights to a column depending on the type of table
    reference where the column is checked. The function provides a
    generic interface to check column access rights that hides the
    heterogeneity of the column representation - whether it is a view
    or a stored table colum.

  RETURN
    FALSE OK
    TRUE  access denied
*/

bool check_column_grant_in_table_ref(THD *thd, TABLE_LIST * table_ref,
                                     const char *name, size_t length)
{
  GRANT_INFO *grant;
  const char *db_name;
  const char *table_name;
  Security_context *sctx= table_ref->security_ctx ?
                          table_ref->security_ctx : thd->security_ctx;

  if (table_ref->view || table_ref->field_translation)
  {
    /* View or derived information schema table. */
    ulong view_privs;
    grant= &(table_ref->grant);
    db_name= table_ref->view_db.str;
    table_name= table_ref->view_name.str;
    if (table_ref->belong_to_view &&
        thd->lex->sql_command == SQLCOM_SHOW_FIELDS)
    {
      view_privs= get_column_grant(thd, grant, db_name, table_name, name);
      if (view_privs & VIEW_ANY_ACL)
      {
        table_ref->belong_to_view->allowed_show= TRUE;
        return FALSE;
      }
      table_ref->belong_to_view->allowed_show= FALSE;
      my_message(ER_VIEW_NO_EXPLAIN, ER_THD(thd, ER_VIEW_NO_EXPLAIN), MYF(0));
      return TRUE;
    }
  }
  else
  {
    /* Normal or temporary table. */
    TABLE *table= table_ref->table;
    grant= &(table->grant);
    db_name= table->s->db.str;
    table_name= table->s->table_name.str;
  }

  if (grant->want_privilege)
    return check_grant_column(thd, grant, db_name, table_name, name,
                              length, sctx);
  else
    return FALSE;

}


/**
  @brief check if a query can access a set of columns

  @param  thd  the current thread
  @param  want_access_arg  the privileges requested
  @param  fields an iterator over the fields of a table reference.
  @return Operation status
    @retval 0 Success
    @retval 1 Falure
  @details This function walks over the columns of a table reference
   The columns may originate from different tables, depending on the kind of
   table reference, e.g. join, view.
   For each table it will retrieve the grant information and will use it
   to check the required access privileges for the fields requested from it.
*/
bool check_grant_all_columns(THD *thd, ulong want_access_arg,
                             Field_iterator_table_ref *fields)
{
  Security_context *sctx= thd->security_ctx;
  ulong UNINIT_VAR(want_access);
  const char *table_name= NULL;
  const char* db_name;
  GRANT_INFO *grant;
  GRANT_TABLE *UNINIT_VAR(grant_table);
  GRANT_TABLE *UNINIT_VAR(grant_table_role);
  /*
     Flag that gets set if privilege checking has to be performed on column
     level.
  */
  bool using_column_privileges= FALSE;

  mysql_rwlock_rdlock(&LOCK_grant);

  for (; !fields->end_of_fields(); fields->next())
  {
    LEX_CSTRING *field_name= fields->name();

    if (table_name != fields->get_table_name())
    {
      table_name= fields->get_table_name();
      db_name= fields->get_db_name();
      grant= fields->grant();
      /* get a fresh one for each table */
      want_access= want_access_arg & ~grant->privilege;
      if (want_access)
      {
        /* reload table if someone has modified any grants */
        if (grant->version != grant_version)
        {
          grant->grant_table_user=
            table_hash_search(sctx->host, sctx->ip, db_name,
                              sctx->priv_user,
                              table_name, 0);	/* purecov: inspected */
          grant->grant_table_role=
            sctx->priv_role[0] ? table_hash_search("", NULL, db_name,
                                                   sctx->priv_role,
                                                   table_name, TRUE) : NULL;
          grant->version= grant_version;	/* purecov: inspected */
        }

        grant_table= grant->grant_table_user;
        grant_table_role= grant->grant_table_role;
        DBUG_ASSERT (grant_table || grant_table_role);
      }
    }

    if (want_access)
    {
      ulong have_access= 0;
      if (grant_table)
      {
        GRANT_COLUMN *grant_column=
          column_hash_search(grant_table, field_name->str, field_name->length);
        if (grant_column)
          have_access= grant_column->rights;
      }
      if (grant_table_role)
      {
        GRANT_COLUMN *grant_column=
          column_hash_search(grant_table_role, field_name->str,
                             field_name->length);
        if (grant_column)
          have_access|= grant_column->rights;
      }

      if (have_access)
        using_column_privileges= TRUE;
      if (want_access & ~have_access)
        goto err;
    }
  }
  mysql_rwlock_unlock(&LOCK_grant);
  return 0;

err:
  mysql_rwlock_unlock(&LOCK_grant);

  char command[128];
  get_privilege_desc(command, sizeof(command), want_access);
  /*
    Do not give an error message listing a column name unless the user has
    privilege to see all columns.
  */
  if (using_column_privileges)
    my_error(ER_TABLEACCESS_DENIED_ERROR, MYF(0),
             command, sctx->priv_user,
             sctx->host_or_ip, table_name);
  else
    my_error(ER_COLUMNACCESS_DENIED_ERROR, MYF(0),
             command,
             sctx->priv_user,
             sctx->host_or_ip,
             fields->name()->str,
             table_name);
  return 1;
}


static bool check_grant_db_routine(THD *thd, const char *db, HASH *hash)
{
  Security_context *sctx= thd->security_ctx;

  for (uint idx= 0; idx < hash->records; ++idx)
  {
    GRANT_NAME *item= (GRANT_NAME*) my_hash_element(hash, idx);

    if (strcmp(item->user, sctx->priv_user) == 0 &&
        strcmp(item->db, db) == 0 &&
        compare_hostname(&item->host, sctx->host, sctx->ip))
    {
      return FALSE;
    }
    if (sctx->priv_role[0] && strcmp(item->user, sctx->priv_role) == 0 &&
        strcmp(item->db, db) == 0 &&
        (!item->host.hostname || !item->host.hostname[0]))
    {
      return FALSE; /* Found current role match */
    }
  }

  return TRUE;
}


/*
  Check if a user has the right to access a database
  Access is accepted if he has a grant for any table/routine in the database
  Return 1 if access is denied
*/

bool check_grant_db(THD *thd, const char *db)
{
  Security_context *sctx= thd->security_ctx;
  char helping [SAFE_NAME_LEN + USERNAME_LENGTH+2], *end;
  char helping2 [SAFE_NAME_LEN + USERNAME_LENGTH+2], *tmp_db;
  uint len, UNINIT_VAR(len2);
  bool error= TRUE;

  tmp_db= strmov(helping, sctx->priv_user) + 1;
  end= strnmov(tmp_db, db, helping + sizeof(helping) - tmp_db);

  if (end >= helping + sizeof(helping)) // db name was truncated
    return 1;                           // no privileges for an invalid db name

  if (lower_case_table_names)
  {
    end = tmp_db + my_casedn_str(files_charset_info, tmp_db);
    db=tmp_db;
  }

  len= (uint) (end - helping) + 1;

  /*
     If a role is set, we need to check for privileges here as well.
  */
  if (sctx->priv_role[0])
  {
    end= strmov(helping2, sctx->priv_role) + 1;
    end= strnmov(end, db, helping2 + sizeof(helping2) - end);
    len2= (uint) (end - helping2) + 1;
  }


  mysql_rwlock_rdlock(&LOCK_grant);

  for (uint idx=0 ; idx < column_priv_hash.records ; idx++)
  {
    GRANT_TABLE *grant_table= (GRANT_TABLE*) my_hash_element(&column_priv_hash,
                                                             idx);
    if (len < grant_table->key_length &&
        !memcmp(grant_table->hash_key, helping, len) &&
        compare_hostname(&grant_table->host, sctx->host, sctx->ip))
    {
      error= FALSE; /* Found match. */
      break;
    }
    if (sctx->priv_role[0] &&
        len2 < grant_table->key_length &&
        !memcmp(grant_table->hash_key, helping2, len2) &&
        (!grant_table->host.hostname || !grant_table->host.hostname[0]))
    {
      error= FALSE; /* Found role match */
      break;
    }
  }

  if (error)
    error= check_grant_db_routine(thd, db, &proc_priv_hash) &&
           check_grant_db_routine(thd, db, &func_priv_hash);

  mysql_rwlock_unlock(&LOCK_grant);

  return error;
}


/****************************************************************************
  Check routine level grants

  SYNPOSIS
   bool check_grant_routine()
   thd		Thread handler
   want_access  Bits of privileges user needs to have
   procs	List of routines to check. The user should have 'want_access'
   sph          SP handler
   no_errors	If 0 then we write an error. The error is sent directly to
		the client

   RETURN
     0  ok
     1  Error: User did not have the requested privielges
****************************************************************************/

bool check_grant_routine(THD *thd, ulong want_access,
			 TABLE_LIST *procs, const Sp_handler *sph,
			 bool no_errors)
{
  TABLE_LIST *table;
  Security_context *sctx= thd->security_ctx;
  char *user= sctx->priv_user;
  char *host= sctx->priv_host;
  char *role= sctx->priv_role;
  DBUG_ENTER("check_grant_routine");

  want_access&= ~sctx->master_access;
  if (!want_access)
    DBUG_RETURN(0);                             // ok

  mysql_rwlock_rdlock(&LOCK_grant);
  for (table= procs; table; table= table->next_global)
  {
    GRANT_NAME *grant_proc;
    if ((grant_proc= routine_hash_search(host, sctx->ip, table->db.str, user,
                                         table->table_name.str, sph, 0)))
      table->grant.privilege|= grant_proc->privs;
    if (role[0]) /* current role set check */
    {
      if ((grant_proc= routine_hash_search("", NULL, table->db.str, role,
                                           table->table_name.str, sph, 0)))
      table->grant.privilege|= grant_proc->privs;
    }

    if (want_access & ~table->grant.privilege)
    {
      want_access &= ~table->grant.privilege;
      goto err;
    }
  }
  mysql_rwlock_unlock(&LOCK_grant);
  DBUG_RETURN(0);
err:
  mysql_rwlock_unlock(&LOCK_grant);
  if (!no_errors)
  {
    char buff[1024];
    const char *command="";
    if (table)
      strxmov(buff, table->db.str, ".", table->table_name.str, NullS);
    if (want_access & EXECUTE_ACL)
      command= "execute";
    else if (want_access & ALTER_PROC_ACL)
      command= "alter routine";
    else if (want_access & GRANT_ACL)
      command= "grant";
    my_error(ER_PROCACCESS_DENIED_ERROR, MYF(0),
             command, user, host, table ? buff : "unknown");
  }
  DBUG_RETURN(1);
}


/*
  Check if routine has any of the
  routine level grants

  SYNPOSIS
   bool    check_routine_level_acl()
   thd	        Thread handler
   db           Database name
   name         Routine name

  RETURN
   0            Ok
   1            error
*/

bool check_routine_level_acl(THD *thd, const char *db, const char *name,
                             const Sp_handler *sph)
{
  bool no_routine_acl= 1;
  GRANT_NAME *grant_proc;
  Security_context *sctx= thd->security_ctx;
  mysql_rwlock_rdlock(&LOCK_grant);
  if ((grant_proc= routine_hash_search(sctx->priv_host,
                                       sctx->ip, db,
                                       sctx->priv_user,
                                       name, sph, 0)))
    no_routine_acl= !(grant_proc->privs & SHOW_PROC_ACLS);

  if (no_routine_acl && sctx->priv_role[0]) /* current set role check */
  {
    if ((grant_proc= routine_hash_search("",
                                         NULL, db,
                                         sctx->priv_role,
                                         name, sph, 0)))
      no_routine_acl= !(grant_proc->privs & SHOW_PROC_ACLS);
  }
  mysql_rwlock_unlock(&LOCK_grant);
  return no_routine_acl;
}


/*****************************************************************************
  Functions to retrieve the grant for a table/column  (for SHOW functions)
*****************************************************************************/

ulong get_table_grant(THD *thd, TABLE_LIST *table)
{
  ulong privilege;
  Security_context *sctx= thd->security_ctx;
  const char *db = table->db.str ? table->db.str : thd->db.str;
  GRANT_TABLE *grant_table;
  GRANT_TABLE *grant_table_role= NULL;

  mysql_rwlock_rdlock(&LOCK_grant);
#ifdef EMBEDDED_LIBRARY
  grant_table= NULL;
  grant_table_role= NULL;
#else
  grant_table= table_hash_search(sctx->host, sctx->ip, db, sctx->priv_user,
				 table->table_name.str, 0);
  if (sctx->priv_role[0])
    grant_table_role= table_hash_search("", "", db, sctx->priv_role,
                                        table->table_name.str, 0);
#endif
  table->grant.grant_table_user= grant_table; // Remember for column test
  table->grant.grant_table_role= grant_table_role;
  table->grant.version=grant_version;
  if (grant_table)
    table->grant.privilege|= grant_table->privs;
  if (grant_table_role)
    table->grant.privilege|= grant_table_role->privs;
  privilege= table->grant.privilege;
  mysql_rwlock_unlock(&LOCK_grant);
  return privilege;
}


/*
  Determine the access priviliges for a field.

  SYNOPSIS
    get_column_grant()
    thd         thread handler
    grant       grants table descriptor
    db_name     name of database that the field belongs to
    table_name  name of table that the field belongs to
    field_name  name of field

  DESCRIPTION
    The procedure may also modify: grant->grant_table and grant->version.

  RETURN
    The access priviliges for the field db_name.table_name.field_name
*/

ulong get_column_grant(THD *thd, GRANT_INFO *grant,
                       const char *db_name, const char *table_name,
                       const char *field_name)
{
  GRANT_TABLE *grant_table;
  GRANT_TABLE *grant_table_role;
  GRANT_COLUMN *grant_column;
  ulong priv= 0;

  mysql_rwlock_rdlock(&LOCK_grant);
  /* reload table if someone has modified any grants */
  if (grant->version != grant_version)
  {
    Security_context *sctx= thd->security_ctx;
    grant->grant_table_user=
      table_hash_search(sctx->host, sctx->ip,
                        db_name, sctx->priv_user,
                        table_name, 0);         /* purecov: inspected */
    grant->grant_table_role=
      sctx->priv_role[0] ? table_hash_search("", "", db_name,
                                             sctx->priv_role,
                                             table_name, TRUE) : NULL;
    grant->version= grant_version;              /* purecov: inspected */
  }

  grant_table= grant->grant_table_user;
  grant_table_role= grant->grant_table_role;

  if (!grant_table && !grant_table_role)
    priv= grant->privilege;
  else
  {
    if (grant_table)
    {
      grant_column= column_hash_search(grant_table, field_name,
                                       (uint) strlen(field_name));
      if (!grant_column)
        priv= (grant->privilege | grant_table->privs);
      else
        priv= (grant->privilege | grant_table->privs | grant_column->rights);
    }

    if (grant_table_role)
    {
      grant_column= column_hash_search(grant_table_role, field_name,
                                       (uint) strlen(field_name));
      if (!grant_column)
        priv|= (grant->privilege | grant_table_role->privs);
      else
        priv|= (grant->privilege | grant_table_role->privs |
                grant_column->rights);
    }
  }
  mysql_rwlock_unlock(&LOCK_grant);
  return priv;
}


/* Help function for mysql_show_grants */

static void add_user_option(String *grant, long value, const char *name,
                            bool is_signed)
{
  if (value)
  {
    char buff[22], *p; // just as in int2str
    grant->append(' ');
    grant->append(name, strlen(name));
    grant->append(' ');
    p=int10_to_str(value, buff, is_signed ? -10 : 10);
    grant->append(buff,p-buff);
  }
}


static void add_user_option(String *grant, double value, const char *name)
{
  if (value != 0.0 )
  {
    char buff[FLOATING_POINT_BUFFER];
    size_t len;
    grant->append(' ');
    grant->append(name, strlen(name));
    grant->append(' ');
    len= my_fcvt(value, 6, buff, NULL);
    grant->append(buff, len);
  }
}

static void add_user_parameters(String *result, ACL_USER* acl_user,
                                bool with_grant)
{
  result->append(STRING_WITH_LEN("@'"));
  result->append(acl_user->host.hostname, acl_user->hostname_length,
                system_charset_info);
  result->append('\'');

  if (acl_user->plugin.str == native_password_plugin_name.str ||
      acl_user->plugin.str == old_password_plugin_name.str)
  {
    if (acl_user->auth_string.length)
    {
      DBUG_ASSERT(acl_user->salt_len);
      result->append(STRING_WITH_LEN(" IDENTIFIED BY PASSWORD '"));
      result->append(&acl_user->auth_string);
      result->append('\'');
    }
  }
  else
  {
    result->append(STRING_WITH_LEN(" IDENTIFIED VIA "));
    result->append(&acl_user->plugin);
    if (acl_user->auth_string.length)
    {
      result->append(STRING_WITH_LEN(" USING '"));
      result->append(&acl_user->auth_string);
      result->append('\'');
    }
  }
  /* "show grants" SSL related stuff */
  if (acl_user->ssl_type == SSL_TYPE_ANY)
    result->append(STRING_WITH_LEN(" REQUIRE SSL"));
  else if (acl_user->ssl_type == SSL_TYPE_X509)
    result->append(STRING_WITH_LEN(" REQUIRE X509"));
  else if (acl_user->ssl_type == SSL_TYPE_SPECIFIED)
  {
    int ssl_options = 0;
    result->append(STRING_WITH_LEN(" REQUIRE "));
    if (acl_user->x509_issuer)
    {
      ssl_options++;
      result->append(STRING_WITH_LEN("ISSUER \'"));
      result->append(acl_user->x509_issuer,strlen(acl_user->x509_issuer));
      result->append('\'');
    }
    if (acl_user->x509_subject)
    {
      if (ssl_options++)
        result->append(' ');
      result->append(STRING_WITH_LEN("SUBJECT \'"));
      result->append(acl_user->x509_subject,strlen(acl_user->x509_subject),
                    system_charset_info);
      result->append('\'');
    }
    if (acl_user->ssl_cipher)
    {
      if (ssl_options++)
        result->append(' ');
      result->append(STRING_WITH_LEN("CIPHER '"));
      result->append(acl_user->ssl_cipher,strlen(acl_user->ssl_cipher),
                    system_charset_info);
      result->append('\'');
    }
  }
  if (with_grant ||
      (acl_user->user_resource.questions ||
       acl_user->user_resource.updates ||
       acl_user->user_resource.conn_per_hour ||
       acl_user->user_resource.user_conn ||
       acl_user->user_resource.max_statement_time != 0.0))
  {
    result->append(STRING_WITH_LEN(" WITH"));
    if (with_grant)
      result->append(STRING_WITH_LEN(" GRANT OPTION"));
    add_user_option(result, acl_user->user_resource.questions,
                    "MAX_QUERIES_PER_HOUR", false);
    add_user_option(result, acl_user->user_resource.updates,
                    "MAX_UPDATES_PER_HOUR", false);
    add_user_option(result, acl_user->user_resource.conn_per_hour,
                    "MAX_CONNECTIONS_PER_HOUR", false);
    add_user_option(result, acl_user->user_resource.user_conn,
                    "MAX_USER_CONNECTIONS", true);
    add_user_option(result, acl_user->user_resource.max_statement_time,
                    "MAX_STATEMENT_TIME");
  }
}

static const char *command_array[]=
{
  "SELECT", "INSERT", "UPDATE", "DELETE", "CREATE", "DROP", "RELOAD",
  "SHUTDOWN", "PROCESS","FILE", "GRANT", "REFERENCES", "INDEX",
  "ALTER", "SHOW DATABASES", "SUPER", "CREATE TEMPORARY TABLES",
  "LOCK TABLES", "EXECUTE", "REPLICATION SLAVE", "REPLICATION CLIENT",
  "CREATE VIEW", "SHOW VIEW", "CREATE ROUTINE", "ALTER ROUTINE",
  "CREATE USER", "EVENT", "TRIGGER", "CREATE TABLESPACE",
  "DELETE VERSIONING ROWS"
};

static uint command_lengths[]=
{
  6, 6, 6, 6, 6, 4, 6, 8, 7, 4, 5, 10, 5, 5, 14, 5, 23, 11, 7, 17, 18, 11, 9,
  14, 13, 11, 5, 7, 17, 22,
};


static bool print_grants_for_role(THD *thd, ACL_ROLE * role)
{
  char buff[1024];

  if (show_role_grants(thd, role->user.str, "", role, buff, sizeof(buff)))
    return TRUE;

  if (show_global_privileges(thd, role, TRUE, buff, sizeof(buff)))
    return TRUE;

  if (show_database_privileges(thd, role->user.str, "", buff, sizeof(buff)))
    return TRUE;

  if (show_table_and_column_privileges(thd, role->user.str, "", buff, sizeof(buff)))
    return TRUE;

  if (show_routine_grants(thd, role->user.str, "", &sp_handler_procedure,
                          buff, sizeof(buff)))
    return TRUE;

  if (show_routine_grants(thd, role->user.str, "", &sp_handler_function,
                          buff, sizeof(buff)))
    return TRUE;

  return FALSE;

}

/** checks privileges for SHOW GRANTS and SHOW CREATE USER

  @note that in case of SHOW CREATE USER the parser guarantees
  that a role can never happen here, so *rolename will never
  be assigned to
*/
static bool check_show_access(THD *thd, LEX_USER *lex_user,
                              const char **username,
                              const char **hostname, const char **rolename)
{
  DBUG_ENTER("check_show_access");

  if (lex_user->user.str == current_user.str)
  {
    *username= thd->security_ctx->priv_user;
    *hostname= thd->security_ctx->priv_host;
  }
  else if (lex_user->user.str == current_role.str)
  {
    *rolename= thd->security_ctx->priv_role;
  }
  else if (lex_user->user.str == current_user_and_current_role.str)
  {
    *username= thd->security_ctx->priv_user;
    *hostname= thd->security_ctx->priv_host;
    *rolename= thd->security_ctx->priv_role;
  }
  else
  {
    Security_context *sctx= thd->security_ctx;
    bool do_check_access;

    lex_user= get_current_user(thd, lex_user);
    if (!lex_user)
      DBUG_RETURN(TRUE);

    if (lex_user->is_role())
    {
      *rolename= lex_user->user.str;
      do_check_access= strcmp(*rolename, sctx->priv_role);
    }
    else
    {
      *username= lex_user->user.str;
      *hostname= lex_user->host.str;
      do_check_access= strcmp(*username, sctx->priv_user) ||
                       strcmp(*hostname, sctx->priv_host);
    }

    if (do_check_access && check_access(thd, SELECT_ACL, "mysql", 0, 0, 1, 0))
      DBUG_RETURN(TRUE);
  }
  DBUG_RETURN(FALSE);
}

bool mysql_show_create_user(THD *thd, LEX_USER *lex_user)
{
  const char *username= NULL, *hostname= NULL;
  char buff[1024]; //Show create user should not take more than 1024 bytes.
  Protocol *protocol= thd->protocol;
  bool error= false;
  ACL_USER *acl_user;
  uint head_length;
  DBUG_ENTER("mysql_show_create_user");

  if (check_show_access(thd, lex_user, &username, &hostname, NULL))
    DBUG_RETURN(TRUE);

  List<Item> field_list;
  head_length= (uint) (strxmov(buff, "CREATE USER for ", username, "@",
                               hostname, NullS) - buff);
  Item_string *field = new (thd->mem_root) Item_string_ascii(thd, "", 0);
  if (!field)
    DBUG_RETURN(true);                          // Error given my my_alloc()

  field->name.str= buff;
  field->name.length= head_length;
  field->max_length= sizeof(buff);
  field_list.push_back(field, thd->mem_root);
  if (protocol->send_result_set_metadata(&field_list,
                                         Protocol::SEND_NUM_ROWS |
                                         Protocol::SEND_EOF))
    DBUG_RETURN(true);

  String result(buff, sizeof(buff), system_charset_info);
  result.length(0);
  mysql_rwlock_rdlock(&LOCK_grant);
  mysql_mutex_lock(&acl_cache->lock);

  acl_user= find_user_exact(hostname, username);

  // User not found in the internal data structures.
  if (!acl_user)
  {
    my_error(ER_PASSWORD_NO_MATCH, MYF(0));
    error= true;
    goto end;
  }

  result.append("CREATE USER '");
  result.append(username);
  result.append('\'');

  add_user_parameters(&result, acl_user, false);

  protocol->prepare_for_resend();
  protocol->store(result.ptr(), result.length(), result.charset());
  if (protocol->write())
  {
    error= true;
  }
  my_eof(thd);

end:
  mysql_rwlock_unlock(&LOCK_grant);
  mysql_mutex_unlock(&acl_cache->lock);

  DBUG_RETURN(error);
}


static int show_grants_callback(ACL_USER_BASE *role, void *data)
{
  THD *thd= (THD *)data;
  DBUG_ASSERT(role->flags & IS_ROLE);
  if (print_grants_for_role(thd, (ACL_ROLE *)role))
    return -1;
  return 0;
}

void mysql_show_grants_get_fields(THD *thd, List<Item> *fields,
                                  const char *name, size_t length)
{
  Item_string *field=new (thd->mem_root) Item_string_ascii(thd, "", 0);
  /* Set name explicit to avoid character set conversions */
  field->name.str= name;
  field->name.length= length;
  field->max_length=1024;
  fields->push_back(field, thd->mem_root);
}


/*
  SHOW GRANTS;  Send grants for a user to the client

  IMPLEMENTATION
   Send to client grant-like strings depicting user@host privileges
*/

bool mysql_show_grants(THD *thd, LEX_USER *lex_user)
{
  int  error = -1;
  ACL_USER *UNINIT_VAR(acl_user);
  ACL_ROLE *acl_role= NULL;
  char buff[1024];
  Protocol *protocol= thd->protocol;
  const char *username= NULL, *hostname= NULL, *rolename= NULL, *end;
  DBUG_ENTER("mysql_show_grants");

  if (!initialized)
  {
    my_error(ER_OPTION_PREVENTS_STATEMENT, MYF(0), "--skip-grant-tables");
    DBUG_RETURN(TRUE);
  }

  if (check_show_access(thd, lex_user, &username, &hostname, &rolename))
    DBUG_RETURN(TRUE);
  DBUG_ASSERT(rolename || username);

  List<Item> field_list;
  if (!username)
    end= strxmov(buff,"Grants for ",rolename, NullS);
  else
    end= strxmov(buff,"Grants for ",username,"@",hostname, NullS);

  mysql_show_grants_get_fields(thd, &field_list, buff, (uint) (end-buff));

  if (protocol->send_result_set_metadata(&field_list,
                               Protocol::SEND_NUM_ROWS | Protocol::SEND_EOF))
    DBUG_RETURN(TRUE);

  mysql_rwlock_rdlock(&LOCK_grant);
  mysql_mutex_lock(&acl_cache->lock);

  if (username)
  {
    acl_user= find_user_exact(hostname, username);
    if (!acl_user)
    {
      mysql_mutex_unlock(&acl_cache->lock);
      mysql_rwlock_unlock(&LOCK_grant);

      my_error(ER_NONEXISTING_GRANT, MYF(0),
               username, hostname);
      DBUG_RETURN(TRUE);
    }

    /* Show granted roles to acl_user */
    if (show_role_grants(thd, username, hostname, acl_user, buff, sizeof(buff)))
      goto end;

    /* Add first global access grants */
    if (show_global_privileges(thd, acl_user, FALSE, buff, sizeof(buff)))
      goto end;

    /* Add database access */
    if (show_database_privileges(thd, username, hostname, buff, sizeof(buff)))
      goto end;

    /* Add table & column access */
    if (show_table_and_column_privileges(thd, username, hostname, buff, sizeof(buff)))
      goto end;

    if (show_routine_grants(thd, username, hostname, &sp_handler_procedure,
                            buff, sizeof(buff)))
      goto end;

    if (show_routine_grants(thd, username, hostname, &sp_handler_function,
                            buff, sizeof(buff)))
      goto end;

    if (show_proxy_grants(thd, username, hostname, buff, sizeof(buff)))
      goto end;
  }

  if (rolename)
  {
    acl_role= find_acl_role(rolename);
    if (acl_role)
    {
      /* get a list of all inherited roles */
      traverse_role_graph_down(acl_role, thd, show_grants_callback, NULL);
    }
    else
    {
      if (lex_user->user.str == current_role.str)
      {
        mysql_mutex_unlock(&acl_cache->lock);
        mysql_rwlock_unlock(&LOCK_grant);
        my_error(ER_NONEXISTING_GRANT, MYF(0),
                 thd->security_ctx->priv_user,
                 thd->security_ctx->priv_host);
        DBUG_RETURN(TRUE);
      }
    }
  }

  error= 0;
end:
  mysql_mutex_unlock(&acl_cache->lock);
  mysql_rwlock_unlock(&LOCK_grant);

  my_eof(thd);
  DBUG_RETURN(error);
}

static ROLE_GRANT_PAIR *find_role_grant_pair(const LEX_CSTRING *u,
                                             const LEX_CSTRING *h,
                                             const LEX_CSTRING *r)
{
  char buf[1024];
  String pair_key(buf, sizeof(buf), &my_charset_bin);

  size_t key_length= u->length + h->length + r->length + 3;
  pair_key.alloc(key_length);

  strmov(strmov(strmov(const_cast<char*>(pair_key.ptr()),
                       safe_str(u->str)) + 1, h->str) + 1, r->str);

  return (ROLE_GRANT_PAIR *)
    my_hash_search(&acl_roles_mappings, (uchar*)pair_key.ptr(), key_length);
}

static bool show_role_grants(THD *thd, const char *username,
                             const char *hostname, ACL_USER_BASE *acl_entry,
                             char *buff, size_t buffsize)
{
  uint counter;
  Protocol *protocol= thd->protocol;
  LEX_CSTRING host= {const_cast<char*>(hostname), strlen(hostname)};

  String grant(buff,sizeof(buff),system_charset_info);
  for (counter= 0; counter < acl_entry->role_grants.elements; counter++)
  {
    grant.length(0);
    grant.append(STRING_WITH_LEN("GRANT "));
    ACL_ROLE *acl_role= *(dynamic_element(&acl_entry->role_grants, counter,
                                          ACL_ROLE**));
    grant.append(acl_role->user.str, acl_role->user.length,
                  system_charset_info);
    grant.append(STRING_WITH_LEN(" TO '"));
    grant.append(acl_entry->user.str, acl_entry->user.length,
                  system_charset_info);
    if (!(acl_entry->flags & IS_ROLE))
    {
      grant.append(STRING_WITH_LEN("'@'"));
      grant.append(&host);
    }
    grant.append('\'');

    ROLE_GRANT_PAIR *pair=
      find_role_grant_pair(&acl_entry->user, &host, &acl_role->user);
    DBUG_ASSERT(pair);

    if (pair->with_admin)
      grant.append(STRING_WITH_LEN(" WITH ADMIN OPTION"));

    protocol->prepare_for_resend();
    protocol->store(grant.ptr(),grant.length(),grant.charset());
    if (protocol->write())
    {
      return TRUE;
    }
  }
  return FALSE;
}

static bool show_global_privileges(THD *thd, ACL_USER_BASE *acl_entry,
                                   bool handle_as_role,
                                   char *buff, size_t buffsize)
{
  uint counter;
  ulong want_access;
  Protocol *protocol= thd->protocol;

  String global(buff,sizeof(buff),system_charset_info);
  global.length(0);
  global.append(STRING_WITH_LEN("GRANT "));

  if (handle_as_role)
    want_access= ((ACL_ROLE *)acl_entry)->initial_role_access;
  else
    want_access= acl_entry->access;
  if (test_all_bits(want_access, (GLOBAL_ACLS & ~ GRANT_ACL)))
    global.append(STRING_WITH_LEN("ALL PRIVILEGES"));
  else if (!(want_access & ~GRANT_ACL))
    global.append(STRING_WITH_LEN("USAGE"));
  else
  {
    bool found=0;
    ulong j,test_access= want_access & ~GRANT_ACL;
    for (counter=0, j = SELECT_ACL;j <= GLOBAL_ACLS;counter++,j <<= 1)
    {
      if (test_access & j)
      {
        if (found)
          global.append(STRING_WITH_LEN(", "));
        found=1;
        global.append(command_array[counter],command_lengths[counter]);
      }
    }
  }
  global.append (STRING_WITH_LEN(" ON *.* TO '"));
  global.append(acl_entry->user.str, acl_entry->user.length,
                system_charset_info);
  global.append('\'');

  if (!handle_as_role)
    add_user_parameters(&global, (ACL_USER *)acl_entry, (want_access & GRANT_ACL));

  protocol->prepare_for_resend();
  protocol->store(global.ptr(),global.length(),global.charset());
  if (protocol->write())
    return TRUE;

  return FALSE;

}

static bool show_database_privileges(THD *thd, const char *username,
                                     const char *hostname,
                                     char *buff, size_t buffsize)
{
  ACL_DB *acl_db;
  ulong want_access;
  uint counter;
  Protocol *protocol= thd->protocol;

  for (counter=0 ; counter < acl_dbs.elements ; counter++)
  {
    const char *user, *host;

    acl_db=dynamic_element(&acl_dbs,counter,ACL_DB*);
    user= safe_str(acl_db->user);
    host=acl_db->host.hostname;

    /*
      We do not make SHOW GRANTS case-sensitive here (like REVOKE),
      but make it case-insensitive because that's the way they are
      actually applied, and showing fewer privileges than are applied
      would be wrong from a security point of view.
    */

    if (!strcmp(username, user) &&
        !my_strcasecmp(system_charset_info, hostname, host))
    {
      /*
        do not print inherited access bits for roles,
        the role bits present in the table are what matters
      */
      if (*hostname) // User
        want_access=acl_db->access;
      else // Role
        want_access=acl_db->initial_access;
      if (want_access)
      {
        String db(buff,sizeof(buff),system_charset_info);
        db.length(0);
        db.append(STRING_WITH_LEN("GRANT "));

        if (test_all_bits(want_access,(DB_ACLS & ~GRANT_ACL)))
          db.append(STRING_WITH_LEN("ALL PRIVILEGES"));
        else if (!(want_access & ~GRANT_ACL))
          db.append(STRING_WITH_LEN("USAGE"));
        else
        {
          int found=0, cnt;
          ulong j,test_access= want_access & ~GRANT_ACL;
          for (cnt=0, j = SELECT_ACL; j <= DB_ACLS; cnt++,j <<= 1)
          {
            if (test_access & j)
            {
              if (found)
                db.append(STRING_WITH_LEN(", "));
              found = 1;
              db.append(command_array[cnt],command_lengths[cnt]);
            }
          }
        }
        db.append (STRING_WITH_LEN(" ON "));
        append_identifier(thd, &db, acl_db->db, strlen(acl_db->db));
        db.append (STRING_WITH_LEN(".* TO '"));
        db.append(username, strlen(username),
                  system_charset_info);
        if (*hostname)
        {
          db.append (STRING_WITH_LEN("'@'"));
          // host and lex_user->host are equal except for case
          db.append(host, strlen(host), system_charset_info);
        }
        db.append ('\'');
        if (want_access & GRANT_ACL)
          db.append(STRING_WITH_LEN(" WITH GRANT OPTION"));
        protocol->prepare_for_resend();
        protocol->store(db.ptr(),db.length(),db.charset());
        if (protocol->write())
        {
          return TRUE;
        }
      }
    }
  }
  return FALSE;

}

static bool show_table_and_column_privileges(THD *thd, const char *username,
                                             const char *hostname,
                                             char *buff, size_t buffsize)
{
  uint counter, index;
  Protocol *protocol= thd->protocol;

  for (index=0 ; index < column_priv_hash.records ; index++)
  {
    const char *user, *host;
    GRANT_TABLE *grant_table= (GRANT_TABLE*)
      my_hash_element(&column_priv_hash, index);

    user= safe_str(grant_table->user);
    host= grant_table->host.hostname;

    /*
      We do not make SHOW GRANTS case-sensitive here (like REVOKE),
      but make it case-insensitive because that's the way they are
      actually applied, and showing fewer privileges than are applied
      would be wrong from a security point of view.
    */

    if (!strcmp(username,user) &&
        !my_strcasecmp(system_charset_info, hostname, host))
    {
      ulong table_access;
      ulong cols_access;
      if (*hostname) // User
      {
        table_access= grant_table->privs;
        cols_access= grant_table->cols;
      }
      else // Role
      {
        table_access= grant_table->init_privs;
        cols_access= grant_table->init_cols;
      }

      if ((table_access | cols_access) != 0)
      {
        String global(buff, sizeof(buff), system_charset_info);
        ulong test_access= (table_access | cols_access) & ~GRANT_ACL;

        global.length(0);
        global.append(STRING_WITH_LEN("GRANT "));

        if (test_all_bits(table_access, (TABLE_ACLS & ~GRANT_ACL)))
          global.append(STRING_WITH_LEN("ALL PRIVILEGES"));
        else if (!test_access)
          global.append(STRING_WITH_LEN("USAGE"));
        else
        {
          /* Add specific column access */
          int found= 0;
          ulong j;

          for (counter= 0, j= SELECT_ACL; j <= TABLE_ACLS; counter++, j<<= 1)
          {
            if (test_access & j)
            {
              if (found)
                global.append(STRING_WITH_LEN(", "));
              found= 1;
              global.append(command_array[counter],command_lengths[counter]);

              if (grant_table->cols)
              {
                uint found_col= 0;
                HASH *hash_columns;
                hash_columns= &grant_table->hash_columns;

                for (uint col_index=0 ;
                     col_index < hash_columns->records ;
                     col_index++)
                {
                  GRANT_COLUMN *grant_column = (GRANT_COLUMN*)
                    my_hash_element(hash_columns,col_index);
                  if (j & (*hostname ? grant_column->rights         // User
                                     : grant_column->init_rights))  // Role
                  {
                    if (!found_col)
                    {
                      found_col= 1;
                      /*
                        If we have a duplicated table level privilege, we
                        must write the access privilege name again.
                      */
                      if (table_access & j)
                      {
                        global.append(STRING_WITH_LEN(", "));
                        global.append(command_array[counter],
                                      command_lengths[counter]);
                      }
                      global.append(STRING_WITH_LEN(" ("));
                    }
                    else
                      global.append(STRING_WITH_LEN(", "));
                    global.append(grant_column->column,
                                  grant_column->key_length,
                                  system_charset_info);
                  }
                }
                if (found_col)
                  global.append(')');
              }
            }
          }
        }
        global.append(STRING_WITH_LEN(" ON "));
        append_identifier(thd, &global, grant_table->db,
                          strlen(grant_table->db));
        global.append('.');
        append_identifier(thd, &global, grant_table->tname,
                          strlen(grant_table->tname));
        global.append(STRING_WITH_LEN(" TO '"));
        global.append(username, strlen(username),
                      system_charset_info);
        if (*hostname)
        {
          global.append(STRING_WITH_LEN("'@'"));
          // host and lex_user->host are equal except for case
          global.append(host, strlen(host), system_charset_info);
        }
        global.append('\'');
        if (table_access & GRANT_ACL)
          global.append(STRING_WITH_LEN(" WITH GRANT OPTION"));
        protocol->prepare_for_resend();
        protocol->store(global.ptr(),global.length(),global.charset());
        if (protocol->write())
        {
          return TRUE;
        }
      }
    }
  }
  return FALSE;

}

static int show_routine_grants(THD* thd,
                               const char *username, const char *hostname,
                               const Sp_handler *sph,
                               char *buff, int buffsize)
{
  uint counter, index;
  int error= 0;
  Protocol *protocol= thd->protocol;
  HASH *hash= sph->get_priv_hash();
  /* Add routine access */
  for (index=0 ; index < hash->records ; index++)
  {
    const char *user, *host;
    GRANT_NAME *grant_proc= (GRANT_NAME*) my_hash_element(hash, index);

    user= safe_str(grant_proc->user);
    host= grant_proc->host.hostname;

    /*
      We do not make SHOW GRANTS case-sensitive here (like REVOKE),
      but make it case-insensitive because that's the way they are
      actually applied, and showing fewer privileges than are applied
      would be wrong from a security point of view.
    */

    if (!strcmp(username, user) &&
        !my_strcasecmp(system_charset_info, hostname, host))
    {
      ulong proc_access;
      if (*hostname) // User
        proc_access= grant_proc->privs;
      else // Role
        proc_access= grant_proc->init_privs;

      if (proc_access != 0)
      {
	String global(buff, buffsize, system_charset_info);
	ulong test_access= proc_access & ~GRANT_ACL;

	global.length(0);
	global.append(STRING_WITH_LEN("GRANT "));

	if (!test_access)
 	  global.append(STRING_WITH_LEN("USAGE"));
	else
	{
          /* Add specific procedure access */
	  int found= 0;
	  ulong j;

	  for (counter= 0, j= SELECT_ACL; j <= PROC_ACLS; counter++, j<<= 1)
	  {
	    if (test_access & j)
	    {
	      if (found)
		global.append(STRING_WITH_LEN(", "));
	      found= 1;
	      global.append(command_array[counter],command_lengths[counter]);
	    }
	  }
	}
	global.append(STRING_WITH_LEN(" ON "));
        LEX_CSTRING tmp= sph->type_lex_cstring();
        global.append(&tmp);
        global.append(' ');
	append_identifier(thd, &global, grant_proc->db,
			  strlen(grant_proc->db));
	global.append('.');
	append_identifier(thd, &global, grant_proc->tname,
			  strlen(grant_proc->tname));
	global.append(STRING_WITH_LEN(" TO '"));
        global.append(username, strlen(username),
		      system_charset_info);
        if (*hostname)
        {
          global.append(STRING_WITH_LEN("'@'"));
          // host and lex_user->host are equal except for case
          global.append(host, strlen(host), system_charset_info);
        }
	global.append('\'');
	if (proc_access & GRANT_ACL)
	  global.append(STRING_WITH_LEN(" WITH GRANT OPTION"));
	protocol->prepare_for_resend();
	protocol->store(global.ptr(),global.length(),global.charset());
	if (protocol->write())
	{
	  error= -1;
	  break;
	}
      }
    }
  }
  return error;
}


/*
  Make a clear-text version of the requested privilege.
*/

void get_privilege_desc(char *to, uint max_length, ulong access)
{
  uint pos;
  char *start=to;
  DBUG_ASSERT(max_length >= 30);                // For end ', ' removal

  if (access)
  {
    max_length--;				// Reserve place for end-zero
    for (pos=0 ; access ; pos++, access>>=1)
    {
      if ((access & 1) &&
	  command_lengths[pos] + (uint) (to-start) < max_length)
      {
	to= strmov(to, command_array[pos]);
        *to++= ',';
        *to++= ' ';
      }
    }
    to--;                                       // Remove end ' '
    to--;					// Remove end ','
  }
  *to=0;
}


void get_mqh(const char *user, const char *host, USER_CONN *uc)
{
  ACL_USER *acl_user;

  mysql_mutex_lock(&acl_cache->lock);

  if (initialized && (acl_user= find_user_wild(host,user)))
    uc->user_resources= acl_user->user_resource;
  else
    bzero((char*) &uc->user_resources, sizeof(uc->user_resources));

  mysql_mutex_unlock(&acl_cache->lock);
}

static int check_role_is_granted_callback(ACL_USER_BASE *grantee, void *data)
{
  LEX_CSTRING *rolename= static_cast<LEX_CSTRING *>(data);
  if (rolename->length == grantee->user.length &&
      !strcmp(rolename->str, grantee->user.str))
    return -1; // End search, we've found our role.

  /* Keep looking, we haven't found our role yet. */
  return 0;
}

/*
  Modify a privilege table.

  SYNOPSIS
    modify_grant_table()
    table                       The table to modify.
    host_field                  The host name field.
    user_field                  The user name field.
    user_to                     The new name for the user if to be renamed,
                                NULL otherwise.

  DESCRIPTION
  Update user/host in the current record if user_to is not NULL.
  Delete the current record if user_to is NULL.

  RETURN
    0           OK.
    != 0        Error.
*/

static int modify_grant_table(TABLE *table, Field *host_field,
                              Field *user_field, LEX_USER *user_to)
{
  int error;
  DBUG_ENTER("modify_grant_table");

  if (user_to)
  {
    /* rename */
    store_record(table, record[1]);
    host_field->store(user_to->host.str, user_to->host.length,
                      system_charset_info);
    user_field->store(user_to->user.str, user_to->user.length,
                      system_charset_info);
    if ((error= table->file->ha_update_row(table->record[1],
                                           table->record[0])) &&
        error != HA_ERR_RECORD_IS_THE_SAME)
      table->file->print_error(error, MYF(0));
    else
      error= 0;
  }
  else
  {
    /* delete */
    if ((error=table->file->ha_delete_row(table->record[0])))
      table->file->print_error(error, MYF(0));
  }

  DBUG_RETURN(error);
}

/*
  Handle the roles_mapping privilege table
*/
static int handle_roles_mappings_table(TABLE *table, bool drop,
                                       LEX_USER *user_from, LEX_USER *user_to)
{
  /*
    All entries (Host, User) that match user_from will be renamed,
    as well as all Role entries that match if user_from.host.str == ""

    Otherwise, only matching (Host, User) will be renamed.
  */
  DBUG_ENTER("handle_roles_mappings_table");

  int error;
  int result= 0;
  THD *thd= table->in_use;
  const char *host, *user, *role;
  Field *host_field= table->field[0];
  Field *user_field= table->field[1];
  Field *role_field= table->field[2];

  DBUG_PRINT("info", ("Rewriting entry in roles_mapping table: %s@%s",
                      user_from->user.str, user_from->host.str));
  table->use_all_columns();
  if ((error= table->file->ha_rnd_init(1)))
  {
    table->file->print_error(error, MYF(0));
    result= -1;
  }
  else
  {
    while((error= table->file->ha_rnd_next(table->record[0])) !=
          HA_ERR_END_OF_FILE)
    {
      if (error)
      {
        DBUG_PRINT("info", ("scan error: %d", error));
        continue;
      }

      host= safe_str(get_field(thd->mem_root, host_field));
      user= safe_str(get_field(thd->mem_root, user_field));

      if (!(strcmp(user_from->user.str, user) ||
            my_strcasecmp(system_charset_info, user_from->host.str, host)))
        result= ((drop || user_to) &&
                 modify_grant_table(table, host_field, user_field, user_to)) ?
          -1 : result ? result : 1; /* Error or keep result or found. */
      else
      {
        role= safe_str(get_field(thd->mem_root, role_field));

        if (!user_from->is_role() || strcmp(user_from->user.str, role))
          continue;

        error= 0;

        if (drop) /* drop if requested */
        {
          if ((error= table->file->ha_delete_row(table->record[0])))
            table->file->print_error(error, MYF(0));
        }
        else if (user_to)
        {
          store_record(table, record[1]);
          role_field->store(user_to->user.str, user_to->user.length,
                            system_charset_info);
          if ((error= table->file->ha_update_row(table->record[1],
                                                 table->record[0])) &&
              error != HA_ERR_RECORD_IS_THE_SAME)
            table->file->print_error(error, MYF(0));
        }

        /* Error or keep result or found. */
        result= error ? -1 : result ? result : 1;
      }
    }
    table->file->ha_rnd_end();
  }
  DBUG_RETURN(result);
}

/*
  Handle a privilege table.

  SYNOPSIS
    handle_grant_table()
    grant_table                 An open grant table handle.
    which_table                 Which grant table to handle.
    drop                        If user_from is to be dropped.
    user_from                   The the user to be searched/dropped/renamed.
    user_to                     The new name for the user if to be renamed,
                                NULL otherwise.

  DESCRIPTION
    Scan through all records in a grant table and apply the requested
    operation. For the "user" table, a single index access is sufficient,
    since there is an unique index on (host, user).
    Delete from grant table if drop is true.
    Update in grant table if drop is false and user_to is not NULL.
    Search in grant table if drop is false and user_to is NULL.

  RETURN
    > 0         At least one record matched.
    0           OK, but no record matched.
    < 0         Error.

   TODO(cvicentiu) refactor handle_grant_table to use
   Grant_table_base instead of TABLE directly.
*/

static int handle_grant_table(THD *thd, const Grant_table_base& grant_table,
                              enum enum_acl_tables which_table, bool drop,
                              LEX_USER *user_from, LEX_USER *user_to)
{
  int result= 0;
  int error;
  TABLE *table= grant_table.table();
  Field *host_field= table->field[0];
  Field *user_field= table->field[which_table == USER_TABLE ||
                                  which_table == PROXIES_PRIV_TABLE ? 1 : 2];
  const char *host_str= user_from->host.str;
  const char *user_str= user_from->user.str;
  const char *host;
  const char *user;
  uchar user_key[MAX_KEY_LENGTH];
  uint key_prefix_length;
  DBUG_ENTER("handle_grant_table");

  if (which_table == ROLES_MAPPING_TABLE)
  {
    result= handle_roles_mappings_table(table, drop, user_from, user_to);
    DBUG_RETURN(result);
  }

  table->use_all_columns();
  if (which_table == USER_TABLE) // mysql.user table
  {
    /*
      The 'user' table has an unique index on (host, user).
      Thus, we can handle everything with a single index access.
      The host- and user fields are consecutive in the user table records.
      So we set host- and user fields of table->record[0] and use the
      pointer to the host field as key.
      index_read_idx() will replace table->record[0] (its first argument)
      by the searched record, if it exists.
    */
    DBUG_PRINT("info",("read table: '%s'  search: '%s'@'%s'",
                       table->s->table_name.str, user_str, host_str));
    host_field->store(host_str, user_from->host.length, system_charset_info);
    user_field->store(user_str, user_from->user.length, system_charset_info);

    key_prefix_length= (table->key_info->key_part[0].store_length +
                        table->key_info->key_part[1].store_length);
    key_copy(user_key, table->record[0], table->key_info, key_prefix_length);

    error= table->file->ha_index_read_idx_map(table->record[0], 0,
                                              user_key, (key_part_map)3,
                                              HA_READ_KEY_EXACT);
    if (!error && !*host_str)
    { // verify that we got a role or a user, as needed
      if (static_cast<const User_table&>(grant_table).check_is_role() !=
          user_from->is_role())
        error= HA_ERR_KEY_NOT_FOUND;
    }
    if (error)
    {
      if (error != HA_ERR_KEY_NOT_FOUND && error != HA_ERR_END_OF_FILE)
      {
        table->file->print_error(error, MYF(0));
        result= -1;
      }
    }
    else
    {
      /* If requested, delete or update the record. */
      result= ((drop || user_to) &&
               modify_grant_table(table, host_field, user_field, user_to)) ?
        -1 : 1; /* Error or found. */
    }
    DBUG_PRINT("info",("read result: %d", result));
  }
  else
  {
    /*
      The non-'user' table do not have indexes on (host, user).
      And their host- and user fields are not consecutive.
      Thus, we need to do a table scan to find all matching records.
    */
    if ((error= table->file->ha_rnd_init(1)))
    {
      table->file->print_error(error, MYF(0));
      result= -1;
    }
    else
    {
#ifdef EXTRA_DEBUG
      DBUG_PRINT("info",("scan table: '%s'  search: '%s'@'%s'",
                         table->s->table_name.str, user_str, host_str));
#endif
      while ((error= table->file->ha_rnd_next(table->record[0])) !=
             HA_ERR_END_OF_FILE)
      {
        if (error)
        {
          /* Most probable 'deleted record'. */
          DBUG_PRINT("info",("scan error: %d", error));
          continue;
        }
        host= safe_str(get_field(thd->mem_root, host_field));
        user= safe_str(get_field(thd->mem_root, user_field));

#ifdef EXTRA_DEBUG
        if (which_table != PROXIES_PRIV_TABLE)
        {
          DBUG_PRINT("loop",("scan fields: '%s'@'%s' '%s' '%s' '%s'",
                             user, host,
                             get_field(thd->mem_root, table->field[1]) /*db*/,
                             get_field(thd->mem_root, table->field[3]) /*table*/,
                             get_field(thd->mem_root,
                                       table->field[4]) /*column*/));
        }
#endif
        if (strcmp(user_str, user) ||
            my_strcasecmp(system_charset_info, host_str, host))
          continue;

        /* If requested, delete or update the record. */
        result= ((drop || user_to) &&
                 modify_grant_table(table, host_field, user_field, user_to)) ?
          -1 : result ? result : 1; /* Error or keep result or found. */
        /* If search is requested, we do not need to search further. */
        if (! drop && ! user_to)
          break ;
      }
      (void) table->file->ha_rnd_end();
      DBUG_PRINT("info",("scan result: %d", result));
    }
  }

  DBUG_RETURN(result);
}


/**
  Handle an in-memory privilege structure.

  @param struct_no  The number of the structure to handle (0..6).
  @param drop       If user_from is to be dropped.
  @param user_from  The the user to be searched/dropped/renamed.
  @param user_to    The new name for the user if to be renamed, NULL otherwise.

  @note
    Scan through all elements in an in-memory grant structure and apply
    the requested operation.
    Delete from grant structure if drop is true.
    Update in grant structure if drop is false and user_to is not NULL.
    Search in grant structure if drop is false and user_to is NULL.

  @retval > 0  At least one element matched.
  @retval 0    OK, but no element matched.
*/

static int handle_grant_struct(enum enum_acl_lists struct_no, bool drop,
                               LEX_USER *user_from, LEX_USER *user_to)
{
  int result= 0;
  int idx;
  int elements;
  const char *UNINIT_VAR(user);
  const char *UNINIT_VAR(host);
  ACL_USER *acl_user= NULL;
  ACL_ROLE *acl_role= NULL;
  ACL_DB *acl_db= NULL;
  ACL_PROXY_USER *acl_proxy_user= NULL;
  GRANT_NAME *grant_name= NULL;
  ROLE_GRANT_PAIR *UNINIT_VAR(role_grant_pair);
  HASH *grant_name_hash= NULL;
  HASH *roles_mappings_hash= NULL;
  DBUG_ENTER("handle_grant_struct");
  DBUG_PRINT("info",("scan struct: %u  search: '%s'@'%s'",
                     struct_no, user_from->user.str, user_from->host.str));

  mysql_mutex_assert_owner(&acl_cache->lock);

  /* No point in querying ROLE ACL if user_from is not a role */
  if (struct_no == ROLE_ACL && user_from->host.length)
    DBUG_RETURN(0);

  /* same. no roles in PROXY_USERS_ACL */
  if (struct_no == PROXY_USERS_ACL && user_from->is_role())
    DBUG_RETURN(0);

  if (struct_no == ROLE_ACL) //no need to scan the structures in this case
  {
    acl_role= find_acl_role(user_from->user.str);
    if (!acl_role)
      DBUG_RETURN(0);

    if (!drop && !user_to) //role was found
      DBUG_RETURN(1);

    /* this calls for a role update */
    const char *old_key= acl_role->user.str;
    size_t old_key_length= acl_role->user.length;
    if (drop)
    {
      /* all grants must be revoked from this role by now. propagate this */
      propagate_role_grants(acl_role, PRIVS_TO_MERGE::ALL);

      // delete the role from cross-reference arrays
      for (uint i=0; i < acl_role->role_grants.elements; i++)
      {
        ACL_ROLE *grant= *dynamic_element(&acl_role->role_grants,
                                          i, ACL_ROLE**);
        remove_ptr_from_dynarray(&grant->parent_grantee, acl_role);
      }

      for (uint i=0; i < acl_role->parent_grantee.elements; i++)
      {
        ACL_USER_BASE *grantee= *dynamic_element(&acl_role->parent_grantee,
                                                 i, ACL_USER_BASE**);
        remove_ptr_from_dynarray(&grantee->role_grants, acl_role);
      }

      my_hash_delete(&acl_roles, (uchar*) acl_role);
      DBUG_RETURN(1);
    }
    acl_role->user.str= strdup_root(&acl_memroot, user_to->user.str);
    acl_role->user.length= user_to->user.length;

    my_hash_update(&acl_roles, (uchar*) acl_role, (uchar*) old_key,
                   old_key_length);
    DBUG_RETURN(1);

  }

  /* Get the number of elements in the in-memory structure. */
  switch (struct_no) {
  case USER_ACL:
    elements= acl_users.elements;
    break;
  case DB_ACL:
    elements= acl_dbs.elements;
    break;
  case COLUMN_PRIVILEGES_HASH:
    grant_name_hash= &column_priv_hash;
    elements= grant_name_hash->records;
    break;
  case PROC_PRIVILEGES_HASH:
    grant_name_hash= &proc_priv_hash;
    elements= grant_name_hash->records;
    break;
  case FUNC_PRIVILEGES_HASH:
    grant_name_hash= &func_priv_hash;
    elements= grant_name_hash->records;
    break;
  case PROXY_USERS_ACL:
    elements= acl_proxy_users.elements;
    break;
  case ROLES_MAPPINGS_HASH:
    roles_mappings_hash= &acl_roles_mappings;
    elements= roles_mappings_hash->records;
    break;
  default:
    DBUG_ASSERT(0);
    DBUG_RETURN(-1);
  }

#ifdef EXTRA_DEBUG
    DBUG_PRINT("loop",("scan struct: %u  search    user: '%s'  host: '%s'",
                       struct_no, user_from->user.str, user_from->host.str));
#endif
  /* Loop over all elements *backwards* (see the comment below). */
  for (idx= elements - 1; idx >= 0; idx--)
  {
    /*
      Get a pointer to the element.
    */
    switch (struct_no) {
    case USER_ACL:
      acl_user= dynamic_element(&acl_users, idx, ACL_USER*);
      user= acl_user->user.str;
      host= acl_user->host.hostname;
    break;

    case DB_ACL:
      acl_db= dynamic_element(&acl_dbs, idx, ACL_DB*);
      user= acl_db->user;
      host= acl_db->host.hostname;
      break;

    case COLUMN_PRIVILEGES_HASH:
    case PROC_PRIVILEGES_HASH:
    case FUNC_PRIVILEGES_HASH:
      grant_name= (GRANT_NAME*) my_hash_element(grant_name_hash, idx);
      user= grant_name->user;
      host= grant_name->host.hostname;
      break;

    case PROXY_USERS_ACL:
      acl_proxy_user= dynamic_element(&acl_proxy_users, idx, ACL_PROXY_USER*);
      user= acl_proxy_user->get_user();
      host= acl_proxy_user->get_host();
      break;

    case ROLES_MAPPINGS_HASH:
      role_grant_pair= (ROLE_GRANT_PAIR *) my_hash_element(roles_mappings_hash, idx);
      user= role_grant_pair->u_uname;
      host= role_grant_pair->u_hname;
      break;

    default:
      DBUG_ASSERT(0);
    }
    if (! user)
      user= "";
    if (! host)
      host= "";

#ifdef EXTRA_DEBUG
    DBUG_PRINT("loop",("scan struct: %u  index: %u  user: '%s'  host: '%s'",
                       struct_no, idx, user, host));
#endif

    if (struct_no == ROLES_MAPPINGS_HASH)
    {
      const char* role= role_grant_pair->r_uname? role_grant_pair->r_uname: "";
      if (user_from->is_role())
      {
        /* When searching for roles within the ROLES_MAPPINGS_HASH, we have
           to check both the user field as well as the role field for a match.

           It is possible to have a role granted to a role. If we are going
           to modify the mapping entry, it needs to be done on either on the
           "user" end (here represented by a role) or the "role" end. At least
           one part must match.

           If the "user" end has a not-empty host string, it can never match
           as we are searching for a role here. A role always has an empty host
           string.
        */
        if ((*host || strcmp(user_from->user.str, user)) &&
            strcmp(user_from->user.str, role))
          continue;
      }
      else
      {
        if (strcmp(user_from->user.str, user) ||
            my_strcasecmp(system_charset_info, user_from->host.str, host))
          continue;
      }
    }
    else
    {
      if (strcmp(user_from->user.str, user) ||
          my_strcasecmp(system_charset_info, user_from->host.str, host))
        continue;
    }

    result= 1; /* At least one element found. */
    if ( drop )
    {
      elements--;
      switch ( struct_no ) {
      case USER_ACL:
        free_acl_user(dynamic_element(&acl_users, idx, ACL_USER*));
        delete_dynamic_element(&acl_users, idx);
        break;

      case DB_ACL:
        delete_dynamic_element(&acl_dbs, idx);
        break;

      case COLUMN_PRIVILEGES_HASH:
      case PROC_PRIVILEGES_HASH:
      case FUNC_PRIVILEGES_HASH:
        my_hash_delete(grant_name_hash, (uchar*) grant_name);
        /*
          In our HASH implementation on deletion one elements
          is moved into a place where a deleted element was,
          and the last element is moved into the empty space.
          Thus we need to re-examine the current element, but
          we don't have to restart the search from the beginning.
        */
        if (idx != elements)
          idx++;
	break;

      case PROXY_USERS_ACL:
        delete_dynamic_element(&acl_proxy_users, idx);
        break;

      case ROLES_MAPPINGS_HASH:
        my_hash_delete(roles_mappings_hash, (uchar*) role_grant_pair);
        if (idx != elements)
          idx++;
        break;

      default:
        DBUG_ASSERT(0);
        break;
      }
    }
    else if ( user_to )
    {
      switch ( struct_no ) {
      case USER_ACL:
        acl_user->user.str= strdup_root(&acl_memroot, user_to->user.str);
        acl_user->user.length= user_to->user.length;
        update_hostname(&acl_user->host, strdup_root(&acl_memroot, user_to->host.str));
        acl_user->hostname_length= strlen(acl_user->host.hostname);
        break;

      case DB_ACL:
        acl_db->user= strdup_root(&acl_memroot, user_to->user.str);
        update_hostname(&acl_db->host, strdup_root(&acl_memroot, user_to->host.str));
        break;

      case COLUMN_PRIVILEGES_HASH:
      case PROC_PRIVILEGES_HASH:
      case FUNC_PRIVILEGES_HASH:
        {
          /*
            Save old hash key and its length to be able to properly update
            element position in hash.
          */
          char *old_key= grant_name->hash_key;
          size_t old_key_length= grant_name->key_length;

          /*
            Update the grant structure with the new user name and host name.
          */
          grant_name->set_user_details(user_to->host.str, grant_name->db,
                                       user_to->user.str, grant_name->tname,
                                       TRUE);

          /*
            Since username is part of the hash key, when the user name
            is renamed, the hash key is changed. Update the hash to
            ensure that the position matches the new hash key value
          */
          my_hash_update(grant_name_hash, (uchar*) grant_name, (uchar*) old_key,
                         old_key_length);
          /*
            hash_update() operation could have moved element from the tail or
            the head of the hash to the current position.  But it can never
            move an element from the head to the tail or from the tail to the
            head over the current element.
            So we need to examine the current element once again, but
            we don't need to restart the search from the beginning.
          */
          idx++;
          break;
        }

      case PROXY_USERS_ACL:
        acl_proxy_user->set_user (&acl_memroot, user_to->user.str);
        acl_proxy_user->set_host (&acl_memroot, user_to->host.str);
        break;

      case ROLES_MAPPINGS_HASH:
        {
          /*
            Save old hash key and its length to be able to properly update
            element position in hash.
          */
          char *old_key= role_grant_pair->hashkey.str;
          size_t old_key_length= role_grant_pair->hashkey.length;
          bool oom;

          if (user_to->is_role())
            oom= role_grant_pair->init(&acl_memroot, role_grant_pair->u_uname,
                                       role_grant_pair->u_hname,
                                       user_to->user.str, false);
          else
            oom= role_grant_pair->init(&acl_memroot, user_to->user.str,
                                       user_to->host.str,
                                       role_grant_pair->r_uname, false);
          if (oom)
            DBUG_RETURN(-1);

          my_hash_update(roles_mappings_hash, (uchar*) role_grant_pair,
                         (uchar*) old_key, old_key_length);
          idx++; // see the comment above
          break;
        }

      default:
        DBUG_ASSERT(0);
        break;
      }

    }
    else
    {
      /* If search is requested, we do not need to search further. */
      break;
    }
  }
#ifdef EXTRA_DEBUG
  DBUG_PRINT("loop",("scan struct: %u  result %d", struct_no, result));
#endif

  DBUG_RETURN(result);
}


/*
  Handle all privilege tables and in-memory privilege structures.

  SYNOPSIS
    handle_grant_data()
    tables                      The array with the four open tables.
    drop                        If user_from is to be dropped.
    user_from                   The the user to be searched/dropped/renamed.
    user_to                     The new name for the user if to be renamed,
                                NULL otherwise.

  DESCRIPTION
    Go through all grant tables and in-memory grant structures and apply
    the requested operation.
    Delete from grant data if drop is true.
    Update in grant data if drop is false and user_to is not NULL.
    Search in grant data if drop is false and user_to is NULL.

  RETURN
    > 0         At least one element matched.
    0           OK, but no element matched.
    < 0         Error.
*/

static int handle_grant_data(THD *thd, Grant_tables& tables, bool drop,
                             LEX_USER *user_from, LEX_USER *user_to)
{
  int result= 0;
  int found;
  bool handle_as_role= user_from->is_role();
  bool search_only= !drop && !user_to;
  DBUG_ENTER("handle_grant_data");

  if (user_to)
    DBUG_ASSERT(handle_as_role == user_to->is_role());

  if (search_only)
  {
    /* quickly search in-memory structures first */
    if (handle_as_role && find_acl_role(user_from->user.str))
      DBUG_RETURN(1); // found

    if (!handle_as_role && find_user_exact(user_from->host.str, user_from->user.str))
      DBUG_RETURN(1); // found
  }

  /* Handle db table. */
  if ((found= handle_grant_table(thd, tables.db_table(),
                                 DB_TABLE, drop, user_from,
                                 user_to)) < 0)
  {
    /* Handle of table failed, don't touch the in-memory array. */
    result= -1;
  }
  else
  {
    /* Handle db array. */
    if ((handle_grant_struct(DB_ACL, drop, user_from, user_to) || found)
        && ! result)
    {
      result= 1; /* At least one record/element found. */
      /* If search is requested, we do not need to search further. */
      if (search_only)
        goto end;
      acl_cache->clear(1);
    }
  }

  /* Handle stored routines table. */
  if ((found= handle_grant_table(thd, tables.procs_priv_table(),
                                 PROCS_PRIV_TABLE, drop,
                                 user_from, user_to)) < 0)
  {
    /* Handle of table failed, don't touch in-memory array. */
    result= -1;
  }
  else
  {
    /* Handle procs array. */
    if ((handle_grant_struct(PROC_PRIVILEGES_HASH, drop, user_from, user_to) || found)
        && ! result)
    {
      result= 1; /* At least one record/element found. */
      /* If search is requested, we do not need to search further. */
      if (search_only)
        goto end;
    }
    /* Handle funcs array. */
    if ((handle_grant_struct(FUNC_PRIVILEGES_HASH, drop, user_from, user_to) || found)
        && ! result)
    {
      result= 1; /* At least one record/element found. */
      /* If search is requested, we do not need to search further. */
      if (search_only)
        goto end;
    }
  }

  /* Handle tables table. */
  if ((found= handle_grant_table(thd, tables.tables_priv_table(),
                                 TABLES_PRIV_TABLE, drop,
                                 user_from, user_to)) < 0)
  {
    /* Handle of table failed, don't touch columns and in-memory array. */
    result= -1;
  }
  else
  {
    if (found && ! result)
    {
      result= 1; /* At least one record found. */
      /* If search is requested, we do not need to search further. */
      if (search_only)
        goto end;
    }

    /* Handle columns table. */
    if ((found= handle_grant_table(thd, tables.columns_priv_table(),
                                   COLUMNS_PRIV_TABLE, drop,
                                   user_from, user_to)) < 0)
    {
      /* Handle of table failed, don't touch the in-memory array. */
      result= -1;
    }
    else
    {
      /* Handle columns hash. */
      if ((handle_grant_struct(COLUMN_PRIVILEGES_HASH, drop, user_from, user_to) || found)
          && ! result)
        result= 1; /* At least one record/element found. */
      if (search_only)
        goto end;
    }
  }

  /* Handle proxies_priv table. */
  if (tables.proxies_priv_table().table_exists())
  {
    if ((found= handle_grant_table(thd, tables.proxies_priv_table(),
                                   PROXIES_PRIV_TABLE, drop,
                                   user_from, user_to)) < 0)
    {
      /* Handle of table failed, don't touch the in-memory array. */
      result= -1;
    }
    else
    {
      /* Handle proxies_priv array. */
      if ((handle_grant_struct(PROXY_USERS_ACL, drop, user_from, user_to) || found)
          && ! result)
        result= 1; /* At least one record/element found. */
      if (search_only)
        goto end;
    }
  }

  /* Handle roles_mapping table. */
  if (tables.roles_mapping_table().table_exists())
  {
    if ((found= handle_grant_table(thd, tables.roles_mapping_table(),
                                   ROLES_MAPPING_TABLE, drop,
                                   user_from, user_to)) < 0)
    {
      /* Handle of table failed, don't touch the in-memory array. */
      result= -1;
    }
    else
    {
      /* Handle acl_roles_mappings array */
      if ((handle_grant_struct(ROLES_MAPPINGS_HASH, drop, user_from, user_to) || found)
          && ! result)
        result= 1; /* At least one record/element found */
      if (search_only)
        goto end;
    }
  }

  /* Handle user table. */
  if ((found= handle_grant_table(thd, tables.user_table(), USER_TABLE,
                                 drop, user_from, user_to)) < 0)
  {
    /* Handle of table failed, don't touch the in-memory array. */
    result= -1;
  }
  else
  {
    enum enum_acl_lists what= handle_as_role ? ROLE_ACL : USER_ACL;
    if (((handle_grant_struct(what, drop, user_from, user_to)) || found) && !result)
    {
      result= 1; /* At least one record/element found. */
      DBUG_ASSERT(! search_only);
    }
  }

end:
  DBUG_RETURN(result);
}

/*
  Create a list of users.

  SYNOPSIS
    mysql_create_user()
    thd                         The current thread.
    list                        The users to create.
    handle_as_role              Handle the user list as roles if true

  RETURN
    FALSE       OK.
    TRUE        Error.
*/

bool mysql_create_user(THD *thd, List <LEX_USER> &list, bool handle_as_role)
{
  int result;
  String wrong_users;
  LEX_USER *user_name;
  List_iterator <LEX_USER> user_list(list);
  bool binlog= false;
  DBUG_ENTER("mysql_create_user");
  DBUG_PRINT("entry", ("Handle as %s", handle_as_role ? "role" : "user"));

  if (handle_as_role && sp_process_definer(thd))
    DBUG_RETURN(TRUE);

  /* CREATE USER may be skipped on replication client. */
  Grant_tables tables(Table_user | Table_db |
                      Table_tables_priv | Table_columns_priv |
                      Table_procs_priv | Table_proxies_priv |
                      Table_roles_mapping, TL_WRITE);
  if ((result= tables.open_and_lock(thd)))
    DBUG_RETURN(result != 1);

  mysql_rwlock_wrlock(&LOCK_grant);
  mysql_mutex_lock(&acl_cache->lock);

  while ((user_name= user_list++))
  {
    if (user_name->user.str == current_user.str)
    {
      append_str(&wrong_users, STRING_WITH_LEN("CURRENT_USER"));
      result= TRUE;
      continue;
    }

    if (user_name->user.str == current_role.str)
    {
      append_str(&wrong_users, STRING_WITH_LEN("CURRENT_ROLE"));
      result= TRUE;
      continue;
    }

    if (handle_as_role && is_invalid_role_name(user_name->user.str))
    {
      append_user(thd, &wrong_users, user_name);
      result= TRUE;
      continue;
    }

    if (!user_name->host.str)
      user_name->host= host_not_specified;

    if (fix_lex_user(thd, user_name))
    {
      append_user(thd, &wrong_users, user_name);
      result= TRUE;
      continue;
    }

    /*
      Search all in-memory structures and grant tables
      for a mention of the new user/role name.
    */
    if (handle_grant_data(thd, tables, 0, user_name, NULL))
    {
      if (thd->lex->create_info.or_replace())
      {
        // Drop the existing user
        if (handle_grant_data(thd, tables, 1, user_name, NULL) <= 0)
        {
          // DROP failed
          append_user(thd, &wrong_users, user_name);
          result= true;
          continue;
        }
        // Proceed with the creation
      }
      else if (thd->lex->create_info.if_not_exists())
      {
        binlog= true;
        if (handle_as_role)
          push_warning_printf(thd, Sql_condition::WARN_LEVEL_NOTE,
                              ER_ROLE_CREATE_EXISTS,
                              ER_THD(thd, ER_ROLE_CREATE_EXISTS),
                              user_name->user.str);
        else
          push_warning_printf(thd, Sql_condition::WARN_LEVEL_NOTE,
                              ER_USER_CREATE_EXISTS,
                              ER_THD(thd, ER_USER_CREATE_EXISTS),
                              user_name->user.str, user_name->host.str);
        continue;
      }
      else
      {
        // "CREATE USER user1" for an existing user
        append_user(thd, &wrong_users, user_name);
        result= true;
        continue;
      }
    }

    if (replace_user_table(thd, tables.user_table(), *user_name, 0, 0, 1, 0))
    {
      append_user(thd, &wrong_users, user_name);
      result= TRUE;
      continue;
    }
    binlog= true;

    // every created role is automatically granted to its creator-admin
    if (handle_as_role)
    {
      ACL_USER_BASE *grantee= find_acl_user_base(thd->lex->definer->user.str,
                                                 thd->lex->definer->host.str);
      ACL_ROLE *role= find_acl_role(user_name->user.str);

      /*
        just like with routines, views, triggers, and events we allow
        non-existant definers here with a warning (see sp_process_definer())
      */
      if (grantee)
        add_role_user_mapping(grantee, role);

      /* TODO(cvicentiu) refactor replace_roles_mapping_table to use
         Roles_mapping_table instead of TABLE directly. */
      if (replace_roles_mapping_table(tables.roles_mapping_table().table(),
                                      &thd->lex->definer->user,
                                      &thd->lex->definer->host,
                                      &user_name->user, true,
                                      NULL, false))
      {
        append_user(thd, &wrong_users, user_name);
        if (grantee)
          undo_add_role_user_mapping(grantee, role);
        result= TRUE;
      }
      else if (grantee)
             update_role_mapping(&thd->lex->definer->user,
                                 &thd->lex->definer->host,
                                 &user_name->user, true, NULL, false);
    }
  }

  mysql_mutex_unlock(&acl_cache->lock);

  if (result)
    my_error(ER_CANNOT_USER, MYF(0),
             (handle_as_role) ? "CREATE ROLE" : "CREATE USER",
             wrong_users.c_ptr_safe());

  if (binlog)
    result |= write_bin_log(thd, FALSE, thd->query(), thd->query_length());

  mysql_rwlock_unlock(&LOCK_grant);
  DBUG_RETURN(result);
}

/*
  Drop a list of users and all their privileges.

  SYNOPSIS
    mysql_drop_user()
    thd                         The current thread.
    list                        The users to drop.

  RETURN
    FALSE       OK.
    TRUE        Error.
*/

bool mysql_drop_user(THD *thd, List <LEX_USER> &list, bool handle_as_role)
{
  int result;
  String wrong_users;
  LEX_USER *user_name, *tmp_user_name;
  List_iterator <LEX_USER> user_list(list);
  bool binlog= false;
  sql_mode_t old_sql_mode= thd->variables.sql_mode;
  DBUG_ENTER("mysql_drop_user");
  DBUG_PRINT("entry", ("Handle as %s", handle_as_role ? "role" : "user"));

  /* DROP USER may be skipped on replication client. */
  Grant_tables tables(Table_user | Table_db |
                      Table_tables_priv | Table_columns_priv |
                      Table_procs_priv | Table_proxies_priv |
                      Table_roles_mapping, TL_WRITE);
  if ((result= tables.open_and_lock(thd)))
    DBUG_RETURN(result != 1);

  thd->variables.sql_mode&= ~MODE_PAD_CHAR_TO_FULL_LENGTH;

  mysql_rwlock_wrlock(&LOCK_grant);
  mysql_mutex_lock(&acl_cache->lock);

  while ((tmp_user_name= user_list++))
  {
    int rc;
    user_name= get_current_user(thd, tmp_user_name, false);
    if (!user_name)
    {
      thd->clear_error();
      append_str(&wrong_users, STRING_WITH_LEN("CURRENT_ROLE"));
      result= TRUE;
      continue;
    }

    if (handle_as_role != user_name->is_role())
    {
      append_user(thd, &wrong_users, user_name);
      result= TRUE;
      continue;
    }

    if ((rc= handle_grant_data(thd, tables, 1, user_name, NULL)) > 0)
    {
      // The user or role was successfully deleted
      binlog= true;
      continue;
    }

    if (rc == 0 && thd->lex->if_exists())
    {
      // "DROP USER IF EXISTS user1" for a non-existing user or role
      if (handle_as_role)
        push_warning_printf(thd, Sql_condition::WARN_LEVEL_NOTE,
                            ER_ROLE_DROP_EXISTS,
                            ER_THD(thd, ER_ROLE_DROP_EXISTS),
                            user_name->user.str);
      else
        push_warning_printf(thd, Sql_condition::WARN_LEVEL_NOTE,
                            ER_USER_DROP_EXISTS,
                            ER_THD(thd, ER_USER_DROP_EXISTS),
                            user_name->user.str, user_name->host.str);
      binlog= true;
      continue;
    }
    // Internal error, or "DROP USER user1" for a non-existing user
    append_user(thd, &wrong_users, user_name);
    result= TRUE;
  }

  if (!handle_as_role)
  {
    /* Rebuild 'acl_check_hosts' since 'acl_users' has been modified */
    rebuild_check_host();

    /*
      Rebuild every user's role_grants since 'acl_users' has been sorted
      and old pointers to ACL_USER elements are no longer valid
    */
    rebuild_role_grants();
  }

  mysql_mutex_unlock(&acl_cache->lock);

  if (result)
    my_error(ER_CANNOT_USER, MYF(0),
             (handle_as_role) ? "DROP ROLE" : "DROP USER",
             wrong_users.c_ptr_safe());

  if (binlog)
    result |= write_bin_log(thd, FALSE, thd->query(), thd->query_length());

  mysql_rwlock_unlock(&LOCK_grant);
  thd->variables.sql_mode= old_sql_mode;
  DBUG_RETURN(result);
}

/*
  Rename a user.

  SYNOPSIS
    mysql_rename_user()
    thd                         The current thread.
    list                        The user name pairs: (from, to).

  RETURN
    FALSE       OK.
    TRUE        Error.
*/

bool mysql_rename_user(THD *thd, List <LEX_USER> &list)
{
  int result;
  String wrong_users;
  LEX_USER *user_from, *tmp_user_from;
  LEX_USER *user_to, *tmp_user_to;
  List_iterator <LEX_USER> user_list(list);
  bool some_users_renamed= FALSE;
  DBUG_ENTER("mysql_rename_user");

  /* RENAME USER may be skipped on replication client. */
  Grant_tables tables(Table_user | Table_db |
                      Table_tables_priv | Table_columns_priv |
                      Table_procs_priv | Table_proxies_priv |
                      Table_roles_mapping, TL_WRITE);
  if ((result= tables.open_and_lock(thd)))
    DBUG_RETURN(result != 1);

  DBUG_ASSERT(!thd->is_current_stmt_binlog_format_row());

  mysql_rwlock_wrlock(&LOCK_grant);
  mysql_mutex_lock(&acl_cache->lock);

  while ((tmp_user_from= user_list++))
  {
    tmp_user_to= user_list++;
    if (!(user_from= get_current_user(thd, tmp_user_from, false)))
    {
      append_user(thd, &wrong_users, user_from);
      result= TRUE;
      continue;
    }
    if (!(user_to= get_current_user(thd, tmp_user_to, false)))
    {
      append_user(thd, &wrong_users, user_to);
      result= TRUE;
      continue;
    }
    DBUG_ASSERT(!user_from->is_role());
    DBUG_ASSERT(!user_to->is_role());

    /*
      Search all in-memory structures and grant tables
      for a mention of the new user name.
    */
    if (handle_grant_data(thd, tables, 0, user_to, NULL) ||
        handle_grant_data(thd, tables, 0, user_from, user_to) <= 0)
    {
      /* NOTE TODO renaming roles is not yet implemented */
      append_user(thd, &wrong_users, user_from);
      result= TRUE;
      continue;
    }
    some_users_renamed= TRUE;
  }

  /* Rebuild 'acl_check_hosts' since 'acl_users' has been modified */
  rebuild_check_host();

  /*
    Rebuild every user's role_grants since 'acl_users' has been sorted
    and old pointers to ACL_USER elements are no longer valid
  */
  rebuild_role_grants();

  mysql_mutex_unlock(&acl_cache->lock);

  if (result)
    my_error(ER_CANNOT_USER, MYF(0), "RENAME USER", wrong_users.c_ptr_safe());

  if (some_users_renamed && mysql_bin_log.is_open())
    result |= write_bin_log(thd, FALSE, thd->query(), thd->query_length());

  mysql_rwlock_unlock(&LOCK_grant);
  DBUG_RETURN(result);
}

/*
  Alter a user's connection and resource settings.

  SYNOPSIS
    mysql_alter_user()
    thd                         The current thread.
    list                        The users to alter.

  RETURN
    > 0         Error. Error message already sent.
    0           OK.
*/
int mysql_alter_user(THD* thd, List<LEX_USER> &users_list)
{
  DBUG_ENTER("mysql_alter_user");
  int result= 0;
  String wrong_users;

  /* The only table we're altering is the user table. */
  Grant_tables tables(Table_user, TL_WRITE);
  if ((result= tables.open_and_lock(thd)))
    DBUG_RETURN(result != 1);

  /* Lock ACL data structures until we finish altering all users. */
  mysql_rwlock_wrlock(&LOCK_grant);
  mysql_mutex_lock(&acl_cache->lock);

  LEX_USER *tmp_lex_user;
  List_iterator<LEX_USER> users_list_iterator(users_list);
  while ((tmp_lex_user= users_list_iterator++))
  {
    LEX_USER* lex_user= get_current_user(thd, tmp_lex_user, false);
    if (!lex_user ||
        fix_lex_user(thd, lex_user) ||
        replace_user_table(thd, tables.user_table(), *lex_user, 0,
                           false, false, true))
    {
      thd->clear_error();
      append_user(thd, &wrong_users, tmp_lex_user);
      result= TRUE;
      continue;
    }
  }

  /* Unlock ACL data structures. */
  mysql_mutex_unlock(&acl_cache->lock);
  mysql_rwlock_unlock(&LOCK_grant);

  if (result)
  {
    /* 'if exists' flag leads to warnings instead of errors. */
    if (thd->lex->create_info.if_exists())
    {
      push_warning_printf(thd, Sql_condition::WARN_LEVEL_NOTE,
                          ER_CANNOT_USER,
                          ER_THD(thd, ER_CANNOT_USER),
                          "ALTER USER", wrong_users.c_ptr_safe());
      result= FALSE;
    }
    else
    {
      my_error(ER_CANNOT_USER, MYF(0),
               "ALTER USER",
               wrong_users.c_ptr_safe());
    }
  }
  DBUG_RETURN(result);
}


static bool
mysql_revoke_sp_privs(THD *thd,
                      Grant_tables *tables,
                      const Sp_handler *sph,
                      const LEX_USER *lex_user)
{
  bool rc= false;
  uint counter, revoked;
  do {
    HASH *hash= sph->get_priv_hash();
    for (counter= 0, revoked= 0 ; counter < hash->records ; )
    {
      const char *user,*host;
      GRANT_NAME *grant_proc= (GRANT_NAME*) my_hash_element(hash, counter);
      user= safe_str(grant_proc->user);
      host= safe_str(grant_proc->host.hostname);

      if (!strcmp(lex_user->user.str, user) &&
          !strcmp(lex_user->host.str, host))
      {
        if (replace_routine_table(thd, grant_proc,
                                  tables->procs_priv_table().table(),
                                  *lex_user,
                                  grant_proc->db, grant_proc->tname,
                                  sph, ~(ulong)0, 1) == 0)
        {
          revoked= 1;
          continue;
        }
        rc= true;  // Something went wrong
      }
      counter++;
    }
  } while (revoked);
  return rc;
}


/*
  Revoke all privileges from a list of users.

  SYNOPSIS
    mysql_revoke_all()
    thd                         The current thread.
    list                        The users to revoke all privileges from.

  RETURN
    > 0         Error. Error message already sent.
    0           OK.
    < 0         Error. Error message not yet sent.
*/

bool mysql_revoke_all(THD *thd,  List <LEX_USER> &list)
{
  uint counter, revoked;
  int result;
  ACL_DB *acl_db;
  DBUG_ENTER("mysql_revoke_all");

  Grant_tables tables(Table_user | Table_db |
                      Table_tables_priv | Table_columns_priv |
                      Table_procs_priv | Table_proxies_priv |
                      Table_roles_mapping, TL_WRITE);
  if ((result= tables.open_and_lock(thd)))
    DBUG_RETURN(result != 1);

  DBUG_ASSERT(!thd->is_current_stmt_binlog_format_row());

  mysql_rwlock_wrlock(&LOCK_grant);
  mysql_mutex_lock(&acl_cache->lock);

  LEX_USER *lex_user, *tmp_lex_user;
  List_iterator <LEX_USER> user_list(list);
  while ((tmp_lex_user= user_list++))
  {
    if (!(lex_user= get_current_user(thd, tmp_lex_user, false)))
    {
      result= -1;
      continue;
    }

    /* This is not a role and the user could not be found */
    if (!lex_user->is_role() &&
        !find_user_exact(lex_user->host.str, lex_user->user.str))
    {
      result= -1;
      continue;
    }

    if (replace_user_table(thd, tables.user_table(), *lex_user,
                           ~(ulong)0, 1, 0, 0))
    {
      result= -1;
      continue;
    }

    /* Remove db access privileges */
    /*
      Because acl_dbs and column_priv_hash shrink and may re-order
      as privileges are removed, removal occurs in a repeated loop
      until no more privileges are revoked.
     */
    do
    {
      for (counter= 0, revoked= 0 ; counter < acl_dbs.elements ; )
      {
	const char *user,*host;

	acl_db=dynamic_element(&acl_dbs,counter,ACL_DB*);

        user= safe_str(acl_db->user);
        host= safe_str(acl_db->host.hostname);

	if (!strcmp(lex_user->user.str, user) &&
            !strcmp(lex_user->host.str, host))
	{
      /* TODO(cvicentiu) refactor replace_db_table to use
         Db_table instead of TABLE directly. */
	  if (!replace_db_table(tables.db_table().table(), acl_db->db, *lex_user,
                            ~(ulong)0, 1))
	  {
	    /*
	      Don't increment counter as replace_db_table deleted the
	      current element in acl_dbs.
	     */
	    revoked= 1;
	    continue;
	  }
	  result= -1; // Something went wrong
	}
	counter++;
      }
    } while (revoked);

    /* Remove column access */
    do
    {
      for (counter= 0, revoked= 0 ; counter < column_priv_hash.records ; )
      {
	const char *user,*host;
        GRANT_TABLE *grant_table=
          (GRANT_TABLE*) my_hash_element(&column_priv_hash, counter);
        user= safe_str(grant_table->user);
        host= safe_str(grant_table->host.hostname);

	if (!strcmp(lex_user->user.str,user) &&
            !strcmp(lex_user->host.str, host))
	{
      /* TODO(cvicentiu) refactor replace_db_table to use
         Db_table instead of TABLE directly. */
	  if (replace_table_table(thd, grant_table,
                              tables.tables_priv_table().table(),
                              *lex_user, grant_table->db,
				  grant_table->tname, ~(ulong)0, 0, 1))
	  {
	    result= -1;
	  }
	  else
	  {
	    if (!grant_table->cols)
	    {
	      revoked= 1;
	      continue;
	    }
	    List<LEX_COLUMN> columns;
        /* TODO(cvicentiu) refactor replace_db_table to use
           Db_table instead of TABLE directly. */
	    if (!replace_column_table(grant_table,
                                      tables.columns_priv_table().table(),
                                      *lex_user, columns, grant_table->db,
				      grant_table->tname, ~(ulong)0, 1))
	    {
	      revoked= 1;
	      continue;
	    }
	    result= -1;
	  }
	}
	counter++;
      }
    } while (revoked);

    /* Remove procedure access */
    if (mysql_revoke_sp_privs(thd, &tables, &sp_handler_function, lex_user) ||
        mysql_revoke_sp_privs(thd, &tables, &sp_handler_procedure, lex_user))
      result= -1;

    ACL_USER_BASE *user_or_role;
    /* remove role grants */
    if (lex_user->is_role())
    {
      /* this can not fail due to get_current_user already having searched for it */
      user_or_role= find_acl_role(lex_user->user.str);
    }
    else
    {
      user_or_role= find_user_exact(lex_user->host.str, lex_user->user.str);
    }
    /*
      Find every role grant pair matching the role_grants array and remove it,
      both from the acl_roles_mappings and the roles_mapping table
    */
    for (counter= 0; counter < user_or_role->role_grants.elements; counter++)
    {
      ACL_ROLE *role_grant= *dynamic_element(&user_or_role->role_grants,
                                             counter, ACL_ROLE**);
      ROLE_GRANT_PAIR *pair = find_role_grant_pair(&lex_user->user,
                                                   &lex_user->host,
                                                   &role_grant->user);
      /* TODO(cvicentiu) refactor replace_roles_mapping_table to use
         Roles_mapping_table instead of TABLE directly. */
      if (replace_roles_mapping_table(tables.roles_mapping_table().table(),
                                      &lex_user->user, &lex_user->host,
                                      &role_grant->user, false, pair, true))
      {
        result= -1; //Something went wrong
      }
      update_role_mapping(&lex_user->user, &lex_user->host,
                          &role_grant->user, false, pair, true);
      /*
        Delete from the parent_grantee array of the roles granted,
        the entry pointing to this user_or_role
      */
      remove_ptr_from_dynarray(&role_grant->parent_grantee, user_or_role);
    }
    /* TODO
       How to handle an error in the replace_roles_mapping_table, in
       regards to the privileges held in memory
    */

    /* Finally, clear the role_grants array */
    if (counter == user_or_role->role_grants.elements)
    {
      reset_dynamic(&user_or_role->role_grants);
    }
    /*
      If we are revoking from a role, we need to update all the parent grantees
    */
    if (lex_user->is_role())
    {
      propagate_role_grants((ACL_ROLE *)user_or_role, PRIVS_TO_MERGE::ALL);
    }
  }

  mysql_mutex_unlock(&acl_cache->lock);

  if (result)
    my_message(ER_REVOKE_GRANTS, ER_THD(thd, ER_REVOKE_GRANTS), MYF(0));
  
  result= result |
    write_bin_log(thd, FALSE, thd->query(), thd->query_length());

  mysql_rwlock_unlock(&LOCK_grant);

  DBUG_RETURN(result);
}




/**
  If the defining user for a routine does not exist, then the ACL lookup
  code should raise two errors which we should intercept.  We convert the more
  descriptive error into a warning, and consume the other.

  If any other errors are raised, then we set a flag that should indicate
  that there was some failure we should complain at a higher level.
*/
class Silence_routine_definer_errors : public Internal_error_handler
{
public:
  Silence_routine_definer_errors()
    : is_grave(FALSE)
  {}

  virtual ~Silence_routine_definer_errors()
  {}

  virtual bool handle_condition(THD *thd,
                                uint sql_errno,
                                const char* sqlstate,
                                Sql_condition::enum_warning_level *level,
                                const char* msg,
                                Sql_condition ** cond_hdl);

  bool has_errors() { return is_grave; }

private:
  bool is_grave;
};

bool
Silence_routine_definer_errors::handle_condition(
  THD *thd,
  uint sql_errno,
  const char*,
  Sql_condition::enum_warning_level *level,
  const char* msg,
  Sql_condition ** cond_hdl)
{
  *cond_hdl= NULL;
  if (*level == Sql_condition::WARN_LEVEL_ERROR)
  {
    switch (sql_errno)
    {
      case ER_NONEXISTING_PROC_GRANT:
        /* Convert the error into a warning. */
        push_warning(thd, Sql_condition::WARN_LEVEL_WARN,
                     sql_errno, msg);
        return TRUE;
      default:
        is_grave= TRUE;
    }
  }

  return FALSE;
}


/**
  Revoke privileges for all users on a stored procedure.  Use an error handler
  that converts errors about missing grants into warnings.

  @param
    thd                         The current thread.
  @param
    db				DB of the stored procedure
  @param
    name			Name of the stored procedure

  @retval
    0           OK.
  @retval
    < 0         Error. Error message not yet sent.
*/

bool sp_revoke_privileges(THD *thd, const char *sp_db, const char *sp_name,
                          const Sp_handler *sph)
{
  uint counter, revoked;
  int result;
  HASH *hash= sph->get_priv_hash();
  Silence_routine_definer_errors error_handler;
  DBUG_ENTER("sp_revoke_privileges");

  Grant_tables tables(Table_user | Table_db |
                      Table_tables_priv | Table_columns_priv |
                      Table_procs_priv | Table_proxies_priv |
                      Table_roles_mapping, TL_WRITE);
  if ((result= tables.open_and_lock(thd)))
    DBUG_RETURN(result != 1);

  DBUG_ASSERT(!thd->is_current_stmt_binlog_format_row());

  /* Be sure to pop this before exiting this scope! */
  thd->push_internal_handler(&error_handler);

  mysql_rwlock_wrlock(&LOCK_grant);
  mysql_mutex_lock(&acl_cache->lock);

  /* Remove procedure access */
  do
  {
    for (counter= 0, revoked= 0 ; counter < hash->records ; )
    {
      GRANT_NAME *grant_proc= (GRANT_NAME*) my_hash_element(hash, counter);
      if (!my_strcasecmp(&my_charset_utf8_bin, grant_proc->db, sp_db) &&
	  !my_strcasecmp(system_charset_info, grant_proc->tname, sp_name))
      {
        LEX_USER lex_user;
	lex_user.user.str= grant_proc->user;
	lex_user.user.length= strlen(grant_proc->user);
        lex_user.host.str= safe_str(grant_proc->host.hostname);
        lex_user.host.length= strlen(lex_user.host.str);
        if (replace_routine_table(thd, grant_proc,
                                  tables.procs_priv_table().table(), lex_user,
                                  grant_proc->db, grant_proc->tname,
                                  sph, ~(ulong)0, 1) == 0)
	{
	  revoked= 1;
	  continue;
	}
      }
      counter++;
    }
  } while (revoked);

  mysql_mutex_unlock(&acl_cache->lock);
  mysql_rwlock_unlock(&LOCK_grant);

  thd->pop_internal_handler();

  DBUG_RETURN(error_handler.has_errors());
}


/**
  Grant EXECUTE,ALTER privilege for a stored procedure

  @param thd The current thread.
  @param sp_db
  @param sp_name
  @param sph

  @return
    @retval FALSE Success
    @retval TRUE An error occurred. Error message not yet sent.
*/

bool sp_grant_privileges(THD *thd, const char *sp_db, const char *sp_name,
                         const Sp_handler *sph)
{
  Security_context *sctx= thd->security_ctx;
  LEX_USER *combo;
  TABLE_LIST tables[1];
  List<LEX_USER> user_list;
  bool result;
  ACL_USER *au;
  Dummy_error_handler error_handler;
  DBUG_ENTER("sp_grant_privileges");

  if (!(combo=(LEX_USER*) thd->alloc(sizeof(LEX_USER))))
    DBUG_RETURN(TRUE);

  combo->user.str= sctx->user;

  mysql_mutex_lock(&acl_cache->lock);

  if ((au= find_user_wild(combo->host.str=(char*)sctx->host_or_ip, combo->user.str)))
    goto found_acl;
  if ((au= find_user_wild(combo->host.str=(char*)sctx->host, combo->user.str)))
    goto found_acl;
  if ((au= find_user_wild(combo->host.str=(char*)sctx->ip, combo->user.str)))
    goto found_acl;
  if ((au= find_user_wild(combo->host.str=(char*)"%", combo->user.str)))
    goto found_acl;

  mysql_mutex_unlock(&acl_cache->lock);
  DBUG_RETURN(TRUE);

 found_acl:
  mysql_mutex_unlock(&acl_cache->lock);

  bzero((char*)tables, sizeof(TABLE_LIST));
  user_list.empty();

  tables->db.str= sp_db;
  tables->db.length= sp_db ? strlen(sp_db) : 0;
  tables->table_name.str= tables->alias.str= sp_name;
  tables->table_name.length= tables->alias.length= sp_name ? strlen(sp_name) : 0;

  thd->make_lex_string(&combo->user, combo->user.str, strlen(combo->user.str));
  thd->make_lex_string(&combo->host, combo->host.str, strlen(combo->host.str));

  combo->reset_auth();

  if(au)
  {
    combo->plugin= au->plugin;
    combo->auth= au->auth_string;
  }

  if (user_list.push_back(combo, thd->mem_root))
    DBUG_RETURN(TRUE);

  thd->lex->ssl_type= SSL_TYPE_NOT_SPECIFIED;
  thd->lex->ssl_cipher= thd->lex->x509_subject= thd->lex->x509_issuer= 0;
  bzero((char*) &thd->lex->mqh, sizeof(thd->lex->mqh));

  /*
    Only care about whether the operation failed or succeeded
    as all errors will be handled later.
  */
  thd->push_internal_handler(&error_handler);
  result= mysql_routine_grant(thd, tables, sph, user_list,
                              DEFAULT_CREATE_PROC_ACLS, FALSE, FALSE);
  thd->pop_internal_handler();
  DBUG_RETURN(result);
}


/**
  Validate if a user can proxy as another user

  @thd                     current thread
  @param user              the logged in user (proxy user)
  @param authenticated_as  the effective user a plugin is trying to
                           impersonate as (proxied user)
  @return                  proxy user definition
    @retval NULL           proxy user definition not found or not applicable
    @retval non-null       the proxy user data
*/

static ACL_PROXY_USER *
acl_find_proxy_user(const char *user, const char *host, const char *ip,
                    const char *authenticated_as, bool *proxy_used)
{
  uint i;
  /* if the proxied and proxy user are the same return OK */
  DBUG_ENTER("acl_find_proxy_user");
  DBUG_PRINT("info", ("user=%s host=%s ip=%s authenticated_as=%s",
                      user, host, ip, authenticated_as));

  if (!strcmp(authenticated_as, user))
  {
    DBUG_PRINT ("info", ("user is the same as authenticated_as"));
    DBUG_RETURN (NULL);
  }

  *proxy_used= TRUE;
  for (i=0; i < acl_proxy_users.elements; i++)
  {
    ACL_PROXY_USER *proxy= dynamic_element(&acl_proxy_users, i,
                                           ACL_PROXY_USER *);
    if (proxy->matches(host, user, ip, authenticated_as))
      DBUG_RETURN(proxy);
  }

  DBUG_RETURN(NULL);
}


bool
acl_check_proxy_grant_access(THD *thd, const char *host, const char *user,
                             bool with_grant)
{
  DBUG_ENTER("acl_check_proxy_grant_access");
  DBUG_PRINT("info", ("user=%s host=%s with_grant=%d", user, host,
                      (int) with_grant));
  if (!initialized)
  {
    my_error(ER_OPTION_PREVENTS_STATEMENT, MYF(0), "--skip-grant-tables");
    DBUG_RETURN(1);
  }

  /* replication slave thread can do anything */
  if (thd->slave_thread)
  {
    DBUG_PRINT("info", ("replication slave"));
    DBUG_RETURN(FALSE);
  }

  /*
    one can grant proxy for self to others.
    Security context in THD contains two pairs of (user,host):
    1. (user,host) pair referring to inbound connection.
    2. (priv_user,priv_host) pair obtained from mysql.user table after doing
        authnetication of incoming connection.
    Privileges should be checked wrt (priv_user, priv_host) tuple, because
    (user,host) pair obtained from inbound connection may have different
    values than what is actually stored in mysql.user table and while granting
    or revoking proxy privilege, user is expected to provide entries mentioned
    in mysql.user table.
  */
  if (!strcmp(thd->security_ctx->priv_user, user) &&
      !my_strcasecmp(system_charset_info, host,
                     thd->security_ctx->priv_host))
  {
    DBUG_PRINT("info", ("strcmp (%s, %s) my_casestrcmp (%s, %s) equal",
                        thd->security_ctx->priv_user, user,
                        host, thd->security_ctx->priv_host));
    DBUG_RETURN(FALSE);
  }

  mysql_mutex_lock(&acl_cache->lock);

  /* check for matching WITH PROXY rights */
  for (uint i=0; i < acl_proxy_users.elements; i++)
  {
    ACL_PROXY_USER *proxy= dynamic_element(&acl_proxy_users, i,
                                           ACL_PROXY_USER *);
    if (proxy->matches(thd->security_ctx->host,
                       thd->security_ctx->user,
                       thd->security_ctx->ip,
                       user) &&
        proxy->get_with_grant())
    {
      DBUG_PRINT("info", ("found"));
      mysql_mutex_unlock(&acl_cache->lock);
      DBUG_RETURN(FALSE);
    }
  }

  mysql_mutex_unlock(&acl_cache->lock);
  my_error(ER_ACCESS_DENIED_NO_PASSWORD_ERROR, MYF(0),
           thd->security_ctx->user,
           thd->security_ctx->host_or_ip);
  DBUG_RETURN(TRUE);
}


static bool
show_proxy_grants(THD *thd, const char *username, const char *hostname,
                  char *buff, size_t buffsize)
{
  Protocol *protocol= thd->protocol;
  int error= 0;

  for (uint i=0; i < acl_proxy_users.elements; i++)
  {
    ACL_PROXY_USER *proxy= dynamic_element(&acl_proxy_users, i,
                                           ACL_PROXY_USER *);
    if (proxy->granted_on(hostname, username))
    {
      String global(buff, buffsize, system_charset_info);
      global.length(0);
      proxy->print_grant(&global);
      protocol->prepare_for_resend();
      protocol->store(global.ptr(), global.length(), global.charset());
      if (protocol->write())
      {
        error= -1;
        break;
      }
    }
  }
  return error;
}

static int enabled_roles_insert(ACL_USER_BASE *role, void *context_data)
{
  TABLE *table= (TABLE*) context_data;
  DBUG_ASSERT(role->flags & IS_ROLE);

  restore_record(table, s->default_values);
  table->field[0]->set_notnull();
  table->field[0]->store(role->user.str, role->user.length,
                         system_charset_info);
  if (schema_table_store_record(table->in_use, table))
    return -1;
  return 0;
}

struct APPLICABLE_ROLES_DATA
{
  TABLE *table;
  const LEX_CSTRING host;
  const LEX_CSTRING user_and_host;
  ACL_USER *user;
};

static int
applicable_roles_insert(ACL_USER_BASE *grantee, ACL_ROLE *role, void *ptr)
{
  APPLICABLE_ROLES_DATA *data= (APPLICABLE_ROLES_DATA *)ptr;
  CHARSET_INFO *cs= system_charset_info;
  TABLE *table= data->table;
  bool is_role= grantee != data->user;
  const LEX_CSTRING *user_and_host= is_role ? &grantee->user
                                           : &data->user_and_host;
  const LEX_CSTRING *host= is_role ? &empty_clex_str : &data->host;

  restore_record(table, s->default_values);
  table->field[0]->store(user_and_host->str, user_and_host->length, cs);
  table->field[1]->store(role->user.str, role->user.length, cs);

  ROLE_GRANT_PAIR *pair=
    find_role_grant_pair(&grantee->user, host, &role->user);
  DBUG_ASSERT(pair);

  if (pair->with_admin)
    table->field[2]->store(STRING_WITH_LEN("YES"), cs);
  else
    table->field[2]->store(STRING_WITH_LEN("NO"), cs);

  /* Default role is only valid when looking at a role granted to a user. */
  if (!is_role)
  {
    if (data->user->default_rolename.length &&
        !lex_string_eq(&data->user->default_rolename, &role->user))
      table->field[3]->store(STRING_WITH_LEN("YES"), cs);
    else
      table->field[3]->store(STRING_WITH_LEN("NO"), cs);
    table->field[3]->set_notnull();
  }

  if (schema_table_store_record(table->in_use, table))
    return -1;
  return 0;
}

/**
  Hash iterate function to count the number of total column privileges granted.
*/
static my_bool count_column_grants(void *grant_table,
                                       void *current_count)
{
  HASH hash_columns = ((GRANT_TABLE *)grant_table)->hash_columns;
  *(ulong *)current_count+= hash_columns.records;
  return 0;
}

/**
  SHOW function that computes the number of column grants.

  This must be performed under the mutex in order to make sure the
  iteration does not fail.
*/
static int show_column_grants(THD *thd, SHOW_VAR *var, char *buff,
                              enum enum_var_type scope)
{
  var->type= SHOW_ULONG;
  var->value= buff;
  *(ulong *)buff= 0;
  if (initialized)
  {
    mysql_rwlock_rdlock(&LOCK_grant);
    mysql_mutex_lock(&acl_cache->lock);
    my_hash_iterate(&column_priv_hash, count_column_grants, buff);
    mysql_mutex_unlock(&acl_cache->lock);
    mysql_rwlock_unlock(&LOCK_grant);
  }
  return 0;
}


#else
bool check_grant(THD *, ulong, TABLE_LIST *, bool, uint, bool)
{
  return 0;
}
#endif /*NO_EMBEDDED_ACCESS_CHECKS */

SHOW_VAR acl_statistics[] = {
#ifndef NO_EMBEDDED_ACCESS_CHECKS
  {"column_grants",    (char*)show_column_grants,          SHOW_SIMPLE_FUNC},
  {"database_grants",  (char*)&acl_dbs.elements,           SHOW_UINT},
  {"function_grants",  (char*)&func_priv_hash.records,     SHOW_ULONG},
  {"procedure_grants", (char*)&proc_priv_hash.records,     SHOW_ULONG},
  {"proxy_users",      (char*)&acl_proxy_users.elements,   SHOW_UINT},
  {"role_grants",      (char*)&acl_roles_mappings.records, SHOW_ULONG},
  {"roles",            (char*)&acl_roles.records,          SHOW_ULONG},
  {"table_grants",     (char*)&column_priv_hash.records,   SHOW_ULONG},
  {"users",            (char*)&acl_users.elements,         SHOW_UINT},
#endif
  {NullS, NullS, SHOW_LONG},
};

/* Check if a role is granted to a user/role. We traverse the role graph
   and return true if we find a match.

   hostname == NULL means we are looking for a role as a starting point,
   otherwise a user.
*/
bool check_role_is_granted(const char *username,
                           const char *hostname,
                           const char *rolename)
{
  DBUG_ENTER("check_role_is_granted");
  bool result= false;
#ifndef NO_EMBEDDED_ACCESS_CHECKS
  ACL_USER_BASE *root;
  mysql_mutex_lock(&acl_cache->lock);
  if (hostname)
    root= find_user_exact(username, hostname);
  else
    root= find_acl_role(username);

  LEX_CSTRING role_lex;
  role_lex.str= rolename;
  role_lex.length= strlen(rolename);

  if (root && /* No grantee, nothing to search. */
      traverse_role_graph_down(root, &role_lex, check_role_is_granted_callback,
                               NULL) == -1)
  {
    /* We have found the role during our search. */
    result= true;
  }

  /* We haven't found the role or we had no initial grantee to start from. */
  mysql_mutex_unlock(&acl_cache->lock);
#endif
  DBUG_RETURN(result);
}

int fill_schema_enabled_roles(THD *thd, TABLE_LIST *tables, COND *cond)
{
  TABLE *table= tables->table;
#ifndef NO_EMBEDDED_ACCESS_CHECKS
  if (thd->security_ctx->priv_role[0])
  {
    mysql_rwlock_rdlock(&LOCK_grant);
    mysql_mutex_lock(&acl_cache->lock);
    ACL_ROLE *acl_role= find_acl_role(thd->security_ctx->priv_role);
    if (acl_role)
      traverse_role_graph_down(acl_role, table, enabled_roles_insert, NULL);
    mysql_mutex_unlock(&acl_cache->lock);
    mysql_rwlock_unlock(&LOCK_grant);
    if (acl_role)
      return 0;
  }
#endif

  restore_record(table, s->default_values);
  table->field[0]->set_null();
  return schema_table_store_record(table->in_use, table);
}


/*
  This shows all roles granted to current user
  and recursively all roles granted to those roles
*/
int fill_schema_applicable_roles(THD *thd, TABLE_LIST *tables, COND *cond)
{
  int res= 0;
#ifndef NO_EMBEDDED_ACCESS_CHECKS
  if (initialized)
  {
    TABLE *table= tables->table;
    Security_context *sctx= thd->security_ctx;
    mysql_rwlock_rdlock(&LOCK_grant);
    mysql_mutex_lock(&acl_cache->lock);
    ACL_USER *user= find_user_exact(sctx->priv_host, sctx->priv_user);
    if (user)
    {
      char buff[USER_HOST_BUFF_SIZE+10];
      DBUG_ASSERT(user->user.length + user->hostname_length +2 < sizeof(buff));
      char *end= strxmov(buff, user->user.str, "@", user->host.hostname, NULL);
      APPLICABLE_ROLES_DATA data= { table,
        { user->host.hostname, user->hostname_length },
        { buff, (size_t)(end - buff) }, user
      };

      res= traverse_role_graph_down(user, &data, 0, applicable_roles_insert);
    }

    mysql_mutex_unlock(&acl_cache->lock);
    mysql_rwlock_unlock(&LOCK_grant);
  }
#endif

  return res;
}


int wild_case_compare(CHARSET_INFO *cs, const char *str,const char *wildstr)
{
  reg3 int flag;
  DBUG_ENTER("wild_case_compare");
  DBUG_PRINT("enter",("str: '%s'  wildstr: '%s'",str,wildstr));
  while (*wildstr)
  {
    while (*wildstr && *wildstr != wild_many && *wildstr != wild_one)
    {
      if (*wildstr == wild_prefix && wildstr[1])
	wildstr++;
      if (my_toupper(cs, *wildstr++) !=
          my_toupper(cs, *str++)) DBUG_RETURN(1);
    }
    if (! *wildstr ) DBUG_RETURN (*str != 0);
    if (*wildstr++ == wild_one)
    {
      if (! *str++) DBUG_RETURN (1);	/* One char; skip */
    }
    else
    {						/* Found '*' */
      if (!*wildstr) DBUG_RETURN(0);		/* '*' as last char: OK */
      flag=(*wildstr != wild_many && *wildstr != wild_one);
      do
      {
	if (flag)
	{
	  char cmp;
	  if ((cmp= *wildstr) == wild_prefix && wildstr[1])
	    cmp=wildstr[1];
	  cmp=my_toupper(cs, cmp);
	  while (*str && my_toupper(cs, *str) != cmp)
	    str++;
	  if (!*str) DBUG_RETURN (1);
	}
	if (wild_case_compare(cs, str,wildstr) == 0) DBUG_RETURN (0);
      } while (*str++);
      DBUG_RETURN(1);
    }
  }
  DBUG_RETURN (*str != '\0');
}


#ifndef NO_EMBEDDED_ACCESS_CHECKS
static bool update_schema_privilege(THD *thd, TABLE *table, char *buff,
                                    const char* db, const char* t_name,
                                    const char* column, uint col_length,
                                    const char *priv, uint priv_length,
                                    const char* is_grantable)
{
  int i= 2;
  CHARSET_INFO *cs= system_charset_info;
  restore_record(table, s->default_values);
  table->field[0]->store(buff, (uint) strlen(buff), cs);
  table->field[1]->store(STRING_WITH_LEN("def"), cs);
  if (db)
    table->field[i++]->store(db, (uint) strlen(db), cs);
  if (t_name)
    table->field[i++]->store(t_name, (uint) strlen(t_name), cs);
  if (column)
    table->field[i++]->store(column, col_length, cs);
  table->field[i++]->store(priv, priv_length, cs);
  table->field[i]->store(is_grantable, strlen(is_grantable), cs);
  return schema_table_store_record(thd, table);
}
#endif


int fill_schema_user_privileges(THD *thd, TABLE_LIST *tables, COND *cond)
{
#ifndef NO_EMBEDDED_ACCESS_CHECKS
  int error= 0;
  uint counter;
  ACL_USER *acl_user;
  ulong want_access;
  char buff[100];
  TABLE *table= tables->table;
  bool no_global_access= check_access(thd, SELECT_ACL, "mysql",
                                      NULL, NULL, 1, 1);
  char *curr_host= thd->security_ctx->priv_host_name();
  DBUG_ENTER("fill_schema_user_privileges");

  if (!initialized)
    DBUG_RETURN(0);
  mysql_mutex_lock(&acl_cache->lock);

  for (counter=0 ; counter < acl_users.elements ; counter++)
  {
    const char *user,*host, *is_grantable="YES";
    acl_user=dynamic_element(&acl_users,counter,ACL_USER*);
    user= safe_str(acl_user->user.str);
    host= safe_str(acl_user->host.hostname);

    if (no_global_access &&
        (strcmp(thd->security_ctx->priv_user, user) ||
         my_strcasecmp(system_charset_info, curr_host, host)))
      continue;

    want_access= acl_user->access;
    if (!(want_access & GRANT_ACL))
      is_grantable= "NO";

    strxmov(buff,"'",user,"'@'",host,"'",NullS);
    if (!(want_access & ~GRANT_ACL))
    {
      if (update_schema_privilege(thd, table, buff, 0, 0, 0, 0,
                                  STRING_WITH_LEN("USAGE"), is_grantable))
      {
        error= 1;
        goto err;
      }
    }
    else
    {
      uint priv_id;
      ulong j,test_access= want_access & ~GRANT_ACL;
      for (priv_id=0, j = SELECT_ACL;j <= GLOBAL_ACLS; priv_id++,j <<= 1)
      {
	if (test_access & j)
        {
          if (update_schema_privilege(thd, table, buff, 0, 0, 0, 0,
                                      command_array[priv_id],
                                      command_lengths[priv_id], is_grantable))
          {
            error= 1;
            goto err;
          }
        }
      }
    }
  }
err:
  mysql_mutex_unlock(&acl_cache->lock);

  DBUG_RETURN(error);
#else
  return(0);
#endif
}


int fill_schema_schema_privileges(THD *thd, TABLE_LIST *tables, COND *cond)
{
#ifndef NO_EMBEDDED_ACCESS_CHECKS
  int error= 0;
  uint counter;
  ACL_DB *acl_db;
  ulong want_access;
  char buff[100];
  TABLE *table= tables->table;
  bool no_global_access= check_access(thd, SELECT_ACL, "mysql",
                                      NULL, NULL, 1, 1);
  char *curr_host= thd->security_ctx->priv_host_name();
  DBUG_ENTER("fill_schema_schema_privileges");

  if (!initialized)
    DBUG_RETURN(0);
  mysql_mutex_lock(&acl_cache->lock);

  for (counter=0 ; counter < acl_dbs.elements ; counter++)
  {
    const char *user, *host, *is_grantable="YES";

    acl_db=dynamic_element(&acl_dbs,counter,ACL_DB*);
    user= safe_str(acl_db->user);
    host= safe_str(acl_db->host.hostname);

    if (no_global_access &&
        (strcmp(thd->security_ctx->priv_user, user) ||
         my_strcasecmp(system_charset_info, curr_host, host)))
      continue;

    want_access=acl_db->access;
    if (want_access)
    {
      if (!(want_access & GRANT_ACL))
      {
        is_grantable= "NO";
      }
      strxmov(buff,"'",user,"'@'",host,"'",NullS);
      if (!(want_access & ~GRANT_ACL))
      {
        if (update_schema_privilege(thd, table, buff, acl_db->db, 0, 0,
                                    0, STRING_WITH_LEN("USAGE"), is_grantable))
        {
          error= 1;
          goto err;
        }
      }
      else
      {
        int cnt;
        ulong j,test_access= want_access & ~GRANT_ACL;
        for (cnt=0, j = SELECT_ACL; j <= DB_ACLS; cnt++,j <<= 1)
          if (test_access & j)
          {
            if (update_schema_privilege(thd, table, buff, acl_db->db, 0, 0, 0,
                                        command_array[cnt], command_lengths[cnt],
                                        is_grantable))
            {
              error= 1;
              goto err;
            }
          }
      }
    }
  }
err:
  mysql_mutex_unlock(&acl_cache->lock);

  DBUG_RETURN(error);
#else
  return (0);
#endif
}


int fill_schema_table_privileges(THD *thd, TABLE_LIST *tables, COND *cond)
{
#ifndef NO_EMBEDDED_ACCESS_CHECKS
  int error= 0;
  uint index;
  char buff[100];
  TABLE *table= tables->table;
  bool no_global_access= check_access(thd, SELECT_ACL, "mysql",
                                      NULL, NULL, 1, 1);
  char *curr_host= thd->security_ctx->priv_host_name();
  DBUG_ENTER("fill_schema_table_privileges");

  mysql_rwlock_rdlock(&LOCK_grant);

  for (index=0 ; index < column_priv_hash.records ; index++)
  {
    const char *user, *host, *is_grantable= "YES";
    GRANT_TABLE *grant_table= (GRANT_TABLE*) my_hash_element(&column_priv_hash,
                                                             index);
    user= safe_str(grant_table->user);
    host= safe_str(grant_table->host.hostname);

    if (no_global_access &&
        (strcmp(thd->security_ctx->priv_user, user) ||
         my_strcasecmp(system_charset_info, curr_host, host)))
      continue;

    ulong table_access= grant_table->privs;
    if (table_access)
    {
      ulong test_access= table_access & ~GRANT_ACL;
      /*
        We should skip 'usage' privilege on table if
        we have any privileges on column(s) of this table
      */
      if (!test_access && grant_table->cols)
        continue;
      if (!(table_access & GRANT_ACL))
        is_grantable= "NO";

      strxmov(buff, "'", user, "'@'", host, "'", NullS);
      if (!test_access)
      {
        if (update_schema_privilege(thd, table, buff, grant_table->db,
                                    grant_table->tname, 0, 0,
                                    STRING_WITH_LEN("USAGE"), is_grantable))
        {
          error= 1;
          goto err;
        }
      }
      else
      {
        ulong j;
        int cnt;
        for (cnt= 0, j= SELECT_ACL; j <= TABLE_ACLS; cnt++, j<<= 1)
        {
          if (test_access & j)
          {
            if (update_schema_privilege(thd, table, buff, grant_table->db,
                                        grant_table->tname, 0, 0,
                                        command_array[cnt],
                                        command_lengths[cnt], is_grantable))
            {
              error= 1;
              goto err;
            }
          }
        }
      }
    }
  }
err:
  mysql_rwlock_unlock(&LOCK_grant);

  DBUG_RETURN(error);
#else
  return (0);
#endif
}


int fill_schema_column_privileges(THD *thd, TABLE_LIST *tables, COND *cond)
{
#ifndef NO_EMBEDDED_ACCESS_CHECKS
  int error= 0;
  uint index;
  char buff[100];
  TABLE *table= tables->table;
  bool no_global_access= check_access(thd, SELECT_ACL, "mysql",
                                      NULL, NULL, 1, 1);
  char *curr_host= thd->security_ctx->priv_host_name();
  DBUG_ENTER("fill_schema_table_privileges");

  mysql_rwlock_rdlock(&LOCK_grant);

  for (index=0 ; index < column_priv_hash.records ; index++)
  {
    const char *user, *host, *is_grantable= "YES";
    GRANT_TABLE *grant_table= (GRANT_TABLE*) my_hash_element(&column_priv_hash,
                                                          index);
    user= safe_str(grant_table->user);
    host= safe_str(grant_table->host.hostname);

    if (no_global_access &&
        (strcmp(thd->security_ctx->priv_user, user) ||
         my_strcasecmp(system_charset_info, curr_host, host)))
      continue;

    ulong table_access= grant_table->cols;
    if (table_access != 0)
    {
      if (!(grant_table->privs & GRANT_ACL))
        is_grantable= "NO";

      ulong test_access= table_access & ~GRANT_ACL;
      strxmov(buff, "'", user, "'@'", host, "'", NullS);
      if (!test_access)
        continue;
      else
      {
        ulong j;
        int cnt;
        for (cnt= 0, j= SELECT_ACL; j <= TABLE_ACLS; cnt++, j<<= 1)
        {
          if (test_access & j)
          {
            for (uint col_index=0 ;
                 col_index < grant_table->hash_columns.records ;
                 col_index++)
            {
              GRANT_COLUMN *grant_column = (GRANT_COLUMN*)
                my_hash_element(&grant_table->hash_columns,col_index);
              if ((grant_column->rights & j) && (table_access & j))
              {
                if (update_schema_privilege(thd, table, buff, grant_table->db,
                                            grant_table->tname,
                                            grant_column->column,
                                            grant_column->key_length,
                                            command_array[cnt],
                                            command_lengths[cnt], is_grantable))
                {
                  error= 1;
                  goto err;
                }
              }
            }
          }
        }
      }
    }
  }
err:
  mysql_rwlock_unlock(&LOCK_grant);

  DBUG_RETURN(error);
#else
  return (0);
#endif
}


#ifndef NO_EMBEDDED_ACCESS_CHECKS
/*
  fill effective privileges for table

  SYNOPSIS
    fill_effective_table_privileges()
    thd     thread handler
    grant   grants table descriptor
    db      db name
    table   table name
*/

void fill_effective_table_privileges(THD *thd, GRANT_INFO *grant,
                                     const char *db, const char *table)
{
  Security_context *sctx= thd->security_ctx;
  DBUG_ENTER("fill_effective_table_privileges");
  DBUG_PRINT("enter", ("Host: '%s', Ip: '%s', User: '%s', table: `%s`.`%s`",
                       sctx->priv_host, sctx->ip, sctx->priv_user, db, table));
  /* --skip-grants */
  if (!initialized)
  {
    DBUG_PRINT("info", ("skip grants"));
    grant->privilege= ~NO_ACCESS;             // everything is allowed
    DBUG_PRINT("info", ("privilege 0x%lx", grant->privilege));
    DBUG_VOID_RETURN;
  }

  /* global privileges */
  grant->privilege= sctx->master_access;

  if (!thd->db.str || strcmp(db, thd->db.str))
  {
    /* db privileges */
    grant->privilege|= acl_get(sctx->host, sctx->ip, sctx->priv_user, db, 0);
    /* db privileges for role */
    if (sctx->priv_role[0])
      grant->privilege|= acl_get("", "", sctx->priv_role, db, 0);
  }
  else
  {
    grant->privilege|= sctx->db_access;
  }

  /* table privileges */
  mysql_rwlock_rdlock(&LOCK_grant);
  if (grant->version != grant_version)
  {
    grant->grant_table_user=
      table_hash_search(sctx->host, sctx->ip, db,
                        sctx->priv_user,
                        table, 0);              /* purecov: inspected */
    grant->grant_table_role=
      sctx->priv_role[0] ? table_hash_search("", "", db,
                                             sctx->priv_role,
                                             table, TRUE) : NULL;
    grant->version= grant_version;              /* purecov: inspected */
  }
  if (grant->grant_table_user != 0)
  {
    grant->privilege|= grant->grant_table_user->privs;
  }
  if (grant->grant_table_role != 0)
  {
    grant->privilege|= grant->grant_table_role->privs;
  }
  mysql_rwlock_unlock(&LOCK_grant);

  DBUG_PRINT("info", ("privilege 0x%lx", grant->privilege));
  DBUG_VOID_RETURN;
}

#else /* NO_EMBEDDED_ACCESS_CHECKS */

/****************************************************************************
 Dummy wrappers when we don't have any access checks
****************************************************************************/

bool check_routine_level_acl(THD *thd, const char *db, const char *name,
                             const Sp_handler *sph)
{
  return FALSE;
}

#endif

/**
  Return information about user or current user.

  @param[in] thd          thread handler
  @param[in] user         user
  @param[in] lock         whether &acl_cache->lock mutex needs to be locked

  @return
    - On success, return a valid pointer to initialized
    LEX_USER, which contains user information.
    - On error, return 0.
*/

LEX_USER *get_current_user(THD *thd, LEX_USER *user, bool lock)
{
  if (user->user.str == current_user.str)  // current_user
    return create_default_definer(thd, false);

  if (user->user.str == current_role.str)  // current_role
    return create_default_definer(thd, true);

  if (user->host.str == NULL) // Possibly a role
  {
    // to be reexecution friendly we have to make a copy
    LEX_USER *dup= (LEX_USER*) thd->memdup(user, sizeof(*user));
    if (!dup)
      return 0;

#ifndef NO_EMBEDDED_ACCESS_CHECKS
    if (has_auth(user, thd->lex))
    {
      dup->host= host_not_specified;
      return dup;
    }

    if (is_invalid_role_name(user->user.str))
      return 0;

    if (lock)
      mysql_mutex_lock(&acl_cache->lock);
    if (find_acl_role(dup->user.str))
      dup->host= empty_clex_str;
    else
      dup->host= host_not_specified;
    if (lock)
      mysql_mutex_unlock(&acl_cache->lock);
#endif

    return dup;
  }

  return user;
}

struct ACL_internal_schema_registry_entry
{
  const LEX_CSTRING *m_name;
  const ACL_internal_schema_access *m_access;
};

/**
  Internal schema registered.
  Currently, this is only:
  - performance_schema
  - information_schema,
  This can be reused later for:
  - mysql
*/
static ACL_internal_schema_registry_entry registry_array[2];
static uint m_registry_array_size= 0;

/**
  Add an internal schema to the registry.
  @param name the schema name
  @param access the schema ACL specific rules
*/
void ACL_internal_schema_registry::register_schema
  (const LEX_CSTRING *name, const ACL_internal_schema_access *access)
{
  DBUG_ASSERT(m_registry_array_size < array_elements(registry_array));

  /* Not thread safe, and does not need to be. */
  registry_array[m_registry_array_size].m_name= name;
  registry_array[m_registry_array_size].m_access= access;
  m_registry_array_size++;
}

/**
  Search per internal schema ACL by name.
  @param name a schema name
  @return per schema rules, or NULL
*/
const ACL_internal_schema_access *
ACL_internal_schema_registry::lookup(const char *name)
{
  DBUG_ASSERT(name != NULL);

  uint i;

  for (i= 0; i<m_registry_array_size; i++)
  {
    if (my_strcasecmp(system_charset_info, registry_array[i].m_name->str,
                      name) == 0)
      return registry_array[i].m_access;
  }
  return NULL;
}

/**
  Get a cached internal schema access.
  @param grant_internal_info the cache
  @param schema_name the name of the internal schema
*/
const ACL_internal_schema_access *
get_cached_schema_access(GRANT_INTERNAL_INFO *grant_internal_info,
                         const char *schema_name)
{
  if (grant_internal_info)
  {
    if (! grant_internal_info->m_schema_lookup_done)
    {
      grant_internal_info->m_schema_access=
        ACL_internal_schema_registry::lookup(schema_name);
      grant_internal_info->m_schema_lookup_done= TRUE;
    }
    return grant_internal_info->m_schema_access;
  }
  return ACL_internal_schema_registry::lookup(schema_name);
}

/**
  Get a cached internal table access.
  @param grant_internal_info the cache
  @param schema_name the name of the internal schema
  @param table_name the name of the internal table
*/
const ACL_internal_table_access *
get_cached_table_access(GRANT_INTERNAL_INFO *grant_internal_info,
                        const char *schema_name,
                        const char *table_name)
{
  DBUG_ASSERT(grant_internal_info);
  if (! grant_internal_info->m_table_lookup_done)
  {
    const ACL_internal_schema_access *schema_access;
    schema_access= get_cached_schema_access(grant_internal_info, schema_name);
    if (schema_access)
      grant_internal_info->m_table_access= schema_access->lookup(table_name);
    grant_internal_info->m_table_lookup_done= TRUE;
  }
  return grant_internal_info->m_table_access;
}


/****************************************************************************
   AUTHENTICATION CODE
   including initial connect handshake, invoking appropriate plugins,
   client-server plugin negotiation, COM_CHANGE_USER, and native
   MySQL authentication plugins.
****************************************************************************/

/* few defines to have less ifdef's in the code below */
#ifdef EMBEDDED_LIBRARY
#undef HAVE_OPENSSL
#ifdef NO_EMBEDDED_ACCESS_CHECKS
#define initialized 0
#define check_for_max_user_connections(X,Y)   0
#define get_or_create_user_conn(A,B,C,D) 0
#endif
#endif
#ifndef HAVE_OPENSSL
#define ssl_acceptor_fd 0
#define sslaccept(A,B,C,D) 1
#endif

/**
  The internal version of what plugins know as MYSQL_PLUGIN_VIO,
  basically the context of the authentication session
*/
struct MPVIO_EXT :public MYSQL_PLUGIN_VIO
{
  MYSQL_SERVER_AUTH_INFO auth_info;
  ACL_USER *acl_user;       ///< a copy, independent from acl_users array
  plugin_ref plugin;        ///< what plugin we're under
  LEX_CSTRING db;           ///< db name from the handshake packet
  /** when restarting a plugin this caches the last client reply */
  struct {
    const char *plugin;
    char *pkt;              ///< pointer into NET::buff
    uint pkt_len;
  } cached_client_reply;
  /** this caches the first plugin packet for restart request on the client */
  struct {
    char *pkt;
    uint pkt_len;
  } cached_server_packet;
  int packets_read, packets_written; ///< counters for send/received packets
  bool make_it_fail;
  /** when plugin returns a failure this tells us what really happened */
  enum { SUCCESS, FAILURE, RESTART } status;
};

/**
  a helper function to report an access denied error in all the proper places
*/
static void login_failed_error(THD *thd)
{
  my_error(access_denied_error_code(thd->password), MYF(0),
           thd->main_security_ctx.user,
           thd->main_security_ctx.host_or_ip,
           thd->password ? ER_THD(thd, ER_YES) : ER_THD(thd, ER_NO));
  general_log_print(thd, COM_CONNECT,
                    ER_THD(thd, access_denied_error_code(thd->password)),
                    thd->main_security_ctx.user,
                    thd->main_security_ctx.host_or_ip,
                    thd->password ? ER_THD(thd, ER_YES) : ER_THD(thd, ER_NO));
  status_var_increment(thd->status_var.access_denied_errors);
  /*
    Log access denied messages to the error log when log-warnings = 2
    so that the overhead of the general query log is not required to track
    failed connections.
  */
  if (global_system_variables.log_warnings > 1)
  {
    sql_print_warning(ER_THD(thd, access_denied_error_code(thd->password)),
                      thd->main_security_ctx.user,
                      thd->main_security_ctx.host_or_ip,
                      thd->password ? ER_THD(thd, ER_YES) : ER_THD(thd, ER_NO));
  }
}

/**
  sends a server handshake initialization packet, the very first packet
  after the connection was established

  Packet format:

    Bytes       Content
    -----       ----
    1           protocol version (always 10)
    n           server version string, \0-terminated
    4           thread id
    8           first 8 bytes of the plugin provided data (scramble)
    1           \0 byte, terminating the first part of a scramble
    2           server capabilities (two lower bytes)
    1           server character set
    2           server status
    2           server capabilities (two upper bytes)
    1           length of the scramble
    10          reserved, always 0
    n           rest of the plugin provided data (at least 12 bytes)
    1           \0 byte, terminating the second part of a scramble

  @retval 0 ok
  @retval 1 error
*/
static bool send_server_handshake_packet(MPVIO_EXT *mpvio,
                                         const char *data, uint data_len)
{
  DBUG_ASSERT(mpvio->status == MPVIO_EXT::FAILURE);
  DBUG_ASSERT(data_len <= 255);

  THD *thd= mpvio->auth_info.thd;
  char *buff= (char *) my_alloca(1 + SERVER_VERSION_LENGTH + 1 + data_len + 64);
  char scramble_buf[SCRAMBLE_LENGTH];
  char *end= buff;
  DBUG_ENTER("send_server_handshake_packet");

  *end++= protocol_version;

  thd->client_capabilities= CLIENT_BASIC_FLAGS;

  if (opt_using_transactions)
    thd->client_capabilities|= CLIENT_TRANSACTIONS;

  thd->client_capabilities|= CAN_CLIENT_COMPRESS;

  if (ssl_acceptor_fd)
  {
    thd->client_capabilities |= CLIENT_SSL;
    thd->client_capabilities |= CLIENT_SSL_VERIFY_SERVER_CERT;
  }

  if (data_len)
  {
    mpvio->cached_server_packet.pkt= (char*)thd->memdup(data, data_len);
    mpvio->cached_server_packet.pkt_len= data_len;
  }

  if (data_len < SCRAMBLE_LENGTH)
  {
    if (data_len)
    {
      /*
        the first packet *must* have at least 20 bytes of a scramble.
        if a plugin provided less, we pad it to 20 with zeros
      */
      memcpy(scramble_buf, data, data_len);
      bzero(scramble_buf + data_len, SCRAMBLE_LENGTH - data_len);
      data= scramble_buf;
    }
    else
    {
      /*
        if the default plugin does not provide the data for the scramble at
        all, we generate a scramble internally anyway, just in case the
        user account (that will be known only later) uses a
        native_password_plugin (which needs a scramble). If we don't send a
        scramble now - wasting 20 bytes in the packet -
        native_password_plugin will have to send it in a separate packet,
        adding one more round trip.
      */
      thd_create_random_password(thd, thd->scramble, SCRAMBLE_LENGTH);
      data= thd->scramble;
    }
    data_len= SCRAMBLE_LENGTH;
  }

  /* When server version is specified in config file, don't include
     the replication hack prefix. */
  if (using_custom_server_version)
    end= strnmov(end, server_version, SERVER_VERSION_LENGTH) + 1;
  else
    end= strxnmov(end, SERVER_VERSION_LENGTH, RPL_VERSION_HACK, server_version, NullS) + 1;

  int4store((uchar*) end, mpvio->auth_info.thd->thread_id);
  end+= 4;

  /*
    Old clients does not understand long scrambles, but can ignore packet
    tail: that's why first part of the scramble is placed here, and second
    part at the end of packet.
  */
  end= (char*) memcpy(end, data, SCRAMBLE_LENGTH_323);
  end+= SCRAMBLE_LENGTH_323;
  *end++= 0;

  int2store(end, thd->client_capabilities);
  /* write server characteristics: up to 16 bytes allowed */
  end[2]= (char) default_charset_info->number;
  int2store(end+3, mpvio->auth_info.thd->server_status);
  int2store(end+5, thd->client_capabilities >> 16);
  end[7]= data_len;
  DBUG_EXECUTE_IF("poison_srv_handshake_scramble_len", end[7]= -100;);
  bzero(end + 8, 6);
  int4store(end + 14, thd->client_capabilities >> 32);
  end+= 18;
  /* write scramble tail */
  end= (char*) memcpy(end, data + SCRAMBLE_LENGTH_323,
                      data_len - SCRAMBLE_LENGTH_323);
  end+= data_len - SCRAMBLE_LENGTH_323;
  end= strmake(end, plugin_name(mpvio->plugin)->str,
                    plugin_name(mpvio->plugin)->length);

  int res= my_net_write(&mpvio->auth_info.thd->net, (uchar*) buff,
                        (size_t) (end - buff + 1)) ||
           net_flush(&mpvio->auth_info.thd->net);
  my_afree(buff);
  DBUG_RETURN (res);
}

static bool secure_auth(THD *thd)
{
  if (!opt_secure_auth)
    return 0;

  /*
    If the server is running in secure auth mode, short scrambles are
    forbidden. Extra juggling to report the same error as the old code.
  */
  if (thd->client_capabilities & CLIENT_PROTOCOL_41)
  {
    my_error(ER_SERVER_IS_IN_SECURE_AUTH_MODE, MYF(0),
             thd->security_ctx->user,
             thd->security_ctx->host_or_ip);
    general_log_print(thd, COM_CONNECT,
                      ER_THD(thd, ER_SERVER_IS_IN_SECURE_AUTH_MODE),
                      thd->security_ctx->user,
                      thd->security_ctx->host_or_ip);
  }
  else
  {
    my_error(ER_NOT_SUPPORTED_AUTH_MODE, MYF(0));
    general_log_print(thd, COM_CONNECT,
                      ER_THD(thd, ER_NOT_SUPPORTED_AUTH_MODE));
  }
  return 1;
}

/**
  sends a "change plugin" packet, requesting a client to restart authentication
  using a different authentication plugin

  Packet format:

    Bytes       Content
    -----       ----
    1           byte with the value 254
    n           client plugin to use, \0-terminated
    n           plugin provided data

  In a special case of switching from native_password_plugin to
  old_password_plugin, the packet contains only one - the first - byte,
  plugin name is omitted, plugin data aren't needed as the scramble was
  already sent. This one-byte packet is identical to the "use the short
  scramble" packet in the protocol before plugins were introduced.

  @retval 0 ok
  @retval 1 error
*/
static bool send_plugin_request_packet(MPVIO_EXT *mpvio,
                                       const uchar *data, uint data_len)
{
  DBUG_ASSERT(mpvio->packets_written == 1);
  DBUG_ASSERT(mpvio->packets_read == 1);
  NET *net= &mpvio->auth_info.thd->net;
  static uchar switch_plugin_request_buf[]= { 254 };
  DBUG_ENTER("send_plugin_request_packet");

  mpvio->status= MPVIO_EXT::FAILURE; // the status is no longer RESTART

  const char *client_auth_plugin=
    ((st_mysql_auth *) (plugin_decl(mpvio->plugin)->info))->client_auth_plugin;

  DBUG_ASSERT(client_auth_plugin);

  /*
    we send an old "short 4.0 scramble request", if we need to request a
    client to use 4.0 auth plugin (short scramble) and the scramble was
    already sent to the client

    below, cached_client_reply.plugin is the plugin name that client has used,
    client_auth_plugin is derived from mysql.user table, for the given
    user account, it's the plugin that the client need to use to login.
  */
  bool switch_from_long_to_short_scramble=
    native_password_plugin_name.str == mpvio->cached_client_reply.plugin &&
    client_auth_plugin == old_password_plugin_name.str;

  if (switch_from_long_to_short_scramble)
    DBUG_RETURN (secure_auth(mpvio->auth_info.thd) ||
                 my_net_write(net, switch_plugin_request_buf, 1) ||
                 net_flush(net));

  /*
    We never request a client to switch from a short to long scramble.
    Plugin-aware clients can do that, but traditionally it meant to
    ask an old 4.0 client to use the new 4.1 authentication protocol.
  */
  bool switch_from_short_to_long_scramble=
    old_password_plugin_name.str == mpvio->cached_client_reply.plugin &&
    client_auth_plugin == native_password_plugin_name.str;

  if (switch_from_short_to_long_scramble)
  {
    my_error(ER_NOT_SUPPORTED_AUTH_MODE, MYF(0));
    general_log_print(mpvio->auth_info.thd, COM_CONNECT,
                      ER_THD(mpvio->auth_info.thd, ER_NOT_SUPPORTED_AUTH_MODE));
    DBUG_RETURN (1);
  }

  DBUG_PRINT("info", ("requesting client to use the %s plugin",
                      client_auth_plugin));
  DBUG_RETURN(net_write_command(net, switch_plugin_request_buf[0],
                                (uchar*) client_auth_plugin,
                                strlen(client_auth_plugin) + 1,
                                (uchar*) data, data_len));
}

#ifndef NO_EMBEDDED_ACCESS_CHECKS
/**
   Finds acl entry in user database for authentication purposes.

   Finds a user and copies it into mpvio. Creates a fake user
   if no matching user account is found.

   @retval 0    found
   @retval 1    error
*/
static bool find_mpvio_user(MPVIO_EXT *mpvio)
{
  Security_context *sctx= mpvio->auth_info.thd->security_ctx;
  DBUG_ENTER("find_mpvio_user");
  DBUG_ASSERT(mpvio->acl_user == 0);

  mysql_mutex_lock(&acl_cache->lock);

  ACL_USER *user= find_user_or_anon(sctx->host, sctx->user, sctx->ip);
  if (user)
    mpvio->acl_user= user->copy(mpvio->auth_info.thd->mem_root);

  mysql_mutex_unlock(&acl_cache->lock);

  if (!mpvio->acl_user)
  {
    /*
      A matching user was not found. Fake it. Take any user, make the
      authentication fail later.
      This way we get a realistically looking failure, with occasional
      "change auth plugin" requests even for nonexistent users. The ratio
      of "change auth plugin" request will be the same for real and
      nonexistent users.
      Note, that we cannot pick any user at random, it must always be
      the same user account for the incoming sctx->user name.
    */
    ulong nr1=1, nr2=4;
    CHARSET_INFO *cs= &my_charset_latin1;
    cs->coll->hash_sort(cs, (uchar*) sctx->user, strlen(sctx->user), &nr1, &nr2);

    mysql_mutex_lock(&acl_cache->lock);
    if (!acl_users.elements)
    {
      mysql_mutex_unlock(&acl_cache->lock);
      login_failed_error(mpvio->auth_info.thd);
      DBUG_RETURN(1);
    }
    uint i= nr1 % acl_users.elements;
    ACL_USER *acl_user_tmp= dynamic_element(&acl_users, i, ACL_USER*);
    mpvio->acl_user= acl_user_tmp->copy(mpvio->auth_info.thd->mem_root);
    mysql_mutex_unlock(&acl_cache->lock);

    mpvio->make_it_fail= true;
  }

  /* user account requires non-default plugin and the client is too old */
  if (mpvio->acl_user->plugin.str != native_password_plugin_name.str &&
      mpvio->acl_user->plugin.str != old_password_plugin_name.str &&
      !(mpvio->auth_info.thd->client_capabilities & CLIENT_PLUGIN_AUTH))
  {
    DBUG_ASSERT(my_strcasecmp(system_charset_info, mpvio->acl_user->plugin.str,
                              native_password_plugin_name.str));
    DBUG_ASSERT(my_strcasecmp(system_charset_info, mpvio->acl_user->plugin.str,
                              old_password_plugin_name.str));
    my_error(ER_NOT_SUPPORTED_AUTH_MODE, MYF(0));
    general_log_print(mpvio->auth_info.thd, COM_CONNECT,
                      ER_THD(mpvio->auth_info.thd, ER_NOT_SUPPORTED_AUTH_MODE));
    DBUG_RETURN (1);
  }

  mpvio->auth_info.user_name= sctx->user;
  mpvio->auth_info.user_name_length= (uint)strlen(sctx->user);
  mpvio->auth_info.auth_string= mpvio->acl_user->auth_string.str;
  mpvio->auth_info.auth_string_length= (unsigned long) mpvio->acl_user->auth_string.length;
  strmake_buf(mpvio->auth_info.authenticated_as, safe_str(mpvio->acl_user->user.str));

  DBUG_PRINT("info", ("exit: user=%s, auth_string=%s, authenticated as=%s"
                      "plugin=%s",
                      mpvio->auth_info.user_name,
                      mpvio->auth_info.auth_string,
                      mpvio->auth_info.authenticated_as,
                      mpvio->acl_user->plugin.str));
  DBUG_RETURN(0);
}

static bool
read_client_connect_attrs(char **ptr, char *end, CHARSET_INFO *from_cs)
{
  ulonglong length;
  char *ptr_save= *ptr;

  /* not enough bytes to hold the length */
  if (ptr_save >= end)
    return true;

  length= safe_net_field_length_ll((uchar **) ptr, end - ptr_save);

  /* cannot even read the length */
  if (*ptr == NULL)
    return true;

  /* length says there're more data than can fit into the packet */
  if (*ptr + length > end)
    return true;

  /* impose an artificial length limit of 64k */
  if (length > 65535)
    return true;

  if (PSI_CALL_set_thread_connect_attrs(*ptr, (uint)length, from_cs) &&
      current_thd->variables.log_warnings)
    sql_print_warning("Connection attributes of length %llu were truncated",
                      length);
  return false;
}

#endif

/* the packet format is described in send_change_user_packet() */
static bool parse_com_change_user_packet(MPVIO_EXT *mpvio, uint packet_length)
{
  THD *thd= mpvio->auth_info.thd;
  NET *net= &thd->net;
  Security_context *sctx= thd->security_ctx;

  char *user= (char*) net->read_pos;
  char *end= user + packet_length;
  /* Safe because there is always a trailing \0 at the end of the packet */
  char *passwd= strend(user) + 1;
  uint user_len= (uint)(passwd - user - 1);
  char *db= passwd;
  char db_buff[SAFE_NAME_LEN + 1];            // buffer to store db in utf8
  char user_buff[USERNAME_LENGTH + 1];	      // buffer to store user in utf8
  uint dummy_errors;
  DBUG_ENTER ("parse_com_change_user_packet");

  if (passwd >= end)
  {
    my_message(ER_UNKNOWN_COM_ERROR, ER_THD(thd, ER_UNKNOWN_COM_ERROR),
               MYF(0));
    DBUG_RETURN (1);
  }

  /*
    Old clients send null-terminated string as password; new clients send
    the size (1 byte) + string (not null-terminated). Hence in case of empty
    password both send '\0'.

    This strlen() can't be easily deleted without changing protocol.

    Cast *passwd to an unsigned char, so that it doesn't extend the sign for
    *passwd > 127 and become 2**32-127+ after casting to uint.
  */
  uint passwd_len= (thd->client_capabilities & CLIENT_SECURE_CONNECTION ?
                    (uchar) (*passwd++) : (uint)strlen(passwd));

  db+= passwd_len + 1;
  /*
    Database name is always NUL-terminated, so in case of empty database
    the packet must contain at least the trailing '\0'.
  */
  if (db >= end)
  {
    my_message(ER_UNKNOWN_COM_ERROR, ER_THD(thd, ER_UNKNOWN_COM_ERROR),
               MYF(0));
    DBUG_RETURN (1);
  }

  size_t db_len= strlen(db);

  char *next_field= db + db_len + 1;

  if (next_field + 1 < end)
  {
    if (thd_init_client_charset(thd, uint2korr(next_field)))
      DBUG_RETURN(1);
    next_field+= 2;
  }

  /* Convert database and user names to utf8 */
  db_len= copy_and_convert(db_buff, sizeof(db_buff) - 1, system_charset_info,
                           db, db_len, thd->charset(), &dummy_errors);

  user_len= copy_and_convert(user_buff, sizeof(user_buff) - 1,
                             system_charset_info, user, user_len,
                             thd->charset(), &dummy_errors);

  if (!(sctx->user= my_strndup(user_buff, user_len, MYF(MY_WME))))
    DBUG_RETURN(1);

  /* Clear variables that are allocated */
  thd->user_connect= 0;
  strmake_buf(sctx->priv_user, sctx->user);

  if (thd->make_lex_string(&mpvio->db, db_buff, db_len) == 0)
    DBUG_RETURN(1); /* The error is set by make_lex_string(). */

  /*
    Clear thd->db as it points to something, that will be freed when
    connection is closed. We don't want to accidentally free a wrong
    pointer if connect failed.
  */
  thd->reset_db(&null_clex_str);

  if (!initialized)
  {
    // if mysqld's been started with --skip-grant-tables option
    mpvio->status= MPVIO_EXT::SUCCESS;
    DBUG_RETURN(0);
  }

#ifndef NO_EMBEDDED_ACCESS_CHECKS
  thd->password= passwd_len > 0;
  if (find_mpvio_user(mpvio))
    DBUG_RETURN(1);

  const char *client_plugin;
  if (thd->client_capabilities & CLIENT_PLUGIN_AUTH)
  {
    if (next_field >= end)
    {
      my_message(ER_UNKNOWN_COM_ERROR, ER_THD(thd, ER_UNKNOWN_COM_ERROR),
                 MYF(0));
      DBUG_RETURN(1);
    }
    client_plugin= fix_plugin_ptr(next_field);
    next_field+= strlen(next_field) + 1;
  }
  else
  {
    if (thd->client_capabilities & CLIENT_SECURE_CONNECTION)
      client_plugin= native_password_plugin_name.str;
    else
    {
      client_plugin=  old_password_plugin_name.str;
      /*
        For a passwordless accounts we use native_password_plugin.
        But when an old 4.0 client connects to it, we change it to
        old_password_plugin, otherwise MySQL will think that server
        and client plugins don't match.
      */
      if (mpvio->acl_user->auth_string.length == 0)
        mpvio->acl_user->plugin= old_password_plugin_name;
    }
  }

  if ((thd->client_capabilities & CLIENT_CONNECT_ATTRS) &&
      read_client_connect_attrs(&next_field, end,
                                thd->charset()))
  {
    my_message(ER_UNKNOWN_COM_ERROR, ER_THD(thd, ER_UNKNOWN_COM_ERROR),
               MYF(0));
    DBUG_RETURN(1);
  }

  DBUG_PRINT("info", ("client_plugin=%s, restart", client_plugin));
  /*
    Remember the data part of the packet, to present it to plugin in
    read_packet()
  */
  mpvio->cached_client_reply.pkt= passwd;
  mpvio->cached_client_reply.pkt_len= passwd_len;
  mpvio->cached_client_reply.plugin= client_plugin;
  mpvio->status= MPVIO_EXT::RESTART;
#endif

  DBUG_RETURN (0);
}


/* the packet format is described in send_client_reply_packet() */
static ulong parse_client_handshake_packet(MPVIO_EXT *mpvio,
                                           uchar **buff, ulong pkt_len)
{
#ifndef EMBEDDED_LIBRARY
  THD *thd= mpvio->auth_info.thd;
  NET *net= &thd->net;
  char *end;
  DBUG_ASSERT(mpvio->status == MPVIO_EXT::FAILURE);

  if (pkt_len < MIN_HANDSHAKE_SIZE)
    return packet_error;

  /*
    Protocol buffer is guaranteed to always end with \0. (see my_net_read())
    As the code below depends on this, lets check that.
  */
  DBUG_ASSERT(net->read_pos[pkt_len] == 0);

  ulonglong client_capabilities= uint2korr(net->read_pos);
  compile_time_assert(sizeof(client_capabilities) >= 8);
  if (client_capabilities & CLIENT_PROTOCOL_41)
  {
    if (pkt_len < 32)
      return packet_error;
    client_capabilities|= ((ulong) uint2korr(net->read_pos+2)) << 16;
    if (!(client_capabilities & CLIENT_MYSQL))
    {
      // it is client with mariadb extensions
      ulonglong ext_client_capabilities=
        (((ulonglong)uint4korr(net->read_pos + 28)) << 32);
      client_capabilities|= ext_client_capabilities;
    }
  }

  /* Disable those bits which are not supported by the client. */
  compile_time_assert(sizeof(thd->client_capabilities) >= 8);
  thd->client_capabilities&= client_capabilities;

  DBUG_PRINT("info", ("client capabilities: %llu", thd->client_capabilities));
  if (thd->client_capabilities & CLIENT_SSL)
  {
    unsigned long errptr __attribute__((unused));

    /* Do the SSL layering. */
    if (!ssl_acceptor_fd)
      return packet_error;

    DBUG_PRINT("info", ("IO layer change in progress..."));
    if (sslaccept(ssl_acceptor_fd, net->vio, net->read_timeout, &errptr))
    {
      DBUG_PRINT("error", ("Failed to accept new SSL connection"));
      return packet_error;
    }

    DBUG_PRINT("info", ("Reading user information over SSL layer"));
    pkt_len= my_net_read(net);
    if (pkt_len == packet_error || pkt_len < NORMAL_HANDSHAKE_SIZE)
    {
      DBUG_PRINT("error", ("Failed to read user information (pkt_len= %lu)",
			   pkt_len));
      return packet_error;
    }
  }

  if (client_capabilities & CLIENT_PROTOCOL_41)
  {
    thd->max_client_packet_length= uint4korr(net->read_pos+4);
    DBUG_PRINT("info", ("client_character_set: %d", (uint) net->read_pos[8]));
    if (thd_init_client_charset(thd, (uint) net->read_pos[8]))
      return packet_error;
    end= (char*) net->read_pos+32;
  }
  else
  {
    if (pkt_len < 5)
      return packet_error;
    thd->max_client_packet_length= uint3korr(net->read_pos+2);
    end= (char*) net->read_pos+5;
  }

  if (end >= (char*) net->read_pos+ pkt_len +2)
    return packet_error;

  if (thd->client_capabilities & CLIENT_IGNORE_SPACE)
    thd->variables.sql_mode|= MODE_IGNORE_SPACE;
  if (thd->client_capabilities & CLIENT_INTERACTIVE)
    thd->variables.net_wait_timeout= thd->variables.net_interactive_timeout;

  if (end >= (char*) net->read_pos+ pkt_len +2)
    return packet_error;

  if ((thd->client_capabilities & CLIENT_TRANSACTIONS) &&
      opt_using_transactions)
    net->return_status= &thd->server_status;

  char *user= end;
  char *passwd= strend(user)+1;
  size_t user_len= (size_t)(passwd - user - 1), db_len;
  char *db= passwd;
  char user_buff[USERNAME_LENGTH + 1];	// buffer to store user in utf8
  uint dummy_errors;

  /*
    Old clients send null-terminated string as password; new clients send
    the size (1 byte) + string (not null-terminated). Hence in case of empty
    password both send '\0'.

    This strlen() can't be easily deleted without changing protocol.

    Cast *passwd to an unsigned char, so that it doesn't extend the sign for
    *passwd > 127 and become 2**32-127+ after casting to uint.
  */
  ulonglong len;
  size_t passwd_len;

  if (!(thd->client_capabilities & CLIENT_SECURE_CONNECTION))
    len= strlen(passwd);
  else if (!(thd->client_capabilities & CLIENT_PLUGIN_AUTH_LENENC_CLIENT_DATA))
    len= (uchar)(*passwd++);
  else
  {
    len= safe_net_field_length_ll((uchar**)&passwd,
                                      net->read_pos + pkt_len - (uchar*)passwd);
    if (len > pkt_len)
      return packet_error;
  }

  passwd_len= (size_t)len;
  db= thd->client_capabilities & CLIENT_CONNECT_WITH_DB ?
    db + passwd_len + 1 : 0;

  if (passwd == NULL ||
      passwd + passwd_len + MY_TEST(db) > (char*) net->read_pos + pkt_len)
    return packet_error;

  /* strlen() can't be easily deleted without changing protocol */
  db_len= safe_strlen(db);

  char *next_field;
  const char *client_plugin= next_field= passwd + passwd_len + (db ? db_len + 1 : 0);

  /*
    Since 4.1 all database names are stored in utf8
    The cast is ok as copy_with_error will create a new area for db
  */
  if (thd->copy_with_error(system_charset_info, (LEX_STRING*) &mpvio->db,
                           thd->charset(), db, db_len))
    return packet_error;

  user_len= copy_and_convert(user_buff, sizeof(user_buff) - 1,
                             system_charset_info, user, user_len,
                             thd->charset(), &dummy_errors);
  user= user_buff;

  /* If username starts and ends in "'", chop them off */
  if (user_len > 1 && user[0] == '\'' && user[user_len - 1] == '\'')
  {
    user++;
    user_len-= 2;
  }

  /*
    Clip username to allowed length in characters (not bytes).  This is
    mostly for backward compatibility (to truncate long usernames, as
    old 5.1 did)
  */
  user_len= Well_formed_prefix(system_charset_info, user, user_len,
                               username_char_length).length();
  user[user_len]= '\0';

  Security_context *sctx= thd->security_ctx;

  my_free((char*) sctx->user);
  if (!(sctx->user= my_strndup(user, user_len, MYF(MY_WME))))
    return packet_error; /* The error is set by my_strdup(). */


  /*
    Clear thd->db as it points to something, that will be freed when
    connection is closed. We don't want to accidentally free a wrong
    pointer if connect failed.
  */
  thd->reset_db(&null_clex_str);

  if (!initialized)
  {
    // if mysqld's been started with --skip-grant-tables option
    mpvio->status= MPVIO_EXT::SUCCESS;
    return packet_error;
  }

  thd->password= passwd_len > 0;
  if (find_mpvio_user(mpvio))
    return packet_error;

  if ((thd->client_capabilities & CLIENT_PLUGIN_AUTH) &&
      (client_plugin < (char *)net->read_pos + pkt_len))
  {
    client_plugin= fix_plugin_ptr(client_plugin);
    next_field+= strlen(next_field) + 1;
  }
  else
  {
    /* Some clients lie. Sad, but true */
    thd->client_capabilities &= ~CLIENT_PLUGIN_AUTH;

    if (thd->client_capabilities & CLIENT_SECURE_CONNECTION)
      client_plugin= native_password_plugin_name.str;
    else
    {
      client_plugin=  old_password_plugin_name.str;
      /*
        For a passwordless accounts we use native_password_plugin.
        But when an old 4.0 client connects to it, we change it to
        old_password_plugin, otherwise MySQL will think that server
        and client plugins don't match.
      */
      if (mpvio->acl_user->auth_string.length == 0)
        mpvio->acl_user->plugin= old_password_plugin_name;
    }
  }

  if ((thd->client_capabilities & CLIENT_CONNECT_ATTRS) &&
      read_client_connect_attrs(&next_field, ((char *)net->read_pos) + pkt_len,
                                mpvio->auth_info.thd->charset()))
    return packet_error;

  /*
    if the acl_user needs a different plugin to authenticate
    (specified in GRANT ... AUTHENTICATED VIA plugin_name ..)
    we need to restart the authentication in the server.
    But perhaps the client has already used the correct plugin -
    in that case the authentication on the client may not need to be
    restarted and a server auth plugin will read the data that the client
    has just send. Cache them to return in the next server_mpvio_read_packet().
  */
  if (lex_string_eq(&mpvio->acl_user->plugin,
                    plugin_name(mpvio->plugin)) != 0)
  {
    mpvio->cached_client_reply.pkt= passwd;
    mpvio->cached_client_reply.pkt_len= (uint)passwd_len;
    mpvio->cached_client_reply.plugin= client_plugin;
    mpvio->status= MPVIO_EXT::RESTART;
    return packet_error;
  }

  /*
    ok, we don't need to restart the authentication on the server.
    but if the client used the wrong plugin, we need to restart
    the authentication on the client. Do it here, the server plugin
    doesn't need to know.
  */
  const char *client_auth_plugin=
    ((st_mysql_auth *) (plugin_decl(mpvio->plugin)->info))->client_auth_plugin;

  if (client_auth_plugin &&
      my_strcasecmp(system_charset_info, client_plugin, client_auth_plugin))
  {
    mpvio->cached_client_reply.plugin= client_plugin;
    if (send_plugin_request_packet(mpvio,
                                   (uchar*) mpvio->cached_server_packet.pkt,
                                   mpvio->cached_server_packet.pkt_len))
      return packet_error;

    passwd_len= my_net_read(&thd->net);
    passwd= (char*)thd->net.read_pos;
  }

  *buff= (uchar*) passwd;
  return (ulong)passwd_len;
#else
  return 0;
#endif
}


/**
  vio->write_packet() callback method for server authentication plugins

  This function is called by a server authentication plugin, when it wants
  to send data to the client.

  It transparently wraps the data into a handshake packet,
  and handles plugin negotiation with the client. If necessary,
  it escapes the plugin data, if it starts with a mysql protocol packet byte.
*/
static int server_mpvio_write_packet(MYSQL_PLUGIN_VIO *param,
                                   const uchar *packet, int packet_len)
{
  MPVIO_EXT *mpvio= (MPVIO_EXT *) param;
  int res;
  DBUG_ENTER("server_mpvio_write_packet");

  /* reset cached_client_reply */
  mpvio->cached_client_reply.pkt= 0;

  /* for the 1st packet we wrap plugin data into the handshake packet */
  if (mpvio->packets_written == 0)
    res= send_server_handshake_packet(mpvio, (char*) packet, packet_len);
  else if (mpvio->status == MPVIO_EXT::RESTART)
    res= send_plugin_request_packet(mpvio, packet, packet_len);
  else if (packet_len > 0 && (*packet == 1 || *packet == 255 || *packet == 254))
  {
    /*
      we cannot allow plugin data packet to start from 255 or 254 -
      as the client will treat it as an error or "change plugin" packet.
      We'll escape these bytes with \1. Consequently, we
      have to escape \1 byte too.
    */
    res= net_write_command(&mpvio->auth_info.thd->net, 1, (uchar*)"", 0,
                           packet, packet_len);
  }
  else
  {
    res= my_net_write(&mpvio->auth_info.thd->net, packet, packet_len) ||
         net_flush(&mpvio->auth_info.thd->net);
  }
  mpvio->packets_written++;
  DBUG_RETURN(res);
}

/**
  vio->read_packet() callback method for server authentication plugins

  This function is called by a server authentication plugin, when it wants
  to read data from the client.

  It transparently extracts the client plugin data, if embedded into
  a client authentication handshake packet, and handles plugin negotiation
  with the client, if necessary.
*/
static int server_mpvio_read_packet(MYSQL_PLUGIN_VIO *param, uchar **buf)
{
  MPVIO_EXT *mpvio= (MPVIO_EXT *) param;
  ulong pkt_len;
  DBUG_ENTER("server_mpvio_read_packet");
  if (mpvio->packets_written == 0)
  {
    /*
      plugin wants to read the data without sending anything first.
      send an empty packet to force a server handshake packet to be sent
    */
    if (server_mpvio_write_packet(mpvio, 0, 0))
      pkt_len= packet_error;
    else
      pkt_len= my_net_read(&mpvio->auth_info.thd->net);
  }
  else if (mpvio->cached_client_reply.pkt)
  {
    DBUG_ASSERT(mpvio->status == MPVIO_EXT::RESTART);
    DBUG_ASSERT(mpvio->packets_read > 0);
    /*
      if the have the data cached from the last server_mpvio_read_packet
      (which can be the case if it's a restarted authentication)
      and a client has used the correct plugin, then we can return the
      cached data straight away and avoid one round trip.
    */
    const char *client_auth_plugin=
      ((st_mysql_auth *) (plugin_decl(mpvio->plugin)->info))->client_auth_plugin;
    if (client_auth_plugin == 0 ||
        my_strcasecmp(system_charset_info, mpvio->cached_client_reply.plugin,
                      client_auth_plugin) == 0)
    {
      mpvio->status= MPVIO_EXT::FAILURE;
      *buf= (uchar*) mpvio->cached_client_reply.pkt;
      mpvio->cached_client_reply.pkt= 0;
      mpvio->packets_read++;

      DBUG_RETURN ((int) mpvio->cached_client_reply.pkt_len);
    }

    /*
      But if the client has used the wrong plugin, the cached data are
      useless. Furthermore, we have to send a "change plugin" request
      to the client.
    */
    if (server_mpvio_write_packet(mpvio, 0, 0))
      pkt_len= packet_error;
    else
      pkt_len= my_net_read(&mpvio->auth_info.thd->net);
  }
  else
    pkt_len= my_net_read(&mpvio->auth_info.thd->net);

  if (pkt_len == packet_error)
    goto err;

  mpvio->packets_read++;

  /*
    the 1st packet has the plugin data wrapped into the client authentication
    handshake packet
  */
  if (mpvio->packets_read == 1)
  {
    pkt_len= parse_client_handshake_packet(mpvio, buf, pkt_len);
    if (pkt_len == packet_error)
      goto err;
  }
  else
    *buf= mpvio->auth_info.thd->net.read_pos;

  DBUG_RETURN((int)pkt_len);

err:
  if (mpvio->status == MPVIO_EXT::FAILURE)
  {
    if (!mpvio->auth_info.thd->is_error())
      my_error(ER_HANDSHAKE_ERROR, MYF(0));
  }
  DBUG_RETURN(-1);
}

/**
  fills MYSQL_PLUGIN_VIO_INFO structure with the information about the
  connection
*/
static void server_mpvio_info(MYSQL_PLUGIN_VIO *vio,
                              MYSQL_PLUGIN_VIO_INFO *info)
{
  MPVIO_EXT *mpvio= (MPVIO_EXT *) vio;
  mpvio_info(mpvio->auth_info.thd->net.vio, info);
}

static bool acl_check_ssl(THD *thd, const ACL_USER *acl_user)
{
#ifdef HAVE_OPENSSL
  Vio *vio= thd->net.vio;
  SSL *ssl= (SSL *) vio->ssl_arg;
  X509 *cert;
#endif

  /*
    At this point we know that user is allowed to connect
    from given host by given username/password pair. Now
    we check if SSL is required, if user is using SSL and
    if X509 certificate attributes are OK
  */
  switch (acl_user->ssl_type) {
  case SSL_TYPE_NOT_SPECIFIED:                  // Impossible
  case SSL_TYPE_NONE:                           // SSL is not required
    return 0;
#ifdef HAVE_OPENSSL
  case SSL_TYPE_ANY:                            // Any kind of SSL is ok
    return vio_type(vio) != VIO_TYPE_SSL;
  case SSL_TYPE_X509: /* Client should have any valid certificate. */
    /*
      Connections with non-valid certificates are dropped already
      in sslaccept() anyway, so we do not check validity here.

      We need to check for absence of SSL because without SSL
      we should reject connection.
    */
    if (vio_type(vio) == VIO_TYPE_SSL &&
        SSL_get_verify_result(ssl) == X509_V_OK &&
        (cert= SSL_get_peer_certificate(ssl)))
    {
      X509_free(cert);
      return 0;
    }
    return 1;
  case SSL_TYPE_SPECIFIED: /* Client should have specified attrib */
    /* If a cipher name is specified, we compare it to actual cipher in use. */
    if (vio_type(vio) != VIO_TYPE_SSL ||
        SSL_get_verify_result(ssl) != X509_V_OK)
      return 1;
    if (acl_user->ssl_cipher)
    {
      DBUG_PRINT("info", ("comparing ciphers: '%s' and '%s'",
                         acl_user->ssl_cipher, SSL_get_cipher(ssl)));
      if (strcmp(acl_user->ssl_cipher, SSL_get_cipher(ssl)))
      {
        if (global_system_variables.log_warnings)
          sql_print_information("X509 ciphers mismatch: should be '%s' but is '%s'",
                            acl_user->ssl_cipher, SSL_get_cipher(ssl));
        return 1;
      }
    }
    if (!acl_user->x509_issuer && !acl_user->x509_subject)
      return 0; // all done

    /* Prepare certificate (if exists) */
    if (!(cert= SSL_get_peer_certificate(ssl)))
      return 1;
    /* If X509 issuer is specified, we check it... */
    if (acl_user->x509_issuer)
    {
      char *ptr= X509_NAME_oneline(X509_get_issuer_name(cert), 0, 0);
      DBUG_PRINT("info", ("comparing issuers: '%s' and '%s'",
                         acl_user->x509_issuer, ptr));
      if (strcmp(acl_user->x509_issuer, ptr))
      {
        if (global_system_variables.log_warnings)
          sql_print_information("X509 issuer mismatch: should be '%s' "
                            "but is '%s'", acl_user->x509_issuer, ptr);
        free(ptr);
        X509_free(cert);
        return 1;
      }
      free(ptr);
    }
    /* X509 subject is specified, we check it .. */
    if (acl_user->x509_subject)
    {
      char *ptr= X509_NAME_oneline(X509_get_subject_name(cert), 0, 0);
      DBUG_PRINT("info", ("comparing subjects: '%s' and '%s'",
                         acl_user->x509_subject, ptr));
      if (strcmp(acl_user->x509_subject, ptr))
      {
        if (global_system_variables.log_warnings)
          sql_print_information("X509 subject mismatch: should be '%s' but is '%s'",
                          acl_user->x509_subject, ptr);
        free(ptr);
        X509_free(cert);
        return 1;
      }
      free(ptr);
    }
    X509_free(cert);
    return 0;
#else  /* HAVE_OPENSSL */
  default:
    /*
      If we don't have SSL but SSL is required for this user the
      authentication should fail.
    */
    return 1;
#endif /* HAVE_OPENSSL */
  }
  return 1;
}


static int do_auth_once(THD *thd, const LEX_CSTRING *auth_plugin_name,
                        MPVIO_EXT *mpvio)
{
  int res= CR_OK, old_status= MPVIO_EXT::FAILURE;
  bool unlock_plugin= false;
  plugin_ref plugin= NULL;

  if (auth_plugin_name->str == native_password_plugin_name.str)
    plugin= native_password_plugin;
#ifndef EMBEDDED_LIBRARY
  else if (auth_plugin_name->str == old_password_plugin_name.str)
    plugin= old_password_plugin;
  else if ((plugin= my_plugin_lock_by_name(thd, auth_plugin_name,
                                           MYSQL_AUTHENTICATION_PLUGIN)))
    unlock_plugin= true;
#endif

  mpvio->plugin= plugin;
  old_status= mpvio->status;

  if (plugin)
  {
    st_mysql_auth *auth= (st_mysql_auth *) plugin_decl(plugin)->info;
    switch (auth->interface_version >> 8) {
    case 0x02:
      res= auth->authenticate_user(mpvio, &mpvio->auth_info);
      break;
    case 0x01:
      {
        MYSQL_SERVER_AUTH_INFO_0x0100 compat;
        compat.downgrade(&mpvio->auth_info);
        res= auth->authenticate_user(mpvio, (MYSQL_SERVER_AUTH_INFO *)&compat);
        compat.upgrade(&mpvio->auth_info);
      }
      break;
    default: DBUG_ASSERT(0);
    }

    if (unlock_plugin)
      plugin_unlock(thd, plugin);
  }
  else
  {
    /* Server cannot load the required plugin. */
    Host_errors errors;
    errors.m_no_auth_plugin= 1;
    inc_host_errors(mpvio->auth_info.thd->security_ctx->ip, &errors);
    my_error(ER_PLUGIN_IS_NOT_LOADED, MYF(0), auth_plugin_name->str);
    res= CR_ERROR;
  }

  /*
    If the status was MPVIO_EXT::RESTART before the authenticate_user() call
    it can never be MPVIO_EXT::RESTART after the call, because any call
    to write_packet() or read_packet() will reset the status.

    But (!) if a plugin never called a read_packet() or write_packet(), the
    status will stay unchanged. We'll fix it, by resetting the status here.
  */
  if (old_status == MPVIO_EXT::RESTART && mpvio->status == MPVIO_EXT::RESTART)
    mpvio->status= MPVIO_EXT::FAILURE; // reset to the default

  return res;
}


/**
  Perform the handshake, authorize the client and update thd sctx variables.

  @param thd                     thread handle
  @param com_change_user_pkt_len size of the COM_CHANGE_USER packet
                                 (without the first, command, byte) or 0
                                 if it's not a COM_CHANGE_USER (that is, if
                                 it's a new connection)

  @retval 0  success, thd is updated.
  @retval 1  error
*/
bool acl_authenticate(THD *thd, uint com_change_user_pkt_len)
{
  int res= CR_OK;
  MPVIO_EXT mpvio;
  const LEX_CSTRING *auth_plugin_name= default_auth_plugin_name;
  enum  enum_server_command command= com_change_user_pkt_len ? COM_CHANGE_USER
                                                             : COM_CONNECT;
  DBUG_ENTER("acl_authenticate");

  bzero(&mpvio, sizeof(mpvio));
  mpvio.read_packet= server_mpvio_read_packet;
  mpvio.write_packet= server_mpvio_write_packet;
  mpvio.info= server_mpvio_info;
  mpvio.status= MPVIO_EXT::FAILURE;
  mpvio.make_it_fail= false;
  mpvio.auth_info.thd= thd;
  mpvio.auth_info.host_or_ip= thd->security_ctx->host_or_ip;
  mpvio.auth_info.host_or_ip_length=
    (unsigned int) strlen(thd->security_ctx->host_or_ip);

  DBUG_PRINT("info", ("com_change_user_pkt_len=%u", com_change_user_pkt_len));

  if (command == COM_CHANGE_USER)
  {
    mpvio.packets_written++; // pretend that a server handshake packet was sent
    mpvio.packets_read++;    // take COM_CHANGE_USER packet into account

    if (parse_com_change_user_packet(&mpvio, com_change_user_pkt_len))
      DBUG_RETURN(1);

    DBUG_ASSERT(mpvio.status == MPVIO_EXT::RESTART ||
                mpvio.status == MPVIO_EXT::SUCCESS);
  }
  else
  {
    /* mark the thd as having no scramble yet */
    thd->scramble[SCRAMBLE_LENGTH]= 1;

    /*
      perform the first authentication attempt, with the default plugin.
      This sends the server handshake packet, reads the client reply
      with a user name, and performs the authentication if everyone has used
      the correct plugin.
    */

    res= do_auth_once(thd, auth_plugin_name, &mpvio);
  }

  /*
    retry the authentication, if - after receiving the user name -
    we found that we need to switch to a non-default plugin
  */
  if (mpvio.status == MPVIO_EXT::RESTART)
  {
    DBUG_ASSERT(mpvio.acl_user);
    DBUG_ASSERT(command == COM_CHANGE_USER ||
                lex_string_eq(auth_plugin_name, &mpvio.acl_user->plugin));
    auth_plugin_name= &mpvio.acl_user->plugin;
    res= do_auth_once(thd, auth_plugin_name, &mpvio);
  }
  if (mpvio.make_it_fail && res == CR_OK)
  {
    mpvio.status= MPVIO_EXT::FAILURE;
    res= CR_ERROR;
  }
 
  Security_context *sctx= thd->security_ctx;
  const ACL_USER *acl_user= mpvio.acl_user;

  thd->password= mpvio.auth_info.password_used;  // remember for error messages

  /*
    Log the command here so that the user can check the log
    for the tried logins and also to detect break-in attempts.

    if sctx->user is unset it's protocol failure, bad packet.
  */
  if (sctx->user)
  {
    if (strcmp(sctx->priv_user, sctx->user))
    {
      general_log_print(thd, command, "%s@%s as %s on %s",
                        sctx->user, sctx->host_or_ip,
                        sctx->priv_user[0] ? sctx->priv_user : "anonymous",
                        safe_str(mpvio.db.str));
    }
    else
      general_log_print(thd, command, (char*) "%s@%s on %s",
                        sctx->user, sctx->host_or_ip,
                        safe_str(mpvio.db.str));
  }

  if (res > CR_OK && mpvio.status != MPVIO_EXT::SUCCESS)
  {
    Host_errors errors;
    DBUG_ASSERT(mpvio.status == MPVIO_EXT::FAILURE);
    switch (res)
    {
    case CR_AUTH_PLUGIN_ERROR:
      errors.m_auth_plugin= 1;
      break;
    case CR_AUTH_HANDSHAKE:
      errors.m_handshake= 1;
      break;
    case CR_AUTH_USER_CREDENTIALS:
      errors.m_authentication= 1;
      break;
    case CR_ERROR:
    default:
      /* Unknown of unspecified auth plugin error. */
      errors.m_auth_plugin= 1;
      break;
    }
    inc_host_errors(mpvio.auth_info.thd->security_ctx->ip, &errors);
    if (!thd->is_error())
      login_failed_error(thd);
    DBUG_RETURN(1);
  }

  sctx->proxy_user[0]= 0;

  if (initialized) // if not --skip-grant-tables
  {
#ifndef NO_EMBEDDED_ACCESS_CHECKS
    bool is_proxy_user= FALSE;
    const char *auth_user = safe_str(acl_user->user.str);
    ACL_PROXY_USER *proxy_user;
    /* check if the user is allowed to proxy as another user */
    proxy_user= acl_find_proxy_user(auth_user, sctx->host, sctx->ip,
                                    mpvio.auth_info.authenticated_as,
                                          &is_proxy_user);
    if (is_proxy_user)
    {
      ACL_USER *acl_proxy_user;

      /* we need to find the proxy user, but there was none */
      if (!proxy_user)
      {
        Host_errors errors;
        errors.m_proxy_user= 1;
        inc_host_errors(mpvio.auth_info.thd->security_ctx->ip, &errors);
        if (!thd->is_error())
          login_failed_error(thd);
        DBUG_RETURN(1);
      }

      my_snprintf(sctx->proxy_user, sizeof(sctx->proxy_user) - 1,
                  "'%s'@'%s'", auth_user,
                  safe_str(acl_user->host.hostname));

      /* we're proxying : find the proxy user definition */
      mysql_mutex_lock(&acl_cache->lock);
      acl_proxy_user= find_user_exact(safe_str(proxy_user->get_proxied_host()),
                                     mpvio.auth_info.authenticated_as);
      if (!acl_proxy_user)
      {
        mysql_mutex_unlock(&acl_cache->lock);

        Host_errors errors;
        errors.m_proxy_user_acl= 1;
        inc_host_errors(mpvio.auth_info.thd->security_ctx->ip, &errors);
        if (!thd->is_error())
          login_failed_error(thd);
        DBUG_RETURN(1);
      }
      acl_user= acl_proxy_user->copy(thd->mem_root);
      mysql_mutex_unlock(&acl_cache->lock);
    }
#endif

    sctx->master_access= acl_user->access;
    if (acl_user->user.str)
      strmake_buf(sctx->priv_user, acl_user->user.str);
    else
      *sctx->priv_user= 0;

    if (acl_user->host.hostname)
      strmake_buf(sctx->priv_host, acl_user->host.hostname);
    else
      *sctx->priv_host= 0;

    /*
      OK. Let's check the SSL. Historically it was checked after the password,
      as an additional layer, not instead of the password
      (in which case it would've been a plugin too).
    */
    if (acl_check_ssl(thd, acl_user))
    {
      Host_errors errors;
      errors.m_ssl= 1;
      inc_host_errors(mpvio.auth_info.thd->security_ctx->ip, &errors);
      login_failed_error(thd);
      DBUG_RETURN(1);
    }

    /*
      Don't allow the user to connect if he has done too many queries.
      As we are testing max_user_connections == 0 here, it means that we
      can't let the user change max_user_connections from 0 in the server
      without a restart as it would lead to wrong connect counting.
    */
    if ((acl_user->user_resource.questions ||
         acl_user->user_resource.updates ||
         acl_user->user_resource.conn_per_hour ||
         acl_user->user_resource.user_conn ||
         acl_user->user_resource.max_statement_time != 0.0 ||
         max_user_connections_checking) &&
         get_or_create_user_conn(thd,
           (opt_old_style_user_limits ? sctx->user : sctx->priv_user),
           (opt_old_style_user_limits ? sctx->host_or_ip : sctx->priv_host),
           &acl_user->user_resource))
      DBUG_RETURN(1); // The error is set by get_or_create_user_conn()

    if (acl_user->user_resource.max_statement_time != 0.0)
    {
      thd->variables.max_statement_time_double=
        acl_user->user_resource.max_statement_time;
      thd->variables.max_statement_time=
        (ulonglong) (thd->variables.max_statement_time_double * 1e6 + 0.1);
    }
  }
  else
    sctx->skip_grants();

  if (thd->user_connect &&
      (thd->user_connect->user_resources.conn_per_hour ||
       thd->user_connect->user_resources.user_conn ||
       max_user_connections_checking) &&
       check_for_max_user_connections(thd, thd->user_connect))
  {
    /* Ensure we don't decrement thd->user_connections->connections twice */
    thd->user_connect= 0;
    status_var_increment(denied_connections);
    DBUG_RETURN(1); // The error is set in check_for_max_user_connections()
  }

  DBUG_PRINT("info",
             ("Capabilities: %llu  packet_length: %ld  Host: '%s'  "
              "Login user: '%s' Priv_user: '%s'  Using password: %s "
              "Access: %lu  db: '%s'",
              thd->client_capabilities, thd->max_client_packet_length,
              sctx->host_or_ip, sctx->user, sctx->priv_user,
              thd->password ? "yes": "no",
              sctx->master_access, mpvio.db.str));

  if (command == COM_CONNECT &&
      !(thd->main_security_ctx.master_access & SUPER_ACL))
  {
    mysql_mutex_lock(&LOCK_connection_count);
    bool count_ok= (*thd->scheduler->connection_count <=
                    *thd->scheduler->max_connections);
    mysql_mutex_unlock(&LOCK_connection_count);
    if (!count_ok)
    {                                         // too many connections
      my_error(ER_CON_COUNT_ERROR, MYF(0));
      DBUG_RETURN(1);
    }
  }

  /*
    This is the default access rights for the current database.  It's
    set to 0 here because we don't have an active database yet (and we
    may not have an active database to set.
  */
  sctx->db_access=0;

#ifndef NO_EMBEDDED_ACCESS_CHECKS
  /*
    In case the user has a default role set, attempt to set that role
  */
  if (initialized && acl_user->default_rolename.length) {
    ulonglong access= 0;
    int result;
    result= acl_check_setrole(thd, acl_user->default_rolename.str, &access);
    if (!result)
      result= acl_setrole(thd, acl_user->default_rolename.str, access);
    if (result)
      thd->clear_error(); // even if the default role was not granted, do not
                          // close the connection
  }
#endif

  /* Change a database if necessary */
  if (mpvio.db.length)
  {
    if (mysql_change_db(thd, &mpvio.db, FALSE))
    {
      /* mysql_change_db() has pushed the error message. */
      status_var_increment(thd->status_var.access_denied_errors);
      DBUG_RETURN(1);
    }
  }

  thd->net.net_skip_rest_factor= 2;  // skip at most 2*max_packet_size

  if (mpvio.auth_info.external_user[0])
    sctx->external_user= my_strdup(mpvio.auth_info.external_user, MYF(0));

  if (res == CR_OK_HANDSHAKE_COMPLETE)
    thd->get_stmt_da()->disable_status();
  else
    my_ok(thd);

  PSI_CALL_set_thread_user_host
    (thd->main_security_ctx.user, (uint)strlen(thd->main_security_ctx.user),
    thd->main_security_ctx.host_or_ip, (uint)strlen(thd->main_security_ctx.host_or_ip));

  /* Ready to handle queries */
  DBUG_RETURN(0);
}

/**
  MySQL Server Password Authentication Plugin

  In the MySQL authentication protocol:
  1. the server sends the random scramble to the client
  2. client sends the encrypted password back to the server
  3. the server checks the password.
*/
static int native_password_authenticate(MYSQL_PLUGIN_VIO *vio,
                                        MYSQL_SERVER_AUTH_INFO *info)
{
  uchar *pkt;
  int pkt_len;
  MPVIO_EXT *mpvio= (MPVIO_EXT *) vio;
  THD *thd=info->thd;
  DBUG_ENTER("native_password_authenticate");

  /* generate the scramble, or reuse the old one */
  if (thd->scramble[SCRAMBLE_LENGTH])
  {
    thd_create_random_password(thd, thd->scramble, SCRAMBLE_LENGTH);
    /* and send it to the client */
    if (mpvio->write_packet(mpvio, (uchar*)thd->scramble, SCRAMBLE_LENGTH + 1))
      DBUG_RETURN(CR_AUTH_HANDSHAKE);
  }

  /* reply and authenticate */

  /*
    <digression>
      This is more complex than it looks.

      The plugin (we) may be called right after the client was connected -
      and will need to send a scramble, read reply, authenticate.

      Or the plugin may be called after another plugin has sent a scramble,
      and read the reply. If the client has used the correct client-plugin,
      we won't need to read anything here from the client, the client
      has already sent a reply with everything we need for authentication.

      Or the plugin may be called after another plugin has sent a scramble,
      and read the reply, but the client has used the wrong client-plugin.
      We'll need to sent a "switch to another plugin" packet to the
      client and read the reply. "Use the short scramble" packet is a special
      case of "switch to another plugin" packet.

      Or, perhaps, the plugin may be called after another plugin has
      done the handshake but did not send a useful scramble. We'll need
      to send a scramble (and perhaps a "switch to another plugin" packet)
      and read the reply.

      Besides, a client may be an old one, that doesn't understand plugins.
      Or doesn't even understand 4.0 scramble.

      And we want to keep the same protocol on the wire  unless non-native
      plugins are involved.

      Anyway, it still looks simple from a plugin point of view:
      "send the scramble, read the reply and authenticate".
      All the magic is transparently handled by the server.
    </digression>
  */

  /* read the reply with the encrypted password */
  if ((pkt_len= mpvio->read_packet(mpvio, &pkt)) < 0)
    DBUG_RETURN(CR_AUTH_HANDSHAKE);
  DBUG_PRINT("info", ("reply read : pkt_len=%d", pkt_len));

#ifdef NO_EMBEDDED_ACCESS_CHECKS
  DBUG_RETURN(CR_OK);
#endif

  DBUG_EXECUTE_IF("native_password_bad_reply", { pkt_len= 12; });

  if (pkt_len == 0) /* no password */
    DBUG_RETURN(mpvio->acl_user->salt_len != 0 ? CR_AUTH_USER_CREDENTIALS : CR_OK);

  info->password_used= PASSWORD_USED_YES;
  if (pkt_len == SCRAMBLE_LENGTH)
  {
    if (!mpvio->acl_user->salt_len)
      DBUG_RETURN(CR_AUTH_USER_CREDENTIALS);

    if (check_scramble(pkt, thd->scramble, mpvio->acl_user->salt))
      DBUG_RETURN(CR_AUTH_USER_CREDENTIALS);
    else
      DBUG_RETURN(CR_OK);
  }

  my_error(ER_HANDSHAKE_ERROR, MYF(0));
  DBUG_RETURN(CR_AUTH_HANDSHAKE);
}

static int old_password_authenticate(MYSQL_PLUGIN_VIO *vio,
                                     MYSQL_SERVER_AUTH_INFO *info)
{
  uchar *pkt;
  int pkt_len;
  MPVIO_EXT *mpvio= (MPVIO_EXT *) vio;
  THD *thd=info->thd;

  /* generate the scramble, or reuse the old one */
  if (thd->scramble[SCRAMBLE_LENGTH])
  {
    thd_create_random_password(thd, thd->scramble, SCRAMBLE_LENGTH);
    /* and send it to the client */
    if (mpvio->write_packet(mpvio, (uchar*)thd->scramble, SCRAMBLE_LENGTH + 1))
      return CR_AUTH_HANDSHAKE;
  }

  /* read the reply and authenticate */
  if ((pkt_len= mpvio->read_packet(mpvio, &pkt)) < 0)
    return CR_AUTH_HANDSHAKE;

#ifdef NO_EMBEDDED_ACCESS_CHECKS
  return CR_OK;
#endif

  /*
    legacy: if switch_from_long_to_short_scramble,
    the password is sent \0-terminated, the pkt_len is always 9 bytes.
    We need to figure out the correct scramble length here.
  */
  if (pkt_len == SCRAMBLE_LENGTH_323 + 1)
    pkt_len= (int)strnlen((char*)pkt, pkt_len);

  if (pkt_len == 0) /* no password */
    return info->auth_string[0] ? CR_AUTH_USER_CREDENTIALS : CR_OK;

  if (secure_auth(thd))
    return CR_AUTH_HANDSHAKE;

  info->password_used= PASSWORD_USED_YES;

  if (pkt_len == SCRAMBLE_LENGTH_323)
  {
    if (!mpvio->acl_user->salt_len)
      return CR_AUTH_USER_CREDENTIALS;

    return check_scramble_323(pkt, thd->scramble,
                             (ulong *) mpvio->acl_user->salt) ? 
                             CR_AUTH_USER_CREDENTIALS : CR_OK;
  }

  my_error(ER_HANDSHAKE_ERROR, MYF(0));
  return CR_AUTH_HANDSHAKE;
}

static struct st_mysql_auth native_password_handler=
{
  MYSQL_AUTHENTICATION_INTERFACE_VERSION,
  native_password_plugin_name.str,
  native_password_authenticate
};

static struct st_mysql_auth old_password_handler=
{
  MYSQL_AUTHENTICATION_INTERFACE_VERSION,
  old_password_plugin_name.str,
  old_password_authenticate
};

maria_declare_plugin(mysql_password)
{
  MYSQL_AUTHENTICATION_PLUGIN,                  /* type constant    */
  &native_password_handler,                     /* type descriptor  */
  native_password_plugin_name.str,              /* Name             */
  "R.J.Silk, Sergei Golubchik",                 /* Author           */
  "Native MySQL authentication",                /* Description      */
  PLUGIN_LICENSE_GPL,                           /* License          */
  NULL,                                         /* Init function    */
  NULL,                                         /* Deinit function  */
  0x0100,                                       /* Version (1.0)    */
  NULL,                                         /* status variables */
  NULL,                                         /* system variables */
  "1.0",                                        /* String version   */
  MariaDB_PLUGIN_MATURITY_STABLE                /* Maturity         */
},
{
  MYSQL_AUTHENTICATION_PLUGIN,                  /* type constant    */
  &old_password_handler,                        /* type descriptor  */
  old_password_plugin_name.str,                 /* Name             */
  "R.J.Silk, Sergei Golubchik",                 /* Author           */
  "Old MySQL-4.0 authentication",               /* Description      */
  PLUGIN_LICENSE_GPL,                           /* License          */
  NULL,                                         /* Init function    */
  NULL,                                         /* Deinit function  */
  0x0100,                                       /* Version (1.0)    */
  NULL,                                         /* status variables */
  NULL,                                         /* system variables */
  "1.0",                                        /* String version   */
  MariaDB_PLUGIN_MATURITY_STABLE                /* Maturity         */
}
maria_declare_plugin_end;<|MERGE_RESOLUTION|>--- conflicted
+++ resolved
@@ -7475,18 +7475,13 @@
     sctx= t_ref->security_ctx ? t_ref->security_ctx : thd->security_ctx;
     ulong orig_want_access= original_want_access;
 
-<<<<<<< HEAD
     /*
-      If sequence is used as part of NEXT VALUE, PREVIUS VALUE or SELECT,
+      If sequence is used as part of NEXT VALUE, PREVIOUS VALUE or SELECT,
       we need to modify the requested access rights depending on how the
       sequence is used.
     */
     if (t_ref->sequence &&
-        (bool)(orig_want_access &
-         (SELECT_ACL | INSERT_ACL | UPDATE_ACL | DELETE_ACL)))
-=======
-    if (t_ref->sequence && !(want_access & ~(INSERT_ACL | SELECT_ACL)))
->>>>>>> 22770a9f
+        !(want_access & ~(SELECT_ACL | INSERT_ACL | UPDATE_ACL | DELETE_ACL)))
     {
       /*
         We want to have either SELECT or INSERT rights to sequences depending
