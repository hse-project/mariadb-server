/* Copyright (C) 2000 MySQL AB & MySQL Finland AB & TCX DataKonsult AB

   This program is free software; you can redistribute it and/or modify
   it under the terms of the GNU General Public License as published by
   the Free Software Foundation; either version 2 of the License, or
   (at your option) any later version.

   This program is distributed in the hope that it will be useful,
   but WITHOUT ANY WARRANTY; without even the implied warranty of
   MERCHANTABILITY or FITNESS FOR A PARTICULAR PURPOSE.  See the
   GNU General Public License for more details.

   You should have received a copy of the GNU General Public License
   along with this program; if not, write to the Free Software
   Foundation, Inc., 59 Temple Place, Suite 330, Boston, MA  02111-1307  USA */


/*****************************************************************************
**
** This file implements classes defined in sql_class.h
** Especially the classes to handle a result from a select
**
*****************************************************************************/

#ifdef USE_PRAGMA_IMPLEMENTATION
#pragma implementation				// gcc: Class implementation
#endif

#include "mysql_priv.h"
#include <my_bitmap.h>
#include "log_event.h"
#include <m_ctype.h>
#include <sys/stat.h>
#include <thr_alarm.h>
#ifdef	__WIN__
#include <io.h>
#endif
#include <mysys_err.h>

#include "sp_rcontext.h"
#include "sp_cache.h"

/*
  The following is used to initialise Table_ident with a internal
  table name
*/
char internal_table_name[2]= "*";
char empty_c_string[1]= {0};    /* used for not defined db */

const char * const THD::DEFAULT_WHERE= "field list";


/*****************************************************************************
** Instansiate templates
*****************************************************************************/

#ifdef HAVE_EXPLICIT_TEMPLATE_INSTANTIATION
/* Used templates */
template class List<Key>;
template class List_iterator<Key>;
template class List<key_part_spec>;
template class List_iterator<key_part_spec>;
template class List<Alter_drop>;
template class List_iterator<Alter_drop>;
template class List<Alter_column>;
template class List_iterator<Alter_column>;
#endif

/****************************************************************************
** User variables
****************************************************************************/

extern "C" byte *get_var_key(user_var_entry *entry, uint *length,
			     my_bool not_used __attribute__((unused)))
{
  *length=(uint) entry->name.length;
  return (byte*) entry->name.str;
}

extern "C" void free_user_var(user_var_entry *entry)
{
  char *pos= (char*) entry+ALIGN_SIZE(sizeof(*entry));
  if (entry->value && entry->value != pos)
    my_free(entry->value, MYF(0));
  my_free((char*) entry,MYF(0));
}

bool key_part_spec::operator==(const key_part_spec& other) const
{
  return length == other.length && !strcmp(field_name, other.field_name);
}


/*
  Test if a foreign key (= generated key) is a prefix of the given key
  (ignoring key name, key type and order of columns)

  NOTES:
    This is only used to test if an index for a FOREIGN KEY exists

  IMPLEMENTATION
    We only compare field names

  RETURN
    0	Generated key is a prefix of other key
    1	Not equal
*/

bool foreign_key_prefix(Key *a, Key *b)
{
  /* Ensure that 'a' is the generated key */
  if (a->generated)
  {
    if (b->generated && a->columns.elements > b->columns.elements)
      swap_variables(Key*, a, b);               // Put shorter key in 'a'
  }
  else
  {
    if (!b->generated)
      return TRUE;                              // No foreign key
    swap_variables(Key*, a, b);                 // Put generated key in 'a'
  }

  /* Test if 'a' is a prefix of 'b' */
  if (a->columns.elements > b->columns.elements)
    return TRUE;                                // Can't be prefix

  List_iterator<key_part_spec> col_it1(a->columns);
  List_iterator<key_part_spec> col_it2(b->columns);
  const key_part_spec *col1, *col2;

#ifdef ENABLE_WHEN_INNODB_CAN_HANDLE_SWAPED_FOREIGN_KEY_COLUMNS
  while ((col1= col_it1++))
  {
    bool found= 0;
    col_it2.rewind();
    while ((col2= col_it2++))
    {
      if (*col1 == *col2)
      {
        found= TRUE;
	break;
      }
    }
    if (!found)
      return TRUE;                              // Error
  }
  return FALSE;                                 // Is prefix
#else
  while ((col1= col_it1++))
  {
    col2= col_it2++;
    if (!(*col1 == *col2))
      return TRUE;
  }
  return FALSE;                                 // Is prefix
#endif
}


/****************************************************************************
** Thread specific functions
****************************************************************************/

Open_tables_state::Open_tables_state(ulong version_arg)
  :version(version_arg), state_flags(0U)
{
  reset_open_tables_state();
}

my_bool thd_in_lock_tables(const THD *thd)
{
  return thd->in_lock_tables;
}


my_bool thd_tablespace_op(const THD *thd)
{
  return thd->tablespace_op;
}


const char *thd_proc_info(THD *thd, const char *info)
{
  const char *old_info= thd->proc_info;
  thd->proc_info= info;
  return old_info;
}

void **thd_ha_data(const THD *thd, const struct handlerton *hton)
{
  return (void **) thd->ha_data + hton->slot;
}


/*
  Pass nominal parameters to Statement constructor only to ensure that
  the destructor works OK in case of error. The main_mem_root will be
  re-initialized in init().
*/

THD::THD()
  :Statement(CONVENTIONAL_EXECUTION, 0, ALLOC_ROOT_MIN_BLOCK_SIZE, 0),
   Open_tables_state(refresh_version), rli_fake(0),
   lock_id(&main_lock_id),
   user_time(0), in_sub_stmt(0),
#ifdef HAVE_ROW_BASED_REPLICATION
   binlog_table_maps(0),
#endif /*HAVE_ROW_BASED_REPLICATION*/
   global_read_lock(0), is_fatal_error(0),
   rand_used(0), time_zone_used(0),
   arg_of_last_insert_id_function(FALSE),
   first_successful_insert_id_in_prev_stmt(0),
   first_successful_insert_id_in_prev_stmt_for_binlog(0),
   first_successful_insert_id_in_cur_stmt(0),
   in_lock_tables(0), bootstrap(0), derived_tables_processing(FALSE),
   stmt_depends_on_first_successful_insert_id_in_prev_stmt(FALSE),
   spcont(NULL)
{
  stmt_arena= this;
  thread_stack= 0;
  db= 0;
  catalog= (char*)"std"; // the only catalog we have for now
  main_security_ctx.init();
  security_ctx= &main_security_ctx;
  locked=some_tables_deleted=no_errors=password= 0;
  query_start_used= 0;
  count_cuted_fields= CHECK_FIELD_IGNORE;
  killed= NOT_KILLED;
  db_length= col_access=0;
  query_error= tmp_table_used= 0;
  hash_clear(&handler_tables_hash);
  tmp_table=0;
  used_tables=0;
  cuted_fields= sent_row_count= row_count= 0L;
  limit_found_rows= 0;
  statement_id_counter= 0UL;
#ifdef ERROR_INJECT_SUPPORT
  error_inject_value= 0UL;
#endif
  // Must be reset to handle error with THD's created for init of mysqld
  lex->current_select= 0;
  start_time=(time_t) 0;
  current_linfo =  0;
  slave_thread = 0;
  variables.pseudo_thread_id= 0;
  one_shot_set= 0;
  file_id = 0;
  query_id= 0;
  warn_id= 0;
  db_charset= global_system_variables.collation_database;
  bzero(ha_data, sizeof(ha_data));
  mysys_var=0;
  binlog_evt_union.do_union= FALSE;
  enable_slow_log= 0;
#ifndef DBUG_OFF
  dbug_sentry=THD_SENTRY_MAGIC;
#endif
#ifndef EMBEDDED_LIBRARY
  net.vio=0;
#endif
  client_capabilities= 0;                       // minimalistic client
  net.last_error[0]=0;                          // If error on boot
  query_cache_init_query(&net);                 // If error on boot
  ull=0;
  system_thread= NON_SYSTEM_THREAD;
  cleanup_done= abort_on_warning= no_warnings_for_error= 0;
  peer_port= 0;					// For SHOW PROCESSLIST
#ifdef HAVE_ROW_BASED_REPLICATION
  transaction.m_pending_rows_event= 0;
#endif
#ifdef	__WIN__
  real_id = 0;
#endif
#ifdef SIGNAL_WITH_VIO_CLOSE
  active_vio = 0;
#endif
  pthread_mutex_init(&LOCK_delete, MY_MUTEX_INIT_FAST);

  /* Variables with default values */
  proc_info="login";
  where= THD::DEFAULT_WHERE;
  server_id = ::server_id;
  slave_net = 0;
  command=COM_CONNECT;
  *scramble= '\0';

  init();
  /* Initialize sub structures */
  init_sql_alloc(&warn_root, WARN_ALLOC_BLOCK_SIZE, WARN_ALLOC_PREALLOC_SIZE);
  user_connect=(USER_CONN *)0;
  hash_init(&user_vars, system_charset_info, USER_VARS_HASH_SIZE, 0, 0,
	    (hash_get_key) get_var_key,
	    (hash_free_key) free_user_var, 0);

  sp_proc_cache= NULL;
  sp_func_cache= NULL;

  /* For user vars replication*/
  if (opt_bin_log)
    my_init_dynamic_array(&user_var_events,
			  sizeof(BINLOG_USER_VAR_EVENT *), 16, 16);
  else
    bzero((char*) &user_var_events, sizeof(user_var_events));

  /* Protocol */
  protocol= &protocol_simple;			// Default protocol
  protocol_simple.init(this);
  protocol_prep.init(this);

  tablespace_op=FALSE;
  ulong tmp=sql_rnd_with_mutex();
  randominit(&rand, tmp + (ulong) &rand, tmp + (ulong) ::query_id);
  substitute_null_with_insert_id = FALSE;
  thr_lock_info_init(&lock_info); /* safety: will be reset after start */
  thr_lock_owner_init(&main_lock_id, &lock_info);
}


/*
  Init common variables that has to be reset on start and on change_user
*/

void THD::init(void)
{
  pthread_mutex_lock(&LOCK_global_system_variables);
  variables= global_system_variables;
  variables.time_format= date_time_format_copy((THD*) 0,
					       variables.time_format);
  variables.date_format= date_time_format_copy((THD*) 0,
					       variables.date_format);
  variables.datetime_format= date_time_format_copy((THD*) 0,
						   variables.datetime_format);
#ifdef WITH_NDBCLUSTER_STORAGE_ENGINE
  variables.ndb_use_transactions= 1;
#endif
  pthread_mutex_unlock(&LOCK_global_system_variables);
  server_status= SERVER_STATUS_AUTOCOMMIT;
  if (variables.sql_mode & MODE_NO_BACKSLASH_ESCAPES)
    server_status|= SERVER_STATUS_NO_BACKSLASH_ESCAPES;
  options= thd_startup_options;
  open_options=ha_open_options;
  update_lock_default= (variables.low_priority_updates ?
			TL_WRITE_LOW_PRIORITY :
			TL_WRITE);
  session_tx_isolation= (enum_tx_isolation) variables.tx_isolation;
  warn_list.empty();
  bzero((char*) warn_count, sizeof(warn_count));
  total_warn_count= 0;
  update_charset();
#ifdef HAVE_ROW_BASED_REPLICATION
  reset_current_stmt_binlog_row_based();
#endif /*HAVE_ROW_BASED_REPLICATION*/
  bzero((char *) &status_var, sizeof(status_var));
  variables.lc_time_names = &my_locale_en_US;
}


/*
  Init THD for query processing.
  This has to be called once before we call mysql_parse.
  See also comments in sql_class.h.
*/

void THD::init_for_queries()
{
  ha_enable_transaction(this,TRUE);

  reset_root_defaults(mem_root, variables.query_alloc_block_size,
                      variables.query_prealloc_size);
#ifdef USING_TRANSACTIONS
  reset_root_defaults(&transaction.mem_root,
                      variables.trans_alloc_block_size,
                      variables.trans_prealloc_size);
#endif
  transaction.xid_state.xid.null();
  transaction.xid_state.in_thd=1;
}


/*
  Do what's needed when one invokes change user

  SYNOPSIS
    change_user()

  IMPLEMENTATION
    Reset all resources that are connection specific
*/


void THD::change_user(void)
{
  cleanup();
  cleanup_done= 0;
  init();
  stmt_map.reset();
  hash_init(&user_vars, system_charset_info, USER_VARS_HASH_SIZE, 0, 0,
	    (hash_get_key) get_var_key,
	    (hash_free_key) free_user_var, 0);
  sp_cache_clear(&sp_proc_cache);
  sp_cache_clear(&sp_func_cache);
}


/* Do operations that may take a long time */

void THD::cleanup(void)
{
  DBUG_ENTER("THD::cleanup");
#ifdef ENABLE_WHEN_BINLOG_WILL_BE_ABLE_TO_PREPARE
  if (transaction.xid_state.xa_state == XA_PREPARED)
  {
#error xid_state in the cache should be replaced by the allocated value
  }
#endif
  {
    ha_rollback(this);
    xid_cache_delete(&transaction.xid_state);
  }
  if (locked_tables)
  {
    lock=locked_tables; locked_tables=0;
    close_thread_tables(this);
  }
  mysql_ha_flush(this, (TABLE_LIST*) 0,
                 MYSQL_HA_CLOSE_FINAL | MYSQL_HA_FLUSH_ALL, FALSE);
  hash_free(&handler_tables_hash);
  delete_dynamic(&user_var_events);
  hash_free(&user_vars);
  close_temporary_tables(this);
  my_free((char*) variables.time_format, MYF(MY_ALLOW_ZERO_PTR));
  my_free((char*) variables.date_format, MYF(MY_ALLOW_ZERO_PTR));
  my_free((char*) variables.datetime_format, MYF(MY_ALLOW_ZERO_PTR));
  
  sp_cache_clear(&sp_proc_cache);
  sp_cache_clear(&sp_func_cache);

  if (global_read_lock)
    unlock_global_read_lock(this);
  if (ull)
  {
    pthread_mutex_lock(&LOCK_user_locks);
    item_user_lock_release(ull);
    pthread_mutex_unlock(&LOCK_user_locks);
    ull= 0;
  }

  cleanup_done=1;
  DBUG_VOID_RETURN;
}


THD::~THD()
{
  THD_CHECK_SENTRY(this);
  DBUG_ENTER("~THD()");
  /* Ensure that no one is using THD */
  pthread_mutex_lock(&LOCK_delete);
  pthread_mutex_unlock(&LOCK_delete);
  add_to_status(&global_status_var, &status_var);

  /* Close connection */
#ifndef EMBEDDED_LIBRARY
  if (net.vio)
  {
    vio_delete(net.vio);
    net_end(&net);
  }
#endif
  stmt_map.reset();                     /* close all prepared statements */
  DBUG_ASSERT(lock_info.n_cursors == 0);
  if (!cleanup_done)
    cleanup();

  ha_close_connection(this);

  DBUG_PRINT("info", ("freeing security context"));
  main_security_ctx.destroy();
  safeFree(db);
  free_root(&warn_root,MYF(0));
#ifdef USING_TRANSACTIONS
  free_root(&transaction.mem_root,MYF(0));
#endif
  mysys_var=0;					// Safety (shouldn't be needed)
  pthread_mutex_destroy(&LOCK_delete);
#ifndef DBUG_OFF
  dbug_sentry= THD_SENTRY_GONE;
#endif  
#ifndef EMBEDDED_LIBRARY
  if (rli_fake)
    delete rli_fake;
#endif

  DBUG_VOID_RETURN;
}


/*
  Add all status variables to another status variable array

  SYNOPSIS
   add_to_status()
   to_var       add to this array
   from_var     from this array

  NOTES
    This function assumes that all variables are long/ulong.
    If this assumption will change, then we have to explictely add
    the other variables after the while loop
*/

void add_to_status(STATUS_VAR *to_var, STATUS_VAR *from_var)
{
  ulong *end= (ulong*) ((byte*) to_var + offsetof(STATUS_VAR,
						  last_system_status_var) +
			sizeof(ulong));
  ulong *to= (ulong*) to_var, *from= (ulong*) from_var;

  while (to != end)
    *(to++)+= *(from++);
  /* it doesn't make sense to add last_query_cost values */
}

/*
  Add the difference between two status variable arrays to another one.

  SYNOPSIS
    add_diff_to_status
    to_var       add to this array
    from_var     from this array
    dec_var      minus this array
  
  NOTE
    This function assumes that all variables are long/ulong.
*/

void add_diff_to_status(STATUS_VAR *to_var, STATUS_VAR *from_var,
                        STATUS_VAR *dec_var)
{
  ulong *end= (ulong*) ((byte*) to_var + offsetof(STATUS_VAR,
						  last_system_status_var) +
			sizeof(ulong));
  ulong *to= (ulong*) to_var, *from= (ulong*) from_var, *dec= (ulong*) dec_var;

  while (to != end)
    *(to++)+= *(from++) - *(dec++);
}


void THD::awake(THD::killed_state state_to_set)
{
  DBUG_ENTER("THD::awake");
  DBUG_PRINT("enter", ("this=0x%lx", this));
  THD_CHECK_SENTRY(this);
  safe_mutex_assert_owner(&LOCK_delete); 

  killed= state_to_set;
  if (state_to_set != THD::KILL_QUERY)
  {
    thr_alarm_kill(real_id);
#ifdef SIGNAL_WITH_VIO_CLOSE
    close_active_vio();
#endif    
  }
  if (mysys_var)
  {
    pthread_mutex_lock(&mysys_var->mutex);
    if (!system_thread)		// Don't abort locks
      mysys_var->abort=1;
    /*
      This broadcast could be up in the air if the victim thread
      exits the cond in the time between read and broadcast, but that is
      ok since all we want to do is to make the victim thread get out
      of waiting on current_cond.
      If we see a non-zero current_cond: it cannot be an old value (because
      then exit_cond() should have run and it can't because we have mutex); so
      it is the true value but maybe current_mutex is not yet non-zero (we're
      in the middle of enter_cond() and there is a "memory order
      inversion"). So we test the mutex too to not lock 0.

      Note that there is a small chance we fail to kill. If victim has locked
      current_mutex, but hasn't yet entered enter_cond() (which means that
      current_cond and current_mutex are 0), then the victim will not get
      a signal and it may wait "forever" on the cond (until
      we issue a second KILL or the status it's waiting for happens).
      It's true that we have set its thd->killed but it may not
      see it immediately and so may have time to reach the cond_wait().
    */
    if (mysys_var->current_cond && mysys_var->current_mutex)
    {
      pthread_mutex_lock(mysys_var->current_mutex);
      pthread_cond_broadcast(mysys_var->current_cond);
      pthread_mutex_unlock(mysys_var->current_mutex);
    }
    pthread_mutex_unlock(&mysys_var->mutex);
  }
  DBUG_VOID_RETURN;
}

/*
  Remember the location of thread info, the structure needed for
  sql_alloc() and the structure for the net buffer
*/

bool THD::store_globals()
{
  /*
    Assert that thread_stack is initialized: it's necessary to be able
    to track stack overrun.
  */
  DBUG_ASSERT(this->thread_stack);

  if (my_pthread_setspecific_ptr(THR_THD,  this) ||
      my_pthread_setspecific_ptr(THR_MALLOC, &mem_root))
    return 1;
  mysys_var=my_thread_var;
  dbug_thread_id=my_thread_id();
  /*
    By default 'slave_proxy_id' is 'thread_id'. They may later become different
    if this is the slave SQL thread.
  */
  variables.pseudo_thread_id= thread_id;
  /*
    We have to call thr_lock_info_init() again here as THD may have been
    created in another thread
  */
  thr_lock_info_init(&lock_info);
  return 0;
}


/*
  Cleanup after query.

  SYNOPSIS
    THD::cleanup_after_query()

  DESCRIPTION
    This function is used to reset thread data to it's default state.

  NOTE
    This function is not suitable for setting thread data to some
    non-default values, as there is only one replication thread, so
    different master threads may overwrite data of each other on
    slave.
*/
void THD::cleanup_after_query()
{
<<<<<<< HEAD
  if (!in_sub_stmt) /* stored functions and triggers are a special case */
  {
    /* Forget those values, for next binlogger: */
    stmt_depends_on_first_successful_insert_id_in_prev_stmt= 0;
    auto_inc_intervals_in_cur_stmt_for_binlog.empty();
  }
  if (first_successful_insert_id_in_cur_stmt > 0)
=======
  last_insert_id_used= FALSE;
  if (clear_next_insert_id)
>>>>>>> be929087
  {
    /* set what LAST_INSERT_ID() will return */
    first_successful_insert_id_in_prev_stmt= 
      first_successful_insert_id_in_cur_stmt;
    first_successful_insert_id_in_cur_stmt= 0;
    substitute_null_with_insert_id= TRUE;
  }
  arg_of_last_insert_id_function= 0;
  /* Free Items that were created during this execution */
  free_items();
  /* Reset where. */
  where= THD::DEFAULT_WHERE;
}

/*
  Convert a string to another character set

  SYNOPSIS
    convert_string()
    to				Store new allocated string here
    to_cs			New character set for allocated string
    from			String to convert
    from_length			Length of string to convert
    from_cs			Original character set

  NOTES
    to will be 0-terminated to make it easy to pass to system funcs

  RETURN
    0	ok
    1	End of memory.
        In this case to->str will point to 0 and to->length will be 0.
*/

bool THD::convert_string(LEX_STRING *to, CHARSET_INFO *to_cs,
			 const char *from, uint from_length,
			 CHARSET_INFO *from_cs)
{
  DBUG_ENTER("convert_string");
  size_s new_length= to_cs->mbmaxlen * from_length;
  uint dummy_errors;
  if (!(to->str= alloc(new_length+1)))
  {
    to->length= 0;				// Safety fix
    DBUG_RETURN(1);				// EOM
  }
  to->length= copy_and_convert((char*) to->str, new_length, to_cs,
			       from, from_length, from_cs, &dummy_errors);
  to->str[to->length]=0;			// Safety
  DBUG_RETURN(0);
}


/*
  Convert string from source character set to target character set inplace.

  SYNOPSIS
    THD::convert_string

  DESCRIPTION
    Convert string using convert_buffer - buffer for character set 
    conversion shared between all protocols.

  RETURN
    0   ok
   !0   out of memory
*/

bool THD::convert_string(String *s, CHARSET_INFO *from_cs, CHARSET_INFO *to_cs)
{
  uint dummy_errors;
  if (convert_buffer.copy(s->ptr(), s->length(), from_cs, to_cs, &dummy_errors))
    return TRUE;
  /* If convert_buffer >> s copying is more efficient long term */
  if (convert_buffer.alloced_length() >= convert_buffer.length() * 2 ||
      !s->is_alloced())
  {
    return s->copy(convert_buffer);
  }
  s->swap(convert_buffer);
  return FALSE;
}


/*
  Update some cache variables when character set changes
*/

void THD::update_charset()
{
  uint32 not_used;
  charset_is_system_charset= !String::needs_conversion(0,charset(),
                                                       system_charset_info,
                                                       &not_used);
  charset_is_collation_connection= 
    !String::needs_conversion(0,charset(),variables.collation_connection,
                              &not_used);
  charset_is_character_set_filesystem= 
    !String::needs_conversion(0, charset(),
                              variables.character_set_filesystem, &not_used);
}


/* routings to adding tables to list of changed in transaction tables */

inline static void list_include(CHANGED_TABLE_LIST** prev,
				CHANGED_TABLE_LIST* curr,
				CHANGED_TABLE_LIST* new_table)
{
  if (new_table)
  {
    *prev = new_table;
    (*prev)->next = curr;
  }
}

/* add table to list of changed in transaction tables */

void THD::add_changed_table(TABLE *table)
{
  DBUG_ENTER("THD::add_changed_table(table)");

  DBUG_ASSERT((options & (OPTION_NOT_AUTOCOMMIT | OPTION_BEGIN)) &&
	      table->file->has_transactions());
  add_changed_table(table->s->table_cache_key.str,
                    table->s->table_cache_key.length);
  DBUG_VOID_RETURN;
}


void THD::add_changed_table(const char *key, long key_length)
{
  DBUG_ENTER("THD::add_changed_table(key)");
  CHANGED_TABLE_LIST **prev_changed = &transaction.changed_tables;
  CHANGED_TABLE_LIST *curr = transaction.changed_tables;

  for (; curr; prev_changed = &(curr->next), curr = curr->next)
  {
    int cmp =  (long)curr->key_length - (long)key_length;
    if (cmp < 0)
    {
      list_include(prev_changed, curr, changed_table_dup(key, key_length));
      DBUG_PRINT("info", 
		 ("key_length %u %u", key_length, (*prev_changed)->key_length));
      DBUG_VOID_RETURN;
    }
    else if (cmp == 0)
    {
      cmp = memcmp(curr->key, key, curr->key_length);
      if (cmp < 0)
      {
	list_include(prev_changed, curr, changed_table_dup(key, key_length));
	DBUG_PRINT("info", 
		   ("key_length %u %u", key_length,
		    (*prev_changed)->key_length));
	DBUG_VOID_RETURN;
      }
      else if (cmp == 0)
      {
	DBUG_PRINT("info", ("already in list"));
	DBUG_VOID_RETURN;
      }
    }
  }
  *prev_changed = changed_table_dup(key, key_length);
  DBUG_PRINT("info", ("key_length %u %u", key_length,
		      (*prev_changed)->key_length));
  DBUG_VOID_RETURN;
}


CHANGED_TABLE_LIST* THD::changed_table_dup(const char *key, long key_length)
{
  CHANGED_TABLE_LIST* new_table = 
    (CHANGED_TABLE_LIST*) trans_alloc(ALIGN_SIZE(sizeof(CHANGED_TABLE_LIST))+
				      key_length + 1);
  if (!new_table)
  {
    my_error(EE_OUTOFMEMORY, MYF(ME_BELL),
             ALIGN_SIZE(sizeof(TABLE_LIST)) + key_length + 1);
    killed= KILL_CONNECTION;
    return 0;
  }

  new_table->key = (char *) (((byte*)new_table)+
			     ALIGN_SIZE(sizeof(CHANGED_TABLE_LIST)));
  new_table->next = 0;
  new_table->key_length = key_length;
  ::memcpy(new_table->key, key, key_length);
  return new_table;
}


int THD::send_explain_fields(select_result *result)
{
  List<Item> field_list;
  Item *item;
  CHARSET_INFO *cs= system_charset_info;
  field_list.push_back(new Item_return_int("id",3, MYSQL_TYPE_LONGLONG));
  field_list.push_back(new Item_empty_string("select_type", 19, cs));
  field_list.push_back(item= new Item_empty_string("table", NAME_LEN, cs));
  item->maybe_null= 1;
#ifdef WITH_PARTITION_STORAGE_ENGINE
  if (lex->describe & DESCRIBE_PARTITIONS)
  {
    /* Maximum length of string that make_used_partitions_str() can produce */
    item= new Item_empty_string("partitions", MAX_PARTITIONS * (1 + FN_LEN),
                                cs);
    field_list.push_back(item);
    item->maybe_null= 1;
  }
#endif
  field_list.push_back(item= new Item_empty_string("type", 10, cs));
  item->maybe_null= 1;
  field_list.push_back(item=new Item_empty_string("possible_keys",
						  NAME_LEN*MAX_KEY, cs));
  item->maybe_null=1;
  field_list.push_back(item=new Item_empty_string("key", NAME_LEN, cs));
  item->maybe_null=1;
  field_list.push_back(item=new Item_empty_string("key_len",
						  NAME_LEN*MAX_KEY));
  item->maybe_null=1;
  field_list.push_back(item=new Item_empty_string("ref",
						  NAME_LEN*MAX_REF_PARTS, cs));
  item->maybe_null=1;
  field_list.push_back(item= new Item_return_int("rows", 10,
                                                 MYSQL_TYPE_LONGLONG));
  if (lex->describe & DESCRIBE_EXTENDED)
  {
    field_list.push_back(item= new Item_float("filtered", 0.1234, 2, 4));
    item->maybe_null=1;
  }
  item->maybe_null= 1;
  field_list.push_back(new Item_empty_string("Extra", 255, cs));
  return (result->send_fields(field_list,
                              Protocol::SEND_NUM_ROWS | Protocol::SEND_EOF));
}

#ifdef SIGNAL_WITH_VIO_CLOSE
void THD::close_active_vio()
{
  DBUG_ENTER("close_active_vio");
  safe_mutex_assert_owner(&LOCK_delete); 
#ifndef EMBEDDED_LIBRARY
  if (active_vio)
  {
    vio_close(active_vio);
    active_vio = 0;
  }
#endif
  DBUG_VOID_RETURN;
}
#endif


struct Item_change_record: public ilink
{
  Item **place;
  Item *old_value;
  /* Placement new was hidden by `new' in ilink (TODO: check): */
  static void *operator new(size_t size, void *mem) { return mem; }
  static void operator delete(void *ptr, size_t size) {}
  static void operator delete(void *ptr, void *mem) { /* never called */ }
};


/*
  Register an item tree tree transformation, performed by the query
  optimizer. We need a pointer to runtime_memroot because it may be !=
  thd->mem_root (due to possible set_n_backup_active_arena called for thd).
*/

void THD::nocheck_register_item_tree_change(Item **place, Item *old_value,
                                            MEM_ROOT *runtime_memroot)
{
  Item_change_record *change;
  /*
    Now we use one node per change, which adds some memory overhead,
    but still is rather fast as we use alloc_root for allocations.
    A list of item tree changes of an average query should be short.
  */
  void *change_mem= alloc_root(runtime_memroot, sizeof(*change));
  if (change_mem == 0)
  {
    /*
      OOM, thd->fatal_error() is called by the error handler of the
      memroot. Just return.
    */
    return;
  }
  change= new (change_mem) Item_change_record;
  change->place= place;
  change->old_value= old_value;
  change_list.append(change);
}


void THD::rollback_item_tree_changes()
{
  I_List_iterator<Item_change_record> it(change_list);
  Item_change_record *change;
  DBUG_ENTER("rollback_item_tree_changes");

  while ((change= it++))
    *change->place= change->old_value;
  /* We can forget about changes memory: it's allocated in runtime memroot */
  change_list.empty();
  DBUG_VOID_RETURN;
}


/*****************************************************************************
** Functions to provide a interface to select results
*****************************************************************************/

select_result::select_result()
{
  thd=current_thd;
}

void select_result::send_error(uint errcode,const char *err)
{
  my_message(errcode, err, MYF(0));
}


void select_result::cleanup()
{
  /* do nothing */
}

static String default_line_term("\n",default_charset_info);
static String default_escaped("\\",default_charset_info);
static String default_field_term("\t",default_charset_info);

sql_exchange::sql_exchange(char *name,bool flag)
  :file_name(name), opt_enclosed(0), dumpfile(flag), skip_lines(0)
{
  field_term= &default_field_term;
  enclosed=   line_start= &my_empty_string;
  line_term=  &default_line_term;
  escaped=    &default_escaped;
}

bool select_send::send_fields(List<Item> &list, uint flags)
{
  bool res;
  if (!(res= thd->protocol->send_fields(&list, flags)))
    status= 1;
  return res;
}

void select_send::abort()
{
  DBUG_ENTER("select_send::abort");
  if (status && thd->spcont &&
      thd->spcont->find_handler(thd->net.last_errno,
                                MYSQL_ERROR::WARN_LEVEL_ERROR))
  {
    /*
      Executing stored procedure without a handler.
      Here we should actually send an error to the client,
      but as an error will break a multiple result set, the only thing we
      can do for now is to nicely end the current data set and remembering
      the error so that the calling routine will abort
    */
    thd->net.report_error= 0;
    send_eof();
    thd->net.report_error= 1; // Abort SP
  }
  DBUG_VOID_RETURN;
}


/* Send data to client. Returns 0 if ok */

bool select_send::send_data(List<Item> &items)
{
  if (unit->offset_limit_cnt)
  {						// using limit offset,count
    unit->offset_limit_cnt--;
    return 0;
  }

  /*
    We may be passing the control from mysqld to the client: release the
    InnoDB adaptive hash S-latch to avoid thread deadlocks if it was reserved
    by thd
  */
  ha_release_temporary_latches(thd);

  List_iterator_fast<Item> li(items);
  Protocol *protocol= thd->protocol;
  char buff[MAX_FIELD_WIDTH];
  String buffer(buff, sizeof(buff), &my_charset_bin);
  DBUG_ENTER("select_send::send_data");

  protocol->prepare_for_resend();
  Item *item;
  while ((item=li++))
  {
    if (item->send(protocol, &buffer))
    {
      protocol->free();				// Free used buffer
      my_message(ER_OUT_OF_RESOURCES, ER(ER_OUT_OF_RESOURCES), MYF(0));
      break;
    }
  }
  thd->sent_row_count++;
  if (!thd->vio_ok())
    DBUG_RETURN(0);
  if (!thd->net.report_error)
    DBUG_RETURN(protocol->write());
  protocol->remove_last_row();
  DBUG_RETURN(1);
}

bool select_send::send_eof()
{
  /* 
    We may be passing the control from mysqld to the client: release the
    InnoDB adaptive hash S-latch to avoid thread deadlocks if it was reserved
    by thd 
  */
  ha_release_temporary_latches(thd);

  /* Unlock tables before sending packet to gain some speed */
  if (thd->lock)
  {
    mysql_unlock_tables(thd, thd->lock);
    thd->lock=0;
  }
  if (!thd->net.report_error)
  {
    ::send_eof(thd);
    status= 0;
    return 0;
  }
  else
    return 1;
}


/************************************************************************
  Handling writing to file
************************************************************************/

void select_to_file::send_error(uint errcode,const char *err)
{
  my_message(errcode, err, MYF(0));
  if (file > 0)
  {
    (void) end_io_cache(&cache);
    (void) my_close(file,MYF(0));
    (void) my_delete(path,MYF(0));		// Delete file on error
    file= -1;
  }
}


bool select_to_file::send_eof()
{
  int error= test(end_io_cache(&cache));
  if (my_close(file,MYF(MY_WME)))
    error= 1;
  if (!error)
    ::send_ok(thd,row_count);
  file= -1;
  return error;
}


void select_to_file::cleanup()
{
  /* In case of error send_eof() may be not called: close the file here. */
  if (file >= 0)
  {
    (void) end_io_cache(&cache);
    (void) my_close(file,MYF(0));
    file= -1;
  }
  path[0]= '\0';
  row_count= 0;
}


select_to_file::~select_to_file()
{
  if (file >= 0)
  {					// This only happens in case of error
    (void) end_io_cache(&cache);
    (void) my_close(file,MYF(0));
    file= -1;
  }
}

/***************************************************************************
** Export of select to textfile
***************************************************************************/

select_export::~select_export()
{
  thd->sent_row_count=row_count;
}


/*
  Create file with IO cache

  SYNOPSIS
    create_file()
    thd			Thread handle
    path		File name
    exchange		Excange class
    cache		IO cache

  RETURN
    >= 0 	File handle
   -1		Error
*/


static File create_file(THD *thd, char *path, sql_exchange *exchange,
			IO_CACHE *cache)
{
  File file;
  uint option= MY_UNPACK_FILENAME;

#ifdef DONT_ALLOW_FULL_LOAD_DATA_PATHS
  option|= MY_REPLACE_DIR;			// Force use of db directory
#endif

  if (!dirname_length(exchange->file_name))
  {
    strxnmov(path, FN_REFLEN-1, mysql_real_data_home, thd->db ? thd->db : "",
             NullS);
    (void) fn_format(path, exchange->file_name, path, "", option);
  }
  else
    (void) fn_format(path, exchange->file_name, mysql_real_data_home, "", option);
    
  if (!access(path, F_OK))
  {
    my_error(ER_FILE_EXISTS_ERROR, MYF(0), exchange->file_name);
    return -1;
  }
  /* Create the file world readable */
  if ((file= my_create(path, 0666, O_WRONLY|O_EXCL, MYF(MY_WME))) < 0)
    return file;
#ifdef HAVE_FCHMOD
  (void) fchmod(file, 0666);			// Because of umask()
#else
  (void) chmod(path, 0666);
#endif
  if (init_io_cache(cache, file, 0L, WRITE_CACHE, 0L, 1, MYF(MY_WME)))
  {
    my_close(file, MYF(0));
    my_delete(path, MYF(0));  // Delete file on error, it was just created 
    return -1;
  }
  return file;
}


int
select_export::prepare(List<Item> &list, SELECT_LEX_UNIT *u)
{
  bool blob_flag=0;
  unit= u;
  if ((uint) strlen(exchange->file_name) + NAME_LEN >= FN_REFLEN)
    strmake(path,exchange->file_name,FN_REFLEN-1);

  if ((file= create_file(thd, path, exchange, &cache)) < 0)
    return 1;
  /* Check if there is any blobs in data */
  {
    List_iterator_fast<Item> li(list);
    Item *item;
    while ((item=li++))
    {
      if (item->max_length >= MAX_BLOB_WIDTH)
      {
	blob_flag=1;
	break;
      }
    }
  }
  field_term_length=exchange->field_term->length();
  if (!exchange->line_term->length())
    exchange->line_term=exchange->field_term;	// Use this if it exists
  field_sep_char= (exchange->enclosed->length() ? (*exchange->enclosed)[0] :
		   field_term_length ? (*exchange->field_term)[0] : INT_MAX);
  escape_char=	(exchange->escaped->length() ? (*exchange->escaped)[0] : -1);
  line_sep_char= (exchange->line_term->length() ?
		  (*exchange->line_term)[0] : INT_MAX);
  if (!field_term_length)
    exchange->opt_enclosed=0;
  if (!exchange->enclosed->length())
    exchange->opt_enclosed=1;			// A little quicker loop
  fixed_row_size= (!field_term_length && !exchange->enclosed->length() &&
		   !blob_flag);
  return 0;
}


bool select_export::send_data(List<Item> &items)
{

  DBUG_ENTER("select_export::send_data");
  char buff[MAX_FIELD_WIDTH],null_buff[2],space[MAX_FIELD_WIDTH];
  bool space_inited=0;
  String tmp(buff,sizeof(buff),&my_charset_bin),*res;
  tmp.length(0);

  if (unit->offset_limit_cnt)
  {						// using limit offset,count
    unit->offset_limit_cnt--;
    DBUG_RETURN(0);
  }
  row_count++;
  Item *item;
  char *buff_ptr=buff;
  uint used_length=0,items_left=items.elements;
  List_iterator_fast<Item> li(items);

  if (my_b_write(&cache,(byte*) exchange->line_start->ptr(),
		 exchange->line_start->length()))
    goto err;
  while ((item=li++))
  {
    Item_result result_type=item->result_type();
    res=item->str_result(&tmp);
    if (res && (!exchange->opt_enclosed || result_type == STRING_RESULT))
    {
      if (my_b_write(&cache,(byte*) exchange->enclosed->ptr(),
		     exchange->enclosed->length()))
	goto err;
    }
    if (!res)
    {						// NULL
      if (!fixed_row_size)
      {
	if (escape_char != -1)			// Use \N syntax
	{
	  null_buff[0]=escape_char;
	  null_buff[1]='N';
	  if (my_b_write(&cache,(byte*) null_buff,2))
	    goto err;
	}
	else if (my_b_write(&cache,(byte*) "NULL",4))
	  goto err;
      }
      else
      {
	used_length=0;				// Fill with space
      }
    }
    else
    {
      if (fixed_row_size)
	used_length=min(res->length(),item->max_length);
      else
	used_length=res->length();
      if (result_type == STRING_RESULT && escape_char != -1)
      {
	char *pos,*start,*end;

	for (start=pos=(char*) res->ptr(),end=pos+used_length ;
	     pos != end ;
	     pos++)
	{
#ifdef USE_MB
          CHARSET_INFO *res_charset=res->charset();
	  if (use_mb(res_charset))
	  {
	    int l;
	    if ((l=my_ismbchar(res_charset, pos, end)))
	    {
	      pos += l-1;
	      continue;
	    }
	  }
#endif
	  if ((int) *pos == escape_char || (int) *pos == field_sep_char ||
	      (int) *pos == line_sep_char || !*pos)
	  {
	    char tmp_buff[2];
	    tmp_buff[0]= escape_char;
	    tmp_buff[1]= *pos ? *pos : '0';
	    if (my_b_write(&cache,(byte*) start,(uint) (pos-start)) ||
		my_b_write(&cache,(byte*) tmp_buff,2))
	      goto err;
	    start=pos+1;
	  }
	}
	if (my_b_write(&cache,(byte*) start,(uint) (pos-start)))
	  goto err;
      }
      else if (my_b_write(&cache,(byte*) res->ptr(),used_length))
	goto err;
    }
    if (fixed_row_size)
    {						// Fill with space
      if (item->max_length > used_length)
      {
	/* QQ:  Fix by adding a my_b_fill() function */
	if (!space_inited)
	{
	  space_inited=1;
	  bfill(space,sizeof(space),' ');
	}
	uint length=item->max_length-used_length;
	for (; length > sizeof(space) ; length-=sizeof(space))
	{
	  if (my_b_write(&cache,(byte*) space,sizeof(space)))
	    goto err;
	}
	if (my_b_write(&cache,(byte*) space,length))
	  goto err;
      }
    }
    buff_ptr=buff;				// Place separators here
    if (res && (!exchange->opt_enclosed || result_type == STRING_RESULT))
    {
      memcpy(buff_ptr,exchange->enclosed->ptr(),exchange->enclosed->length());
      buff_ptr+=exchange->enclosed->length();
    }
    if (--items_left)
    {
      memcpy(buff_ptr,exchange->field_term->ptr(),field_term_length);
      buff_ptr+=field_term_length;
    }
    if (my_b_write(&cache,(byte*) buff,(uint) (buff_ptr-buff)))
      goto err;
  }
  if (my_b_write(&cache,(byte*) exchange->line_term->ptr(),
		 exchange->line_term->length()))
    goto err;
  DBUG_RETURN(0);
err:
  DBUG_RETURN(1);
}


/***************************************************************************
** Dump  of select to a binary file
***************************************************************************/


int
select_dump::prepare(List<Item> &list __attribute__((unused)),
		     SELECT_LEX_UNIT *u)
{
  unit= u;
  return (int) ((file= create_file(thd, path, exchange, &cache)) < 0);
}


bool select_dump::send_data(List<Item> &items)
{
  List_iterator_fast<Item> li(items);
  char buff[MAX_FIELD_WIDTH];
  String tmp(buff,sizeof(buff),&my_charset_bin),*res;
  tmp.length(0);
  Item *item;
  DBUG_ENTER("select_dump::send_data");

  if (unit->offset_limit_cnt)
  {						// using limit offset,count
    unit->offset_limit_cnt--;
    DBUG_RETURN(0);
  }
  if (row_count++ > 1) 
  {
    my_message(ER_TOO_MANY_ROWS, ER(ER_TOO_MANY_ROWS), MYF(0));
    goto err;
  }
  while ((item=li++))
  {
    res=item->str_result(&tmp);
    if (!res)					// If NULL
    {
      if (my_b_write(&cache,(byte*) "",1))
	goto err;
    }
    else if (my_b_write(&cache,(byte*) res->ptr(),res->length()))
    {
      my_error(ER_ERROR_ON_WRITE, MYF(0), path, my_errno);
      goto err;
    }
  }
  DBUG_RETURN(0);
err:
  DBUG_RETURN(1);
}


select_subselect::select_subselect(Item_subselect *item_arg)
{
  item= item_arg;
}


bool select_singlerow_subselect::send_data(List<Item> &items)
{
  DBUG_ENTER("select_singlerow_subselect::send_data");
  Item_singlerow_subselect *it= (Item_singlerow_subselect *)item;
  if (it->assigned())
  {
    my_message(ER_SUBQUERY_NO_1_ROW, ER(ER_SUBQUERY_NO_1_ROW), MYF(0));
    DBUG_RETURN(1);
  }
  if (unit->offset_limit_cnt)
  {				          // Using limit offset,count
    unit->offset_limit_cnt--;
    DBUG_RETURN(0);
  }
  List_iterator_fast<Item> li(items);
  Item *val_item;
  for (uint i= 0; (val_item= li++); i++)
    it->store(i, val_item);
  it->assigned(1);
  DBUG_RETURN(0);
}


void select_max_min_finder_subselect::cleanup()
{
  DBUG_ENTER("select_max_min_finder_subselect::cleanup");
  cache= 0;
  DBUG_VOID_RETURN;
}


bool select_max_min_finder_subselect::send_data(List<Item> &items)
{
  DBUG_ENTER("select_max_min_finder_subselect::send_data");
  Item_maxmin_subselect *it= (Item_maxmin_subselect *)item;
  List_iterator_fast<Item> li(items);
  Item *val_item= li++;
  it->register_value();
  if (it->assigned())
  {
    cache->store(val_item);
    if ((this->*op)())
      it->store(0, cache);
  }
  else
  {
    if (!cache)
    {
      cache= Item_cache::get_cache(val_item->result_type());
      switch (val_item->result_type())
      {
      case REAL_RESULT:
	op= &select_max_min_finder_subselect::cmp_real;
	break;
      case INT_RESULT:
	op= &select_max_min_finder_subselect::cmp_int;
	break;
      case STRING_RESULT:
	op= &select_max_min_finder_subselect::cmp_str;
	break;
      case DECIMAL_RESULT:
        op= &select_max_min_finder_subselect::cmp_decimal;
        break;
      case ROW_RESULT:
        // This case should never be choosen
	DBUG_ASSERT(0);
	op= 0;
      }
    }
    cache->store(val_item);
    it->store(0, cache);
  }
  it->assigned(1);
  DBUG_RETURN(0);
}

bool select_max_min_finder_subselect::cmp_real()
{
  Item *maxmin= ((Item_singlerow_subselect *)item)->el(0);
  double val1= cache->val_real(), val2= maxmin->val_real();
  if (fmax)
    return (cache->null_value && !maxmin->null_value) ||
      (!cache->null_value && !maxmin->null_value &&
       val1 > val2);
  return (maxmin->null_value && !cache->null_value) ||
    (!cache->null_value && !maxmin->null_value &&
     val1 < val2);
}

bool select_max_min_finder_subselect::cmp_int()
{
  Item *maxmin= ((Item_singlerow_subselect *)item)->el(0);
  longlong val1= cache->val_int(), val2= maxmin->val_int();
  if (fmax)
    return (cache->null_value && !maxmin->null_value) ||
      (!cache->null_value && !maxmin->null_value &&
       val1 > val2);
  return (maxmin->null_value && !cache->null_value) ||
    (!cache->null_value && !maxmin->null_value &&
     val1 < val2);
}

bool select_max_min_finder_subselect::cmp_decimal()
{
  Item *maxmin= ((Item_singlerow_subselect *)item)->el(0);
  my_decimal cval, *cvalue= cache->val_decimal(&cval);
  my_decimal mval, *mvalue= maxmin->val_decimal(&mval);
  if (fmax)
    return (cache->null_value && !maxmin->null_value) ||
      (!cache->null_value && !maxmin->null_value &&
       my_decimal_cmp(cvalue, mvalue) > 0) ;
  return (maxmin->null_value && !cache->null_value) ||
    (!cache->null_value && !maxmin->null_value &&
     my_decimal_cmp(cvalue,mvalue) < 0);
}

bool select_max_min_finder_subselect::cmp_str()
{
  String *val1, *val2, buf1, buf2;
  Item *maxmin= ((Item_singlerow_subselect *)item)->el(0);
  /*
    as far as both operand is Item_cache buf1 & buf2 will not be used,
    but added for safety
  */
  val1= cache->val_str(&buf1);
  val2= maxmin->val_str(&buf1);
  if (fmax)
    return (cache->null_value && !maxmin->null_value) ||
      (!cache->null_value && !maxmin->null_value &&
       sortcmp(val1, val2, cache->collation.collation) > 0) ;
  return (maxmin->null_value && !cache->null_value) ||
    (!cache->null_value && !maxmin->null_value &&
     sortcmp(val1, val2, cache->collation.collation) < 0);
}

bool select_exists_subselect::send_data(List<Item> &items)
{
  DBUG_ENTER("select_exists_subselect::send_data");
  Item_exists_subselect *it= (Item_exists_subselect *)item;
  if (unit->offset_limit_cnt)
  {				          // Using limit offset,count
    unit->offset_limit_cnt--;
    DBUG_RETURN(0);
  }
  it->value= 1;
  it->assigned(1);
  DBUG_RETURN(0);
}


/***************************************************************************
  Dump of select to variables
***************************************************************************/

int select_dumpvar::prepare(List<Item> &list, SELECT_LEX_UNIT *u)
{
  List_iterator_fast<Item> li(list);
  List_iterator_fast<my_var> gl(var_list);
  Item *item;

  local_vars.empty();				// Clear list if SP
  unit= u;
  row_count= 0;

  if (var_list.elements != list.elements)
  {
    my_message(ER_WRONG_NUMBER_OF_COLUMNS_IN_SELECT,
               ER(ER_WRONG_NUMBER_OF_COLUMNS_IN_SELECT), MYF(0));
    return 1;
  }
  while ((item=li++))
  {
    my_var *mv= gl++;
    if (mv->local)
    {
      Item_splocal *var= new Item_splocal(mv->s, mv->offset, mv->type);
      (void)local_vars.push_back(var);
#ifndef DBUG_OFF
      var->m_sp= mv->sp;
#endif
    }
    else
    {
      Item_func_set_user_var *var= new Item_func_set_user_var(mv->s, item);
      /*
        Item_func_set_user_var can't substitute something else on its place =>
        0 can be passed as last argument (reference on item)
        Item_func_set_user_var can't be fixed after creation, so we do not
        check var->fixed
      */
      var->fix_fields(thd, 0);
      var->fix_length_and_dec();
      vars.push_back(var);
    }
  }
  return 0;
}


void select_dumpvar::cleanup()
{
  vars.empty();
  row_count=0;
}


Query_arena::Type Query_arena::type() const
{
  DBUG_ASSERT(0); /* Should never be called */
  return STATEMENT;
}


void Query_arena::free_items()
{
  Item *next;
  DBUG_ENTER("Query_arena::free_items");
  /* This works because items are allocated with sql_alloc() */
  for (; free_list; free_list= next)
  {
    next= free_list->next;
    free_list->delete_self();
  }
  /* Postcondition: free_list is 0 */
  DBUG_VOID_RETURN;
}


void Query_arena::set_query_arena(Query_arena *set)
{
  mem_root=  set->mem_root;
  free_list= set->free_list;
  state= set->state;
}


void Query_arena::cleanup_stmt()
{
  DBUG_ASSERT("Query_arena::cleanup_stmt()" == "not implemented");
}

/*
  Statement functions 
*/

Statement::Statement(enum enum_state state_arg, ulong id_arg,
                     ulong alloc_block_size, ulong prealloc_size)
  :Query_arena(&main_mem_root, state_arg),
  id(id_arg),
  mark_used_columns(MARK_COLUMNS_READ),
  lex(&main_lex),
  query(0),
  query_length(0),
  cursor(0)
{
  name.str= NULL;
  init_sql_alloc(&main_mem_root, alloc_block_size, prealloc_size);
}


Query_arena::Type Statement::type() const
{
  return STATEMENT;
}


void Statement::set_statement(Statement *stmt)
{
  id=             stmt->id;
  mark_used_columns=   stmt->mark_used_columns;
  lex=            stmt->lex;
  query=          stmt->query;
  query_length=   stmt->query_length;
  cursor=         stmt->cursor;
}


void
Statement::set_n_backup_statement(Statement *stmt, Statement *backup)
{
  DBUG_ENTER("Statement::set_n_backup_statement");
  backup->set_statement(this);
  set_statement(stmt);
  DBUG_VOID_RETURN;
}


void Statement::restore_backup_statement(Statement *stmt, Statement *backup)
{
  DBUG_ENTER("Statement::restore_backup_statement");
  stmt->set_statement(this);
  set_statement(backup);
  DBUG_VOID_RETURN;
}


void THD::end_statement()
{
  /* Cleanup SQL processing state to resuse this statement in next query. */
  lex_end(lex);
  delete lex->result;
  lex->result= 0;
  /* Note that free_list is freed in cleanup_after_query() */

  /*
    Don't free mem_root, as mem_root is freed in the end of dispatch_command
    (once for any command).
  */
}


void THD::set_n_backup_active_arena(Query_arena *set, Query_arena *backup)
{
  DBUG_ENTER("THD::set_n_backup_active_arena");
  DBUG_ASSERT(backup->is_backup_arena == FALSE);

  backup->set_query_arena(this);
  set_query_arena(set);
#ifndef DBUG_OFF
  backup->is_backup_arena= TRUE;
#endif
  DBUG_VOID_RETURN;
}


void THD::restore_active_arena(Query_arena *set, Query_arena *backup)
{
  DBUG_ENTER("THD::restore_active_arena");
  DBUG_ASSERT(backup->is_backup_arena);
  set->set_query_arena(this);
  set_query_arena(backup);
#ifndef DBUG_OFF
  backup->is_backup_arena= FALSE;
#endif
  DBUG_VOID_RETURN;
}

Statement::~Statement()
{
  /*
    We must free `main_mem_root', not `mem_root' (pointer), to work
    correctly if this statement is used as a backup statement,
    for which `mem_root' may point to some other statement.
  */
  free_root(&main_mem_root, MYF(0));
}

C_MODE_START

static byte *
get_statement_id_as_hash_key(const byte *record, uint *key_length,
                             my_bool not_used __attribute__((unused)))
{
  const Statement *statement= (const Statement *) record; 
  *key_length= sizeof(statement->id);
  return (byte *) &((const Statement *) statement)->id;
}

static void delete_statement_as_hash_key(void *key)
{
  delete (Statement *) key;
}

static byte *get_stmt_name_hash_key(Statement *entry, uint *length,
                                    my_bool not_used __attribute__((unused)))
{
  *length=(uint) entry->name.length;
  return (byte*) entry->name.str;
}

C_MODE_END

Statement_map::Statement_map() :
  last_found_statement(0)
{
  enum
  {
    START_STMT_HASH_SIZE = 16,
    START_NAME_HASH_SIZE = 16
  };
  hash_init(&st_hash, &my_charset_bin, START_STMT_HASH_SIZE, 0, 0,
            get_statement_id_as_hash_key,
            delete_statement_as_hash_key, MYF(0));
  hash_init(&names_hash, system_charset_info, START_NAME_HASH_SIZE, 0, 0,
            (hash_get_key) get_stmt_name_hash_key,
            NULL,MYF(0));
}


/*
  Insert a new statement to the thread-local statement map.

  DESCRIPTION
    If there was an old statement with the same name, replace it with the
    new one. Otherwise, check if max_prepared_stmt_count is not reached yet,
    increase prepared_stmt_count, and insert the new statement. It's okay
    to delete an old statement and fail to insert the new one.

  POSTCONDITIONS
    All named prepared statements are also present in names_hash.
    Statement names in names_hash are unique.
    The statement is added only if prepared_stmt_count < max_prepard_stmt_count
    last_found_statement always points to a valid statement or is 0

  RETURN VALUE
    0  success
    1  error: out of resources or max_prepared_stmt_count limit has been
       reached. An error is sent to the client, the statement is deleted.
*/

int Statement_map::insert(THD *thd, Statement *statement)
{
  if (my_hash_insert(&st_hash, (byte*) statement))
  {
    /*
      Delete is needed only in case of an insert failure. In all other
      cases hash_delete will also delete the statement.
    */
    delete statement;
    my_error(ER_OUT_OF_RESOURCES, MYF(0));
    goto err_st_hash;
  }
  if (statement->name.str && my_hash_insert(&names_hash, (byte*) statement))
  {
    my_error(ER_OUT_OF_RESOURCES, MYF(0));
    goto err_names_hash;
  }
  pthread_mutex_lock(&LOCK_prepared_stmt_count);
  /*
    We don't check that prepared_stmt_count is <= max_prepared_stmt_count
    because we would like to allow to lower the total limit
    of prepared statements below the current count. In that case
    no new statements can be added until prepared_stmt_count drops below
    the limit.
  */
  if (prepared_stmt_count >= max_prepared_stmt_count)
  {
    pthread_mutex_unlock(&LOCK_prepared_stmt_count);
    my_error(ER_MAX_PREPARED_STMT_COUNT_REACHED, MYF(0),
             max_prepared_stmt_count);
    goto err_max;
  }
  prepared_stmt_count++;
  pthread_mutex_unlock(&LOCK_prepared_stmt_count);

  last_found_statement= statement;
  return 0;

err_max:
  if (statement->name.str)
    hash_delete(&names_hash, (byte*) statement);
err_names_hash:
  hash_delete(&st_hash, (byte*) statement);
err_st_hash:
  return 1;
}


void Statement_map::close_transient_cursors()
{
#ifdef TO_BE_IMPLEMENTED
  Statement *stmt;
  while ((stmt= transient_cursor_list.head()))
    stmt->close_cursor();                 /* deletes itself from the list */
#endif
}


void Statement_map::erase(Statement *statement)
{
  if (statement == last_found_statement)
    last_found_statement= 0;
  if (statement->name.str)
    hash_delete(&names_hash, (byte *) statement);

  hash_delete(&st_hash, (byte *) statement);
  pthread_mutex_lock(&LOCK_prepared_stmt_count);
  DBUG_ASSERT(prepared_stmt_count > 0);
  prepared_stmt_count--;
  pthread_mutex_unlock(&LOCK_prepared_stmt_count);
}


void Statement_map::reset()
{
  /* Must be first, hash_free will reset st_hash.records */
  pthread_mutex_lock(&LOCK_prepared_stmt_count);
  DBUG_ASSERT(prepared_stmt_count >= st_hash.records);
  prepared_stmt_count-= st_hash.records;
  pthread_mutex_unlock(&LOCK_prepared_stmt_count);

  my_hash_reset(&names_hash);
  my_hash_reset(&st_hash);
  last_found_statement= 0;
}


Statement_map::~Statement_map()
{
  /* Must go first, hash_free will reset st_hash.records */
  pthread_mutex_lock(&LOCK_prepared_stmt_count);
  DBUG_ASSERT(prepared_stmt_count >= st_hash.records);
  prepared_stmt_count-= st_hash.records;
  pthread_mutex_unlock(&LOCK_prepared_stmt_count);

  hash_free(&names_hash);
  hash_free(&st_hash);
}

bool select_dumpvar::send_data(List<Item> &items)
{
  List_iterator_fast<Item_func_set_user_var> li(vars);
  List_iterator_fast<Item_splocal> var_li(local_vars);
  List_iterator_fast<my_var> my_li(var_list);
  List_iterator<Item> it(items);
  Item_func_set_user_var *xx;
  Item_splocal *yy;
  my_var *zz;
  DBUG_ENTER("select_dumpvar::send_data");

  if (unit->offset_limit_cnt)
  {						// using limit offset,count
    unit->offset_limit_cnt--;
    DBUG_RETURN(0);
  }
  if (row_count++) 
  {
    my_message(ER_TOO_MANY_ROWS, ER(ER_TOO_MANY_ROWS), MYF(0));
    DBUG_RETURN(1);
  }
  while ((zz=my_li++) && (it++))
  {
    if (zz->local)
    {
      if ((yy=var_li++)) 
      {
	if (thd->spcont->set_variable(current_thd, yy->get_var_idx(),
                                      it.ref()))
	  DBUG_RETURN(1);
      }
    }
    else
    {
      if ((xx=li++))
      {
        xx->check(0);
	xx->update();
      }
    }
  }
  DBUG_RETURN(0);
}

bool select_dumpvar::send_eof()
{
  if (! row_count)
    push_warning(thd, MYSQL_ERROR::WARN_LEVEL_WARN,
                 ER_SP_FETCH_NO_DATA, ER(ER_SP_FETCH_NO_DATA));
  ::send_ok(thd,row_count);
  return 0;
}

/****************************************************************************
  TMP_TABLE_PARAM
****************************************************************************/

void TMP_TABLE_PARAM::init()
{
  DBUG_ENTER("TMP_TABLE_PARAM::init");
  DBUG_PRINT("enter", ("this: 0x%lx", (ulong)this));
  field_count= sum_func_count= func_count= hidden_field_count= 0;
  group_parts= group_length= group_null_parts= 0;
  quick_group= 1;
  table_charset= 0;
  precomputed_group_by= 0;
  DBUG_VOID_RETURN;
}


void thd_increment_bytes_sent(ulong length)
{
  THD *thd=current_thd;
  if (likely(thd != 0))
  { /* current_thd==0 when close_connection() calls net_send_error() */
    thd->status_var.bytes_sent+= length;
  }
}


void thd_increment_bytes_received(ulong length)
{
  current_thd->status_var.bytes_received+= length;
}


void thd_increment_net_big_packet_count(ulong length)
{
  current_thd->status_var.net_big_packet_count+= length;
}


void THD::set_status_var_init()
{
  bzero((char*) &status_var, sizeof(status_var));
}


void Security_context::init()
{
  host= user= priv_user= ip= 0;
  host_or_ip= "connecting host";
  priv_host[0]= '\0';
#ifndef NO_EMBEDDED_ACCESS_CHECKS
  db_access= NO_ACCESS;
#endif
}


void Security_context::destroy()
{
  // If not pointer to constant
  if (host != my_localhost)
    safeFree(host);
  if (user != delayed_user)
    safeFree(user);
  safeFree(ip);
}


void Security_context::skip_grants()
{
  /* privileges for the user are unknown everything is allowed */
  host_or_ip= (char *)"";
  master_access= ~NO_ACCESS;
  priv_user= (char *)"";
  *priv_host= '\0';
}


bool Security_context::set_user(char *user_arg)
{
  safeFree(user);
  user= my_strdup(user_arg, MYF(0));
  return user == 0;
}


/****************************************************************************
  Handling of open and locked tables states.

  This is used when we want to open/lock (and then close) some tables when
  we already have a set of tables open and locked. We use these methods for
  access to mysql.proc table to find definitions of stored routines.
****************************************************************************/

void THD::reset_n_backup_open_tables_state(Open_tables_state *backup)
{
  DBUG_ENTER("reset_n_backup_open_tables_state");
  backup->set_open_tables_state(this);
  reset_open_tables_state();
  state_flags|= Open_tables_state::BACKUPS_AVAIL;
  DBUG_VOID_RETURN;
}


void THD::restore_backup_open_tables_state(Open_tables_state *backup)
{
  DBUG_ENTER("restore_backup_open_tables_state");
  /*
    Before we will throw away current open tables state we want
    to be sure that it was properly cleaned up.
  */
  DBUG_ASSERT(open_tables == 0 && temporary_tables == 0 &&
              handler_tables == 0 && derived_tables == 0 &&
              lock == 0 && locked_tables == 0 &&
              prelocked_mode == NON_PRELOCKED);
  set_open_tables_state(backup);
  DBUG_VOID_RETURN;
}



/****************************************************************************
  Handling of statement states in functions and triggers.

  This is used to ensure that the function/trigger gets a clean state
  to work with and does not cause any side effects of the calling statement.

  It also allows most stored functions and triggers to replicate even
  if they are used items that would normally be stored in the binary
  replication (like last_insert_id() etc...)

  The following things is done
  - Disable binary logging for the duration of the statement
  - Disable multi-result-sets for the duration of the statement
  - Value of last_insert_id() is saved and restored
  - Value set by 'SET INSERT_ID=#' is reset and restored
  - Value for found_rows() is reset and restored
  - examined_row_count is added to the total
  - cuted_fields is added to the total
  - new savepoint level is created and destroyed

  NOTES:
    Seed for random() is saved for the first! usage of RAND()
    We reset examined_row_count and cuted_fields and add these to the
    result to ensure that if we have a bug that would reset these within
    a function, we are not loosing any rows from the main statement.

    We do not reset value of last_insert_id().
****************************************************************************/

void THD::reset_sub_statement_state(Sub_statement_state *backup,
                                    uint new_state)
{
  backup->options=         options;
  backup->in_sub_stmt=     in_sub_stmt;
  backup->no_send_ok=      net.no_send_ok;
  backup->enable_slow_log= enable_slow_log;
  backup->limit_found_rows= limit_found_rows;
  backup->examined_row_count= examined_row_count;
  backup->sent_row_count=   sent_row_count;
  backup->cuted_fields=     cuted_fields;
  backup->client_capabilities= client_capabilities;
  backup->savepoints= transaction.savepoints;
  backup->first_successful_insert_id_in_prev_stmt= 
    first_successful_insert_id_in_prev_stmt;
  backup->first_successful_insert_id_in_cur_stmt= 
    first_successful_insert_id_in_cur_stmt;

  if ((!lex->requires_prelocking() || is_update_query(lex->sql_command)) &&
      !current_stmt_binlog_row_based)
  {
    options&= ~OPTION_BIN_LOG;
  }    
  /* Disable result sets */
  client_capabilities &= ~CLIENT_MULTI_RESULTS;
  in_sub_stmt|= new_state;
  examined_row_count= 0;
  sent_row_count= 0;
  cuted_fields= 0;
  transaction.savepoints= 0;
  first_successful_insert_id_in_cur_stmt= 0;

  /* Surpress OK packets in case if we will execute statements */
  net.no_send_ok= TRUE;
}


void THD::restore_sub_statement_state(Sub_statement_state *backup)
{
  /*
    To save resources we want to release savepoints which were created
    during execution of function or trigger before leaving their savepoint
    level. It is enough to release first savepoint set on this level since
    all later savepoints will be released automatically.
  */
  if (transaction.savepoints)
  {
    SAVEPOINT *sv;
    for (sv= transaction.savepoints; sv->prev; sv= sv->prev)
    {}
    /* ha_release_savepoint() never returns error. */
    (void)ha_release_savepoint(this, sv);
  }
  transaction.savepoints= backup->savepoints;
  options=          backup->options;
  in_sub_stmt=      backup->in_sub_stmt;
  net.no_send_ok=   backup->no_send_ok;
  enable_slow_log=  backup->enable_slow_log;
  first_successful_insert_id_in_prev_stmt= 
    backup->first_successful_insert_id_in_prev_stmt;
  first_successful_insert_id_in_cur_stmt= 
    backup->first_successful_insert_id_in_cur_stmt;
  limit_found_rows= backup->limit_found_rows;
  sent_row_count=   backup->sent_row_count;
  client_capabilities= backup->client_capabilities;

  /*
    The following is added to the old values as we are interested in the
    total complexity of the query
  */
  examined_row_count+= backup->examined_row_count;
  cuted_fields+=       backup->cuted_fields;
}


/***************************************************************************
  Handling of XA id cacheing
***************************************************************************/

pthread_mutex_t LOCK_xid_cache;
HASH xid_cache;

static byte *xid_get_hash_key(const byte *ptr,uint *length,
                                  my_bool not_used __attribute__((unused)))
{
  *length=((XID_STATE*)ptr)->xid.key_length();
  return ((XID_STATE*)ptr)->xid.key();
}

static void xid_free_hash (void *ptr)
{
  if (!((XID_STATE*)ptr)->in_thd)
    my_free((gptr)ptr, MYF(0));
}

bool xid_cache_init()
{
  pthread_mutex_init(&LOCK_xid_cache, MY_MUTEX_INIT_FAST);
  return hash_init(&xid_cache, &my_charset_bin, 100, 0, 0,
                   xid_get_hash_key, xid_free_hash, 0) != 0;
}

void xid_cache_free()
{
  if (hash_inited(&xid_cache))
  {
    hash_free(&xid_cache);
    pthread_mutex_destroy(&LOCK_xid_cache);
  }
}

XID_STATE *xid_cache_search(XID *xid)
{
  pthread_mutex_lock(&LOCK_xid_cache);
  XID_STATE *res=(XID_STATE *)hash_search(&xid_cache, xid->key(), xid->key_length());
  pthread_mutex_unlock(&LOCK_xid_cache);
  return res;
}


bool xid_cache_insert(XID *xid, enum xa_states xa_state)
{
  XID_STATE *xs;
  my_bool res;
  pthread_mutex_lock(&LOCK_xid_cache);
  if (hash_search(&xid_cache, xid->key(), xid->key_length()))
    res=0;
  else if (!(xs=(XID_STATE *)my_malloc(sizeof(*xs), MYF(MY_WME))))
    res=1;
  else
  {
    xs->xa_state=xa_state;
    xs->xid.set(xid);
    xs->in_thd=0;
    res=my_hash_insert(&xid_cache, (byte*)xs);
  }
  pthread_mutex_unlock(&LOCK_xid_cache);
  return res;
}


bool xid_cache_insert(XID_STATE *xid_state)
{
  pthread_mutex_lock(&LOCK_xid_cache);
  DBUG_ASSERT(hash_search(&xid_cache, xid_state->xid.key(),
                          xid_state->xid.key_length())==0);
  my_bool res=my_hash_insert(&xid_cache, (byte*)xid_state);
  pthread_mutex_unlock(&LOCK_xid_cache);
  return res;
}


void xid_cache_delete(XID_STATE *xid_state)
{
  pthread_mutex_lock(&LOCK_xid_cache);
  hash_delete(&xid_cache, (byte *)xid_state);
  pthread_mutex_unlock(&LOCK_xid_cache);
}

/*
  Implementation of interface to write rows to the binary log through the
  thread.  The thread is responsible for writing the rows it has
  inserted/updated/deleted.
*/

#ifndef MYSQL_CLIENT
#ifdef HAVE_ROW_BASED_REPLICATION

/*
  Template member function for ensuring that there is an rows log
  event of the apropriate type before proceeding.

  PRE CONDITION:
    - Events of type 'RowEventT' have the type code 'type_code'.
    
  POST CONDITION:
    If a non-NULL pointer is returned, the pending event for thread 'thd' will
    be an event of type 'RowEventT' (which have the type code 'type_code')
    will either empty or have enough space to hold 'needed' bytes.  In
    addition, the columns bitmap will be correct for the row, meaning that
    the pending event will be flushed if the columns in the event differ from
    the columns suppled to the function.

  RETURNS
    If no error, a non-NULL pending event (either one which already existed or
    the newly created one).
    If error, NULL.
 */

template <class RowsEventT> Rows_log_event* 
THD::binlog_prepare_pending_rows_event(TABLE* table, uint32 serv_id,
                                       MY_BITMAP const* cols,
                                       my_size_t colcnt,
                                       my_size_t needed,
                                       bool is_transactional,
				       RowsEventT *hint __attribute__((unused)))
{
  DBUG_ENTER("binlog_prepare_pending_rows_event");
  /* Pre-conditions */
  DBUG_ASSERT(table->s->table_map_id != ~0UL);

  /* Fetch the type code for the RowsEventT template parameter */
  int const type_code= RowsEventT::TYPE_CODE;

  /*
    There is no good place to set up the transactional data, so we
    have to do it here.
  */
  if (binlog_setup_trx_data())
    DBUG_RETURN(NULL);

  Rows_log_event* pending= binlog_get_pending_rows_event();

  if (unlikely(pending && !pending->is_valid()))
    DBUG_RETURN(NULL);

  /*
    Check if the current event is non-NULL and a write-rows
    event. Also check if the table provided is mapped: if it is not,
    then we have switched to writing to a new table.
    If there is no pending event, we need to create one. If there is a pending
    event, but it's not about the same table id, or not of the same type
    (between Write, Update and Delete), or not the same affected columns, or
    going to be too big, flush this event to disk and create a new pending
    event.
  */
  if (!pending ||
      pending->server_id != serv_id || 
      pending->get_table_id() != table->s->table_map_id ||
      pending->get_type_code() != type_code || 
      pending->get_data_size() + needed > opt_binlog_rows_event_max_size || 
      pending->get_width() != colcnt ||
      !bitmap_cmp(pending->get_cols(), cols)) 
  {
    /* Create a new RowsEventT... */
    Rows_log_event* const
	ev= new RowsEventT(this, table, table->s->table_map_id, cols,
                           is_transactional);
    if (unlikely(!ev))
      DBUG_RETURN(NULL);
    ev->server_id= serv_id; // I don't like this, it's too easy to forget.
    /*
      flush the pending event and replace it with the newly created
      event...
    */
    if (unlikely(mysql_bin_log.flush_and_set_pending_rows_event(this, ev)))
    {
      delete ev;
      DBUG_RETURN(NULL);
    }

    DBUG_RETURN(ev);               /* This is the new pending event */
  }
  DBUG_RETURN(pending);        /* This is the current pending event */
}

#ifdef HAVE_EXPLICIT_TEMPLATE_INSTANTIATION
/*
  Instantiate the versions we need, we have -fno-implicit-template as
  compiling option.
*/
template Rows_log_event*
THD::binlog_prepare_pending_rows_event(TABLE*, uint32, MY_BITMAP const*,
				       my_size_t, my_size_t, bool,
				       Write_rows_log_event*);

template Rows_log_event*
THD::binlog_prepare_pending_rows_event(TABLE*, uint32, MY_BITMAP const*,
				       my_size_t colcnt, my_size_t, bool,
				       Delete_rows_log_event *);

template Rows_log_event* 
THD::binlog_prepare_pending_rows_event(TABLE*, uint32, MY_BITMAP const*,
				       my_size_t colcnt, my_size_t, bool,
				       Update_rows_log_event *);
#endif
static char const* 
field_type_name(enum_field_types type) 
{
  switch (type) 
  {
  case MYSQL_TYPE_DECIMAL:
    return "MYSQL_TYPE_DECIMAL";
  case MYSQL_TYPE_TINY:
    return "MYSQL_TYPE_TINY";
  case MYSQL_TYPE_SHORT:
    return "MYSQL_TYPE_SHORT";
  case MYSQL_TYPE_LONG:
    return "MYSQL_TYPE_LONG";
  case MYSQL_TYPE_FLOAT:
    return "MYSQL_TYPE_FLOAT";
  case MYSQL_TYPE_DOUBLE:
    return "MYSQL_TYPE_DOUBLE";
  case MYSQL_TYPE_NULL:
    return "MYSQL_TYPE_NULL";
  case MYSQL_TYPE_TIMESTAMP:
    return "MYSQL_TYPE_TIMESTAMP";
  case MYSQL_TYPE_LONGLONG:
    return "MYSQL_TYPE_LONGLONG";
  case MYSQL_TYPE_INT24:
    return "MYSQL_TYPE_INT24";
  case MYSQL_TYPE_DATE:
    return "MYSQL_TYPE_DATE";
  case MYSQL_TYPE_TIME:
    return "MYSQL_TYPE_TIME";
  case MYSQL_TYPE_DATETIME:
    return "MYSQL_TYPE_DATETIME";
  case MYSQL_TYPE_YEAR:
    return "MYSQL_TYPE_YEAR";
  case MYSQL_TYPE_NEWDATE:
    return "MYSQL_TYPE_NEWDATE";
  case MYSQL_TYPE_VARCHAR:
    return "MYSQL_TYPE_VARCHAR";
  case MYSQL_TYPE_BIT:
    return "MYSQL_TYPE_BIT";
  case MYSQL_TYPE_NEWDECIMAL:
    return "MYSQL_TYPE_NEWDECIMAL";
  case MYSQL_TYPE_ENUM:
    return "MYSQL_TYPE_ENUM";
  case MYSQL_TYPE_SET:
    return "MYSQL_TYPE_SET";
  case MYSQL_TYPE_TINY_BLOB:
    return "MYSQL_TYPE_TINY_BLOB";
  case MYSQL_TYPE_MEDIUM_BLOB:
    return "MYSQL_TYPE_MEDIUM_BLOB";
  case MYSQL_TYPE_LONG_BLOB:
    return "MYSQL_TYPE_LONG_BLOB";
  case MYSQL_TYPE_BLOB:
    return "MYSQL_TYPE_BLOB";
  case MYSQL_TYPE_VAR_STRING:
    return "MYSQL_TYPE_VAR_STRING";
  case MYSQL_TYPE_STRING:
    return "MYSQL_TYPE_STRING";
  case MYSQL_TYPE_GEOMETRY:
    return "MYSQL_TYPE_GEOMETRY";
  }
  return "Unknown";
}


my_size_t THD::max_row_length_blob(TABLE *table, const byte *data) const
{
  my_size_t length= 0;
  TABLE_SHARE *table_s= table->s;
  uint* const beg= table_s->blob_field;
  uint* const end= beg + table_s->blob_fields;

  for (uint *ptr= beg ; ptr != end ; ++ptr)
  {
    Field_blob* const blob= (Field_blob*) table->field[*ptr];
    length+= blob->get_length((const char *) (data + blob->offset())) + 2;
  }

  return length;
}


my_size_t THD::pack_row(TABLE *table, MY_BITMAP const* cols, byte *row_data, 
                        const byte *record) const
{
  Field **p_field= table->field, *field;
  int n_null_bytes= table->s->null_bytes;
  byte *ptr;
  uint i;
  my_ptrdiff_t const rec_offset= record - table->record[0];
  my_ptrdiff_t const def_offset= table->s->default_values - table->record[0];
  memcpy(row_data, record, n_null_bytes);
  ptr= row_data+n_null_bytes;

  for (i= 0 ; (field= *p_field) ; i++, p_field++)
  {
    if (bitmap_is_set(cols,i))
    {
      my_ptrdiff_t const offset=
        field->is_null(rec_offset) ? def_offset : rec_offset;
      field->move_field_offset(offset);
      ptr= (byte*)field->pack((char *) ptr, field->ptr);
      field->move_field_offset(-offset);
    }
  }
  return (static_cast<my_size_t>(ptr - row_data));
}


int THD::binlog_write_row(TABLE* table, bool is_trans, 
                          MY_BITMAP const* cols, my_size_t colcnt, 
                          byte const *record) 
{ 
  DBUG_ASSERT(current_stmt_binlog_row_based && mysql_bin_log.is_open());

  /*
    Pack records into format for transfer. We are allocating more
    memory than needed, but that doesn't matter.
  */
  bool error= 0;
  byte *row_data= table->write_row_record;
  my_size_t const max_len= max_row_length(table, record);
  my_size_t len;
  Rows_log_event *ev;
  
  /* Allocate room for a row (if needed) */
  if (!row_data)
  {
    if (!table->s->blob_fields)
    {
      /* multiply max_len by 2 so it can be used for update_row as well */
      table->write_row_record= (byte *) alloc_root(&table->mem_root,
                                                   2*max_len);
      if (!table->write_row_record)
        return HA_ERR_OUT_OF_MEM;
      row_data= table->write_row_record;
    }
    else if (unlikely(!(row_data= (byte *) my_malloc(max_len, MYF(MY_WME)))))
      return HA_ERR_OUT_OF_MEM;
  }
  len= pack_row(table, cols, row_data, record);

  ev= binlog_prepare_pending_rows_event(table, server_id, cols, colcnt,
                                        len, is_trans,
                                        static_cast<Write_rows_log_event*>(0));

  /* add_row_data copies row_data to internal buffer */
  error= likely(ev != 0) ? ev->add_row_data(row_data,len) : HA_ERR_OUT_OF_MEM ;

  if (table->write_row_record == 0)
    my_free((gptr) row_data, MYF(MY_WME));

  return error;
}

int THD::binlog_update_row(TABLE* table, bool is_trans,
                           MY_BITMAP const* cols, my_size_t colcnt,
                           const byte *before_record,
                           const byte *after_record)
{ 
  DBUG_ASSERT(current_stmt_binlog_row_based && mysql_bin_log.is_open());

  bool error= 0;
  my_size_t const before_maxlen = max_row_length(table, before_record);
  my_size_t const after_maxlen  = max_row_length(table, after_record);

  byte *row_data= table->write_row_record;
  byte *before_row, *after_row;
  if (row_data != 0)
  {
    before_row= row_data;
    after_row= before_row + before_maxlen;
  }
  else
  {
    if (unlikely(!(row_data= (byte*)my_multi_malloc(MYF(MY_WME),
                                             &before_row, before_maxlen,
                                             &after_row, after_maxlen,
                                             NULL))))
      return HA_ERR_OUT_OF_MEM;
  }

  my_size_t const before_size= pack_row(table, cols, before_row, 
                                        before_record);
  my_size_t const after_size= pack_row(table, cols, after_row, 
                                       after_record);
  
  DBUG_DUMP("before_record", before_record, table->s->reclength);
  DBUG_DUMP("after_record", after_record, table->s->reclength);
  DBUG_DUMP("before_row", before_row, before_size);
  DBUG_DUMP("after_row", after_row, after_size);

  Rows_log_event* const ev=
    binlog_prepare_pending_rows_event(table, server_id, cols, colcnt,
				      before_size + after_size, is_trans,
				      static_cast<Update_rows_log_event*>(0));

  error=
    unlikely(!ev) ||
    ev->add_row_data(before_row, before_size) ||
    ev->add_row_data(after_row, after_size);

  if (!table->write_row_record)
  {
    /* add_row_data copies row_data to internal buffer */
    my_free((gptr)row_data, MYF(MY_WME));
  }
  
  return error;
}

int THD::binlog_delete_row(TABLE* table, bool is_trans, 
                           MY_BITMAP const* cols, my_size_t colcnt,
                           byte const *record)
{ 
  DBUG_ASSERT(current_stmt_binlog_row_based && mysql_bin_log.is_open());

  /* 
     Pack records into format for transfer. We are allocating more
     memory than needed, but that doesn't matter.
  */
  bool error= 0;
  my_size_t const max_len= max_row_length(table, record);
  byte *row_data= table->write_row_record;
  if (!row_data && unlikely(!(row_data= (byte*)my_malloc(max_len, MYF(MY_WME)))))
    return HA_ERR_OUT_OF_MEM;
  my_size_t const len= pack_row(table, cols, row_data, record);

  Rows_log_event* const ev=
    binlog_prepare_pending_rows_event(table, server_id, cols, colcnt,
				      len, is_trans,
				      static_cast<Delete_rows_log_event*>(0));

  error= (unlikely(!ev)) || ev->add_row_data(row_data, len);

  /* add_row_data copies row_data */
  if (table->write_row_record == 0)
    my_free((gptr)row_data, MYF(MY_WME));

  return error;
}


int THD::binlog_flush_pending_rows_event(bool stmt_end)
{
  DBUG_ENTER("THD::binlog_flush_pending_rows_event");
  /*
    We shall flush the pending event even if we are not in row-based
    mode: it might be the case that we left row-based mode before
    flushing anything (e.g., if we have explicitly locked tables).
   */
  if (!mysql_bin_log.is_open())
    DBUG_RETURN(0);

  /*
    Mark the event as the last event of a statement if the stmt_end
    flag is set.
  */
  int error= 0;
  if (Rows_log_event *pending= binlog_get_pending_rows_event())
  {
    if (stmt_end)
    {
      pending->set_flags(Rows_log_event::STMT_END_F);
      pending->flags|= LOG_EVENT_UPDATE_TABLE_MAP_VERSION_F;
      binlog_table_maps= 0;
    }

    error= mysql_bin_log.flush_and_set_pending_rows_event(this, 0);
  }

  DBUG_RETURN(error);
}


void THD::binlog_delete_pending_rows_event()
{
  if (Rows_log_event *pending= binlog_get_pending_rows_event())
  {
    delete pending;
    binlog_set_pending_rows_event(0);
  }
}

#endif /* HAVE_ROW_BASED_REPLICATION */

/*
  Member function that will log query, either row-based or
  statement-based depending on the value of the 'current_stmt_binlog_row_based'
  the value of the 'qtype' flag.

  This function should be called after the all calls to ha_*_row()
  functions have been issued, but before tables are unlocked and
  closed.

  OBSERVE
    There shall be no writes to any system table after calling
    binlog_query(), so these writes has to be moved to before the call
    of binlog_query() for correct functioning.

    This is necessesary not only for RBR, but the master might crash
    after binlogging the query but before changing the system tables.
    This means that the slave and the master are not in the same state
    (after the master has restarted), so therefore we have to
    eliminate this problem.

  RETURN VALUE
    Error code, or 0 if no error.
*/
int THD::binlog_query(THD::enum_binlog_query_type qtype,
                      char const *query, ulong query_len,
                      bool is_trans, bool suppress_use)
{
  DBUG_ENTER("THD::binlog_query");
  DBUG_PRINT("enter", ("qtype=%d, query='%s'", qtype, query));
  DBUG_ASSERT(query && mysql_bin_log.is_open());

  /*
    If we are not in prelocked mode, mysql_unlock_tables() will be
    called after this binlog_query(), so we have to flush the pending
    rows event with the STMT_END_F set to unlock all tables at the
    slave side as well.

    If we are in prelocked mode, the flushing will be done inside the
    top-most close_thread_tables().
  */
#ifdef HAVE_ROW_BASED_REPLICATION
  if (this->prelocked_mode == NON_PRELOCKED)
    if (int error= binlog_flush_pending_rows_event(TRUE))
      DBUG_RETURN(error);
#endif /*HAVE_ROW_BASED_REPLICATION*/

  switch (qtype) {
  case THD::MYSQL_QUERY_TYPE:
    /*
      Using this query type is a conveniece hack, since we have been
      moving back and forth between using RBR for replication of
      system tables and not using it.

      Make sure to change in check_table_binlog_row_based() according
      to how you treat this.
    */
  case THD::ROW_QUERY_TYPE:
#ifdef HAVE_ROW_BASED_REPLICATION
    if (current_stmt_binlog_row_based)
      DBUG_RETURN(0);
#endif
    /* Otherwise, we fall through */
  case THD::STMT_QUERY_TYPE:
    /*
      The MYSQL_LOG::write() function will set the STMT_END_F flag and
      flush the pending rows event if necessary.
     */
    {
      Query_log_event qinfo(this, query, query_len, is_trans, suppress_use);
#ifdef HAVE_ROW_BASED_REPLICATION
      qinfo.flags|= LOG_EVENT_UPDATE_TABLE_MAP_VERSION_F;
#endif
      /*
        Binlog table maps will be irrelevant after a Query_log_event
        (they are just removed on the slave side) so after the query
        log event is written to the binary log, we pretend that no
        table maps were written.
       */
      int error= mysql_bin_log.write(&qinfo);
#ifdef HAVE_ROW_BASED_REPLICATION
      binlog_table_maps= 0;
#endif /*HAVE_ROW_BASED_REPLICATION*/
      DBUG_RETURN(error);
    }
    break;

  case THD::QUERY_TYPE_COUNT:
  default:
    DBUG_ASSERT(0 <= qtype && qtype < QUERY_TYPE_COUNT);
  }
  DBUG_RETURN(0);
}

bool Discrete_intervals_list::append(ulonglong start, ulonglong val,
                                 ulonglong incr)
{
  DBUG_ENTER("Discrete_intervals_list::append");
  /* first, see if this can be merged with previous */
  if ((head == NULL) || tail->merge_if_contiguous(start, val, incr))
  {
    /* it cannot, so need to add a new interval */
    Discrete_interval *new_interval= new Discrete_interval(start, val, incr);
    if (unlikely(new_interval == NULL)) // out of memory
      DBUG_RETURN(1);
    DBUG_PRINT("info",("adding new auto_increment interval"));
    if (head == NULL)
      head= current= new_interval;
    else
      tail->next= new_interval;
    tail= new_interval;
    elements++;
  }
  DBUG_RETURN(0);
}

#endif /* !defined(MYSQL_CLIENT) */<|MERGE_RESOLUTION|>--- conflicted
+++ resolved
@@ -647,7 +647,6 @@
 */
 void THD::cleanup_after_query()
 {
-<<<<<<< HEAD
   if (!in_sub_stmt) /* stored functions and triggers are a special case */
   {
     /* Forget those values, for next binlogger: */
@@ -655,10 +654,6 @@
     auto_inc_intervals_in_cur_stmt_for_binlog.empty();
   }
   if (first_successful_insert_id_in_cur_stmt > 0)
-=======
-  last_insert_id_used= FALSE;
-  if (clear_next_insert_id)
->>>>>>> be929087
   {
     /* set what LAST_INSERT_ID() will return */
     first_successful_insert_id_in_prev_stmt= 
