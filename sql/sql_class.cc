/*
   Copyright (c) 2000, 2015, Oracle and/or its affiliates.
   Copyright (c) 2008, 2021, MariaDB Corporation.

   This program is free software; you can redistribute it and/or modify
   it under the terms of the GNU General Public License as published by
   the Free Software Foundation; version 2 of the License.

   This program is distributed in the hope that it will be useful,
   but WITHOUT ANY WARRANTY; without even the implied warranty of
   MERCHANTABILITY or FITNESS FOR A PARTICULAR PURPOSE.  See the
   GNU General Public License for more details.

   You should have received a copy of the GNU General Public License
   along with this program; if not, write to the Free Software
   Foundation, Inc., 51 Franklin St, Fifth Floor, Boston, MA 02110-1335  USA
*/


/*****************************************************************************
**
** This file implements classes defined in sql_class.h
** Especially the classes to handle a result from a select
**
*****************************************************************************/

#ifdef USE_PRAGMA_IMPLEMENTATION
#pragma implementation				// gcc: Class implementation
#endif

#include "mariadb.h"
#include "sql_priv.h"
#include "sql_class.h"
#include "sql_cache.h"                          // query_cache_abort
#include "sql_base.h"                           // close_thread_tables
#include "sql_time.h"                         // date_time_format_copy
#include "tztime.h"                           // MYSQL_TIME <-> my_time_t
#include "sql_acl.h"                          // NO_ACCESS,
                                              // acl_getroot_no_password
#include "sql_base.h"
#include "sql_handler.h"                      // mysql_ha_cleanup
#include "rpl_rli.h"
#include "rpl_filter.h"
#include "rpl_record.h"
#include "slave.h"
#include <my_bitmap.h>
#include "log_event.h"
#include "sql_audit.h"
#include <m_ctype.h>
#include <sys/stat.h>
#include <thr_alarm.h>
#ifdef	__WIN__0
#include <io.h>
#endif
#include <mysys_err.h>
#include <limits.h>

#include "sp_head.h"
#include "sp_rcontext.h"
#include "sp_cache.h"
#include "sql_show.h"                           // append_identifier
#include "transaction.h"
#include "sql_select.h" /* declares create_tmp_table() */
#include "debug_sync.h"
#include "sql_parse.h"                          // is_update_query
#include "sql_callback.h"
#include "lock.h"
#include "wsrep_mysqld.h"
#include "wsrep_thd.h"
#include "sql_connect.h"
#include "my_atomic.h"

#ifdef HAVE_SYS_SYSCALL_H
#include <sys/syscall.h>
#endif
#include "repl_failsafe.h"

/*
  The following is used to initialise Table_ident with a internal
  table name
*/
char internal_table_name[2]= "*";
char empty_c_string[1]= {0};    /* used for not defined db */

const char * const THD::DEFAULT_WHERE= "field list";

/****************************************************************************
** User variables
****************************************************************************/

extern "C" uchar *get_var_key(user_var_entry *entry, size_t *length,
                              my_bool not_used __attribute__((unused)))
{
  *length= entry->name.length;
  return (uchar*) entry->name.str;
}

extern "C" void free_user_var(user_var_entry *entry)
{
  char *pos= (char*) entry+ALIGN_SIZE(sizeof(*entry));
  if (entry->value && entry->value != pos)
    my_free(entry->value);
  my_free(entry);
}

/* Functions for last-value-from-sequence hash */

extern "C" uchar *get_sequence_last_key(SEQUENCE_LAST_VALUE *entry,
                                        size_t *length,
                                        my_bool not_used
                                        __attribute__((unused)))
{
  *length= entry->length;
  return (uchar*) entry->key;
}

extern "C" void free_sequence_last(SEQUENCE_LAST_VALUE *entry)
{
  delete entry;
}


bool Key_part_spec::operator==(const Key_part_spec& other) const
{
  return length == other.length &&
         !lex_string_cmp(system_charset_info, &field_name,
                         &other.field_name);
}

/**
  Construct an (almost) deep copy of this key. Only those
  elements that are known to never change are not copied.
  If out of memory, a partial copy is returned and an error is set
  in THD.
*/

Key::Key(const Key &rhs, MEM_ROOT *mem_root)
  :DDL_options(rhs),type(rhs.type),
  key_create_info(rhs.key_create_info),
  columns(rhs.columns, mem_root),
  name(rhs.name),
  option_list(rhs.option_list),
  generated(rhs.generated), invisible(false)
{
  list_copy_and_replace_each_value(columns, mem_root);
}

/**
  Construct an (almost) deep copy of this foreign key. Only those
  elements that are known to never change are not copied.
  If out of memory, a partial copy is returned and an error is set
  in THD.
*/

Foreign_key::Foreign_key(const Foreign_key &rhs, MEM_ROOT *mem_root)
  :Key(rhs,mem_root),
  ref_db(rhs.ref_db),
  ref_table(rhs.ref_table),
  ref_columns(rhs.ref_columns,mem_root),
  delete_opt(rhs.delete_opt),
  update_opt(rhs.update_opt),
  match_opt(rhs.match_opt)
{
  list_copy_and_replace_each_value(ref_columns, mem_root);
}

/*
  Test if a foreign key (= generated key) is a prefix of the given key
  (ignoring key name, key type and order of columns)

  NOTES:
    This is only used to test if an index for a FOREIGN KEY exists

  IMPLEMENTATION
    We only compare field names

  RETURN
    0	Generated key is a prefix of other key
    1	Not equal
*/

bool foreign_key_prefix(Key *a, Key *b)
{
  /* Ensure that 'a' is the generated key */
  if (a->generated)
  {
    if (b->generated && a->columns.elements > b->columns.elements)
      swap_variables(Key*, a, b);               // Put shorter key in 'a'
  }
  else
  {
    if (!b->generated)
      return TRUE;                              // No foreign key
    swap_variables(Key*, a, b);                 // Put generated key in 'a'
  }

  /* Test if 'a' is a prefix of 'b' */
  if (a->columns.elements > b->columns.elements)
    return TRUE;                                // Can't be prefix

  List_iterator<Key_part_spec> col_it1(a->columns);
  List_iterator<Key_part_spec> col_it2(b->columns);
  const Key_part_spec *col1, *col2;

#ifdef ENABLE_WHEN_INNODB_CAN_HANDLE_SWAPED_FOREIGN_KEY_COLUMNS
  while ((col1= col_it1++))
  {
    bool found= 0;
    col_it2.rewind();
    while ((col2= col_it2++))
    {
      if (*col1 == *col2)
      {
        found= TRUE;
	break;
      }
    }
    if (!found)
      return TRUE;                              // Error
  }
  return FALSE;                                 // Is prefix
#else
  while ((col1= col_it1++))
  {
    col2= col_it2++;
    if (!(*col1 == *col2))
      return TRUE;
  }
  return FALSE;                                 // Is prefix
#endif
}

/*
  @brief
  Check if the foreign key options are compatible with the specification
  of the columns on which the key is created

  @retval
    FALSE   The foreign key options are compatible with key columns
  @retval
    TRUE    Otherwise
*/
bool Foreign_key::validate(List<Create_field> &table_fields)
{
  Create_field  *sql_field;
  Key_part_spec *column;
  List_iterator<Key_part_spec> cols(columns);
  List_iterator<Create_field> it(table_fields);
  DBUG_ENTER("Foreign_key::validate");
  while ((column= cols++))
  {
    it.rewind();
    while ((sql_field= it++) &&
           lex_string_cmp(system_charset_info,
                          &column->field_name,
                          &sql_field->field_name)) {}
    if (!sql_field)
    {
      my_error(ER_KEY_COLUMN_DOES_NOT_EXITS, MYF(0), column->field_name.str);
      DBUG_RETURN(TRUE);
    }
    if (type == Key::FOREIGN_KEY && sql_field->vcol_info)
    {
      if (delete_opt == FK_OPTION_SET_NULL)
      {
        my_error(ER_WRONG_FK_OPTION_FOR_VIRTUAL_COLUMN, MYF(0), 
                 "ON DELETE SET NULL");
        DBUG_RETURN(TRUE);
      }
      if (update_opt == FK_OPTION_SET_NULL)
      {
        my_error(ER_WRONG_FK_OPTION_FOR_VIRTUAL_COLUMN, MYF(0), 
                 "ON UPDATE SET NULL");
        DBUG_RETURN(TRUE);
      }
      if (update_opt == FK_OPTION_CASCADE)
      {
        my_error(ER_WRONG_FK_OPTION_FOR_VIRTUAL_COLUMN, MYF(0), 
                 "ON UPDATE CASCADE");
        DBUG_RETURN(TRUE);
      }
    }
  }
  DBUG_RETURN(FALSE);
}

/****************************************************************************
** Thread specific functions
****************************************************************************/

/**
  Get current THD object from thread local data

  @retval     The THD object for the thread, NULL if not connection thread
*/
THD *thd_get_current_thd()
{
  return current_thd;
}

/**
  Clear errors from the previous THD

  @param thd              THD object
*/
void thd_clear_errors(THD *thd)
{
  my_errno= 0;
  thd->mysys_var->abort= 0;
}


/**
  Get thread attributes for connection threads

  @retval      Reference to thread attribute for connection threads
*/
pthread_attr_t *get_connection_attrib(void)
{
  return &connection_attrib;
}

/**
  Get max number of connections

  @retval         Max number of connections for MySQL Server
*/
ulong get_max_connections(void)
{
  return max_connections;
}

/*
  The following functions form part of the C plugin API
*/

extern "C" int mysql_tmpfile(const char *prefix)
{
  char filename[FN_REFLEN];
  File fd= create_temp_file(filename, mysql_tmpdir, prefix,
                            O_BINARY | O_SEQUENTIAL,
                            MYF(MY_WME | MY_TEMPORARY));
  return fd;
}


extern "C"
int thd_in_lock_tables(const THD *thd)
{
  return MY_TEST(thd->in_lock_tables);
}


extern "C"
int thd_tablespace_op(const THD *thd)
{
  return MY_TEST(thd->tablespace_op);
}

extern "C"
const char *set_thd_proc_info(THD *thd_arg, const char *info,
                              const char *calling_function,
                              const char *calling_file,
                              const unsigned int calling_line)
{
  PSI_stage_info old_stage;
  PSI_stage_info new_stage;

  new_stage.m_key= 0;
  new_stage.m_name= info;

  set_thd_stage_info(thd_arg, & new_stage, & old_stage,
                     calling_function, calling_file, calling_line);

  return old_stage.m_name;
}

extern "C"
void set_thd_stage_info(void *thd_arg,
                        const PSI_stage_info *new_stage,
                        PSI_stage_info *old_stage,
                        const char *calling_func,
                        const char *calling_file,
                        const unsigned int calling_line)
{
  THD *thd= (THD*) thd_arg;
  if (thd == NULL)
    thd= current_thd;

  if (old_stage)
    thd->backup_stage(old_stage);

  if (new_stage)
    thd->enter_stage(new_stage, calling_func, calling_file, calling_line);
}

void thd_enter_cond(MYSQL_THD thd, mysql_cond_t *cond, mysql_mutex_t *mutex,
                    const PSI_stage_info *stage, PSI_stage_info *old_stage,
                    const char *src_function, const char *src_file,
                    int src_line)
{
  if (!thd)
    thd= current_thd;

  return thd->enter_cond(cond, mutex, stage, old_stage, src_function, src_file,
                         src_line);
}

void thd_exit_cond(MYSQL_THD thd, const PSI_stage_info *stage,
                   const char *src_function, const char *src_file,
                   int src_line)
{
  if (!thd)
    thd= current_thd;

  thd->exit_cond(stage, src_function, src_file, src_line);
  return;
}

extern "C"
void **thd_ha_data(const THD *thd, const struct handlerton *hton)
{
  return (void **) &thd->ha_data[hton->slot].ha_ptr;
}

extern "C"
void thd_storage_lock_wait(THD *thd, long long value)
{
  thd->utime_after_lock+= value;
}

/**
  Provide a handler data getter to simplify coding
*/
extern "C"
void *thd_get_ha_data(const THD *thd, const struct handlerton *hton)
{
  return *thd_ha_data(thd, hton);
}


/**
  Provide a handler data setter to simplify coding
  @see thd_set_ha_data() definition in plugin.h
*/
extern "C"
void thd_set_ha_data(THD *thd, const struct handlerton *hton,
                     const void *ha_data)
{
  plugin_ref *lock= &thd->ha_data[hton->slot].lock;
  DBUG_ASSERT(thd == current_thd);
  if (ha_data && !*lock)
    *lock= ha_lock_engine(NULL, (handlerton*) hton);
  else if (!ha_data && *lock)
  {
    plugin_unlock(NULL, *lock);
    *lock= NULL;
  }
  mysql_mutex_lock(&thd->LOCK_thd_data);
  *thd_ha_data(thd, hton)= (void*) ha_data;
  mysql_mutex_unlock(&thd->LOCK_thd_data);
}


/**
  Allow storage engine to wakeup commits waiting in THD::wait_for_prior_commit.
  @see thd_wakeup_subsequent_commits() definition in plugin.h
*/
extern "C"
void thd_wakeup_subsequent_commits(THD *thd, int wakeup_error)
{
  thd->wakeup_subsequent_commits(wakeup_error);
}


extern "C"
long long thd_test_options(const THD *thd, long long test_options)
{
  return thd->variables.option_bits & test_options;
}

extern "C"
int thd_sql_command(const THD *thd)
{
  return (int) thd->lex->sql_command;
}

extern "C"
int thd_tx_isolation(const THD *thd)
{
  return (int) thd->tx_isolation;
}

extern "C"
int thd_tx_is_read_only(const THD *thd)
{
  return (int) thd->tx_read_only;
}


extern "C"
{ /* Functions for thd_error_context_service */

  const char *thd_get_error_message(const THD *thd)
  {
    return thd->get_stmt_da()->message();
  }

  uint thd_get_error_number(const THD *thd)
  {
    return thd->get_stmt_da()->sql_errno();
  }

  ulong thd_get_error_row(const THD *thd)
  {
    return thd->get_stmt_da()->current_row_for_warning();
  }

  void thd_inc_error_row(THD *thd)
  {
    thd->get_stmt_da()->inc_current_row_for_warning();
  }
}


#if MARIA_PLUGIN_INTERFACE_VERSION < 0x0200
/**
  TODO: This function is for API compatibility, remove it eventually.
  All engines should switch to use thd_get_error_context_description()
  plugin service function.
*/
extern "C"
char *thd_security_context(THD *thd,
                           char *buffer, unsigned int length,
                           unsigned int max_query_len)
{
  return thd_get_error_context_description(thd, buffer, length, max_query_len);
}
#endif

/**
  Implementation of Drop_table_error_handler::handle_condition().
  The reason in having this implementation is to silence technical low-level
  warnings during DROP TABLE operation. Currently we don't want to expose
  the following warnings during DROP TABLE:
    - Some of table files are missed or invalid (the table is going to be
      deleted anyway, so why bother that something was missed);
    - A trigger associated with the table does not have DEFINER (One of the
      MySQL specifics now is that triggers are loaded for the table being
      dropped. So, we may have a warning that trigger does not have DEFINER
      attribute during DROP TABLE operation).

  @return TRUE if the condition is handled.
*/
bool Drop_table_error_handler::handle_condition(THD *thd,
                                                uint sql_errno,
                                                const char* sqlstate,
                                                Sql_condition::enum_warning_level *level,
                                                const char* msg,
                                                Sql_condition ** cond_hdl)
{
  *cond_hdl= NULL;
  return ((sql_errno == EE_DELETE && my_errno == ENOENT) ||
          sql_errno == ER_TRG_NO_DEFINER);
}


/**
  Handle an error from MDL_context::upgrade_lock() and mysql_lock_tables().
  Ignore ER_LOCK_ABORTED and ER_LOCK_DEADLOCK errors.
*/

bool
MDL_deadlock_and_lock_abort_error_handler::
handle_condition(THD *thd,
                 uint sql_errno,
                 const char *sqlstate,
                 Sql_condition::enum_warning_level *level,
                 const char* msg,
                 Sql_condition **cond_hdl)
{
  *cond_hdl= NULL;
  if (sql_errno == ER_LOCK_ABORTED || sql_errno == ER_LOCK_DEADLOCK)
    m_need_reopen= true;

  return m_need_reopen;
}


/**
   Send timeout to thread.

   Note that this is always safe as the thread will always remove it's
   timeouts at end of query (and thus before THD is destroyed)
*/

extern "C" void thd_kill_timeout(THD* thd)
{
  thd->status_var.max_statement_time_exceeded++;
  /* Kill queries that can't cause data corruptions */
  thd->awake(KILL_TIMEOUT);
}

THD::THD(my_thread_id id, bool is_wsrep_applier)
  :Statement(&main_lex, &main_mem_root, STMT_CONVENTIONAL_EXECUTION,
             /* statement id */ 0),
   rli_fake(0), rgi_fake(0), rgi_slave(NULL),
   protocol_text(this), protocol_binary(this),
   m_current_stage_key(0),
   in_sub_stmt(0), log_all_errors(0),
   binlog_unsafe_warning_flags(0),
   current_stmt_binlog_format(BINLOG_FORMAT_MIXED),
   binlog_table_maps(0),
   bulk_param(0),
   table_map_for_update(0),
   m_examined_row_count(0),
   accessed_rows_and_keys(0),
   m_digest(NULL),
   m_statement_psi(NULL),
   m_idle_psi(NULL),
   thread_id(id),
   thread_dbug_id(id),
   os_thread_id(0),
   global_disable_checkpoint(0),
   failed_com_change_user(0),
   is_fatal_error(0),
   transaction_rollback_request(0),
   is_fatal_sub_stmt_error(false),
   rand_used(0),
   time_zone_used(0),
   in_lock_tables(0),
   bootstrap(0),
   derived_tables_processing(FALSE),
   waiting_on_group_commit(FALSE), has_waiter(FALSE),
   spcont(NULL),
   m_parser_state(NULL),
#ifndef EMBEDDED_LIBRARY
   audit_plugin_version(-1),
#endif
#if defined(ENABLED_DEBUG_SYNC)
   debug_sync_control(0),
#endif /* defined(ENABLED_DEBUG_SYNC) */
   wait_for_commit_ptr(0),
   m_internal_handler(0),
   main_da(0, false, false),
   m_stmt_da(&main_da),
   tdc_hash_pins(0),
   xid_hash_pins(0),
   m_tmp_tables_locked(false)
#ifdef WITH_WSREP
  ,
   wsrep_applier(is_wsrep_applier),
   wsrep_applier_closing(false),
   wsrep_client_thread(false),
   wsrep_apply_toi(false),
   wsrep_po_handle(WSREP_PO_INITIALIZER),
   wsrep_po_cnt(0),
   wsrep_apply_format(0),
   wsrep_ignore_table(false)
#endif
{
  ulong tmp;
  bzero(&variables, sizeof(variables));

  /*
    We set THR_THD to temporally point to this THD to register all the
    variables that allocates memory for this THD
  */
  THD *old_THR_THD= current_thd;
  set_current_thd(this);
  status_var.local_memory_used= sizeof(THD);
  status_var.max_local_memory_used= status_var.local_memory_used;
  status_var.global_memory_used= 0;
  variables.pseudo_thread_id= thread_id;
  variables.max_mem_used= global_system_variables.max_mem_used;
  main_da.init();

  mdl_context.init(this);

  /*
    Pass nominal parameters to init_alloc_root only to ensure that
    the destructor works OK in case of an error. The main_mem_root
    will be re-initialized in init_for_queries().
  */
  init_sql_alloc(&main_mem_root, "THD::main_mem_root",
                 ALLOC_ROOT_MIN_BLOCK_SIZE, 0, MYF(MY_THREAD_SPECIFIC));

  /*
    Allocation of user variables for binary logging is always done with main
    mem root
  */
  user_var_events_alloc= mem_root;

  stmt_arena= this;
  thread_stack= 0;
  scheduler= thread_scheduler;                 // Will be fixed later
  event_scheduler.data= 0;
  event_scheduler.m_psi= 0;
  skip_wait_timeout= false;
  extra_port= 0;
  catalog= (char*)"std"; // the only catalog we have for now
  main_security_ctx.init();
  security_ctx= &main_security_ctx;
  no_errors= 0;
  password= 0;
  query_start_sec_part_used= 0;
  count_cuted_fields= CHECK_FIELD_IGNORE;
  killed= NOT_KILLED;
  killed_err= 0;
  col_access=0;
  is_slave_error= thread_specific_used= FALSE;
  my_hash_clear(&handler_tables_hash);
  my_hash_clear(&ull_hash);
  tmp_table=0;
  cuted_fields= 0L;
  m_sent_row_count= 0L;
  limit_found_rows= 0;
  m_row_count_func= -1;
  statement_id_counter= 0UL;
  // Must be reset to handle error with THD's created for init of mysqld
  lex->current_select= 0;
  start_utime= utime_after_query= 0;
  system_time.start.val= system_time.sec= system_time.sec_part= 0;
  utime_after_lock= 0L;
  progress.arena= 0;
  progress.report_to_client= 0;
  progress.max_counter= 0;
  current_linfo =  0;
  slave_thread = 0;
  connection_name.str= 0;
  connection_name.length= 0;

  file_id = 0;
  query_id= 0;
  query_name_consts= 0;
  semisync_info= 0;
  db_charset= global_system_variables.collation_database;
  bzero((void*) ha_data, sizeof(ha_data));
  mysys_var=0;
  binlog_evt_union.do_union= FALSE;
  enable_slow_log= 0;
  durability_property= HA_REGULAR_DURABILITY;

#ifdef DBUG_ASSERT_EXISTS
  dbug_sentry=THD_SENTRY_MAGIC;
#endif
  mysql_audit_init_thd(this);
  net.vio=0;
  net.buff= 0;
  net.reading_or_writing= 0;
  client_capabilities= 0;                       // minimalistic client
  system_thread= NON_SYSTEM_THREAD;
  cleanup_done= free_connection_done= abort_on_warning= 0;
  peer_port= 0;					// For SHOW PROCESSLIST
  transaction.m_pending_rows_event= 0;
  transaction.on= 1;
  wt_thd_lazy_init(&transaction.wt, &variables.wt_deadlock_search_depth_short,
                                    &variables.wt_timeout_short,
                                    &variables.wt_deadlock_search_depth_long,
                                    &variables.wt_timeout_long);
#ifdef SIGNAL_WITH_VIO_CLOSE
  active_vio = 0;
#endif
  mysql_mutex_init(key_LOCK_thd_data, &LOCK_thd_data, MY_MUTEX_INIT_FAST);
  mysql_mutex_init(key_LOCK_wakeup_ready, &LOCK_wakeup_ready, MY_MUTEX_INIT_FAST);
  mysql_mutex_init(key_LOCK_thd_kill, &LOCK_thd_kill, MY_MUTEX_INIT_FAST);
  mysql_cond_init(key_COND_wakeup_ready, &COND_wakeup_ready, 0);
  /*
    LOCK_thread_count goes before LOCK_thd_data - the former is called around
    'delete thd', the latter - in THD::~THD
  */
  mysql_mutex_record_order(&LOCK_thread_count, &LOCK_thd_data);

  /* Variables with default values */
  proc_info="login";
  where= THD::DEFAULT_WHERE;
  slave_net = 0;
  m_command=COM_CONNECT;
  *scramble= '\0';

#ifdef WITH_WSREP
  wsrep_ws_handle.trx_id = WSREP_UNDEFINED_TRX_ID;
  wsrep_ws_handle.opaque = NULL;
  wsrep_retry_counter     = 0;
  wsrep_PA_safe           = true;
  wsrep_retry_query       = NULL;
  wsrep_retry_query_len   = 0;
  wsrep_retry_command     = COM_CONNECT;
  wsrep_consistency_check = NO_CONSISTENCY_CHECK;
  wsrep_mysql_replicated  = 0;
  wsrep_TOI_pre_query     = NULL;
  wsrep_TOI_pre_query_len = 0;
  wsrep_info[sizeof(wsrep_info) - 1] = '\0'; /* make sure it is 0-terminated */
  wsrep_sync_wait_gtid    = WSREP_GTID_UNDEFINED;
  wsrep_affected_rows     = 0;
  wsrep_replicate_GTID    = false;
  wsrep_skip_wsrep_GTID   = false;
  wsrep_split_flag        = false;
#endif
  /* Call to init() below requires fully initialized Open_tables_state. */
  reset_open_tables_state(this);

  init();
#if defined(ENABLED_PROFILING)
  profiling.set_thd(this);
#endif
  user_connect=(USER_CONN *)0;
  my_hash_init(&user_vars, system_charset_info, USER_VARS_HASH_SIZE, 0, 0,
               (my_hash_get_key) get_var_key,
               (my_hash_free_key) free_user_var, HASH_THREAD_SPECIFIC);
  my_hash_init(&sequences, system_charset_info, SEQUENCES_HASH_SIZE, 0, 0,
               (my_hash_get_key) get_sequence_last_key,
               (my_hash_free_key) free_sequence_last, HASH_THREAD_SPECIFIC);

  sp_proc_cache= NULL;
  sp_func_cache= NULL;
  sp_package_spec_cache= NULL;
  sp_package_body_cache= NULL;

  /* For user vars replication*/
  if (opt_bin_log)
    my_init_dynamic_array(&user_var_events,
			  sizeof(BINLOG_USER_VAR_EVENT *), 16, 16, MYF(0));
  else
    bzero((char*) &user_var_events, sizeof(user_var_events));

  /* Protocol */
  protocol= &protocol_text;			// Default protocol
  protocol_text.init(this);
  protocol_binary.init(this);

  thr_timer_init(&query_timer, (void (*)(void*)) thd_kill_timeout, this);

  tablespace_op=FALSE;

  /*
    Initialize the random generator. We call my_rnd() without a lock as
    it's not really critical if two threads modifies the structure at the
    same time.  We ensure that we have an unique number foreach thread
    by adding the address of the stack.
  */
  tmp= (ulong) (my_rnd(&sql_rand) * 0xffffffff);
  my_rnd_init(&rand, tmp + (ulong)((size_t) &rand), tmp + (ulong) ::global_query_id);
  substitute_null_with_insert_id = FALSE;
  lock_info.mysql_thd= (void *)this;

  m_token_array= NULL;
  if (max_digest_length > 0)
  {
    m_token_array= (unsigned char*) my_malloc(max_digest_length,
                                              MYF(MY_WME|MY_THREAD_SPECIFIC));
  }

  m_binlog_invoker= INVOKER_NONE;
  invoker.init();
  prepare_derived_at_open= FALSE;
  create_tmp_table_for_derived= FALSE;
  save_prep_leaf_list= FALSE;
  org_charset= 0;
  /* Restore THR_THD */
  set_current_thd(old_THR_THD);
  inc_thread_count();
}


void THD::push_internal_handler(Internal_error_handler *handler)
{
  DBUG_ENTER("THD::push_internal_handler");
  if (m_internal_handler)
  {
    handler->m_prev_internal_handler= m_internal_handler;
    m_internal_handler= handler;
  }
  else
  {
    m_internal_handler= handler;
  }
  DBUG_VOID_RETURN;
}

bool THD::handle_condition(uint sql_errno,
                           const char* sqlstate,
                           Sql_condition::enum_warning_level *level,
                           const char* msg,
                           Sql_condition ** cond_hdl)
{
  if (!m_internal_handler)
  {
    *cond_hdl= NULL;
    return FALSE;
  }

  for (Internal_error_handler *error_handler= m_internal_handler;
       error_handler;
       error_handler= error_handler->m_prev_internal_handler)
  {
    if (error_handler->handle_condition(this, sql_errno, sqlstate, level, msg,
					cond_hdl))
    {
      return TRUE;
    }
  }
  return FALSE;
}


Internal_error_handler *THD::pop_internal_handler()
{
  DBUG_ENTER("THD::pop_internal_handler");
  DBUG_ASSERT(m_internal_handler != NULL);
  Internal_error_handler *popped_handler= m_internal_handler;
  m_internal_handler= m_internal_handler->m_prev_internal_handler;
  DBUG_RETURN(popped_handler);
}


void THD::raise_error(uint sql_errno)
{
  const char* msg= ER_THD(this, sql_errno);
  (void) raise_condition(sql_errno,
                         NULL,
                         Sql_condition::WARN_LEVEL_ERROR,
                         msg);
}

void THD::raise_error_printf(uint sql_errno, ...)
{
  va_list args;
  char ebuff[MYSQL_ERRMSG_SIZE];
  DBUG_ENTER("THD::raise_error_printf");
  DBUG_PRINT("my", ("nr: %d  errno: %d", sql_errno, errno));
  const char* format= ER_THD(this, sql_errno);
  va_start(args, sql_errno);
  my_vsnprintf(ebuff, sizeof(ebuff), format, args);
  va_end(args);
  (void) raise_condition(sql_errno,
                         NULL,
                         Sql_condition::WARN_LEVEL_ERROR,
                         ebuff);
  DBUG_VOID_RETURN;
}

void THD::raise_warning(uint sql_errno)
{
  const char* msg= ER_THD(this, sql_errno);
  (void) raise_condition(sql_errno,
                         NULL,
                         Sql_condition::WARN_LEVEL_WARN,
                         msg);
}

void THD::raise_warning_printf(uint sql_errno, ...)
{
  va_list args;
  char    ebuff[MYSQL_ERRMSG_SIZE];
  DBUG_ENTER("THD::raise_warning_printf");
  DBUG_PRINT("enter", ("warning: %u", sql_errno));
  const char* format= ER_THD(this, sql_errno);
  va_start(args, sql_errno);
  my_vsnprintf(ebuff, sizeof(ebuff), format, args);
  va_end(args);
  (void) raise_condition(sql_errno,
                         NULL,
                         Sql_condition::WARN_LEVEL_WARN,
                         ebuff);
  DBUG_VOID_RETURN;
}

void THD::raise_note(uint sql_errno)
{
  DBUG_ENTER("THD::raise_note");
  DBUG_PRINT("enter", ("code: %d", sql_errno));
  if (!(variables.option_bits & OPTION_SQL_NOTES))
    DBUG_VOID_RETURN;
  const char* msg= ER_THD(this, sql_errno);
  (void) raise_condition(sql_errno,
                         NULL,
                         Sql_condition::WARN_LEVEL_NOTE,
                         msg);
  DBUG_VOID_RETURN;
}

void THD::raise_note_printf(uint sql_errno, ...)
{
  va_list args;
  char    ebuff[MYSQL_ERRMSG_SIZE];
  DBUG_ENTER("THD::raise_note_printf");
  DBUG_PRINT("enter",("code: %u", sql_errno));
  if (!(variables.option_bits & OPTION_SQL_NOTES))
    DBUG_VOID_RETURN;
  const char* format= ER_THD(this, sql_errno);
  va_start(args, sql_errno);
  my_vsnprintf(ebuff, sizeof(ebuff), format, args);
  va_end(args);
  (void) raise_condition(sql_errno,
                         NULL,
                         Sql_condition::WARN_LEVEL_NOTE,
                         ebuff);
  DBUG_VOID_RETURN;
}

Sql_condition* THD::raise_condition(uint sql_errno,
                                    const char* sqlstate,
                                    Sql_condition::enum_warning_level level,
                                    const Sql_user_condition_identity &ucid,
                                    const char* msg)
{
  Diagnostics_area *da= get_stmt_da();
  Sql_condition *cond= NULL;
  DBUG_ENTER("THD::raise_condition");
  DBUG_ASSERT(level < Sql_condition::WARN_LEVEL_END);

  if (!(variables.option_bits & OPTION_SQL_NOTES) &&
      (level == Sql_condition::WARN_LEVEL_NOTE))
    DBUG_RETURN(NULL);

  da->opt_clear_warning_info(query_id);

  /*
    TODO: replace by DBUG_ASSERT(sql_errno != 0) once all bugs similar to
    Bug#36768 are fixed: a SQL condition must have a real (!=0) error number
    so that it can be caught by handlers.
  */
  if (sql_errno == 0)
    sql_errno= ER_UNKNOWN_ERROR;
  if (msg == NULL)
    msg= ER_THD(this, sql_errno);
  if (sqlstate == NULL)
   sqlstate= mysql_errno_to_sqlstate(sql_errno);

  if ((level == Sql_condition::WARN_LEVEL_WARN) &&
      really_abort_on_warning())
  {
    /*
      FIXME:
      push_warning and strict SQL_MODE case.
    */
    level= Sql_condition::WARN_LEVEL_ERROR;
  }

  if (handle_condition(sql_errno, sqlstate, &level, msg, &cond))
    DBUG_RETURN(cond);

  switch (level) {
  case Sql_condition::WARN_LEVEL_NOTE:
  case Sql_condition::WARN_LEVEL_WARN:
    got_warning= 1;
    break;
  case Sql_condition::WARN_LEVEL_ERROR:
    break;
  case Sql_condition::WARN_LEVEL_END:
    /* Impossible */
    break;
  }

  if (level == Sql_condition::WARN_LEVEL_ERROR)
  {
    mysql_audit_general(this, MYSQL_AUDIT_GENERAL_ERROR, sql_errno, msg);

    is_slave_error=  1; // needed to catch query errors during replication

    if (!da->is_error())
    {
      set_row_count_func(-1);
      da->set_error_status(sql_errno, msg, sqlstate, ucid, cond);
    }
  }

  query_cache_abort(this, &query_cache_tls);

  /* 
     Avoid pushing a condition for fatal out of memory errors as this will 
     require memory allocation and therefore might fail. Non fatal out of 
     memory errors can occur if raised by SIGNAL/RESIGNAL statement.
  */
  if (likely(!(is_fatal_error && (sql_errno == EE_OUTOFMEMORY ||
                                  sql_errno == ER_OUTOFMEMORY))))
  {
    cond= da->push_warning(this, sql_errno, sqlstate, level, ucid, msg);
  }
  DBUG_RETURN(cond);
}

extern "C"
void *thd_alloc(MYSQL_THD thd, size_t size)
{
  return thd->alloc(size);
}

extern "C"
void *thd_calloc(MYSQL_THD thd, size_t size)
{
  return thd->calloc(size);
}

extern "C"
char *thd_strdup(MYSQL_THD thd, const char *str)
{
  return thd->strdup(str);
}

extern "C"
char *thd_strmake(MYSQL_THD thd, const char *str, size_t size)
{
  return thd->strmake(str, size);
}

extern "C"
LEX_CSTRING *thd_make_lex_string(THD *thd, LEX_CSTRING *lex_str,
                                const char *str, size_t size,
                                int allocate_lex_string)
{
  return allocate_lex_string ? thd->make_clex_string(str, size)
                             : thd->make_lex_string(lex_str, str, size);
}

extern "C"
void *thd_memdup(MYSQL_THD thd, const void* str, size_t size)
{
  return thd->memdup(str, size);
}

extern "C"
void thd_get_xid(const MYSQL_THD thd, MYSQL_XID *xid)
{
  *xid = *(MYSQL_XID *) &thd->transaction.xid_state.xid;
}


extern "C"
my_time_t thd_TIME_to_gmt_sec(MYSQL_THD thd, const MYSQL_TIME *ltime,
                              unsigned int *errcode)
{
  Time_zone *tz= thd ? thd->variables.time_zone :
                       global_system_variables.time_zone;
  return tz->TIME_to_gmt_sec(ltime, errcode);
}


extern "C"
void thd_gmt_sec_to_TIME(MYSQL_THD thd, MYSQL_TIME *ltime, my_time_t t)
{
  Time_zone *tz= thd ? thd->variables.time_zone :
                       global_system_variables.time_zone;
  tz->gmt_sec_to_TIME(ltime, t);
}


#ifdef _WIN32
extern "C"   THD *_current_thd_noinline(void)
{
  return my_pthread_getspecific_ptr(THD*,THR_THD);
}

extern "C" my_thread_id next_thread_id_noinline()
{
#undef next_thread_id
  return next_thread_id();
}
#endif


const Type_handler *THD::type_handler_for_datetime() const
{
  if (opt_mysql56_temporal_format)
    return &type_handler_datetime2;
  return &type_handler_datetime;
}


/*
  Init common variables that has to be reset on start and on change_user
*/

void THD::init()
{
  DBUG_ENTER("thd::init");
  mysql_mutex_lock(&LOCK_global_system_variables);
  plugin_thdvar_init(this);
  /*
    plugin_thd_var_init() sets variables= global_system_variables, which
    has reset variables.pseudo_thread_id to 0. We need to correct it here to
    avoid temporary tables replication failure.
  */
  variables.pseudo_thread_id= thread_id;

  variables.default_master_connection.str= default_master_connection_buff;
  ::strmake(default_master_connection_buff,
            global_system_variables.default_master_connection.str,
            variables.default_master_connection.length);
  mysql_mutex_unlock(&LOCK_global_system_variables);

  user_time.val= start_time= start_time_sec_part= 0;

  server_status= SERVER_STATUS_AUTOCOMMIT;
  if (variables.sql_mode & MODE_NO_BACKSLASH_ESCAPES)
    server_status|= SERVER_STATUS_NO_BACKSLASH_ESCAPES;
  if (variables.sql_mode & MODE_ANSI_QUOTES)
    server_status|= SERVER_STATUS_ANSI_QUOTES;

  transaction.all.modified_non_trans_table=
    transaction.stmt.modified_non_trans_table= FALSE;
  transaction.all.m_unsafe_rollback_flags=
    transaction.stmt.m_unsafe_rollback_flags= 0;

  open_options=ha_open_options;
  update_lock_default= (variables.low_priority_updates ?
			TL_WRITE_LOW_PRIORITY :
			TL_WRITE);
  tx_isolation= (enum_tx_isolation) variables.tx_isolation;
  tx_read_only= variables.tx_read_only;
  update_charset();             // plugin_thd_var() changed character sets
  reset_current_stmt_binlog_format_row();
  reset_binlog_local_stmt_filter();
  set_status_var_init();
  status_var.max_local_memory_used= status_var.local_memory_used;
  bzero((char *) &org_status_var, sizeof(org_status_var));
  status_in_global= 0;
  start_bytes_received= 0;
  m_last_commit_gtid.seq_no= 0;
  last_stmt= NULL;
  /* Reset status of last insert id */
  arg_of_last_insert_id_function= FALSE;
  stmt_depends_on_first_successful_insert_id_in_prev_stmt= FALSE;
  first_successful_insert_id_in_prev_stmt= 0;
  first_successful_insert_id_in_prev_stmt_for_binlog= 0;
  first_successful_insert_id_in_cur_stmt= 0;
#ifdef WITH_WSREP
  wsrep_exec_mode= wsrep_applier ? REPL_RECV :  LOCAL_STATE;
  wsrep_conflict_state= NO_CONFLICT;
  wsrep_thd_set_query_state(this, QUERY_IDLE);
  wsrep_last_query_id= 0;
  wsrep_trx_meta.gtid= WSREP_GTID_UNDEFINED;
  wsrep_trx_meta.depends_on= WSREP_SEQNO_UNDEFINED;
  wsrep_converted_lock_session= false;
  wsrep_retry_counter= 0;
  wsrep_rgi= NULL;
  wsrep_PA_safe= true;
  wsrep_consistency_check = NO_CONSISTENCY_CHECK;
  wsrep_mysql_replicated  = 0;
  wsrep_TOI_pre_query     = NULL;
  wsrep_TOI_pre_query_len = 0;
  wsrep_sync_wait_gtid    = WSREP_GTID_UNDEFINED;
  wsrep_affected_rows     = 0;
  wsrep_replicate_GTID    = false;
  wsrep_skip_wsrep_GTID   = false;
  wsrep_split_flag        = false;
#endif /* WITH_WSREP */

  if (variables.sql_log_bin)
    variables.option_bits|= OPTION_BIN_LOG;
  else
    variables.option_bits&= ~OPTION_BIN_LOG;

  variables.sql_log_bin_off= 0;

  select_commands= update_commands= other_commands= 0;
  /* Set to handle counting of aborted connections */
  userstat_running= opt_userstat_running;
  last_global_update_time= current_connect_time= time(NULL);
#if defined(ENABLED_DEBUG_SYNC)
  /* Initialize the Debug Sync Facility. See debug_sync.cc. */
  debug_sync_init_thread(this);
#endif /* defined(ENABLED_DEBUG_SYNC) */

#ifndef EMBEDDED_LIBRARY
  session_tracker.enable(this);
#endif //EMBEDDED_LIBRARY

  apc_target.init(&LOCK_thd_kill);
  DBUG_VOID_RETURN;
}


bool THD::restore_from_local_lex_to_old_lex(LEX *oldlex)
{
  DBUG_ASSERT(lex->sphead);
  if (lex->sphead->merge_lex(this, oldlex, lex))
    return true;
  lex= oldlex;
  return false;
}


/* Updates some status variables to be used by update_global_user_stats */

void THD::update_stats(void)
{
  /* sql_command == SQLCOM_END in case of parse errors or quit */
  if (lex->sql_command != SQLCOM_END)
  {
    /* A SQL query. */
    if (lex->sql_command == SQLCOM_SELECT)
      select_commands++;
    else if (sql_command_flags[lex->sql_command] & CF_STATUS_COMMAND)
    {
      /* Ignore 'SHOW ' commands */
    }
    else if (is_update_query(lex->sql_command))
      update_commands++;
    else
      other_commands++;
  }
}


void THD::update_all_stats()
{
  ulonglong end_cpu_time, end_utime;
  double busy_time, cpu_time;

  /* This is set at start of query if opt_userstat_running was set */
  if (!userstat_running)
    return;

  end_cpu_time= my_getcputime();
  end_utime=    microsecond_interval_timer();
  busy_time= (end_utime - start_utime) / 1000000.0;
  cpu_time=  (end_cpu_time - start_cpu_time) / 10000000.0;
  /* In case there are bad values, 2629743 is the #seconds in a month. */
  if (cpu_time > 2629743.0)
    cpu_time= 0;
  status_var_add(status_var.cpu_time, cpu_time);
  status_var_add(status_var.busy_time, busy_time);

  update_global_user_stats(this, TRUE, my_time(0));
  // Has to be updated after update_global_user_stats()
  userstat_running= 0;
}


/*
  Init THD for query processing.
  This has to be called once before we call mysql_parse.
  See also comments in sql_class.h.
*/

void THD::init_for_queries()
{
  set_time(); 
  ha_enable_transaction(this,TRUE);

  reset_root_defaults(mem_root, variables.query_alloc_block_size,
                      variables.query_prealloc_size);
  reset_root_defaults(&transaction.mem_root,
                      variables.trans_alloc_block_size,
                      variables.trans_prealloc_size);
  transaction.xid_state.xid.null();
}


/*
  Do what's needed when one invokes change user

  SYNOPSIS
    change_user()

  IMPLEMENTATION
    Reset all resources that are connection specific
*/


void THD::change_user(void)
{
  if (!status_in_global)                        // Reset in init()
    add_status_to_global();

  if (!cleanup_done)
    cleanup();
  cleanup_done= 0;
  reset_killed();
  thd_clear_errors(this);

  /* Clear warnings. */
  if (!get_stmt_da()->is_warning_info_empty())
    get_stmt_da()->clear_warning_info(0);

  init();
  stmt_map.reset();
  my_hash_init(&user_vars, system_charset_info, USER_VARS_HASH_SIZE, 0, 0,
               (my_hash_get_key) get_var_key,
               (my_hash_free_key) free_user_var, 0);
  my_hash_init(&sequences, system_charset_info, SEQUENCES_HASH_SIZE, 0, 0,
               (my_hash_get_key) get_sequence_last_key,
               (my_hash_free_key) free_sequence_last, HASH_THREAD_SPECIFIC);
  sp_cache_clear(&sp_proc_cache);
  sp_cache_clear(&sp_func_cache);
  sp_cache_clear(&sp_package_spec_cache);
  sp_cache_clear(&sp_package_body_cache);
}

/**
   Change default database

   @note This is coded to have as few instructions as possible under
   LOCK_thd_data
*/

bool THD::set_db(const LEX_CSTRING *new_db)
{
  bool result= 0;
  /*
    Acquiring mutex LOCK_thd_data as we either free the memory allocated
    for the database and reallocating the memory for the new db or memcpy
    the new_db to the db.
  */
  /* Do not reallocate memory if current chunk is big enough. */
  if (db.str && new_db->str && db.length >= new_db->length)
  {
    mysql_mutex_lock(&LOCK_thd_data);
    db.length= new_db->length;
    memcpy((char*) db.str, new_db->str, new_db->length+1);
    mysql_mutex_unlock(&LOCK_thd_data);
  }
  else
  {
    const char *org_db= db.str;
    const char *tmp= NULL;
    if (new_db->str)
    {
      if (!(tmp= my_strndup(new_db->str, new_db->length, MYF(MY_WME | ME_FATALERROR))))
        result= 1;
    }

    mysql_mutex_lock(&LOCK_thd_data);
    db.str= tmp;
    db.length= tmp ? new_db->length : 0;
    mysql_mutex_unlock(&LOCK_thd_data);
    my_free((char*) org_db);
  }
  PSI_CALL_set_thread_db(db.str, (int) db.length);
  return result;
}


/**
   Set the current database

   @param new_db     a pointer to the new database name.
   @param new_db_len length of the new database name.

   @note This operation just sets {db, db_length}. Switching the current
   database usually involves other actions, like switching other database
   attributes including security context. In the future, this operation
   will be made private and more convenient interface will be provided.
*/

void THD::reset_db(const LEX_CSTRING *new_db)
{
  if (new_db->str != db.str || new_db->length != db.length)
  {
    if (db.str != 0)
      DBUG_PRINT("QQ", ("Overwriting: %p", db.str));
    mysql_mutex_lock(&LOCK_thd_data);
    db= *new_db;
    mysql_mutex_unlock(&LOCK_thd_data);
    PSI_CALL_set_thread_db(db.str, (int) db.length);
  }
}


/* Do operations that may take a long time */

void THD::cleanup(void)
{
  DBUG_ENTER("THD::cleanup");
  DBUG_ASSERT(cleanup_done == 0);

  set_killed(KILL_CONNECTION);
#ifdef ENABLE_WHEN_BINLOG_WILL_BE_ABLE_TO_PREPARE
  if (transaction.xid_state.xa_state == XA_PREPARED)
  {
#error xid_state in the cache should be replaced by the allocated value
  }
#endif

  mysql_ha_cleanup(this);
  locked_tables_list.unlock_locked_tables(this);

  delete_dynamic(&user_var_events);
  close_temporary_tables();

  transaction.xid_state.xa_state= XA_NOTR;
  transaction.xid_state.rm_error= 0;
  trans_rollback(this);
  xid_cache_delete(this, &transaction.xid_state);

  DBUG_ASSERT(open_tables == NULL);
  /*
    If the thread was in the middle of an ongoing transaction (rolled
    back a few lines above) or under LOCK TABLES (unlocked the tables
    and left the mode a few lines above), there will be outstanding
    metadata locks. Release them.
  */
  mdl_context.release_transactional_locks();

  /* Release the global read lock, if acquired. */
  if (global_read_lock.is_acquired())
    global_read_lock.unlock_global_read_lock(this);

  if (user_connect)
  {
    decrease_user_connections(user_connect);
    user_connect= 0;                            // Safety
  }
  wt_thd_destroy(&transaction.wt);

#if defined(ENABLED_DEBUG_SYNC)
  /* End the Debug Sync Facility. See debug_sync.cc. */
  debug_sync_end_thread(this);
#endif /* defined(ENABLED_DEBUG_SYNC) */

  my_hash_free(&user_vars);
  my_hash_free(&sequences);
  sp_cache_clear(&sp_proc_cache);
  sp_cache_clear(&sp_func_cache);
  sp_cache_clear(&sp_package_spec_cache);
  sp_cache_clear(&sp_package_body_cache);
  auto_inc_intervals_forced.empty();
  auto_inc_intervals_in_cur_stmt_for_binlog.empty();

  mysql_ull_cleanup(this);
  stmt_map.reset();
  /* All metadata locks must have been released by now. */
  DBUG_ASSERT(!mdl_context.has_locks());

  apc_target.destroy();
#ifdef HAVE_REPLICATION
  unregister_slave(this, true, true);
#endif

  cleanup_done=1;
  DBUG_VOID_RETURN;
}


/*
  Free all connection related resources associated with a THD.
  This is used when we put a thread into the thread cache.
  After this call should either call ~THD or reset_for_reuse() depending on
  circumstances.
*/

void THD::free_connection()
{
  DBUG_ASSERT(free_connection_done == 0);
  my_free(const_cast<char*>(db.str));
  db= null_clex_str;
#ifndef EMBEDDED_LIBRARY
  if (net.vio)
    vio_delete(net.vio);
  net.vio= 0;
  net_end(&net);
#endif
 if (!cleanup_done)
   cleanup();
  ha_close_connection(this);
  plugin_thdvar_cleanup(this);
  mysql_audit_free_thd(this);
  main_security_ctx.destroy();
  /* close all prepared statements, to save memory */
  stmt_map.reset();
  free_connection_done= 1;
#if defined(ENABLED_PROFILING)
  profiling.restart();                          // Reset profiling
#endif
}

/*
  Reset thd for reuse by another connection
  This is only used for user connections, so the following variables doesn't
  have to be reset:
  - Replication (slave) variables.
  - Variables not reset between each statements. See reset_for_next_command.
*/

void THD::reset_for_reuse()
{
  mysql_audit_init_thd(this);
  change_user();                                // Calls cleanup() & init()
  get_stmt_da()->reset_diagnostics_area();
  main_security_ctx.init();  
  failed_com_change_user= 0;
  is_fatal_error= 0;
  client_capabilities= 0;
  peer_port= 0;
  query_name_consts= 0;                         // Safety
  abort_on_warning= 0;
  free_connection_done= 0;
  m_command= COM_CONNECT;
#if defined(ENABLED_PROFILING)
  profiling.reset();
#endif
#ifdef SIGNAL_WITH_VIO_CLOSE
  active_vio = 0;
#endif
}


THD::~THD()
{
  THD *orig_thd= current_thd;
  THD_CHECK_SENTRY(this);
  DBUG_ENTER("~THD()");
  /* Check that we have already called thd->unlink() */
  DBUG_ASSERT(prev == 0 && next == 0);
  /* This takes a long time so we should not do this under LOCK_thread_count */
  mysql_mutex_assert_not_owner(&LOCK_thread_count);

  /*
    In error cases, thd may not be current thd. We have to fix this so
    that memory allocation counting is done correctly
  */
  set_current_thd(this);
  if (!status_in_global)
    add_status_to_global();

  /*
    Other threads may have a lock on LOCK_thd_kill to ensure that this
    THD is not deleted while they access it. The following mutex_lock
    ensures that no one else is using this THD and it's now safe to delete
  */
  mysql_mutex_lock(&LOCK_thd_kill);
  mysql_mutex_unlock(&LOCK_thd_kill);

#ifdef WITH_WSREP
  delete wsrep_rgi;
#endif
  if (!free_connection_done)
    free_connection();

  mdl_context.destroy();

  free_root(&transaction.mem_root,MYF(0));
  mysql_cond_destroy(&COND_wakeup_ready);
  mysql_mutex_destroy(&LOCK_wakeup_ready);
  mysql_mutex_destroy(&LOCK_thd_data);
  mysql_mutex_destroy(&LOCK_thd_kill);
#ifdef DBUG_ASSERT_EXISTS
  dbug_sentry= THD_SENTRY_GONE;
#endif  
#ifndef EMBEDDED_LIBRARY
  if (rgi_fake)
  {
    delete rgi_fake;
    rgi_fake= NULL;
  }
  if (rli_fake)
  {
    delete rli_fake;
    rli_fake= NULL;
  }
  
  if (rgi_slave)
    rgi_slave->cleanup_after_session();
  my_free(semisync_info);
#endif
  main_lex.free_set_stmt_mem_root();
  free_root(&main_mem_root, MYF(0));
  my_free(m_token_array);
  main_da.free_memory();
  if (tdc_hash_pins)
    lf_hash_put_pins(tdc_hash_pins);
  if (xid_hash_pins)
    lf_hash_put_pins(xid_hash_pins);
  /* Ensure everything is freed */
  status_var.local_memory_used-= sizeof(THD);

  /* trick to make happy memory accounting system */
#ifndef EMBEDDED_LIBRARY
  session_tracker.sysvars.deinit();
#endif //EMBEDDED_LIBRARY

  if (status_var.local_memory_used != 0)
  {
    DBUG_PRINT("error", ("memory_used: %lld", status_var.local_memory_used));
    SAFEMALLOC_REPORT_MEMORY(thread_id);
    DBUG_ASSERT(status_var.local_memory_used == 0 ||
                !debug_assert_on_not_freed_memory);
  }
  update_global_memory_status(status_var.global_memory_used);
  set_current_thd(orig_thd == this ? 0 : orig_thd);
  dec_thread_count();
  DBUG_VOID_RETURN;
}


/*
  Add all status variables to another status variable array

  SYNOPSIS
   add_to_status()
   to_var       add to this array
   from_var     from this array

  NOTES
    This function assumes that all variables at start are long/ulong and
    other types are handled explicitly
*/

void add_to_status(STATUS_VAR *to_var, STATUS_VAR *from_var)
{
  ulong *end= (ulong*) ((uchar*) to_var +
                        offsetof(STATUS_VAR, last_system_status_var) +
			sizeof(ulong));
  ulong *to= (ulong*) to_var, *from= (ulong*) from_var;

  while (to != end)
    *(to++)+= *(from++);

  /* Handle the not ulong variables. See end of system_status_var */
  to_var->bytes_received+=      from_var->bytes_received;
  to_var->bytes_sent+=          from_var->bytes_sent;
  to_var->rows_read+=           from_var->rows_read;
  to_var->rows_sent+=           from_var->rows_sent;
  to_var->rows_tmp_read+=       from_var->rows_tmp_read;
  to_var->binlog_bytes_written+= from_var->binlog_bytes_written;
  to_var->cpu_time+=            from_var->cpu_time;
  to_var->busy_time+=           from_var->busy_time;
  to_var->table_open_cache_hits+= from_var->table_open_cache_hits;
  to_var->table_open_cache_misses+= from_var->table_open_cache_misses;
  to_var->table_open_cache_overflows+= from_var->table_open_cache_overflows;

  /*
    Update global_memory_used. We have to do this with atomic_add as the
    global value can change outside of LOCK_status.
  */
  if (to_var == &global_status_var)
  {
    DBUG_PRINT("info", ("global memory_used: %lld  size: %lld",
                        (longlong) global_status_var.global_memory_used,
                        (longlong) from_var->global_memory_used));
    update_global_memory_status(from_var->global_memory_used);
  }
  else
   to_var->global_memory_used+= from_var->global_memory_used;
}

/*
  Add the difference between two status variable arrays to another one.

  SYNOPSIS
    add_diff_to_status
    to_var       add to this array
    from_var     from this array
    dec_var      minus this array
  
  NOTE
    This function assumes that all variables at start are long/ulong and
    other types are handled explicitly
*/

void add_diff_to_status(STATUS_VAR *to_var, STATUS_VAR *from_var,
                        STATUS_VAR *dec_var)
{
  ulong *end= (ulong*) ((uchar*) to_var + offsetof(STATUS_VAR,
						  last_system_status_var) +
			sizeof(ulong));
  ulong *to= (ulong*) to_var, *from= (ulong*) from_var, *dec= (ulong*) dec_var;

  while (to != end)
    *(to++)+= *(from++) - *(dec++);

  to_var->bytes_received+=       from_var->bytes_received -
                                 dec_var->bytes_received;
  to_var->bytes_sent+=           from_var->bytes_sent - dec_var->bytes_sent;
  to_var->rows_read+=            from_var->rows_read - dec_var->rows_read;
  to_var->rows_sent+=            from_var->rows_sent - dec_var->rows_sent;
  to_var->rows_tmp_read+=        from_var->rows_tmp_read - dec_var->rows_tmp_read;
  to_var->binlog_bytes_written+= from_var->binlog_bytes_written -
                                 dec_var->binlog_bytes_written;
  to_var->cpu_time+=             from_var->cpu_time - dec_var->cpu_time;
  to_var->busy_time+=            from_var->busy_time - dec_var->busy_time;
  to_var->table_open_cache_hits+= from_var->table_open_cache_hits -
                                  dec_var->table_open_cache_hits;
  to_var->table_open_cache_misses+= from_var->table_open_cache_misses -
                                    dec_var->table_open_cache_misses;
  to_var->table_open_cache_overflows+= from_var->table_open_cache_overflows -
                                       dec_var->table_open_cache_overflows;

  /*
    We don't need to accumulate memory_used as these are not reset or used by
    the calling functions.  See execute_show_status().
  */
}

#define SECONDS_TO_WAIT_FOR_KILL 2
#if !defined(__WIN__) && defined(HAVE_SELECT)
/* my_sleep() can wait for sub second times */
#define WAIT_FOR_KILL_TRY_TIMES 20
#else
#define WAIT_FOR_KILL_TRY_TIMES 2
#endif


/**
  Awake a thread.

  @param[in]  state_to_set    value for THD::killed

  This is normally called from another thread's THD object.

  @note Do always call this while holding LOCK_thd_kill.
        NOT_KILLED is used to awake a thread for a slave
*/

void THD::awake_no_mutex(killed_state state_to_set)
{
  DBUG_ENTER("THD::awake");
  DBUG_PRINT("enter", ("this: %p current_thd: %p  state: %d",
                       this, current_thd, (int) state_to_set));
  THD_CHECK_SENTRY(this);
  mysql_mutex_assert_owner(&LOCK_thd_kill);

  print_aborted_warning(3, "KILLED");

  /*
    Don't degrade killed state, for example from a KILL_CONNECTION to
    STATEMENT TIMEOUT
  */
  if (killed >= KILL_CONNECTION)
    state_to_set= killed;

  set_killed_no_mutex(state_to_set);

  if (state_to_set >= KILL_CONNECTION || state_to_set == NOT_KILLED)
  {
#ifdef SIGNAL_WITH_VIO_CLOSE
    if (this != current_thd)
    {
      if(active_vio)
        vio_shutdown(active_vio, SHUT_RDWR);
    }
#endif

    /* Mark the target thread's alarm request expired, and signal alarm. */
    thr_alarm_kill(thread_id);

    /* Send an event to the scheduler that a thread should be killed. */
    if (!slave_thread)
      MYSQL_CALLBACK(scheduler, post_kill_notification, (this));
  }

  /* Interrupt target waiting inside a storage engine. */
  if (state_to_set != NOT_KILLED)
    ha_kill_query(this, thd_kill_level(this));

  /* Broadcast a condition to kick the target if it is waiting on it. */
  if (mysys_var)
  {
    mysql_mutex_lock(&mysys_var->mutex);
    if (!system_thread)		// Don't abort locks
      mysys_var->abort=1;

    /*
      This broadcast could be up in the air if the victim thread
      exits the cond in the time between read and broadcast, but that is
      ok since all we want to do is to make the victim thread get out
      of waiting on current_cond.
      If we see a non-zero current_cond: it cannot be an old value (because
      then exit_cond() should have run and it can't because we have mutex); so
      it is the true value but maybe current_mutex is not yet non-zero (we're
      in the middle of enter_cond() and there is a "memory order
      inversion"). So we test the mutex too to not lock 0.

      Note that there is a small chance we fail to kill. If victim has locked
      current_mutex, but hasn't yet entered enter_cond() (which means that
      current_cond and current_mutex are 0), then the victim will not get
      a signal and it may wait "forever" on the cond (until
      we issue a second KILL or the status it's waiting for happens).
      It's true that we have set its thd->killed but it may not
      see it immediately and so may have time to reach the cond_wait().

      However, where possible, we test for killed once again after
      enter_cond(). This should make the signaling as safe as possible.
      However, there is still a small chance of failure on platforms with
      instruction or memory write reordering.

      We have to do the loop with trylock, because if we would use
      pthread_mutex_lock(), we can cause a deadlock as we are here locking
      the mysys_var->mutex and mysys_var->current_mutex in a different order
      than in the thread we are trying to kill.
      We only sleep for 2 seconds as we don't want to have LOCK_thd_data
      locked too long time.

      There is a small change we may not succeed in aborting a thread that
      is not yet waiting for a mutex, but as this happens only for a
      thread that was doing something else when the kill was issued and
      which should detect the kill flag before it starts to wait, this
      should be good enough.
    */
    if (mysys_var->current_cond && mysys_var->current_mutex)
    {
      uint i;
      for (i= 0; i < WAIT_FOR_KILL_TRY_TIMES * SECONDS_TO_WAIT_FOR_KILL; i++)
      {
        int ret= mysql_mutex_trylock(mysys_var->current_mutex);
        mysql_cond_broadcast(mysys_var->current_cond);
        if (!ret)
        {
          /* Signal is sure to get through */
          mysql_mutex_unlock(mysys_var->current_mutex);
          break;
        }
        my_sleep(1000000L / WAIT_FOR_KILL_TRY_TIMES);
      }
    }
    mysql_mutex_unlock(&mysys_var->mutex);
  }
  DBUG_VOID_RETURN;
}


/**
  Close the Vio associated this session.

  @remark LOCK_thd_data is taken due to the fact that
          the Vio might be disassociated concurrently.
*/

void THD::disconnect()
{
  Vio *vio= NULL;

  set_killed(KILL_CONNECTION);

  mysql_mutex_lock(&LOCK_thd_data);

#ifdef SIGNAL_WITH_VIO_CLOSE
  /*
    Since a active vio might might have not been set yet, in
    any case save a reference to avoid closing a inexistent
    one or closing the vio twice if there is a active one.
  */
  vio= active_vio;
  close_active_vio();
#endif

  /* Disconnect even if a active vio is not associated. */
  if (net.vio != vio)
    vio_close(net.vio);
  net.thd= 0;                                   // Don't collect statistics

  mysql_mutex_unlock(&LOCK_thd_data);
}


bool THD::notify_shared_lock(MDL_context_owner *ctx_in_use,
                             bool needs_thr_lock_abort)
{
  THD *in_use= ctx_in_use->get_thd();
  bool signalled= FALSE;
  DBUG_ENTER("THD::notify_shared_lock");
  DBUG_PRINT("enter",("needs_thr_lock_abort: %d", needs_thr_lock_abort));

  if ((in_use->system_thread & SYSTEM_THREAD_DELAYED_INSERT) &&
      !in_use->killed)
  {
    /* This code is similar to kill_delayed_threads() */
    DBUG_PRINT("info", ("kill delayed thread"));
    mysql_mutex_lock(&in_use->LOCK_thd_kill);
    if (in_use->killed < KILL_CONNECTION)
      in_use->set_killed_no_mutex(KILL_CONNECTION);
    if (in_use->mysys_var)
    {
      mysql_mutex_lock(&in_use->mysys_var->mutex);
      if (in_use->mysys_var->current_cond)
        mysql_cond_broadcast(in_use->mysys_var->current_cond);

      /* Abort if about to wait in thr_upgrade_write_delay_lock */
      in_use->mysys_var->abort= 1;
      mysql_mutex_unlock(&in_use->mysys_var->mutex);
    }
    mysql_mutex_unlock(&in_use->LOCK_thd_kill);
    signalled= TRUE;
  }

  if (needs_thr_lock_abort)
  {
    bool mutex_released= false;
    mysql_mutex_lock(&in_use->LOCK_thd_data);
    mysql_mutex_lock(&in_use->LOCK_thd_kill);
    /* If not already dying */
    if (in_use->killed != KILL_CONNECTION_HARD)
    {
      for (TABLE *thd_table= in_use->open_tables;
           thd_table ;
           thd_table= thd_table->next)
      {
        /*
          Check for TABLE::needs_reopen() is needed since in some
          places we call handler::close() for table instance (and set
          TABLE::db_stat to 0) and do not remove such instances from
          the THD::open_tables for some time, during which other
          thread can see those instances (e.g. see partitioning code).
        */
        if (!thd_table->needs_reopen())
          signalled|= mysql_lock_abort_for_thread(this, thd_table);
      }
#ifdef WITH_WSREP
      if (WSREP(this) && wsrep_thd_is_BF(this, false))
      {
        WSREP_DEBUG("notify_shared_lock: BF thread %llu query %s"
                    " victim %llu query %s",
                    this->real_id, wsrep_thd_query(this),
                    in_use->real_id, wsrep_thd_query(in_use));
        wsrep_abort_thd((void *)this, (void *)in_use, false);
        mutex_released= true;
      }
#endif /* WITH_WSREP */
    }
    if (!mutex_released)
    {
      mysql_mutex_unlock(&in_use->LOCK_thd_kill);
      mysql_mutex_unlock(&in_use->LOCK_thd_data);
    }
  }
  DBUG_RETURN(signalled);
}


/*
  Get error number for killed state
  Note that the error message can't have any parameters.
  If one needs parameters, one should use THD::killed_err_msg
  See thd::kill_message()
*/

int THD::killed_errno()
{
  DBUG_ENTER("killed_errno");
  DBUG_PRINT("enter", ("killed: %d  killed_errno: %d",
                       killed, killed_err ? killed_err->no: 0));

  /* Ensure that killed_err is not set if we are not killed */
  DBUG_ASSERT(!killed_err || killed != NOT_KILLED);

  if (killed_err)
    DBUG_RETURN(killed_err->no);

  switch (killed) {
  case NOT_KILLED:
  case KILL_HARD_BIT:
    DBUG_RETURN(0);                            // Probably wrong usage
  case KILL_BAD_DATA:
  case KILL_BAD_DATA_HARD:
  case ABORT_QUERY_HARD:
  case ABORT_QUERY:
    DBUG_RETURN(0);                             // Not a real error
  case KILL_CONNECTION:
  case KILL_CONNECTION_HARD:
  case KILL_SYSTEM_THREAD:
  case KILL_SYSTEM_THREAD_HARD:
    DBUG_RETURN(ER_CONNECTION_KILLED);
  case KILL_QUERY:
  case KILL_QUERY_HARD:
    DBUG_RETURN(ER_QUERY_INTERRUPTED);
  case KILL_TIMEOUT:
  case KILL_TIMEOUT_HARD:
    DBUG_RETURN(ER_STATEMENT_TIMEOUT);
  case KILL_SERVER:
  case KILL_SERVER_HARD:
    DBUG_RETURN(ER_SERVER_SHUTDOWN);
  case KILL_SLAVE_SAME_ID:
    DBUG_RETURN(ER_SLAVE_SAME_ID);
  case KILL_WAIT_TIMEOUT:
  case KILL_WAIT_TIMEOUT_HARD:
    DBUG_RETURN(ER_NET_READ_INTERRUPTED);
  }
  DBUG_RETURN(0);                               // Keep compiler happy
}


void THD::reset_killed()
{
  /*
    Resetting killed has to be done under a mutex to ensure
    its not done during an awake() call.
  */
  DBUG_ENTER("reset_killed");
  if (killed != NOT_KILLED)
  {
    mysql_mutex_lock(&LOCK_thd_kill);
    killed= NOT_KILLED;
    killed_err= 0;
    mysql_mutex_unlock(&LOCK_thd_kill);
  }
  DBUG_VOID_RETURN;
}

/*
  Remember the location of thread info, the structure needed for
  the structure for the net buffer
*/

bool THD::store_globals()
{
  /*
    Assert that thread_stack is initialized: it's necessary to be able
    to track stack overrun.
  */
  DBUG_ASSERT(thread_stack);

  if (set_current_thd(this))
    return 1;
  /*
    mysys_var is concurrently readable by a killer thread.
    It is protected by LOCK_thd_kill, it is not needed to lock while the
    pointer is changing from NULL not non-NULL. If the kill thread reads
    NULL it doesn't refer to anything, but if it is non-NULL we need to
    ensure that the thread doesn't proceed to assign another thread to
    have the mysys_var reference (which in fact refers to the worker
    threads local storage with key THR_KEY_mysys. 
  */
  mysys_var=my_thread_var;
  /*
    Let mysqld define the thread id (not mysys)
    This allows us to move THD to different threads if needed.
  */
  mysys_var->id=      thread_id;

  /* thread_dbug_id should not change for a THD */
  if (!thread_dbug_id)
    thread_dbug_id= mysys_var->dbug_id;
  else
  {
    /* This only changes if we are using pool-of-threads */
    mysys_var->dbug_id= thread_dbug_id;
  }
#ifdef __NR_gettid
  os_thread_id= (uint32)syscall(__NR_gettid);
#else
  os_thread_id= 0;
#endif
  real_id= pthread_self();                      // For debugging
  mysys_var->stack_ends_here= thread_stack +    // for consistency, see libevent_thread_proc
                              STACK_DIRECTION * (long)my_thread_stack_size;
  if (net.vio)
  {
    net.thd= this;
  }
  /*
    We have to call thr_lock_info_init() again here as THD may have been
    created in another thread
  */
  thr_lock_info_init(&lock_info, mysys_var);

  return 0;
}

/**
   Untie THD from current thread

   Used when using --thread-handling=pool-of-threads
*/

void THD::reset_globals()
{
  mysql_mutex_lock(&LOCK_thd_kill);
  mysys_var= 0;
  mysql_mutex_unlock(&LOCK_thd_kill);

  /* Undocking the thread specific data. */
  set_current_thd(0);
  net.thd= 0;
}

/*
  Cleanup after query.

  SYNOPSIS
    THD::cleanup_after_query()

  DESCRIPTION
    This function is used to reset thread data to its default state.

  NOTE
    This function is not suitable for setting thread data to some
    non-default values, as there is only one replication thread, so
    different master threads may overwrite data of each other on
    slave.
*/

void THD::cleanup_after_query()
{
  DBUG_ENTER("THD::cleanup_after_query");

  thd_progress_end(this);

  /*
    Reset rand_used so that detection of calls to rand() will save random 
    seeds if needed by the slave.

    Do not reset rand_used if inside a stored function or trigger because 
    only the call to these operations is logged. Thus only the calling 
    statement needs to detect rand() calls made by its substatements. These
    substatements must not set rand_used to 0 because it would remove the
    detection of rand() by the calling statement. 
  */
  if (!in_sub_stmt) /* stored functions and triggers are a special case */
  {
    /* Forget those values, for next binlogger: */
    stmt_depends_on_first_successful_insert_id_in_prev_stmt= 0;
    auto_inc_intervals_in_cur_stmt_for_binlog.empty();
    rand_used= 0;
#ifndef EMBEDDED_LIBRARY
    /*
      Clean possible unused INSERT_ID events by current statement.
      is_update_query() is needed to ignore SET statements:
        Statements that don't update anything directly and don't
        used stored functions. This is mostly necessary to ignore
        statements in binlog between SET INSERT_ID and DML statement
        which is intended to consume its event (there can be other
        SET statements between them).
    */
    if ((rgi_slave || rli_fake) && is_update_query(lex->sql_command))
      auto_inc_intervals_forced.empty();
#endif
  }
  /*
    Forget the binlog stmt filter for the next query.
    There are some code paths that:
    - do not call THD::decide_logging_format()
    - do call THD::binlog_query(),
    making this reset necessary.
  */
  reset_binlog_local_stmt_filter();
  if (first_successful_insert_id_in_cur_stmt > 0)
  {
    /* set what LAST_INSERT_ID() will return */
    first_successful_insert_id_in_prev_stmt= 
      first_successful_insert_id_in_cur_stmt;
    first_successful_insert_id_in_cur_stmt= 0;
    substitute_null_with_insert_id= TRUE;
  }
  arg_of_last_insert_id_function= 0;
  /* Free Items that were created during this execution */
  free_items();
  /* Reset where. */
  where= THD::DEFAULT_WHERE;
  /* reset table map for multi-table update */
  table_map_for_update= 0;
  m_binlog_invoker= INVOKER_NONE;
#ifdef WITH_WSREP
  if (TOTAL_ORDER == wsrep_exec_mode)
  {
    wsrep_exec_mode = LOCAL_STATE;
  }
#endif  /* WITH_WSREP */

#ifndef EMBEDDED_LIBRARY
  if (rgi_slave)
    rgi_slave->cleanup_after_query();
#endif

#ifdef WITH_WSREP
  wsrep_sync_wait_gtid= WSREP_GTID_UNDEFINED;
  if (!in_active_multi_stmt_transaction())
    wsrep_affected_rows= 0;
#endif /* WITH_WSREP */

  DBUG_VOID_RETURN;
}


/*
  Convert a string to another character set

  SYNOPSIS
    convert_string()
    to				Store new allocated string here
    to_cs			New character set for allocated string
    from			String to convert
    from_length			Length of string to convert
    from_cs			Original character set

  NOTES
    to will be 0-terminated to make it easy to pass to system funcs

  RETURN
    0	ok
    1	End of memory.
        In this case to->str will point to 0 and to->length will be 0.
*/

bool THD::convert_string(LEX_STRING *to, CHARSET_INFO *to_cs,
			 const char *from, size_t from_length,
			 CHARSET_INFO *from_cs)
{
  DBUG_ENTER("THD::convert_string");
  size_t new_length= to_cs->mbmaxlen * from_length;
  uint errors;
  if (unlikely(alloc_lex_string(to, new_length + 1)))
    DBUG_RETURN(true);                          // EOM
  to->length= copy_and_convert((char*) to->str, new_length, to_cs,
			       from, from_length, from_cs, &errors);
  to->str[to->length]= 0;                       // Safety
  if (unlikely(errors) && lex->parse_vcol_expr)
  {
    my_error(ER_BAD_DATA, MYF(0),
             ErrConvString(from, from_length, from_cs).ptr(),
             to_cs->csname);
    DBUG_RETURN(true);
  }
  DBUG_RETURN(false);
}


/*
  Convert a string between two character sets.
  dstcs and srccs cannot be &my_charset_bin.
*/
bool THD::convert_fix(CHARSET_INFO *dstcs, LEX_STRING *dst,
                      CHARSET_INFO *srccs, const char *src, size_t src_length,
                      String_copier *status)
{
  DBUG_ENTER("THD::convert_fix");
  size_t dst_length= dstcs->mbmaxlen * src_length;
  if (alloc_lex_string(dst, dst_length + 1))
    DBUG_RETURN(true);                           // EOM
  dst->length= status->convert_fix(dstcs, (char*) dst->str, dst_length,
                                   srccs, src, src_length, src_length);
  dst->str[dst->length]= 0;                      // Safety
  DBUG_RETURN(false);
}


/*
  Copy or convert a string.
*/
bool THD::copy_fix(CHARSET_INFO *dstcs, LEX_STRING *dst,
                   CHARSET_INFO *srccs, const char *src, size_t src_length,
                   String_copier *status)
{
  DBUG_ENTER("THD::copy_fix");
  size_t dst_length= dstcs->mbmaxlen * src_length;
  if (alloc_lex_string(dst, dst_length + 1))
    DBUG_RETURN(true);                          // EOM
  dst->length= status->well_formed_copy(dstcs, dst->str, dst_length,
                                        srccs, src, src_length, src_length);
  dst->str[dst->length]= '\0';
  DBUG_RETURN(false);
}


class String_copier_with_error: public String_copier
{
public:
  bool check_errors(CHARSET_INFO *srccs, const char *src, size_t src_length)
  {
    if (most_important_error_pos())
    {
      ErrConvString err(src, src_length, &my_charset_bin);
      my_error(ER_INVALID_CHARACTER_STRING, MYF(0), srccs->csname, err.ptr());
      return true;
    }
    return false;
  }
};


bool THD::convert_with_error(CHARSET_INFO *dstcs, LEX_STRING *dst,
                             CHARSET_INFO *srccs,
                             const char *src, size_t src_length)
{
  String_copier_with_error status;
  return convert_fix(dstcs, dst, srccs, src, src_length, &status) ||
         status.check_errors(srccs, src, src_length);
}


bool THD::copy_with_error(CHARSET_INFO *dstcs, LEX_STRING *dst,
                          CHARSET_INFO *srccs,
                          const char *src, size_t src_length)
{
  String_copier_with_error status;
  return copy_fix(dstcs, dst, srccs, src, src_length, &status) ||
         status.check_errors(srccs, src, src_length);
}


/*
  Convert string from source character set to target character set inplace.

  SYNOPSIS
    THD::convert_string

  DESCRIPTION
    Convert string using convert_buffer - buffer for character set 
    conversion shared between all protocols.

  RETURN
    0   ok
   !0   out of memory
*/

bool THD::convert_string(String *s, CHARSET_INFO *from_cs, CHARSET_INFO *to_cs)
{
  uint dummy_errors;
  if (unlikely(convert_buffer.copy(s->ptr(), s->length(), from_cs, to_cs,
                                   &dummy_errors)))
    return TRUE;
  /* If convert_buffer >> s copying is more efficient long term */
  if (convert_buffer.alloced_length() >= convert_buffer.length() * 2 ||
      !s->is_alloced())
  {
    return s->copy(convert_buffer);
  }
  s->swap(convert_buffer);
  return FALSE;
}


bool THD::check_string_for_wellformedness(const char *str,
                                          size_t length,
                                          CHARSET_INFO *cs) const
{
  size_t wlen= Well_formed_prefix(cs, str, length).length();
  if (wlen < length)
  {
    ErrConvString err(str, length, &my_charset_bin);
    my_error(ER_INVALID_CHARACTER_STRING, MYF(0), cs->csname, err.ptr());
    return true;
  }
  return false;
}


bool THD::to_ident_sys_alloc(Lex_ident_sys_st *to, const Lex_ident_cli_st *ident)
{
  if (ident->is_quoted())
  {
    LEX_CSTRING unquoted;
    if (quote_unescape(&unquoted, ident, ident->quote()))
      return true;
    return charset_is_system_charset ?
           to->copy_sys(this, &unquoted) :
           to->convert(this, &unquoted, charset());
  }
  return charset_is_system_charset ?
         to->copy_sys(this, ident) :
         to->copy_or_convert(this, ident, charset());
}


Item_basic_constant *
THD::make_string_literal(const char *str, size_t length, uint repertoire)
{
  if (!length && (variables.sql_mode & MODE_EMPTY_STRING_IS_NULL))
    return new (mem_root) Item_null(this, 0, variables.collation_connection);
  if (!charset_is_collation_connection &&
      (repertoire != MY_REPERTOIRE_ASCII ||
       !my_charset_is_ascii_based(variables.collation_connection)))
  {
    LEX_STRING to;
    if (convert_string(&to, variables.collation_connection,
                       str, length, variables.character_set_client))
      return NULL;
    str= to.str;
    length= to.length;
  }
  return new (mem_root) Item_string(this, str, (uint)length,
                                    variables.collation_connection,
                                    DERIVATION_COERCIBLE, repertoire);
}


Item_basic_constant *
THD::make_string_literal_nchar(const Lex_string_with_metadata_st &str)
{
  DBUG_ASSERT(my_charset_is_ascii_based(national_charset_info));
  if (!str.length && (variables.sql_mode & MODE_EMPTY_STRING_IS_NULL))
    return new (mem_root) Item_null(this, 0, national_charset_info);

  return new (mem_root) Item_string(this, str.str, (uint)str.length,
                                    national_charset_info,
                                    DERIVATION_COERCIBLE,
                                    str.repertoire());
}


Item_basic_constant *
THD::make_string_literal_charset(const Lex_string_with_metadata_st &str,
                                 CHARSET_INFO *cs)
{
  if (!str.length && (variables.sql_mode & MODE_EMPTY_STRING_IS_NULL))
    return new (mem_root) Item_null(this, 0, cs);
  return new (mem_root) Item_string_with_introducer(this,
                                                    str.str, (uint)str.length, cs);
}


/*
  Update some cache variables when character set changes
*/

void THD::update_charset()
{
  uint32 not_used;
  charset_is_system_charset=
    !String::needs_conversion(0,
                              variables.character_set_client,
                              system_charset_info,
                              &not_used);
  charset_is_collation_connection= 
    !String::needs_conversion(0,
                              variables.character_set_client,
                              variables.collation_connection,
                              &not_used);
  charset_is_character_set_filesystem= 
    !String::needs_conversion(0,
                              variables.character_set_client,
                              variables.character_set_filesystem,
                              &not_used);
}


/* routings to adding tables to list of changed in transaction tables */

inline static void list_include(CHANGED_TABLE_LIST** prev,
				CHANGED_TABLE_LIST* curr,
				CHANGED_TABLE_LIST* new_table)
{
  if (new_table)
  {
    *prev = new_table;
    (*prev)->next = curr;
  }
}

/* add table to list of changed in transaction tables */

void THD::add_changed_table(TABLE *table)
{
  DBUG_ENTER("THD::add_changed_table(table)");

  DBUG_ASSERT(in_multi_stmt_transaction_mode() && table->file->has_transactions());
  add_changed_table(table->s->table_cache_key.str,
                    (long) table->s->table_cache_key.length);
  DBUG_VOID_RETURN;
}


void THD::add_changed_table(const char *key, size_t key_length)
{
  DBUG_ENTER("THD::add_changed_table(key)");
  CHANGED_TABLE_LIST **prev_changed = &transaction.changed_tables;
  CHANGED_TABLE_LIST *curr = transaction.changed_tables;

  for (; curr; prev_changed = &(curr->next), curr = curr->next)
  {
    int cmp =  (long)curr->key_length - (long)key_length;
    if (cmp < 0)
    {
      list_include(prev_changed, curr, changed_table_dup(key, key_length));
      DBUG_PRINT("info", 
		 ("key_length: %zu  %zu", key_length,
                  (*prev_changed)->key_length));
      DBUG_VOID_RETURN;
    }
    else if (cmp == 0)
    {
      cmp = memcmp(curr->key, key, curr->key_length);
      if (cmp < 0)
      {
	list_include(prev_changed, curr, changed_table_dup(key, key_length));
	DBUG_PRINT("info", 
		   ("key_length:  %zu  %zu", key_length,
		    (*prev_changed)->key_length));
	DBUG_VOID_RETURN;
      }
      else if (cmp == 0)
      {
	DBUG_PRINT("info", ("already in list"));
	DBUG_VOID_RETURN;
      }
    }
  }
  *prev_changed = changed_table_dup(key, key_length);
  DBUG_PRINT("info", ("key_length: %zu  %zu", key_length,
		      (*prev_changed)->key_length));
  DBUG_VOID_RETURN;
}


CHANGED_TABLE_LIST* THD::changed_table_dup(const char *key, size_t key_length)
{
  CHANGED_TABLE_LIST* new_table = 
    (CHANGED_TABLE_LIST*) trans_alloc(ALIGN_SIZE(sizeof(CHANGED_TABLE_LIST))+
				      key_length + 1);
  if (!new_table)
  {
    my_error(EE_OUTOFMEMORY, MYF(ME_BELL+ME_FATALERROR),
             ALIGN_SIZE(sizeof(TABLE_LIST)) + key_length + 1);
    set_killed(KILL_CONNECTION);
    return 0;
  }

  new_table->key= ((char*)new_table)+ ALIGN_SIZE(sizeof(CHANGED_TABLE_LIST));
  new_table->next = 0;
  new_table->key_length = key_length;
  ::memcpy(new_table->key, key, key_length);
  return new_table;
}


int THD::prepare_explain_fields(select_result *result, List<Item> *field_list,
                                 uint8 explain_flags, bool is_analyze)
{
  if (lex->explain_json)
    make_explain_json_field_list(*field_list, is_analyze);
  else
    make_explain_field_list(*field_list, explain_flags, is_analyze);

  return result->prepare(*field_list, NULL);
}


int THD::send_explain_fields(select_result *result,
                             uint8 explain_flags,
                             bool is_analyze)
{
  List<Item> field_list;
  int rc;
  rc= prepare_explain_fields(result, &field_list, explain_flags, is_analyze) ||
      result->send_result_set_metadata(field_list, Protocol::SEND_NUM_ROWS |
                                                   Protocol::SEND_EOF);
  return rc;
}


void THD::make_explain_json_field_list(List<Item> &field_list, bool is_analyze)
{
  Item *item= new (mem_root) Item_empty_string(this, (is_analyze ?
                                                      "ANALYZE" :
                                                      "EXPLAIN"),
                                              78, system_charset_info);
  field_list.push_back(item, mem_root);
}


/*
  Populate the provided field_list with EXPLAIN output columns.
  this->lex->describe has the EXPLAIN flags

  The set/order of columns must be kept in sync with 
  Explain_query::print_explain and co.
*/

void THD::make_explain_field_list(List<Item> &field_list, uint8 explain_flags,
                                  bool is_analyze)
{
  Item *item;
  CHARSET_INFO *cs= system_charset_info;
  field_list.push_back(item= new (mem_root)
                       Item_return_int(this, "id", 3,
                                       MYSQL_TYPE_LONGLONG), mem_root);
  item->maybe_null= 1;
  field_list.push_back(new (mem_root)
                       Item_empty_string(this, "select_type", 19, cs),
                       mem_root);
  field_list.push_back(item= new (mem_root)
                       Item_empty_string(this, "table", NAME_CHAR_LEN, cs),
                       mem_root);
  item->maybe_null= 1;
  if (explain_flags & DESCRIBE_PARTITIONS)
  {
    /* Maximum length of string that make_used_partitions_str() can produce */
    item= new (mem_root) Item_empty_string(this, "partitions",
                                           MAX_PARTITIONS * (1 + FN_LEN), cs);
    field_list.push_back(item, mem_root);
    item->maybe_null= 1;
  }
  field_list.push_back(item= new (mem_root)
                       Item_empty_string(this, "type", 10, cs),
                       mem_root);
  item->maybe_null= 1;
  field_list.push_back(item= new (mem_root)
                       Item_empty_string(this, "possible_keys",
                                         NAME_CHAR_LEN*MAX_KEY, cs),
                       mem_root);
  item->maybe_null=1;
  field_list.push_back(item=new (mem_root)
                       Item_empty_string(this, "key", NAME_CHAR_LEN, cs),
                       mem_root);
  item->maybe_null=1;
  field_list.push_back(item=new (mem_root)
                       Item_empty_string(this, "key_len",
                                         NAME_CHAR_LEN*MAX_KEY),
                       mem_root);
  item->maybe_null=1;
  field_list.push_back(item=new (mem_root)
                       Item_empty_string(this, "ref",
                                         NAME_CHAR_LEN*MAX_REF_PARTS, cs),
                       mem_root);
  item->maybe_null=1;
  field_list.push_back(item= new (mem_root)
                       Item_return_int(this, "rows", 10, MYSQL_TYPE_LONGLONG),
                       mem_root);
  if (is_analyze)
  {
    field_list.push_back(item= new (mem_root)
                         Item_float(this, "r_rows", 0.1234, 2, 4),
                         mem_root);
    item->maybe_null=1;
  }

  if (is_analyze || (explain_flags & DESCRIBE_EXTENDED))
  {
    field_list.push_back(item= new (mem_root)
                         Item_float(this, "filtered", 0.1234, 2, 4),
                         mem_root);
    item->maybe_null=1;
  }

  if (is_analyze)
  {
    field_list.push_back(item= new (mem_root)
                         Item_float(this, "r_filtered", 0.1234, 2, 4),
                         mem_root);
    item->maybe_null=1;
  }

  item->maybe_null= 1;
  field_list.push_back(new (mem_root)
                       Item_empty_string(this, "Extra", 255, cs),
                       mem_root);
}


#ifdef SIGNAL_WITH_VIO_CLOSE
void THD::close_active_vio()
{
  DBUG_ENTER("close_active_vio");
  mysql_mutex_assert_owner(&LOCK_thd_data);
#ifndef EMBEDDED_LIBRARY
  if (active_vio)
  {
    vio_close(active_vio);
    active_vio = 0;
  }
#endif
  DBUG_VOID_RETURN;
}
#endif


/*
  @brief MySQL parser used for recursive invocations

  @param old_lex  The LEX structure in the state when this parser
                  is called recursively
  @param lex      The LEX structure used to parse a new SQL fragment
  @param str      The SQL fragment to parse
  @param str_len  The length of the SQL fragment to parse
  @param stmt_prepare_mode true <=> when parsing a prepare statement

  @details
    This function is to be used when parsing of an SQL fragment is
    needed within one of the grammar rules.

  @notes
    Currently the function is used only when the specification of a CTE
    is parsed for the not first and not recursive references of the CTE.

  @retval false   On a successful parsing of the fragment
  @retval true    Otherwise
*/

bool THD::sql_parser(LEX *old_lex, LEX *lex,
                     char *str, uint str_len, bool stmt_prepare_mode)
{
  extern int MYSQLparse(THD * thd);

  bool parse_status= false;
  Parser_state parser_state;
  Parser_state *old_parser_state= m_parser_state;

  if (parser_state.init(this, str, str_len))
    return true;

  m_parser_state= &parser_state;
  parser_state.m_lip.stmt_prepare_mode= stmt_prepare_mode;
  parser_state.m_lip.multi_statements= false;
  parser_state.m_lip.m_digest= NULL;

  lex->param_list= old_lex->param_list;
  lex->sphead= old_lex->sphead;
  lex->spname= old_lex->spname;
  lex->spcont= old_lex->spcont;
  lex->sp_chistics= old_lex->sp_chistics;
  lex->trg_chistics= old_lex->trg_chistics;

  parse_status= MYSQLparse(this) != 0;

  m_parser_state= old_parser_state;

  return parse_status;
}


struct Item_change_record: public ilink
{
  Item **place;
  Item *old_value;
  /* Placement new was hidden by `new' in ilink (TODO: check): */
  static void *operator new(size_t size, void *mem) { return mem; }
  static void operator delete(void *ptr, size_t size) {}
  static void operator delete(void *ptr, void *mem) { /* never called */ }
};


/*
  Register an item tree tree transformation, performed by the query
  optimizer. We need a pointer to runtime_memroot because it may be !=
  thd->mem_root (due to possible set_n_backup_active_arena called for thd).
*/

void
Item_change_list::nocheck_register_item_tree_change(Item **place,
                                                    Item *old_value,
                                                    MEM_ROOT *runtime_memroot)
{
  Item_change_record *change;
  DBUG_ENTER("THD::nocheck_register_item_tree_change");
  DBUG_PRINT("enter", ("Register %p <- %p", old_value, (*place)));
  /*
    Now we use one node per change, which adds some memory overhead,
    but still is rather fast as we use alloc_root for allocations.
    A list of item tree changes of an average query should be short.
  */
  void *change_mem= alloc_root(runtime_memroot, sizeof(*change));
  if (change_mem == 0)
  {
    /*
      OOM, thd->fatal_error() is called by the error handler of the
      memroot. Just return.
    */
    DBUG_VOID_RETURN;
  }
  change= new (change_mem) Item_change_record;
  change->place= place;
  change->old_value= old_value;
  change_list.append(change);
  DBUG_VOID_RETURN;
}

/**
  Check and register item change if needed

  @param place           place where we should assign new value
  @param new_value       place of the new value

  @details
    Let C be a reference to an item that changed the reference A
    at the location (occurrence) L1 and this change has been registered.
    If C is substituted for reference A another location (occurrence) L2
    that is to be registered as well than this change has to be
    consistent with the first change in order the procedure that rollback
    changes to substitute the same reference at both locations L1 and L2.
*/

void
Item_change_list::check_and_register_item_tree_change(Item **place,
                                                      Item **new_value,
                                                      MEM_ROOT *runtime_memroot)
{
  Item_change_record *change;
  DBUG_ENTER("THD::check_and_register_item_tree_change");
  DBUG_PRINT("enter", ("Register: %p (%p) <- %p (%p)",
                       *place, place, *new_value, new_value));
  I_List_iterator<Item_change_record> it(change_list);
  while ((change= it++))
  {
    if (change->place == new_value)
      break; // we need only very first value
  }
  if (change)
    nocheck_register_item_tree_change(place, change->old_value,
                                      runtime_memroot);
  DBUG_VOID_RETURN;
}


void Item_change_list::rollback_item_tree_changes()
{
  DBUG_ENTER("THD::rollback_item_tree_changes");
  I_List_iterator<Item_change_record> it(change_list);
  Item_change_record *change;

  while ((change= it++))
  {
    DBUG_PRINT("info", ("Rollback: %p (%p) <- %p",
                        *change->place, change->place, change->old_value));
    *change->place= change->old_value;
  }
  /* We can forget about changes memory: it's allocated in runtime memroot */
  change_list.empty();
  DBUG_VOID_RETURN;
}


/*****************************************************************************
** Functions to provide a interface to select results
*****************************************************************************/

void select_result::cleanup()
{
  /* do nothing */
}

bool select_result::check_simple_select() const
{
  my_error(ER_SP_BAD_CURSOR_QUERY, MYF(0));
  return TRUE;
}


static String default_line_term("\n",default_charset_info);
static String default_escaped("\\",default_charset_info);
static String default_field_term("\t",default_charset_info);
static String default_enclosed_and_line_start("", default_charset_info);
static String default_xml_row_term("<row>", default_charset_info);

sql_exchange::sql_exchange(const char *name, bool flag,
                           enum enum_filetype filetype_arg)
  :file_name(name), opt_enclosed(0), dumpfile(flag), skip_lines(0)
{
  filetype= filetype_arg;
  field_term= &default_field_term;
  enclosed=   line_start= &default_enclosed_and_line_start;
  line_term=  filetype == FILETYPE_CSV ?
              &default_line_term : &default_xml_row_term;
  escaped=    &default_escaped;
  cs= NULL;
}

bool sql_exchange::escaped_given(void) const
{
  return escaped != &default_escaped;
}


bool select_send::send_result_set_metadata(List<Item> &list, uint flags)
{
  bool res;
#ifdef WITH_WSREP
  if (WSREP(thd) && thd->wsrep_retry_query)
  {
    WSREP_DEBUG("skipping select metadata");
    return FALSE;
  }
#endif /* WITH_WSREP */
  if (!(res= thd->protocol->send_result_set_metadata(&list, flags)))
    is_result_set_started= 1;
  return res;
}

void select_send::abort_result_set()
{
  DBUG_ENTER("select_send::abort_result_set");

  if (is_result_set_started && thd->spcont)
  {
    /*
      We're executing a stored procedure, have an open result
      set and an SQL exception condition. In this situation we
      must abort the current statement, silence the error and
      start executing the continue/exit handler if one is found.
      Before aborting the statement, let's end the open result set, as
      otherwise the client will hang due to the violation of the
      client/server protocol.
    */
    thd->spcont->end_partial_result_set= TRUE;
  }
  DBUG_VOID_RETURN;
}


/** 
  Cleanup an instance of this class for re-use
  at next execution of a prepared statement/
  stored procedure statement.
*/

void select_send::cleanup()
{
  is_result_set_started= FALSE;
}

/* Send data to client. Returns 0 if ok */

int select_send::send_data(List<Item> &items)
{
  Protocol *protocol= thd->protocol;
  DBUG_ENTER("select_send::send_data");

  /* unit is not set when using 'delete ... returning' */
  if (unit && unit->offset_limit_cnt)
  {						// using limit offset,count
    unit->offset_limit_cnt--;
    DBUG_RETURN(FALSE);
  }
  if (thd->killed == ABORT_QUERY)
    DBUG_RETURN(FALSE);

  protocol->prepare_for_resend();
  if (protocol->send_result_set_row(&items))
  {
    protocol->remove_last_row();
    DBUG_RETURN(TRUE);
  }

  thd->inc_sent_row_count(1);

  if (thd->vio_ok())
    DBUG_RETURN(protocol->write());

  DBUG_RETURN(0);
}


bool select_send::send_eof()
{
  /* 
    Don't send EOF if we're in error condition (which implies we've already
    sent or are sending an error)
  */
  if (unlikely(thd->is_error()))
    return TRUE;
  ::my_eof(thd);
  is_result_set_started= 0;
  return FALSE;
}


/************************************************************************
  Handling writing to file
************************************************************************/

bool select_to_file::send_eof()
{
  int error= MY_TEST(end_io_cache(&cache));
  if (unlikely(mysql_file_close(file, MYF(MY_WME))) ||
      unlikely(thd->is_error()))
    error= true;

  if (likely(!error) && !suppress_my_ok)
  {
    ::my_ok(thd,row_count);
  }
  file= -1;
  return error;
}


void select_to_file::cleanup()
{
  /* In case of error send_eof() may be not called: close the file here. */
  if (file >= 0)
  {
    (void) end_io_cache(&cache);
    mysql_file_close(file, MYF(0));
    file= -1;
  }
  path[0]= '\0';
  row_count= 0;
}


select_to_file::~select_to_file()
{
  if (file >= 0)
  {					// This only happens in case of error
    (void) end_io_cache(&cache);
    mysql_file_close(file, MYF(0));
    file= -1;
  }
}

/***************************************************************************
** Export of select to textfile
***************************************************************************/

select_export::~select_export()
{
  thd->set_sent_row_count(row_count);
}


/*
  Create file with IO cache

  SYNOPSIS
    create_file()
    thd			Thread handle
    path		File name
    exchange		Excange class
    cache		IO cache

  RETURN
    >= 0 	File handle
   -1		Error
*/


static File create_file(THD *thd, char *path, sql_exchange *exchange,
			IO_CACHE *cache)
{
  File file;
  uint option= MY_UNPACK_FILENAME | MY_RELATIVE_PATH;

#ifdef DONT_ALLOW_FULL_LOAD_DATA_PATHS
  option|= MY_REPLACE_DIR;			// Force use of db directory
#endif

  if (!dirname_length(exchange->file_name))
  {
    strxnmov(path, FN_REFLEN-1, mysql_real_data_home, thd->get_db(), NullS);
    (void) fn_format(path, exchange->file_name, path, "", option);
  }
  else
    (void) fn_format(path, exchange->file_name, mysql_real_data_home, "", option);

  if (!is_secure_file_path(path))
  {
    /* Write only allowed to dir or subdir specified by secure_file_priv */
    my_error(ER_OPTION_PREVENTS_STATEMENT, MYF(0), "--secure-file-priv");
    return -1;
  }

  if (!access(path, F_OK))
  {
    my_error(ER_FILE_EXISTS_ERROR, MYF(0), exchange->file_name);
    return -1;
  }
  /* Create the file world readable */
  if ((file= mysql_file_create(key_select_to_file,
                               path, 0644, O_WRONLY|O_EXCL, MYF(MY_WME))) < 0)
    return file;
#ifdef HAVE_FCHMOD
  (void) fchmod(file, 0644);			// Because of umask()
#else
  (void) chmod(path, 0644);
#endif
  if (init_io_cache(cache, file, 0L, WRITE_CACHE, 0L, 1, MYF(MY_WME)))
  {
    mysql_file_close(file, MYF(0));
    /* Delete file on error, it was just created */
    mysql_file_delete(key_select_to_file, path, MYF(0));
    return -1;
  }
  return file;
}


int
select_export::prepare(List<Item> &list, SELECT_LEX_UNIT *u)
{
  bool blob_flag=0;
  bool string_results= FALSE, non_string_results= FALSE;
  unit= u;
  if ((uint) strlen(exchange->file_name) + NAME_LEN >= FN_REFLEN)
    strmake_buf(path,exchange->file_name);

  write_cs= exchange->cs ? exchange->cs : &my_charset_bin;

  if ((file= create_file(thd, path, exchange, &cache)) < 0)
    return 1;
  /* Check if there is any blobs in data */
  {
    List_iterator_fast<Item> li(list);
    Item *item;
    while ((item=li++))
    {
      if (item->max_length >= MAX_BLOB_WIDTH)
      {
	blob_flag=1;
	break;
      }
      if (item->result_type() == STRING_RESULT)
        string_results= TRUE;
      else
        non_string_results= TRUE;
    }
  }
  if (exchange->escaped->numchars() > 1 || exchange->enclosed->numchars() > 1)
  {
    my_error(ER_WRONG_FIELD_TERMINATORS, MYF(0));
    return TRUE;
  }
  if (exchange->escaped->length() > 1 || exchange->enclosed->length() > 1 ||
      !my_isascii(exchange->escaped->ptr()[0]) ||
      !my_isascii(exchange->enclosed->ptr()[0]) ||
      !exchange->field_term->is_ascii() || !exchange->line_term->is_ascii() ||
      !exchange->line_start->is_ascii())
  {
    /*
      Current LOAD DATA INFILE recognizes field/line separators "as is" without
      converting from client charset to data file charset. So, it is supposed,
      that input file of LOAD DATA INFILE consists of data in one charset and
      separators in other charset. For the compatibility with that [buggy]
      behaviour SELECT INTO OUTFILE implementation has been saved "as is" too,
      but the new warning message has been added:

        Non-ASCII separator arguments are not fully supported
    */
    push_warning(thd, Sql_condition::WARN_LEVEL_WARN,
                 WARN_NON_ASCII_SEPARATOR_NOT_IMPLEMENTED,
                 ER_THD(thd, WARN_NON_ASCII_SEPARATOR_NOT_IMPLEMENTED));
  }
  field_term_length=exchange->field_term->length();
  field_term_char= field_term_length ?
                   (int) (uchar) (*exchange->field_term)[0] : INT_MAX;
  if (!exchange->line_term->length())
    exchange->line_term=exchange->field_term;	// Use this if it exists
  field_sep_char= (exchange->enclosed->length() ?
                  (int) (uchar) (*exchange->enclosed)[0] : field_term_char);
  if (exchange->escaped->length() && (exchange->escaped_given() ||
      !(thd->variables.sql_mode & MODE_NO_BACKSLASH_ESCAPES)))
    escape_char= (int) (uchar) (*exchange->escaped)[0];
  else
    escape_char= -1;
  is_ambiguous_field_sep= MY_TEST(strchr(ESCAPE_CHARS, field_sep_char));
  is_unsafe_field_sep= MY_TEST(strchr(NUMERIC_CHARS, field_sep_char));
  line_sep_char= (exchange->line_term->length() ?
                 (int) (uchar) (*exchange->line_term)[0] : INT_MAX);
  if (!field_term_length)
    exchange->opt_enclosed=0;
  if (!exchange->enclosed->length())
    exchange->opt_enclosed=1;			// A little quicker loop
  fixed_row_size= (!field_term_length && !exchange->enclosed->length() &&
		   !blob_flag);
  if ((is_ambiguous_field_sep && exchange->enclosed->is_empty() &&
       (string_results || is_unsafe_field_sep)) ||
      (exchange->opt_enclosed && non_string_results &&
       field_term_length && strchr(NUMERIC_CHARS, field_term_char)))
  {
    push_warning(thd, Sql_condition::WARN_LEVEL_WARN,
                 ER_AMBIGUOUS_FIELD_TERM,
                 ER_THD(thd, ER_AMBIGUOUS_FIELD_TERM));
    is_ambiguous_field_term= TRUE;
  }
  else
    is_ambiguous_field_term= FALSE;

  return 0;
}


#define NEED_ESCAPING(x) ((int) (uchar) (x) == escape_char    || \
                          (enclosed ? (int) (uchar) (x) == field_sep_char      \
                                    : (int) (uchar) (x) == field_term_char) || \
                          (int) (uchar) (x) == line_sep_char  || \
                          !(x))

int select_export::send_data(List<Item> &items)
{

  DBUG_ENTER("select_export::send_data");
  char buff[MAX_FIELD_WIDTH],null_buff[2],space[MAX_FIELD_WIDTH];
  char cvt_buff[MAX_FIELD_WIDTH];
  String cvt_str(cvt_buff, sizeof(cvt_buff), write_cs);
  bool space_inited=0;
  String tmp(buff,sizeof(buff),&my_charset_bin),*res;
  tmp.length(0);

  if (unit->offset_limit_cnt)
  {						// using limit offset,count
    unit->offset_limit_cnt--;
    DBUG_RETURN(0);
  }
  if (thd->killed == ABORT_QUERY)
    DBUG_RETURN(0);
  row_count++;
  Item *item;
  uint used_length=0,items_left=items.elements;
  List_iterator_fast<Item> li(items);

  if (my_b_write(&cache,(uchar*) exchange->line_start->ptr(),
		 exchange->line_start->length()))
    goto err;
  while ((item=li++))
  {
    Item_result result_type=item->result_type();
    bool enclosed = (exchange->enclosed->length() &&
                     (!exchange->opt_enclosed || result_type == STRING_RESULT));
    res=item->str_result(&tmp);
    if (res && !my_charset_same(write_cs, res->charset()) &&
        !my_charset_same(write_cs, &my_charset_bin))
    {
      String_copier copier;
      const char *error_pos;
      uint32 bytes;
      uint64 estimated_bytes=
        ((uint64) res->length() / res->charset()->mbminlen + 1) *
        write_cs->mbmaxlen + 1;
      set_if_smaller(estimated_bytes, UINT_MAX32);
      if (cvt_str.realloc((uint32) estimated_bytes))
      {
        my_error(ER_OUTOFMEMORY, MYF(ME_FATALERROR), (uint32) estimated_bytes);
        goto err;
      }

      bytes= copier.well_formed_copy(write_cs, (char *) cvt_str.ptr(),
                                     cvt_str.alloced_length(),
                                     res->charset(),
                                     res->ptr(), res->length());
      error_pos= copier.most_important_error_pos();
      if (unlikely(error_pos))
      {
        /*
          TODO: 
             add new error message that will show user this printable_buff

        char printable_buff[32];
        convert_to_printable(printable_buff, sizeof(printable_buff),
                             error_pos, res->ptr() + res->length() - error_pos,
                             res->charset(), 6);
        push_warning_printf(thd, Sql_condition::WARN_LEVEL_WARN,
                            ER_TRUNCATED_WRONG_VALUE_FOR_FIELD,
                            ER_THD(thd, ER_TRUNCATED_WRONG_VALUE_FOR_FIELD),
                            "string", printable_buff,
                            item->name.str, static_cast<long>(row_count));
        */
        push_warning_printf(thd, Sql_condition::WARN_LEVEL_WARN,
                            ER_TRUNCATED_WRONG_VALUE_FOR_FIELD,
                            ER_THD(thd, WARN_DATA_TRUNCATED),
                            item->name.str, static_cast<long>(row_count));
      }
      else if (copier.source_end_pos() < res->ptr() + res->length())
      { 
        /*
          result is longer than UINT_MAX32 and doesn't fit into String
        */
        push_warning_printf(thd, Sql_condition::WARN_LEVEL_WARN,
                            WARN_DATA_TRUNCATED,
                            ER_THD(thd, WARN_DATA_TRUNCATED),
                            item->full_name(), static_cast<long>(row_count));
      }
      cvt_str.length(bytes);
      res= &cvt_str;
    }
    if (res && enclosed)
    {
      if (my_b_write(&cache,(uchar*) exchange->enclosed->ptr(),
		     exchange->enclosed->length()))
	goto err;
    }
    if (!res)
    {						// NULL
      if (!fixed_row_size)
      {
	if (escape_char != -1)			// Use \N syntax
	{
	  null_buff[0]=escape_char;
	  null_buff[1]='N';
	  if (my_b_write(&cache,(uchar*) null_buff,2))
	    goto err;
	}
	else if (my_b_write(&cache,(uchar*) "NULL",4))
	  goto err;
      }
      else
      {
	used_length=0;				// Fill with space
      }
    }
    else
    {
      if (fixed_row_size)
	used_length=MY_MIN(res->length(),item->max_length);
      else
	used_length=res->length();
      if ((result_type == STRING_RESULT || is_unsafe_field_sep) &&
           escape_char != -1)
      {
        char *pos, *start, *end;
        CHARSET_INFO *res_charset= res->charset();
        CHARSET_INFO *character_set_client= thd->variables.
                                            character_set_client;
        bool check_second_byte= (res_charset == &my_charset_bin) &&
                                 character_set_client->
                                 escape_with_backslash_is_dangerous;
        DBUG_ASSERT(character_set_client->mbmaxlen == 2 ||
                    !character_set_client->escape_with_backslash_is_dangerous);
	for (start=pos=(char*) res->ptr(),end=pos+used_length ;
	     pos != end ;
	     pos++)
	{
#ifdef USE_MB
	  if (use_mb(res_charset))
	  {
	    int l;
	    if ((l=my_ismbchar(res_charset, pos, end)))
	    {
	      pos += l-1;
	      continue;
	    }
	  }
#endif

          /*
            Special case when dumping BINARY/VARBINARY/BLOB values
            for the clients with character sets big5, cp932, gbk and sjis,
            which can have the escape character (0x5C "\" by default)
            as the second byte of a multi-byte sequence.
            
            If
            - pos[0] is a valid multi-byte head (e.g 0xEE) and
            - pos[1] is 0x00, which will be escaped as "\0",
            
            then we'll get "0xEE + 0x5C + 0x30" in the output file.
            
            If this file is later loaded using this sequence of commands:
            
            mysql> create table t1 (a varchar(128)) character set big5;
            mysql> LOAD DATA INFILE 'dump.txt' INTO TABLE t1;
            
            then 0x5C will be misinterpreted as the second byte
            of a multi-byte character "0xEE + 0x5C", instead of
            escape character for 0x00.
            
            To avoid this confusion, we'll escape the multi-byte
            head character too, so the sequence "0xEE + 0x00" will be
            dumped as "0x5C + 0xEE + 0x5C + 0x30".
            
            Note, in the condition below we only check if
            mbcharlen is equal to 2, because there are no
            character sets with mbmaxlen longer than 2
            and with escape_with_backslash_is_dangerous set.
            DBUG_ASSERT before the loop makes that sure.
          */

          if ((NEED_ESCAPING(*pos) ||
               (check_second_byte &&
                ((uchar) *pos) > 0x7F /* a potential MB2HEAD */ &&
                pos + 1 < end &&
                NEED_ESCAPING(pos[1]))) &&
              /*
               Don't escape field_term_char by doubling - doubling is only
               valid for ENCLOSED BY characters:
              */
              (enclosed || !is_ambiguous_field_term ||
               (int) (uchar) *pos != field_term_char))
          {
	    char tmp_buff[2];
            tmp_buff[0]= ((int) (uchar) *pos == field_sep_char &&
                          is_ambiguous_field_sep) ?
                          field_sep_char : escape_char;
	    tmp_buff[1]= *pos ? *pos : '0';
	    if (my_b_write(&cache,(uchar*) start,(uint) (pos-start)) ||
		my_b_write(&cache,(uchar*) tmp_buff,2))
	      goto err;
	    start=pos+1;
	  }
	}
	if (my_b_write(&cache,(uchar*) start,(uint) (pos-start)))
	  goto err;
      }
      else if (my_b_write(&cache,(uchar*) res->ptr(),used_length))
	goto err;
    }
    if (fixed_row_size)
    {						// Fill with space
      if (item->max_length > used_length)
      {
	if (!space_inited)
	{
	  space_inited=1;
	  bfill(space,sizeof(space),' ');
	}
	uint length=item->max_length-used_length;
	for (; length > sizeof(space) ; length-=sizeof(space))
	{
	  if (my_b_write(&cache,(uchar*) space,sizeof(space)))
	    goto err;
	}
	if (my_b_write(&cache,(uchar*) space,length))
	  goto err;
      }
    }
    if (res && enclosed)
    {
      if (my_b_write(&cache, (uchar*) exchange->enclosed->ptr(),
                     exchange->enclosed->length()))
        goto err;
    }
    if (--items_left)
    {
      if (my_b_write(&cache, (uchar*) exchange->field_term->ptr(),
                     field_term_length))
        goto err;
    }
  }
  if (my_b_write(&cache,(uchar*) exchange->line_term->ptr(),
		 exchange->line_term->length()))
    goto err;
  DBUG_RETURN(0);
err:
  DBUG_RETURN(1);
}


/***************************************************************************
** Dump  of select to a binary file
***************************************************************************/


int
select_dump::prepare(List<Item> &list __attribute__((unused)),
		     SELECT_LEX_UNIT *u)
{
  unit= u;
  return (int) ((file= create_file(thd, path, exchange, &cache)) < 0);
}


int select_dump::send_data(List<Item> &items)
{
  List_iterator_fast<Item> li(items);
  char buff[MAX_FIELD_WIDTH];
  String tmp(buff,sizeof(buff),&my_charset_bin),*res;
  tmp.length(0);
  Item *item;
  DBUG_ENTER("select_dump::send_data");

  if (unit->offset_limit_cnt)
  {						// using limit offset,count
    unit->offset_limit_cnt--;
    DBUG_RETURN(0);
  }
  if (thd->killed == ABORT_QUERY)
    DBUG_RETURN(0);

  if (row_count++ > 1) 
  {
    my_message(ER_TOO_MANY_ROWS, ER_THD(thd, ER_TOO_MANY_ROWS), MYF(0));
    goto err;
  }
  while ((item=li++))
  {
    res=item->str_result(&tmp);
    if (!res)					// If NULL
    {
      if (my_b_write(&cache,(uchar*) "",1))
	goto err;
    }
    else if (my_b_write(&cache,(uchar*) res->ptr(),res->length()))
    {
      my_error(ER_ERROR_ON_WRITE, MYF(0), path, my_errno);
      goto err;
    }
  }
  DBUG_RETURN(0);
err:
  DBUG_RETURN(1);
}


int select_singlerow_subselect::send_data(List<Item> &items)
{
  DBUG_ENTER("select_singlerow_subselect::send_data");
  Item_singlerow_subselect *it= (Item_singlerow_subselect *)item;
  if (it->assigned())
  {
    my_message(ER_SUBQUERY_NO_1_ROW, ER_THD(thd, ER_SUBQUERY_NO_1_ROW),
               MYF(current_thd->lex->ignore ? ME_JUST_WARNING : 0));
    DBUG_RETURN(1);
  }
  if (unit->offset_limit_cnt)
  {				          // Using limit offset,count
    unit->offset_limit_cnt--;
    DBUG_RETURN(0);
  }
  if (thd->killed == ABORT_QUERY)
    DBUG_RETURN(0);
  List_iterator_fast<Item> li(items);
  Item *val_item;
  for (uint i= 0; (val_item= li++); i++)
    it->store(i, val_item);
  it->assigned(1);
  DBUG_RETURN(0);
}


void select_max_min_finder_subselect::cleanup()
{
  DBUG_ENTER("select_max_min_finder_subselect::cleanup");
  cache= 0;
  DBUG_VOID_RETURN;
}


int select_max_min_finder_subselect::send_data(List<Item> &items)
{
  DBUG_ENTER("select_max_min_finder_subselect::send_data");
  Item_maxmin_subselect *it= (Item_maxmin_subselect *)item;
  List_iterator_fast<Item> li(items);
  Item *val_item= li++;
  it->register_value();
  if (it->assigned())
  {
    cache->store(val_item);
    if ((this->*op)())
      it->store(0, cache);
  }
  else
  {
    if (!cache)
    {
<<<<<<< HEAD
      cache= val_item->get_cache(thd);
      switch (val_item->result_type()) {
=======
      cache= Item_cache::get_cache(thd, val_item);
      switch (val_item->cmp_type()) {
>>>>>>> f5441ef4
      case REAL_RESULT:
	op= &select_max_min_finder_subselect::cmp_real;
	break;
      case INT_RESULT:
	op= &select_max_min_finder_subselect::cmp_int;
	break;
      case STRING_RESULT:
	op= &select_max_min_finder_subselect::cmp_str;
	break;
      case DECIMAL_RESULT:
        op= &select_max_min_finder_subselect::cmp_decimal;
        break;
      case TIME_RESULT:
        if (val_item->field_type() == MYSQL_TYPE_TIME)
          op= &select_max_min_finder_subselect::cmp_time;
        else
          op= &select_max_min_finder_subselect::cmp_str;
        break;
      case ROW_RESULT:
        // This case should never be choosen
	DBUG_ASSERT(0);
	op= 0;
      }
    }
    cache->store(val_item);
    it->store(0, cache);
  }
  it->assigned(1);
  DBUG_RETURN(0);
}

bool select_max_min_finder_subselect::cmp_real()
{
  Item *maxmin= ((Item_singlerow_subselect *)item)->element_index(0);
  double val1= cache->val_real(), val2= maxmin->val_real();

  /* Ignore NULLs for ANY and keep them for ALL subqueries */
  if (cache->null_value)
    return (is_all && !maxmin->null_value) || (!is_all && maxmin->null_value);
  if (maxmin->null_value)
    return !is_all;

  if (fmax)
    return(val1 > val2);
  return (val1 < val2);
}

bool select_max_min_finder_subselect::cmp_int()
{
  Item *maxmin= ((Item_singlerow_subselect *)item)->element_index(0);
  longlong val1= cache->val_int(), val2= maxmin->val_int();

  /* Ignore NULLs for ANY and keep them for ALL subqueries */
  if (cache->null_value)
    return (is_all && !maxmin->null_value) || (!is_all && maxmin->null_value);
  if (maxmin->null_value)
    return !is_all;

  if (fmax)
    return(val1 > val2);
  return (val1 < val2);
}

bool select_max_min_finder_subselect::cmp_time()
{
  Item *maxmin= ((Item_singlerow_subselect *)item)->element_index(0);
  longlong val1= cache->val_time_packed(), val2= maxmin->val_time_packed();

  /* Ignore NULLs for ANY and keep them for ALL subqueries */
  if (cache->null_value)
    return (is_all && !maxmin->null_value) || (!is_all && maxmin->null_value);
  if (maxmin->null_value)
    return !is_all;

  if (fmax)
    return(val1 > val2);
  return (val1 < val2);
}

bool select_max_min_finder_subselect::cmp_decimal()
{
  Item *maxmin= ((Item_singlerow_subselect *)item)->element_index(0);
  my_decimal cval, *cvalue= cache->val_decimal(&cval);
  my_decimal mval, *mvalue= maxmin->val_decimal(&mval);

  /* Ignore NULLs for ANY and keep them for ALL subqueries */
  if (cache->null_value)
    return (is_all && !maxmin->null_value) || (!is_all && maxmin->null_value);
  if (maxmin->null_value)
    return !is_all;

  if (fmax)
    return (my_decimal_cmp(cvalue, mvalue) > 0) ;
  return (my_decimal_cmp(cvalue,mvalue) < 0);
}

bool select_max_min_finder_subselect::cmp_str()
{
  String *val1, *val2, buf1, buf2;
  Item *maxmin= ((Item_singlerow_subselect *)item)->element_index(0);
  /*
    as far as both operand is Item_cache buf1 & buf2 will not be used,
    but added for safety
  */
  val1= cache->val_str(&buf1);
  val2= maxmin->val_str(&buf2);

  /* Ignore NULLs for ANY and keep them for ALL subqueries */
  if (cache->null_value)
    return (is_all && !maxmin->null_value) || (!is_all && maxmin->null_value);
  if (maxmin->null_value)
    return !is_all;

  if (fmax)
    return (sortcmp(val1, val2, cache->collation.collation) > 0) ;
  return (sortcmp(val1, val2, cache->collation.collation) < 0);
}

int select_exists_subselect::send_data(List<Item> &items)
{
  DBUG_ENTER("select_exists_subselect::send_data");
  Item_exists_subselect *it= (Item_exists_subselect *)item;
  if (unit->offset_limit_cnt)
  {				          // Using limit offset,count
    unit->offset_limit_cnt--;
    DBUG_RETURN(0);
  }
  if (thd->killed == ABORT_QUERY)
    DBUG_RETURN(0);
  it->value= 1;
  it->assigned(1);
  DBUG_RETURN(0);
}


/***************************************************************************
  Dump of select to variables
***************************************************************************/

int select_dumpvar::prepare(List<Item> &list, SELECT_LEX_UNIT *u)
{
  my_var_sp *mvsp;
  unit= u;
  m_var_sp_row= NULL;

  if (var_list.elements == 1 &&
      (mvsp= var_list.head()->get_my_var_sp()) &&
      mvsp->type_handler() == &type_handler_row)
  {
    // SELECT INTO row_type_sp_variable
    if (mvsp->get_rcontext(thd->spcont)->get_variable(mvsp->offset)->cols() !=
        list.elements)
      goto error;
    m_var_sp_row= mvsp;
    return 0;
  }

  // SELECT INTO variable list
  if (var_list.elements == list.elements)
    return 0;

error:
  my_message(ER_WRONG_NUMBER_OF_COLUMNS_IN_SELECT,
             ER_THD(thd, ER_WRONG_NUMBER_OF_COLUMNS_IN_SELECT), MYF(0));
  return 1;
}


bool select_dumpvar::check_simple_select() const
{
  my_error(ER_SP_BAD_CURSOR_SELECT, MYF(0));
  return TRUE;
}


void select_dumpvar::cleanup()
{
  row_count= 0;
}


Query_arena::Type Query_arena::type() const
{
  return STATEMENT;
}


void Query_arena::free_items()
{
  Item *next;
  DBUG_ENTER("Query_arena::free_items");
  /* This works because items are allocated on THD::mem_root */
  for (; free_list; free_list= next)
  {
    next= free_list->next;
    DBUG_ASSERT(free_list != next);
    DBUG_PRINT("info", ("free item: %p", free_list));
    free_list->delete_self();
  }
  /* Postcondition: free_list is 0 */
  DBUG_VOID_RETURN;
}


void Query_arena::set_query_arena(Query_arena *set)
{
  mem_root=  set->mem_root;
  free_list= set->free_list;
  state= set->state;
}


void Query_arena::cleanup_stmt()
{
  DBUG_ASSERT(! "Query_arena::cleanup_stmt() not implemented");
}

/*
  Statement functions
*/

Statement::Statement(LEX *lex_arg, MEM_ROOT *mem_root_arg,
                     enum enum_state state_arg, ulong id_arg)
  :Query_arena(mem_root_arg, state_arg),
  id(id_arg),
  column_usage(MARK_COLUMNS_READ),
  lex(lex_arg),
  db(null_clex_str)
{
  name= null_clex_str;
}


Query_arena::Type Statement::type() const
{
  return STATEMENT;
}


void Statement::set_statement(Statement *stmt)
{
  id=             stmt->id;
  column_usage=   stmt->column_usage;
  lex=            stmt->lex;
  query_string=   stmt->query_string;
}


void
Statement::set_n_backup_statement(Statement *stmt, Statement *backup)
{
  DBUG_ENTER("Statement::set_n_backup_statement");
  backup->set_statement(this);
  set_statement(stmt);
  DBUG_VOID_RETURN;
}


void Statement::restore_backup_statement(Statement *stmt, Statement *backup)
{
  DBUG_ENTER("Statement::restore_backup_statement");
  stmt->set_statement(this);
  set_statement(backup);
  DBUG_VOID_RETURN;
}


void THD::end_statement()
{
  DBUG_ENTER("THD::end_statement");
  /* Cleanup SQL processing state to reuse this statement in next query. */
  lex_end(lex);
  delete lex->result;
  lex->result= 0;
  /* Note that free_list is freed in cleanup_after_query() */

  /*
    Don't free mem_root, as mem_root is freed in the end of dispatch_command
    (once for any command).
  */
  DBUG_VOID_RETURN;
}


/*
  Start using arena specified by @set. Current arena data will be saved to
  *backup.
*/
void THD::set_n_backup_active_arena(Query_arena *set, Query_arena *backup)
{
  DBUG_ENTER("THD::set_n_backup_active_arena");
  DBUG_ASSERT(backup->is_backup_arena == FALSE);

  backup->set_query_arena(this);
  set_query_arena(set);
#ifdef DBUG_ASSERT_EXISTS
  backup->is_backup_arena= TRUE;
#endif
  DBUG_VOID_RETURN;
}


/*
  Stop using the temporary arena, and start again using the arena that is 
  specified in *backup.
  The temporary arena is returned back into *set.
*/

void THD::restore_active_arena(Query_arena *set, Query_arena *backup)
{
  DBUG_ENTER("THD::restore_active_arena");
  DBUG_ASSERT(backup->is_backup_arena);
  set->set_query_arena(this);
  set_query_arena(backup);
#ifdef DBUG_ASSERT_EXISTS
  backup->is_backup_arena= FALSE;
#endif
  DBUG_VOID_RETURN;
}

Statement::~Statement()
{
}

C_MODE_START

static uchar *
get_statement_id_as_hash_key(const uchar *record, size_t *key_length,
                             my_bool not_used __attribute__((unused)))
{
  const Statement *statement= (const Statement *) record; 
  *key_length= sizeof(statement->id);
  return (uchar *) &((const Statement *) statement)->id;
}

static void delete_statement_as_hash_key(void *key)
{
  delete (Statement *) key;
}

static uchar *get_stmt_name_hash_key(Statement *entry, size_t *length,
                                    my_bool not_used __attribute__((unused)))
{
  *length= entry->name.length;
  return (uchar*) entry->name.str;
}

C_MODE_END

Statement_map::Statement_map() :
  last_found_statement(0)
{
  enum
  {
    START_STMT_HASH_SIZE = 16,
    START_NAME_HASH_SIZE = 16
  };
  my_hash_init(&st_hash, &my_charset_bin, START_STMT_HASH_SIZE, 0, 0,
               get_statement_id_as_hash_key,
               delete_statement_as_hash_key, MYF(0));
  my_hash_init(&names_hash, system_charset_info, START_NAME_HASH_SIZE, 0, 0,
               (my_hash_get_key) get_stmt_name_hash_key,
               NULL,MYF(0));
}


/*
  Insert a new statement to the thread-local statement map.

  DESCRIPTION
    If there was an old statement with the same name, replace it with the
    new one. Otherwise, check if max_prepared_stmt_count is not reached yet,
    increase prepared_stmt_count, and insert the new statement. It's okay
    to delete an old statement and fail to insert the new one.

  POSTCONDITIONS
    All named prepared statements are also present in names_hash.
    Statement names in names_hash are unique.
    The statement is added only if prepared_stmt_count < max_prepard_stmt_count
    last_found_statement always points to a valid statement or is 0

  RETURN VALUE
    0  success
    1  error: out of resources or max_prepared_stmt_count limit has been
       reached. An error is sent to the client, the statement is deleted.
*/

int Statement_map::insert(THD *thd, Statement *statement)
{
  if (my_hash_insert(&st_hash, (uchar*) statement))
  {
    /*
      Delete is needed only in case of an insert failure. In all other
      cases hash_delete will also delete the statement.
    */
    delete statement;
    my_error(ER_OUT_OF_RESOURCES, MYF(0));
    goto err_st_hash;
  }
  if (statement->name.str && my_hash_insert(&names_hash, (uchar*) statement))
  {
    my_error(ER_OUT_OF_RESOURCES, MYF(0));
    goto err_names_hash;
  }
  mysql_mutex_lock(&LOCK_prepared_stmt_count);
  /*
    We don't check that prepared_stmt_count is <= max_prepared_stmt_count
    because we would like to allow to lower the total limit
    of prepared statements below the current count. In that case
    no new statements can be added until prepared_stmt_count drops below
    the limit.
  */
  if (prepared_stmt_count >= max_prepared_stmt_count)
  {
    mysql_mutex_unlock(&LOCK_prepared_stmt_count);
    my_error(ER_MAX_PREPARED_STMT_COUNT_REACHED, MYF(0),
             max_prepared_stmt_count);
    goto err_max;
  }
  prepared_stmt_count++;
  mysql_mutex_unlock(&LOCK_prepared_stmt_count);

  last_found_statement= statement;
  return 0;

err_max:
  if (statement->name.str)
    my_hash_delete(&names_hash, (uchar*) statement);
err_names_hash:
  my_hash_delete(&st_hash, (uchar*) statement);
err_st_hash:
  return 1;
}


void Statement_map::close_transient_cursors()
{
#ifdef TO_BE_IMPLEMENTED
  Statement *stmt;
  while ((stmt= transient_cursor_list.head()))
    stmt->close_cursor();                 /* deletes itself from the list */
#endif
}


void Statement_map::erase(Statement *statement)
{
  if (statement == last_found_statement)
    last_found_statement= 0;
  if (statement->name.str)
    my_hash_delete(&names_hash, (uchar *) statement);

  my_hash_delete(&st_hash, (uchar *) statement);
  mysql_mutex_lock(&LOCK_prepared_stmt_count);
  DBUG_ASSERT(prepared_stmt_count > 0);
  prepared_stmt_count--;
  mysql_mutex_unlock(&LOCK_prepared_stmt_count);
}


void Statement_map::reset()
{
  /* Must be first, hash_free will reset st_hash.records */
  if (st_hash.records)
  {
    mysql_mutex_lock(&LOCK_prepared_stmt_count);
    DBUG_ASSERT(prepared_stmt_count >= st_hash.records);
    prepared_stmt_count-= st_hash.records;
    mysql_mutex_unlock(&LOCK_prepared_stmt_count);
  }
  my_hash_reset(&names_hash);
  my_hash_reset(&st_hash);
  last_found_statement= 0;
}


Statement_map::~Statement_map()
{
  /* Statement_map::reset() should be called prior to destructor. */
  DBUG_ASSERT(!st_hash.records);
  my_hash_free(&names_hash);
  my_hash_free(&st_hash);
}

bool my_var_user::set(THD *thd, Item *item)
{
  Item_func_set_user_var *suv= new (thd->mem_root) Item_func_set_user_var(thd, &name, item);
  suv->save_item_result(item);
  return suv->fix_fields(thd, 0) || suv->update();
}


sp_rcontext *my_var_sp::get_rcontext(sp_rcontext *local_ctx) const
{
  return m_rcontext_handler->get_rcontext(local_ctx);
}


bool my_var_sp::set(THD *thd, Item *item)
{
  return get_rcontext(thd->spcont)->set_variable(thd, offset, &item);
}

bool my_var_sp_row_field::set(THD *thd, Item *item)
{
  return get_rcontext(thd->spcont)->
           set_variable_row_field(thd, offset, m_field_offset, &item);
}


bool select_dumpvar::send_data_to_var_list(List<Item> &items)
{
  DBUG_ENTER("select_dumpvar::send_data_to_var_list");
  List_iterator_fast<my_var> var_li(var_list);
  List_iterator<Item> it(items);
  Item *item;
  my_var *mv;
  while ((mv= var_li++) && (item= it++))
  {
    if (mv->set(thd, item))
      DBUG_RETURN(true);
  }
  DBUG_RETURN(false);
}


int select_dumpvar::send_data(List<Item> &items)
{
  DBUG_ENTER("select_dumpvar::send_data");

  if (unit->offset_limit_cnt)
  {						// using limit offset,count
    unit->offset_limit_cnt--;
    DBUG_RETURN(0);
  }
  if (row_count++) 
  {
    my_message(ER_TOO_MANY_ROWS, ER_THD(thd, ER_TOO_MANY_ROWS), MYF(0));
    DBUG_RETURN(1);
  }
  if (m_var_sp_row ?
      m_var_sp_row->get_rcontext(thd->spcont)->
        set_variable_row(thd, m_var_sp_row->offset, items) :
      send_data_to_var_list(items))
    DBUG_RETURN(1);

  DBUG_RETURN(thd->is_error());
}

bool select_dumpvar::send_eof()
{
  if (! row_count)
    push_warning(thd, Sql_condition::WARN_LEVEL_WARN,
                 ER_SP_FETCH_NO_DATA, ER_THD(thd, ER_SP_FETCH_NO_DATA));
  /*
    Don't send EOF if we're in error condition (which implies we've already
    sent or are sending an error)
  */
  if (unlikely(thd->is_error()))
    return true;

  if (!suppress_my_ok)
    ::my_ok(thd,row_count);

  return 0;
}



bool
select_materialize_with_stats::
create_result_table(THD *thd_arg, List<Item> *column_types,
                    bool is_union_distinct, ulonglong options,
                    const LEX_CSTRING *table_alias, bool bit_fields_as_long,
                    bool create_table,
                    bool keep_row_order,
                    uint hidden)
{
  DBUG_ASSERT(table == 0);
  tmp_table_param.field_count= column_types->elements;
  tmp_table_param.bit_fields_as_long= bit_fields_as_long;

  if (! (table= create_tmp_table(thd_arg, &tmp_table_param, *column_types,
                                 (ORDER*) 0, is_union_distinct, 1,
                                 options, HA_POS_ERROR, table_alias,
                                 !create_table, keep_row_order)))
    return TRUE;

  col_stat= (Column_statistics*) table->in_use->alloc(table->s->fields *
                                                      sizeof(Column_statistics));
  if (!col_stat)
    return TRUE;

  reset();
  table->file->extra(HA_EXTRA_WRITE_CACHE);
  table->file->extra(HA_EXTRA_IGNORE_DUP_KEY);
  return FALSE;
}


void select_materialize_with_stats::reset()
{
  memset(col_stat, 0, table->s->fields * sizeof(Column_statistics));
  max_nulls_in_row= 0;
  count_rows= 0;
}


void select_materialize_with_stats::cleanup()
{
  reset();
  select_unit::cleanup();
}


/**
  Override select_unit::send_data to analyze each row for NULLs and to
  update null_statistics before sending data to the client.

  @return TRUE if fatal error when sending data to the client
  @return FALSE on success
*/

int select_materialize_with_stats::send_data(List<Item> &items)
{
  List_iterator_fast<Item> item_it(items);
  Item *cur_item;
  Column_statistics *cur_col_stat= col_stat;
  uint nulls_in_row= 0;
  int res;

  if ((res= select_unit::send_data(items)))
    return res;
  if (table->null_catch_flags & REJECT_ROW_DUE_TO_NULL_FIELDS)
  {
    table->null_catch_flags&= ~REJECT_ROW_DUE_TO_NULL_FIELDS;
    return 0;
  }
  /* Skip duplicate rows. */
  if (write_err == HA_ERR_FOUND_DUPP_KEY ||
      write_err == HA_ERR_FOUND_DUPP_UNIQUE)
    return 0;

  ++count_rows;

  while ((cur_item= item_it++))
  {
    if (cur_item->is_null_result())
    {
      ++cur_col_stat->null_count;
      cur_col_stat->max_null_row= count_rows;
      if (!cur_col_stat->min_null_row)
        cur_col_stat->min_null_row= count_rows;
      ++nulls_in_row;
    }
    ++cur_col_stat;
  }
  if (nulls_in_row > max_nulls_in_row)
    max_nulls_in_row= nulls_in_row;

  return 0;
}


/****************************************************************************
  TMP_TABLE_PARAM
****************************************************************************/

void TMP_TABLE_PARAM::init()
{
  DBUG_ENTER("TMP_TABLE_PARAM::init");
  DBUG_PRINT("enter", ("this: %p", this));
  field_count= sum_func_count= func_count= hidden_field_count= 0;
  group_parts= group_length= group_null_parts= 0;
  quick_group= 1;
  table_charset= 0;
  precomputed_group_by= 0;
  bit_fields_as_long= 0;
  materialized_subquery= 0;
  force_not_null_cols= 0;
  skip_create_table= 0;
  DBUG_VOID_RETURN;
}


void thd_increment_bytes_sent(void *thd, size_t length)
{
  /* thd == 0 when close_connection() calls net_send_error() */
  if (likely(thd != 0))
  {
    ((THD*) thd)->status_var.bytes_sent+= length;
  }
}

my_bool thd_net_is_killed(THD *thd)
{
  return thd && thd->killed ? 1 : 0;
}


void thd_increment_bytes_received(void *thd, size_t length)
{
  if (thd != NULL) // MDEV-13073 Ack collector having NULL
    ((THD*) thd)->status_var.bytes_received+= length;
}


void THD::set_status_var_init()
{
  bzero((char*) &status_var, offsetof(STATUS_VAR,
                                      last_cleared_system_status_var));
  /*
    Session status for Threads_running is always 1. It can only be queried
    by thread itself via INFORMATION_SCHEMA.SESSION_STATUS or SHOW [SESSION]
    STATUS. And at this point thread is guaranteed to be running.
  */
  status_var.threads_running= 1;
}


void Security_context::init()
{
  host= user= ip= external_user= 0;
  host_or_ip= "connecting host";
  priv_user[0]= priv_host[0]= proxy_user[0]= priv_role[0]= '\0';
  master_access= 0;
#ifndef NO_EMBEDDED_ACCESS_CHECKS
  db_access= NO_ACCESS;
#endif
}


void Security_context::destroy()
{
  DBUG_PRINT("info", ("freeing security context"));
  // If not pointer to constant
  if (host != my_localhost)
  {
    my_free((char*) host);
    host= NULL;
  }
  if (user != delayed_user)
  {
    my_free((char*) user);
    user= NULL;
  }

  if (external_user)
  {
    my_free(external_user);
    external_user= NULL;
  }

  my_free((char*) ip);
  ip= NULL;
}


void Security_context::skip_grants()
{
  /* privileges for the user are unknown everything is allowed */
  host_or_ip= (char *)"";
  master_access= ~NO_ACCESS;
  *priv_user= *priv_host= '\0';
}


bool Security_context::set_user(char *user_arg)
{
  my_free((char*) user);
  user= my_strdup(user_arg, MYF(0));
  return user == 0;
}

#ifndef NO_EMBEDDED_ACCESS_CHECKS
/**
  Initialize this security context from the passed in credentials
  and activate it in the current thread.

  @param       thd
  @param       definer_user
  @param       definer_host
  @param       db
  @param[out]  backup  Save a pointer to the current security context
                       in the thread. In case of success it points to the
                       saved old context, otherwise it points to NULL.


  During execution of a statement, multiple security contexts may
  be needed:
  - the security context of the authenticated user, used as the
    default security context for all top-level statements
  - in case of a view or a stored program, possibly the security
    context of the definer of the routine, if the object is
    defined with SQL SECURITY DEFINER option.

  The currently "active" security context is parameterized in THD
  member security_ctx. By default, after a connection is
  established, this member points at the "main" security context
  - the credentials of the authenticated user.

  Later, if we would like to execute some sub-statement or a part
  of a statement under credentials of a different user, e.g.
  definer of a procedure, we authenticate this user in a local
  instance of Security_context by means of this method (and
  ultimately by means of acl_getroot), and make the
  local instance active in the thread by re-setting
  thd->security_ctx pointer.

  Note, that the life cycle and memory management of the "main" and
  temporary security contexts are different.
  For the main security context, the memory for user/host/ip is
  allocated on system heap, and the THD class frees this memory in
  its destructor. The only case when contents of the main security
  context may change during its life time is when someone issued
  CHANGE USER command.
  Memory management of a "temporary" security context is
  responsibility of the module that creates it.

  @retval TRUE  there is no user with the given credentials. The erro
                is reported in the thread.
  @retval FALSE success
*/

bool
Security_context::
change_security_context(THD *thd,
                        LEX_CSTRING *definer_user,
                        LEX_CSTRING *definer_host,
                        LEX_CSTRING *db,
                        Security_context **backup)
{
  bool needs_change;

  DBUG_ENTER("Security_context::change_security_context");

  DBUG_ASSERT(definer_user->str && definer_host->str);

  *backup= NULL;
  needs_change= (strcmp(definer_user->str, thd->security_ctx->priv_user) ||
                 my_strcasecmp(system_charset_info, definer_host->str,
                               thd->security_ctx->priv_host));
  if (needs_change)
  {
    if (acl_getroot(this, definer_user->str, definer_host->str,
                                definer_host->str, db->str))
    {
      my_error(ER_NO_SUCH_USER, MYF(0), definer_user->str,
               definer_host->str);
      DBUG_RETURN(TRUE);
    }
    *backup= thd->security_ctx;
    thd->security_ctx= this;
  }

  DBUG_RETURN(FALSE);
}


void
Security_context::restore_security_context(THD *thd,
                                           Security_context *backup)
{
  if (backup)
    thd->security_ctx= backup;
}
#endif


bool Security_context::user_matches(Security_context *them)
{
  return ((user != NULL) && (them->user != NULL) &&
          !strcmp(user, them->user));
}


/****************************************************************************
  Handling of open and locked tables states.

  This is used when we want to open/lock (and then close) some tables when
  we already have a set of tables open and locked. We use these methods for
  access to mysql.proc table to find definitions of stored routines.
****************************************************************************/

void THD::reset_n_backup_open_tables_state(Open_tables_backup *backup)
{
  DBUG_ENTER("reset_n_backup_open_tables_state");
  backup->set_open_tables_state(this);
  backup->mdl_system_tables_svp= mdl_context.mdl_savepoint();
  reset_open_tables_state(this);
  state_flags|= Open_tables_state::BACKUPS_AVAIL;
  DBUG_VOID_RETURN;
}


void THD::restore_backup_open_tables_state(Open_tables_backup *backup)
{
  DBUG_ENTER("restore_backup_open_tables_state");
  mdl_context.rollback_to_savepoint(backup->mdl_system_tables_svp);
  /*
    Before we will throw away current open tables state we want
    to be sure that it was properly cleaned up.
  */
  DBUG_ASSERT(open_tables == 0 &&
              temporary_tables == 0 &&
              derived_tables == 0 &&
              lock == 0 &&
              locked_tables_mode == LTM_NONE &&
              m_reprepare_observer == NULL);

  set_open_tables_state(backup);
  DBUG_VOID_RETURN;
}

#if MARIA_PLUGIN_INTERFACE_VERSION < 0x0200
/**
  This is a backward compatibility method, made obsolete
  by the thd_kill_statement service. Keep it here to avoid breaking the
  ABI in case some binary plugins still use it.
*/
#undef thd_killed
extern "C" int thd_killed(const MYSQL_THD thd)
{
  return thd_kill_level(thd) > THD_ABORT_SOFTLY;
}
#else
#error now thd_killed() function can go away
#endif

/*
  return thd->killed status to the client,
  mapped to the API enum thd_kill_levels values.

  @note Since this function is called quite frequently thd_kill_level(NULL) is
  forbidden for performance reasons (saves one conditional branch). If your ever
  need to call thd_kill_level() when THD is not available, you options are (most
  to least preferred):
  - try to pass THD through to thd_kill_level()
  - add current_thd to some service and use thd_killed(current_thd)
  - add thd_killed_current() function to kill statement service
  - add if (!thd) thd= current_thd here
*/
extern "C" enum thd_kill_levels thd_kill_level(const MYSQL_THD thd)
{
  DBUG_ASSERT(thd);

  if (likely(thd->killed == NOT_KILLED))
  {
    Apc_target *apc_target= (Apc_target*) &thd->apc_target;
    if (unlikely(apc_target->have_apc_requests()))
    {
      if (thd == current_thd)
        apc_target->process_apc_requests();
    }
    return THD_IS_NOT_KILLED;
  }

  return thd->killed & KILL_HARD_BIT ? THD_ABORT_ASAP : THD_ABORT_SOFTLY;
}


/**
   Send an out-of-band progress report to the client

   The report is sent every 'thd->...progress_report_time' second,
   however not more often than global.progress_report_time.
   If global.progress_report_time is 0, then don't send progress reports, but
   check every second if the value has changed

  We clear any errors that we get from sending the progress packet to
  the client as we don't want to set an error without the caller knowing
  about it.
*/

static void thd_send_progress(THD *thd)
{
  /* Check if we should send the client a progress report */
  ulonglong report_time= my_interval_timer();
  if (report_time > thd->progress.next_report_time)
  {
    uint seconds_to_next= MY_MAX(thd->variables.progress_report_time,
                              global_system_variables.progress_report_time);
    if (seconds_to_next == 0)             // Turned off
      seconds_to_next= 1;                 // Check again after 1 second

    thd->progress.next_report_time= (report_time +
                                     seconds_to_next * 1000000000ULL);
    if (global_system_variables.progress_report_time &&
        thd->variables.progress_report_time && !thd->is_error())
    {
      net_send_progress_packet(thd);
      if (thd->is_error())
        thd->clear_error();
    }
  }
}


/** Initialize progress report handling **/

extern "C" void thd_progress_init(MYSQL_THD thd, uint max_stage)
{
  DBUG_ASSERT(thd->stmt_arena != thd->progress.arena);
  if (thd->progress.arena)
    return; // already initialized
  /*
    Send progress reports to clients that supports it, if the command
    is a high level command (like ALTER TABLE) and we are not in a
    stored procedure
  */
  thd->progress.report= ((thd->client_capabilities & MARIADB_CLIENT_PROGRESS) &&
                         thd->progress.report_to_client &&
                         !thd->in_sub_stmt);
  thd->progress.next_report_time= 0;
  thd->progress.stage= 0;
  thd->progress.counter= thd->progress.max_counter= 0;
  thd->progress.max_stage= max_stage;
  thd->progress.arena= thd->stmt_arena;
}


/* Inform processlist and the client that some progress has been made */

extern "C" void thd_progress_report(MYSQL_THD thd,
                                    ulonglong progress, ulonglong max_progress)
{
  if (thd->stmt_arena != thd->progress.arena)
    return;
  if (thd->progress.max_counter != max_progress)        // Simple optimization
  {
    mysql_mutex_lock(&thd->LOCK_thd_data);
    thd->progress.counter= progress;
    thd->progress.max_counter= max_progress;
    mysql_mutex_unlock(&thd->LOCK_thd_data);
  }
  else
    thd->progress.counter= progress;

  if (thd->progress.report)
    thd_send_progress(thd);
}

/**
  Move to next stage in process list handling

  This will reset the timer to ensure the progress is sent to the client
  if client progress reports are activated.
*/

extern "C" void thd_progress_next_stage(MYSQL_THD thd)
{
  if (thd->stmt_arena != thd->progress.arena)
    return;
  mysql_mutex_lock(&thd->LOCK_thd_data);
  thd->progress.stage++;
  thd->progress.counter= 0;
  DBUG_ASSERT(thd->progress.stage < thd->progress.max_stage);
  mysql_mutex_unlock(&thd->LOCK_thd_data);
  if (thd->progress.report)
  {
    thd->progress.next_report_time= 0;          // Send new stage info
    thd_send_progress(thd);
  }
}

/**
  Disable reporting of progress in process list.

  @note
  This function is safe to call even if one has not called thd_progress_init.

  This function should be called by all parts that does progress
  reporting to ensure that progress list doesn't contain 100 % done
  forever.
*/


extern "C" void thd_progress_end(MYSQL_THD thd)
{
  if (thd->stmt_arena != thd->progress.arena)
    return;
  /*
    It's enough to reset max_counter to set disable progress indicator
    in processlist.
  */
  thd->progress.max_counter= 0;
  thd->progress.arena= 0;
}


/**
  Return the thread id of a user thread
  @param thd user thread
  @return thread id
*/
extern "C" unsigned long thd_get_thread_id(const MYSQL_THD thd)
{
  return((unsigned long)thd->thread_id);
}

/**
  Check if THD socket is still connected.
 */
extern "C" int thd_is_connected(MYSQL_THD thd)
{
  return thd->is_connected();
}


extern "C" double thd_rnd(MYSQL_THD thd)
{
  return my_rnd(&thd->rand);
}


/**
  Generate string of printable random characters of requested length.

  @param to[out]      Buffer for generation; must be at least length+1 bytes
                      long; result string is always null-terminated
  @param length[in]   How many random characters to put in buffer
*/
extern "C" void thd_create_random_password(MYSQL_THD thd,
                                           char *to, size_t length)
{
  for (char *end= to + length; to < end; to++)
    *to= (char) (my_rnd(&thd->rand)*94 + 33);
  *to= '\0';
}


#ifdef INNODB_COMPATIBILITY_HOOKS

/** open a table and add it to thd->open_tables

  @note At the moment this is used in innodb background purge threads
  *only*.There should be no table locks, because the background purge does not
  change the table as far as LOCK TABLES is concerned. MDL locks are
  still needed, though.

  To make sure no table stays open for long, this helper allows the thread to
  have only one table open at any given time.
*/
TABLE *open_purge_table(THD *thd, const char *db, size_t dblen,
                        const char *tb, size_t tblen)
{
  DBUG_ENTER("open_purge_table");
  DBUG_ASSERT(thd->open_tables == NULL);
  DBUG_ASSERT(thd->locked_tables_mode < LTM_PRELOCKED);

  Open_table_context ot_ctx(thd, MYSQL_OPEN_IGNORE_FLUSH);
  TABLE_LIST *tl= (TABLE_LIST*)thd->alloc(sizeof(TABLE_LIST));
  LEX_CSTRING db_name= {db, dblen };
  LEX_CSTRING table_name= { tb, tblen };

  tl->init_one_table(&db_name, &table_name, 0, TL_READ);
  tl->i_s_requested_object= OPEN_TABLE_ONLY;

  bool error= open_table(thd, tl, &ot_ctx);

  /* we don't recover here */
  DBUG_ASSERT(!error || !ot_ctx.can_recover_from_failed_open());

  if (unlikely(error))
    close_thread_tables(thd);

  DBUG_RETURN(error ? NULL : tl->table);
}


/** Find an open table in the list of prelocked tabled

  Used for foreign key actions, for example, in UPDATE t1 SET a=1;
  where a child table t2 has a KB on t1.a.

  But only when virtual columns are involved, otherwise InnoDB
  does not need an open TABLE.
*/
TABLE *find_fk_open_table(THD *thd, const char *db, size_t db_len,
                       const char *table, size_t table_len)
{
  for (TABLE *t= thd->open_tables; t; t= t->next)
  {
    if (t->s->db.length == db_len && t->s->table_name.length == table_len &&
        !strcmp(t->s->db.str, db) && !strcmp(t->s->table_name.str, table) &&
        t->pos_in_table_list->prelocking_placeholder == TABLE_LIST::PRELOCK_FK)
      return t;
  }
  return NULL;
}

/* the following three functions are used in background purge threads */

MYSQL_THD create_thd()
{
  THD *thd= new THD(next_thread_id());
  thd->thread_stack= (char*) &thd;
  thd->store_globals();
  thd->set_command(COM_DAEMON);
  thd->system_thread= SYSTEM_THREAD_GENERIC;
  thd->security_ctx->host_or_ip="";
  add_to_active_threads(thd);
  return thd;
}

void destroy_thd(MYSQL_THD thd)
{
  thd->add_status_to_global();
  unlink_not_visible_thd(thd);
  delete thd;
}

void reset_thd(MYSQL_THD thd)
{
  close_thread_tables(thd);
  thd->release_transactional_locks();
  thd->free_items();
  free_root(thd->mem_root, MYF(MY_KEEP_PREALLOC));
}

unsigned long long thd_get_query_id(const MYSQL_THD thd)
{
  return((unsigned long long)thd->query_id);
}

void thd_clear_error(MYSQL_THD thd)
{
  thd->clear_error();
}

extern "C" const struct charset_info_st *thd_charset(MYSQL_THD thd)
{
  return(thd->charset());
}


/**
  Get the current query string for the thread.

  This function is not thread safe and can be used only by thd owner thread.

  @param The MySQL internal thread pointer
  @return query string and length. May be non-null-terminated.
*/
extern "C" LEX_STRING * thd_query_string (MYSQL_THD thd)
{
  DBUG_ASSERT(thd == current_thd);
  return(&thd->query_string.string);
}


/**
  Get the current query string for the thread.

  @param thd     The MySQL internal thread pointer
  @param buf     Buffer where the query string will be copied
  @param buflen  Length of the buffer

  @return Length of the query
  @retval 0 if LOCK_thd_data cannot be acquired without waiting

  @note This function is thread safe as the query string is
        accessed under mutex protection and the string is copied
        into the provided buffer. @see thd_query_string().
*/

extern "C" size_t thd_query_safe(MYSQL_THD thd, char *buf, size_t buflen)
{
  size_t len= 0;
  /* InnoDB invokes this function while holding internal mutexes.
  THD::awake() will hold LOCK_thd_data while invoking an InnoDB
  function that would acquire the internal mutex. Because this
  function is a non-essential part of information_schema view output,
  we will break the deadlock by avoiding a mutex wait here
  and returning the empty string if a wait would be needed. */
  if (!mysql_mutex_trylock(&thd->LOCK_thd_data))
  {
    len= MY_MIN(buflen - 1, thd->query_length());
    if (len)
      memcpy(buf, thd->query(), len);
    mysql_mutex_unlock(&thd->LOCK_thd_data);
  }
  buf[len]= '\0';
  return len;
}


extern "C" int thd_slave_thread(const MYSQL_THD thd)
{
  return(thd->slave_thread);
}




/* Returns high resolution timestamp for the start
  of the current query. */
extern "C" unsigned long long thd_start_utime(const MYSQL_THD thd)
{
  return thd->start_time * 1000000 + thd->start_time_sec_part;
}


/*
  This function can optionally be called to check if thd_rpl_deadlock_check()
  needs to be called for waits done by a given transaction.

  If this function returns false for a given thd, there is no need to do
  any calls to thd_rpl_deadlock_check() on that thd.

  This call is optional; it is safe to call thd_rpl_deadlock_check() in
  any case. This call can be used to save some redundant calls to
  thd_rpl_deadlock_check() if desired. (This is unlikely to matter much
  unless there are _lots_ of waits to report, as the overhead of
  thd_rpl_deadlock_check() is small).
*/
extern "C" int
thd_need_wait_reports(const MYSQL_THD thd)
{
  rpl_group_info *rgi;

  if (mysql_bin_log.is_open())
    return true;
  if (!thd)
    return false;
  rgi= thd->rgi_slave;
  if (!rgi)
    return false;
  return rgi->is_parallel_exec;
}

/*
  Used by storage engines (currently TokuDB and InnoDB) to report that
  one transaction THD is about to go to wait for a transactional lock held by
  another transactions OTHER_THD.

  This is used for parallel replication, where transactions are required to
  commit in the same order on the slave as they did on the master. If the
  transactions on the slave encounter lock conflicts on the slave that did not
  exist on the master, this can cause deadlocks. This is primarily used in
  optimistic (and aggressive) modes.

  Normally, such conflicts will not occur in conservative mode, because the
  same conflict would have prevented the two transactions from committing in
  parallel on the master, thus preventing them from running in parallel on the
  slave in the first place. However, it is possible in case when the optimizer
  chooses a different plan on the slave than on the master (eg. table scan
  instead of index scan).

  Storage engines report lock waits using this call. If a lock wait causes a
  deadlock with the pre-determined commit order, we kill the later
  transaction, and later re-try it, to resolve the deadlock.

  This call need only receive reports about waits for locks that will remain
  until the holding transaction commits. InnoDB auto-increment locks,
  for example, are released earlier, and so need not be reported. (Such false
  positives are not harmful, but could lead to unnecessary kill and retry, so
  best avoided).

  Returns 1 if the OTHER_THD will be killed to resolve deadlock, 0 if not. The
  actual kill will happen later, asynchronously from another thread. The
  caller does not need to take any actions on the return value if the
  handlerton kill_query method is implemented to abort the to-be-killed
  transaction.
*/
extern "C" int
thd_rpl_deadlock_check(MYSQL_THD thd, MYSQL_THD other_thd)
{
  rpl_group_info *rgi;
  rpl_group_info *other_rgi;

  if (!thd)
    return 0;
  DEBUG_SYNC(thd, "thd_report_wait_for");
  thd->transaction.stmt.mark_trans_did_wait();
  if (!other_thd)
    return 0;
  binlog_report_wait_for(thd, other_thd);
  rgi= thd->rgi_slave;
  other_rgi= other_thd->rgi_slave;
  if (!rgi || !other_rgi)
    return 0;
  if (!rgi->is_parallel_exec)
    return 0;
  if (rgi->rli != other_rgi->rli)
    return 0;
  if (!rgi->gtid_sub_id || !other_rgi->gtid_sub_id)
    return 0;
  if (rgi->current_gtid.domain_id != other_rgi->current_gtid.domain_id)
    return 0;
  if (rgi->gtid_sub_id > other_rgi->gtid_sub_id)
    return 0;
  /*
    This transaction is about to wait for another transaction that is required
    by replication binlog order to commit after. This would cause a deadlock.

    So send a kill to the other transaction, with a temporary error; this will
    cause replication to rollback (and later re-try) the other transaction,
    releasing the lock for this transaction so replication can proceed.
  */
#ifdef HAVE_REPLICATION
  slave_background_kill_request(other_thd);
#endif
  return 1;
}

/*
  This function is called from InnoDB to check if the commit order of
  two transactions has already been decided by the upper layer. This happens
  in parallel replication, where the commit order is forced to be the same on
  the slave as it was originally on the master.

  If this function returns false, it means that such commit order will be
  enforced. This allows the storage engine to optionally omit gap lock waits
  or similar measures that would otherwise be needed to ensure that
  transactions would be serialised in a way that would cause a commit order
  that is correct for binlogging for statement-based replication.

  Since transactions are only run in parallel on the slave if they ran without
  lock conflicts on the master, normally no lock conflicts on the slave happen
  during parallel replication. However, there are a couple of corner cases
  where it can happen, like these secondary-index operations:

    T1: INSERT INTO t1 VALUES (7, NULL);
    T2: DELETE FROM t1 WHERE b <= 3;

    T1: UPDATE t1 SET secondary=NULL WHERE primary=1
    T2: DELETE t1 WHERE secondary <= 3

  The DELETE takes a gap lock that can block the INSERT/UPDATE, but the row
  locks set by INSERT/UPDATE do not block the DELETE. Thus, the execution
  order of the transactions determine whether a lock conflict occurs or
  not. Thus a lock conflict can occur on the slave where it did not on the
  master.

  If this function returns true, normal locking should be done as required by
  the binlogging and transaction isolation level in effect. But if it returns
  false, the correct order will be enforced anyway, and InnoDB can
  avoid taking the gap lock, preventing the lock conflict.

  Calling this function is just an optimisation to avoid unnecessary
  deadlocks. If it was not used, a gap lock would be set that could eventually
  cause a deadlock; the deadlock would be caught by thd_rpl_deadlock_check()
  and the transaction T2 killed and rolled back (and later re-tried).
*/
extern "C" int
thd_need_ordering_with(const MYSQL_THD thd, const MYSQL_THD other_thd)
{
  rpl_group_info *rgi, *other_rgi;

  DBUG_EXECUTE_IF("disable_thd_need_ordering_with", return 1;);
  if (!thd || !other_thd)
    return 1;
#ifdef WITH_WSREP
  /* wsrep applier, replayer and TOI processing threads are ordered
     by replication provider, relaxed GAP locking protocol can be used
     between high priority wsrep threads. Note that this function
     is called while holding lock_sys mutex, therefore we can't
     use THD::LOCK_thd_data mutex below to follow mutex ordering rules.
  */
  if (WSREP_ON &&
      wsrep_thd_is_BF(const_cast<THD *>(thd), false) &&
      wsrep_thd_is_BF(const_cast<THD *>(other_thd), false))
    return 0;
#endif /* WITH_WSREP */
  rgi= thd->rgi_slave;
  other_rgi= other_thd->rgi_slave;
  if (!rgi || !other_rgi)
    return 1;
  if (!rgi->is_parallel_exec)
    return 1;
  if (rgi->rli != other_rgi->rli)
    return 1;
  if (rgi->current_gtid.domain_id != other_rgi->current_gtid.domain_id)
    return 1;
  if (!rgi->commit_id || rgi->commit_id != other_rgi->commit_id)
    return 1;
  DBUG_EXECUTE_IF("thd_need_ordering_with_force", return 1;);
  /*
    Otherwise, these two threads are doing parallel replication within the same
    replication domain. Their commit order is already fixed, so we do not need
    gap locks or similar to otherwise enforce ordering (and in fact such locks
    could lead to unnecessary deadlocks and transaction retry).
  */
  return 0;
}

extern "C" int thd_non_transactional_update(const MYSQL_THD thd)
{
  return(thd->transaction.all.modified_non_trans_table);
}

extern "C" int thd_binlog_format(const MYSQL_THD thd)
{
  if (WSREP(thd))
  {
    /* for wsrep binlog format is meaningful also when binlogging is off */
    return (int) thd->wsrep_binlog_format();
  }
  if (mysql_bin_log.is_open() && (thd->variables.option_bits & OPTION_BIN_LOG))
    return (int) thd->variables.binlog_format;
  return BINLOG_FORMAT_UNSPEC;
}

extern "C" void thd_mark_transaction_to_rollback(MYSQL_THD thd, bool all)
{
  DBUG_ASSERT(thd);
  thd->mark_transaction_to_rollback(all);
}

extern "C" bool thd_binlog_filter_ok(const MYSQL_THD thd)
{
  return binlog_filter->db_ok(thd->db.str);
}

/*
  This is similar to sqlcom_can_generate_row_events, with the expection
  that we only return 1 if we are going to generate row events in a
  transaction.
  CREATE OR REPLACE is always safe to do as this will run in it's own
  transaction.
*/

extern "C" bool thd_sqlcom_can_generate_row_events(const MYSQL_THD thd)
{
  return (sqlcom_can_generate_row_events(thd) && thd->lex->sql_command !=
          SQLCOM_CREATE_TABLE);
}


extern "C" enum durability_properties thd_get_durability_property(const MYSQL_THD thd)
{
  enum durability_properties ret= HA_REGULAR_DURABILITY;
  
  if (thd != NULL)
    ret= thd->durability_property;

  return ret;
}

/** Get the auto_increment_offset auto_increment_increment.
Exposed by thd_autoinc_service.
Needed by InnoDB.
@param thd	Thread object
@param off	auto_increment_offset
@param inc	auto_increment_increment */
extern "C" void thd_get_autoinc(const MYSQL_THD thd, ulong* off, ulong* inc)
{
  *off = thd->variables.auto_increment_offset;
  *inc = thd->variables.auto_increment_increment;
}


/**
  Is strict sql_mode set.
  Needed by InnoDB.
  @param thd	Thread object
  @return True if sql_mode has strict mode (all or trans).
    @retval true  sql_mode has strict mode (all or trans).
    @retval false sql_mode has not strict mode (all or trans).
*/
extern "C" bool thd_is_strict_mode(const MYSQL_THD thd)
{
  return thd->is_strict_mode();
}


/**
  Get query start time as SQL field data.
  Needed by InnoDB.
  @param thd	Thread object
  @param buf	Buffer to hold start time data
*/
void thd_get_query_start_data(THD *thd, char *buf)
{
  Field_timestampf f((uchar *)buf, NULL, 0, Field::NONE, &empty_clex_str,
                     NULL, 6);
  f.store_TIME(thd->query_start(), thd->query_start_sec_part());
}


/*
  Interface for MySQL Server, plugins and storage engines to report
  when they are going to sleep/stall.
  
  SYNOPSIS
  thd_wait_begin()
  thd                     Thread object
                          Can be NULL, in this case current THD is used.
  wait_type               Type of wait
                          1 -- short wait (e.g. for mutex)
                          2 -- medium wait (e.g. for disk io)
                          3 -- large wait (e.g. for locked row/table)
  NOTES
    This is used by the threadpool to have better knowledge of which
    threads that currently are actively running on CPUs. When a thread
    reports that it's going to sleep/stall, the threadpool scheduler is
    free to start another thread in the pool most likely. The expected wait
    time is simply an indication of how long the wait is expected to
    become, the real wait time could be very different.

  thd_wait_end MUST be called immediately after waking up again.
*/
extern "C" void thd_wait_begin(MYSQL_THD thd, int wait_type)
{
  if (!thd)
  {
    thd= current_thd;
    if (unlikely(!thd))
      return;
  }
  MYSQL_CALLBACK(thd->scheduler, thd_wait_begin, (thd, wait_type));
}

/**
  Interface for MySQL Server, plugins and storage engines to report
  when they waking up from a sleep/stall.

  @param  thd   Thread handle
  Can be NULL, in this case current THD is used.
*/
extern "C" void thd_wait_end(MYSQL_THD thd)
{
  if (!thd)
  {
    thd= current_thd;
    if (unlikely(!thd))
      return;
  }
  MYSQL_CALLBACK(thd->scheduler, thd_wait_end, (thd));
}

#endif // INNODB_COMPATIBILITY_HOOKS */

/****************************************************************************
  Handling of statement states in functions and triggers.

  This is used to ensure that the function/trigger gets a clean state
  to work with and does not cause any side effects of the calling statement.

  It also allows most stored functions and triggers to replicate even
  if they are used items that would normally be stored in the binary
  replication (like last_insert_id() etc...)

  The following things is done
  - Disable binary logging for the duration of the statement
  - Disable multi-result-sets for the duration of the statement
  - Value of last_insert_id() is saved and restored
  - Value set by 'SET INSERT_ID=#' is reset and restored
  - Value for found_rows() is reset and restored
  - examined_row_count is added to the total
  - cuted_fields is added to the total
  - new savepoint level is created and destroyed

  NOTES:
    Seed for random() is saved for the first! usage of RAND()
    We reset examined_row_count and cuted_fields and add these to the
    result to ensure that if we have a bug that would reset these within
    a function, we are not loosing any rows from the main statement.

    We do not reset value of last_insert_id().
****************************************************************************/

void THD::reset_sub_statement_state(Sub_statement_state *backup,
                                    uint new_state)
{
#ifndef EMBEDDED_LIBRARY
  /* BUG#33029, if we are replicating from a buggy master, reset
     auto_inc_intervals_forced to prevent substatement
     (triggers/functions) from using erroneous INSERT_ID value
   */
  if (rpl_master_erroneous_autoinc(this))
  {
    DBUG_ASSERT(backup->auto_inc_intervals_forced.nb_elements() == 0);
    auto_inc_intervals_forced.swap(&backup->auto_inc_intervals_forced);
  }
#endif
  
  backup->option_bits=     variables.option_bits;
  backup->count_cuted_fields= count_cuted_fields;
  backup->in_sub_stmt=     in_sub_stmt;
  backup->enable_slow_log= enable_slow_log;
  backup->limit_found_rows= limit_found_rows;
  backup->cuted_fields=     cuted_fields;
  backup->client_capabilities= client_capabilities;
  backup->savepoints= transaction.savepoints;
  backup->first_successful_insert_id_in_prev_stmt= 
    first_successful_insert_id_in_prev_stmt;
  backup->first_successful_insert_id_in_cur_stmt= 
    first_successful_insert_id_in_cur_stmt;
  store_slow_query_state(backup);

  if ((!lex->requires_prelocking() || is_update_query(lex->sql_command)) &&
      !is_current_stmt_binlog_format_row())
  {
    variables.option_bits&= ~OPTION_BIN_LOG;
  }

  if ((backup->option_bits & OPTION_BIN_LOG) &&
       is_update_query(lex->sql_command) &&
       !is_current_stmt_binlog_format_row())
    mysql_bin_log.start_union_events(this, this->query_id);

  /* Disable result sets */
  client_capabilities &= ~CLIENT_MULTI_RESULTS;
  in_sub_stmt|= new_state;
  cuted_fields= 0;
  transaction.savepoints= 0;
  first_successful_insert_id_in_cur_stmt= 0;
  reset_slow_query_state();
}

void THD::restore_sub_statement_state(Sub_statement_state *backup)
{
  DBUG_ENTER("THD::restore_sub_statement_state");
#ifndef EMBEDDED_LIBRARY
  /* BUG#33029, if we are replicating from a buggy master, restore
     auto_inc_intervals_forced so that the top statement can use the
     INSERT_ID value set before this statement.
   */
  if (rpl_master_erroneous_autoinc(this))
  {
    backup->auto_inc_intervals_forced.swap(&auto_inc_intervals_forced);
    DBUG_ASSERT(backup->auto_inc_intervals_forced.nb_elements() == 0);
  }
#endif

  /*
    To save resources we want to release savepoints which were created
    during execution of function or trigger before leaving their savepoint
    level. It is enough to release first savepoint set on this level since
    all later savepoints will be released automatically.
  */
  if (transaction.savepoints)
  {
    SAVEPOINT *sv;
    for (sv= transaction.savepoints; sv->prev; sv= sv->prev)
    {}
    /* ha_release_savepoint() never returns error. */
    (void)ha_release_savepoint(this, sv);
  }
  count_cuted_fields= backup->count_cuted_fields;
  transaction.savepoints= backup->savepoints;
  variables.option_bits= backup->option_bits;
  in_sub_stmt=      backup->in_sub_stmt;
  enable_slow_log=  backup->enable_slow_log;
  first_successful_insert_id_in_prev_stmt= 
    backup->first_successful_insert_id_in_prev_stmt;
  first_successful_insert_id_in_cur_stmt= 
    backup->first_successful_insert_id_in_cur_stmt;
  limit_found_rows= backup->limit_found_rows;
  set_sent_row_count(backup->sent_row_count);
  client_capabilities= backup->client_capabilities;

  /* Restore statistic needed for slow log */
  add_slow_query_state(backup);

  /*
    If we've left sub-statement mode, reset the fatal error flag.
    Otherwise keep the current value, to propagate it up the sub-statement
    stack.

    NOTE: is_fatal_sub_stmt_error can be set only if we've been in the
    sub-statement mode.
  */
  if (!in_sub_stmt)
    is_fatal_sub_stmt_error= false;

  if ((variables.option_bits & OPTION_BIN_LOG) && is_update_query(lex->sql_command) &&
       !is_current_stmt_binlog_format_row())
    mysql_bin_log.stop_union_events(this);

  /*
    The following is added to the old values as we are interested in the
    total complexity of the query
  */
  inc_examined_row_count(backup->examined_row_count);
  cuted_fields+=       backup->cuted_fields;
  DBUG_VOID_RETURN;
}

/*
  Store slow query state at start of a stored procedure statment
*/

void THD::store_slow_query_state(Sub_statement_state *backup)
{
  backup->affected_rows=           affected_rows;
  backup->bytes_sent_old=          bytes_sent_old;
  backup->examined_row_count=      m_examined_row_count;
  backup->query_plan_flags=        query_plan_flags;
  backup->query_plan_fsort_passes= query_plan_fsort_passes;
  backup->sent_row_count=          m_sent_row_count;
  backup->tmp_tables_disk_used=    tmp_tables_disk_used;
  backup->tmp_tables_size=         tmp_tables_size;
  backup->tmp_tables_used=         tmp_tables_used;
}

/* Reset variables related to slow query log */

void THD::reset_slow_query_state()
{
  affected_rows=                0;
  bytes_sent_old=               status_var.bytes_sent;
  m_examined_row_count=         0;
  m_sent_row_count=             0;
  query_plan_flags=             QPLAN_INIT;
  query_plan_fsort_passes=      0;
  tmp_tables_disk_used=         0;
  tmp_tables_size=              0;
  tmp_tables_used=              0;
}

/*
  Add back the stored values to the current counters to be able to get
  right status for 'call procedure_name'
*/

void THD::add_slow_query_state(Sub_statement_state *backup)
{
  affected_rows+=                backup->affected_rows;
  bytes_sent_old=                backup->bytes_sent_old;
  m_examined_row_count+=         backup->examined_row_count;
  m_sent_row_count+=             backup->sent_row_count;
  query_plan_flags|=             backup->query_plan_flags;
  query_plan_fsort_passes+=      backup->query_plan_fsort_passes;
  tmp_tables_disk_used+=         backup->tmp_tables_disk_used;
  tmp_tables_size+=              backup->tmp_tables_size;
  tmp_tables_used+=              backup->tmp_tables_used;
}


void THD::set_statement(Statement *stmt)
{
  mysql_mutex_lock(&LOCK_thd_data);
  Statement::set_statement(stmt);
  mysql_mutex_unlock(&LOCK_thd_data);
}

void THD::set_sent_row_count(ha_rows count)
{
  m_sent_row_count= count;
  MYSQL_SET_STATEMENT_ROWS_SENT(m_statement_psi, m_sent_row_count);
}

void THD::set_examined_row_count(ha_rows count)
{
  m_examined_row_count= count;
  MYSQL_SET_STATEMENT_ROWS_EXAMINED(m_statement_psi, m_examined_row_count);
}

void THD::inc_sent_row_count(ha_rows count)
{
  m_sent_row_count+= count;
  MYSQL_SET_STATEMENT_ROWS_SENT(m_statement_psi, m_sent_row_count);
}

void THD::inc_examined_row_count(ha_rows count)
{
  m_examined_row_count+= count;
  MYSQL_SET_STATEMENT_ROWS_EXAMINED(m_statement_psi, m_examined_row_count);
}

void THD::inc_status_created_tmp_disk_tables()
{
  tmp_tables_disk_used++;
  query_plan_flags|= QPLAN_TMP_DISK;
  status_var_increment(status_var.created_tmp_disk_tables_);
#ifdef HAVE_PSI_STATEMENT_INTERFACE
  PSI_STATEMENT_CALL(inc_statement_created_tmp_disk_tables)(m_statement_psi, 1);
#endif
}

void THD::inc_status_created_tmp_tables()
{
  tmp_tables_used++;
  query_plan_flags|= QPLAN_TMP_TABLE;
  status_var_increment(status_var.created_tmp_tables_);
#ifdef HAVE_PSI_STATEMENT_INTERFACE
  PSI_STATEMENT_CALL(inc_statement_created_tmp_tables)(m_statement_psi, 1);
#endif
}

void THD::inc_status_select_full_join()
{
  status_var_increment(status_var.select_full_join_count_);
#ifdef HAVE_PSI_STATEMENT_INTERFACE
  PSI_STATEMENT_CALL(inc_statement_select_full_join)(m_statement_psi, 1);
#endif
}

void THD::inc_status_select_full_range_join()
{
  status_var_increment(status_var.select_full_range_join_count_);
#ifdef HAVE_PSI_STATEMENT_INTERFACE
  PSI_STATEMENT_CALL(inc_statement_select_full_range_join)(m_statement_psi, 1);
#endif
}

void THD::inc_status_select_range()
{
  status_var_increment(status_var.select_range_count_);
#ifdef HAVE_PSI_STATEMENT_INTERFACE
  PSI_STATEMENT_CALL(inc_statement_select_range)(m_statement_psi, 1);
#endif
}

void THD::inc_status_select_range_check()
{
  status_var_increment(status_var.select_range_check_count_);
#ifdef HAVE_PSI_STATEMENT_INTERFACE
  PSI_STATEMENT_CALL(inc_statement_select_range_check)(m_statement_psi, 1);
#endif
}

void THD::inc_status_select_scan()
{
  status_var_increment(status_var.select_scan_count_);
#ifdef HAVE_PSI_STATEMENT_INTERFACE
  PSI_STATEMENT_CALL(inc_statement_select_scan)(m_statement_psi, 1);
#endif
}

void THD::inc_status_sort_merge_passes()
{
  status_var_increment(status_var.filesort_merge_passes_);
#ifdef HAVE_PSI_STATEMENT_INTERFACE
  PSI_STATEMENT_CALL(inc_statement_sort_merge_passes)(m_statement_psi, 1);
#endif
}

void THD::inc_status_sort_range()
{
  status_var_increment(status_var.filesort_range_count_);
#ifdef HAVE_PSI_STATEMENT_INTERFACE
  PSI_STATEMENT_CALL(inc_statement_sort_range)(m_statement_psi, 1);
#endif
}

void THD::inc_status_sort_rows(ha_rows count)
{
  statistic_add(status_var.filesort_rows_, (ulong)count, &LOCK_status);
#ifdef HAVE_PSI_STATEMENT_INTERFACE
  PSI_STATEMENT_CALL(inc_statement_sort_rows)(m_statement_psi, (ulong)count);
#endif
}

void THD::inc_status_sort_scan()
{
  status_var_increment(status_var.filesort_scan_count_);
#ifdef HAVE_PSI_STATEMENT_INTERFACE
  PSI_STATEMENT_CALL(inc_statement_sort_scan)(m_statement_psi, 1);
#endif
}

void THD::set_status_no_index_used()
{
  server_status|= SERVER_QUERY_NO_INDEX_USED;
#ifdef HAVE_PSI_STATEMENT_INTERFACE
  PSI_STATEMENT_CALL(set_statement_no_index_used)(m_statement_psi);
#endif
}

void THD::set_status_no_good_index_used()
{
  server_status|= SERVER_QUERY_NO_GOOD_INDEX_USED;
#ifdef HAVE_PSI_STATEMENT_INTERFACE
  PSI_STATEMENT_CALL(set_statement_no_good_index_used)(m_statement_psi);
#endif
}

/** Assign a new value to thd->query and thd->query_id.  */

void THD::set_query_and_id(char *query_arg, uint32 query_length_arg,
                           CHARSET_INFO *cs,
                           query_id_t new_query_id)
{
  mysql_mutex_lock(&LOCK_thd_data);
  set_query_inner(query_arg, query_length_arg, cs);
  mysql_mutex_unlock(&LOCK_thd_data);
  query_id= new_query_id;
}

/** Assign a new value to thd->mysys_var.  */
void THD::set_mysys_var(struct st_my_thread_var *new_mysys_var)
{
  mysql_mutex_lock(&LOCK_thd_kill);
  mysys_var= new_mysys_var;
  mysql_mutex_unlock(&LOCK_thd_kill);
}

/**
  Leave explicit LOCK TABLES or prelocked mode and restore value of
  transaction sentinel in MDL subsystem.
*/

void THD::leave_locked_tables_mode()
{
  if (locked_tables_mode == LTM_LOCK_TABLES)
  {
    /*
      When leaving LOCK TABLES mode we have to change the duration of most
      of the metadata locks being held, except for HANDLER and GRL locks,
      to transactional for them to be properly released at UNLOCK TABLES.
    */
    mdl_context.set_transaction_duration_for_all_locks();
    /*
      Make sure we don't release the global read lock and commit blocker
      when leaving LTM.
    */
    global_read_lock.set_explicit_lock_duration(this);
    /* Also ensure that we don't release metadata locks for open HANDLERs. */
    if (handler_tables_hash.records)
      mysql_ha_set_explicit_lock_duration(this);
    if (ull_hash.records)
      mysql_ull_set_explicit_lock_duration(this);
  }
  locked_tables_mode= LTM_NONE;
}

void THD::get_definer(LEX_USER *definer, bool role)
{
  binlog_invoker(role);
#if !defined(MYSQL_CLIENT) && defined(HAVE_REPLICATION)
#ifdef WITH_WSREP
  if ((wsrep_applier || slave_thread) && has_invoker())
#else
  if (slave_thread && has_invoker())
#endif
  {
    definer->user= invoker.user;
    definer->host= invoker.host;
    definer->reset_auth();
  }
  else
#endif
    get_default_definer(this, definer, role);
}


/**
  Mark transaction to rollback and mark error as fatal to a sub-statement.

  @param  all   TRUE <=> rollback main transaction.
*/

void THD::mark_transaction_to_rollback(bool all)
{
  /*
    There is no point in setting is_fatal_sub_stmt_error unless
    we are actually in_sub_stmt.
  */
  if (in_sub_stmt)
    is_fatal_sub_stmt_error= true;
  transaction_rollback_request= all;
}
/***************************************************************************
  Handling of XA id cacheing
***************************************************************************/
class XID_cache_element
{
  /*
    m_state is used to prevent elements from being deleted while XA RECOVER
    iterates xid cache and to prevent recovered elments from being acquired by
    multiple threads.

    bits 1..29 are reference counter
    bit 30 is RECOVERED flag
    bit 31 is ACQUIRED flag (thread owns this xid)
    bit 32 is unused

    Newly allocated and deleted elements have m_state set to 0.

    On lock() m_state is atomically incremented. It also creates load-ACQUIRE
    memory barrier to make sure m_state is actually updated before furhter
    memory accesses. Attempting to lock an element that has neither ACQUIRED
    nor RECOVERED flag set returns failure and further accesses to element
    memory are forbidden.

    On unlock() m_state is decremented. It also creates store-RELEASE memory
    barrier to make sure m_state is actually updated after preceding memory
    accesses.

    ACQUIRED flag is set when thread registers it's xid or when thread acquires
    recovered xid.

    RECOVERED flag is set for elements found during crash recovery.

    ACQUIRED and RECOVERED flags are cleared before element is deleted from
    hash in a spin loop, after last reference is released.
  */
  int32 m_state;
public:
  static const int32 ACQUIRED= 1 << 30;
  static const int32 RECOVERED= 1 << 29;
  XID_STATE *m_xid_state;
  bool is_set(int32 flag)
  { return my_atomic_load32_explicit(&m_state, MY_MEMORY_ORDER_RELAXED) & flag; }
  void set(int32 flag)
  {
    DBUG_ASSERT(!is_set(ACQUIRED | RECOVERED));
    my_atomic_add32_explicit(&m_state, flag, MY_MEMORY_ORDER_RELAXED);
  }
  bool lock()
  {
    int32 old= my_atomic_add32_explicit(&m_state, 1, MY_MEMORY_ORDER_ACQUIRE);
    if (old & (ACQUIRED | RECOVERED))
      return true;
    unlock();
    return false;
  }
  void unlock()
  { my_atomic_add32_explicit(&m_state, -1, MY_MEMORY_ORDER_RELEASE); }
  void mark_uninitialized()
  {
    int32 old= ACQUIRED;
    while (!my_atomic_cas32_weak_explicit(&m_state, &old, 0,
                                          MY_MEMORY_ORDER_RELAXED,
                                          MY_MEMORY_ORDER_RELAXED))
    {
      old&= ACQUIRED | RECOVERED;
      (void) LF_BACKOFF();
    }
  }
  bool acquire_recovered()
  {
    int32 old= RECOVERED;
    while (!my_atomic_cas32_weak_explicit(&m_state, &old, ACQUIRED | RECOVERED,
                                          MY_MEMORY_ORDER_RELAXED,
                                          MY_MEMORY_ORDER_RELAXED))
    {
      if (!(old & RECOVERED) || (old & ACQUIRED))
        return false;
      old= RECOVERED;
      (void) LF_BACKOFF();
    }
    return true;
  }
  static void lf_hash_initializer(LF_HASH *hash __attribute__((unused)),
                                  XID_cache_element *element,
                                  XID_STATE *xid_state)
  {
    DBUG_ASSERT(!element->is_set(ACQUIRED | RECOVERED));
    element->m_xid_state= xid_state;
    xid_state->xid_cache_element= element;
  }
  static void lf_alloc_constructor(uchar *ptr)
  {
    XID_cache_element *element= (XID_cache_element*) (ptr + LF_HASH_OVERHEAD);
    element->m_state= 0;
  }
  static void lf_alloc_destructor(uchar *ptr)
  {
    XID_cache_element *element= (XID_cache_element*) (ptr + LF_HASH_OVERHEAD);
    DBUG_ASSERT(!element->is_set(ACQUIRED));
    if (element->is_set(RECOVERED))
      my_free(element->m_xid_state);
  }
  static uchar *key(const XID_cache_element *element, size_t *length,
                    my_bool not_used __attribute__((unused)))
  {
    *length= element->m_xid_state->xid.key_length();
    return element->m_xid_state->xid.key();
  }
};


static LF_HASH xid_cache;
static bool xid_cache_inited;


bool THD::fix_xid_hash_pins()
{
  if (!xid_hash_pins)
    xid_hash_pins= lf_hash_get_pins(&xid_cache);
  return !xid_hash_pins;
}


void xid_cache_init()
{
  xid_cache_inited= true;
  lf_hash_init(&xid_cache, sizeof(XID_cache_element), LF_HASH_UNIQUE, 0, 0,
               (my_hash_get_key) XID_cache_element::key, &my_charset_bin);
  xid_cache.alloc.constructor= XID_cache_element::lf_alloc_constructor;
  xid_cache.alloc.destructor= XID_cache_element::lf_alloc_destructor;
  xid_cache.initializer=
    (lf_hash_initializer) XID_cache_element::lf_hash_initializer;
}


void xid_cache_free()
{
  if (xid_cache_inited)
  {
    lf_hash_destroy(&xid_cache);
    xid_cache_inited= false;
  }
}


/**
  Find recovered XA transaction by XID.
*/

XID_STATE *xid_cache_search(THD *thd, XID *xid)
{
  XID_STATE *xs= 0;
  DBUG_ASSERT(thd->xid_hash_pins);
  XID_cache_element *element=
    (XID_cache_element*) lf_hash_search(&xid_cache, thd->xid_hash_pins,
                                        xid->key(), xid->key_length());
  if (element)
  {
    if (element->acquire_recovered())
      xs= element->m_xid_state;
    lf_hash_search_unpin(thd->xid_hash_pins);
    DEBUG_SYNC(thd, "xa_after_search");
  }
  return xs;
}


bool xid_cache_insert(XID *xid, enum xa_states xa_state)
{
  XID_STATE *xs;
  LF_PINS *pins;
  int res= 1;

  if (!(pins= lf_hash_get_pins(&xid_cache)))
    return true;

  if ((xs= (XID_STATE*) my_malloc(sizeof(*xs), MYF(MY_WME))))
  {
    xs->xa_state=xa_state;
    xs->xid.set(xid);
    xs->rm_error=0;

    if ((res= lf_hash_insert(&xid_cache, pins, xs)))
      my_free(xs);
    else
      xs->xid_cache_element->set(XID_cache_element::RECOVERED);
    if (res == 1)
      res= 0;
  }
  lf_hash_put_pins(pins);
  return res;
}


bool xid_cache_insert(THD *thd, XID_STATE *xid_state)
{
  if (thd->fix_xid_hash_pins())
    return true;

  int res= lf_hash_insert(&xid_cache, thd->xid_hash_pins, xid_state);
  switch (res)
  {
  case 0:
    xid_state->xid_cache_element->set(XID_cache_element::ACQUIRED);
    break;
  case 1:
    my_error(ER_XAER_DUPID, MYF(0));
    /* fall through */
  default:
    xid_state->xid_cache_element= 0;
  }
  return res;
}


void xid_cache_delete(THD *thd, XID_STATE *xid_state)
{
  if (xid_state->xid_cache_element)
  {
    bool recovered= xid_state->xid_cache_element->is_set(XID_cache_element::RECOVERED);
    DBUG_ASSERT(thd->xid_hash_pins);
    xid_state->xid_cache_element->mark_uninitialized();
    lf_hash_delete(&xid_cache, thd->xid_hash_pins,
                   xid_state->xid.key(), xid_state->xid.key_length());
    xid_state->xid_cache_element= 0;
    if (recovered)
      my_free(xid_state);
  }
}


struct xid_cache_iterate_arg
{
  my_hash_walk_action action;
  void *argument;
};

static my_bool xid_cache_iterate_callback(XID_cache_element *element,
                                          xid_cache_iterate_arg *arg)
{
  my_bool res= FALSE;
  if (element->lock())
  {
    res= arg->action(element->m_xid_state, arg->argument);
    element->unlock();
  }
  return res;
}

int xid_cache_iterate(THD *thd, my_hash_walk_action action, void *arg)
{
  xid_cache_iterate_arg argument= { action, arg };
  return thd->fix_xid_hash_pins() ? -1 :
         lf_hash_iterate(&xid_cache, thd->xid_hash_pins,
                         (my_hash_walk_action) xid_cache_iterate_callback,
                         &argument);
}


/**
  Decide on logging format to use for the statement and issue errors
  or warnings as needed.  The decision depends on the following
  parameters:

  - The logging mode, i.e., the value of binlog_format.  Can be
    statement, mixed, or row.

  - The type of statement.  There are three types of statements:
    "normal" safe statements; unsafe statements; and row injections.
    An unsafe statement is one that, if logged in statement format,
    might produce different results when replayed on the slave (e.g.,
    INSERT DELAYED).  A row injection is either a BINLOG statement, or
    a row event executed by the slave's SQL thread.

  - The capabilities of tables modified by the statement.  The
    *capabilities vector* for a table is a set of flags associated
    with the table.  Currently, it only includes two flags: *row
    capability flag* and *statement capability flag*.

    The row capability flag is set if and only if the engine can
    handle row-based logging. The statement capability flag is set if
    and only if the table can handle statement-based logging.

  Decision table for logging format
  ---------------------------------

  The following table summarizes how the format and generated
  warning/error depends on the tables' capabilities, the statement
  type, and the current binlog_format.

     Row capable        N NNNNNNNNN YYYYYYYYY YYYYYYYYY
     Statement capable  N YYYYYYYYY NNNNNNNNN YYYYYYYYY

     Statement type     * SSSUUUIII SSSUUUIII SSSUUUIII

     binlog_format      * SMRSMRSMR SMRSMRSMR SMRSMRSMR

     Logged format      - SS-S----- -RR-RR-RR SRRSRR-RR
     Warning/Error      1 --2732444 5--5--6-- ---7--6--

  Legend
  ------

  Row capable:    N - Some table not row-capable, Y - All tables row-capable
  Stmt capable:   N - Some table not stmt-capable, Y - All tables stmt-capable
  Statement type: (S)afe, (U)nsafe, or Row (I)njection
  binlog_format:  (S)TATEMENT, (M)IXED, or (R)OW
  Logged format:  (S)tatement or (R)ow
  Warning/Error:  Warnings and error messages are as follows:

  1. Error: Cannot execute statement: binlogging impossible since both
     row-incapable engines and statement-incapable engines are
     involved.

  2. Error: Cannot execute statement: binlogging impossible since
     BINLOG_FORMAT = ROW and at least one table uses a storage engine
     limited to statement-logging.

  3. Error: Cannot execute statement: binlogging of unsafe statement
     is impossible when storage engine is limited to statement-logging
     and BINLOG_FORMAT = MIXED.

  4. Error: Cannot execute row injection: binlogging impossible since
     at least one table uses a storage engine limited to
     statement-logging.

  5. Error: Cannot execute statement: binlogging impossible since
     BINLOG_FORMAT = STATEMENT and at least one table uses a storage
     engine limited to row-logging.

  6. Warning: Unsafe statement binlogged in statement format since
     BINLOG_FORMAT = STATEMENT.

  In addition, we can produce the following error (not depending on
  the variables of the decision diagram):

  7. Error: Cannot execute statement: binlogging impossible since more
     than one engine is involved and at least one engine is
     self-logging.

  For each error case above, the statement is prevented from being
  logged, we report an error, and roll back the statement.  For
  warnings, we set the thd->binlog_flags variable: the warning will be
  printed only if the statement is successfully logged.

  @see THD::binlog_query

  @param[in] thd    Client thread
  @param[in] tables Tables involved in the query

  @retval 0 No error; statement can be logged.
  @retval -1 One of the error conditions above applies (1, 2, 4, 5, or 6).
*/

int THD::decide_logging_format(TABLE_LIST *tables)
{
  DBUG_ENTER("THD::decide_logging_format");
  DBUG_PRINT("info", ("Query: %.*s", (uint) query_length(), query()));
  DBUG_PRINT("info", ("variables.binlog_format: %lu",
                      variables.binlog_format));
  DBUG_PRINT("info", ("lex->get_stmt_unsafe_flags(): 0x%x",
                      lex->get_stmt_unsafe_flags()));

  reset_binlog_local_stmt_filter();

  /*
    We should not decide logging format if the binlog is closed or
    binlogging is off, or if the statement is filtered out from the
    binlog by filtering rules.
  */
  if (mysql_bin_log.is_open() && (variables.option_bits & OPTION_BIN_LOG) &&
      !(wsrep_binlog_format() == BINLOG_FORMAT_STMT &&
        !binlog_filter->db_ok(db.str)))
  {

    if (is_bulk_op())
    {
      if (wsrep_binlog_format() == BINLOG_FORMAT_STMT)
      {
        my_error(ER_BINLOG_NON_SUPPORTED_BULK, MYF(0));
        DBUG_PRINT("info",
                   ("decision: no logging since an error was generated"));
        DBUG_RETURN(-1);
      }
    }
    /*
      Compute one bit field with the union of all the engine
      capabilities, and one with the intersection of all the engine
      capabilities.
    */
    handler::Table_flags flags_write_some_set= 0;
    handler::Table_flags flags_access_some_set= 0;
    handler::Table_flags flags_write_all_set=
      HA_BINLOG_ROW_CAPABLE | HA_BINLOG_STMT_CAPABLE;

    /* 
       If different types of engines are about to be updated.
       For example: Innodb and Falcon; Innodb and MyIsam.
    */
    bool multi_write_engine= FALSE;
    /*
       If different types of engines are about to be accessed 
       and any of them is about to be updated. For example:
       Innodb and Falcon; Innodb and MyIsam.
    */
    bool multi_access_engine= FALSE;
    /*
      Identifies if a table is changed.
    */
    bool is_write= FALSE;                        // If any write tables
    bool has_read_tables= FALSE;                 // If any read only tables
    bool has_auto_increment_write_tables= FALSE; // Write with auto-increment
    /* If a write table that doesn't have auto increment part first */
    bool has_write_table_auto_increment_not_first_in_pk= FALSE;
    bool has_auto_increment_write_tables_not_first= FALSE;
    bool found_first_not_own_table= FALSE;
    bool has_write_tables_with_unsafe_statements= FALSE;

    /*
      A pointer to a previous table that was changed.
    */
    TABLE* prev_write_table= NULL;
    /*
      A pointer to a previous table that was accessed.
    */
    TABLE* prev_access_table= NULL;
    /**
      The number of tables used in the current statement,
      that should be replicated.
    */
    uint replicated_tables_count= 0;
    /**
      The number of tables written to in the current statement,
      that should not be replicated.
      A table should not be replicated when it is considered
      'local' to a MySQL instance.
      Currently, these tables are:
      - mysql.slow_log
      - mysql.general_log
      - mysql.slave_relay_log_info
      - mysql.slave_master_info
      - mysql.slave_worker_info
      - performance_schema.*
      - TODO: information_schema.*
      In practice, from this list, only performance_schema.* tables
      are written to by user queries.
    */
    uint non_replicated_tables_count= 0;

#ifndef DBUG_OFF
    {
      static const char *prelocked_mode_name[] = {
        "NON_PRELOCKED",
        "LOCK_TABLES",
        "PRELOCKED",
        "PRELOCKED_UNDER_LOCK_TABLES",
      };
      compile_time_assert(array_elements(prelocked_mode_name) == LTM_always_last);
      DBUG_PRINT("debug", ("prelocked_mode: %s",
                           prelocked_mode_name[locked_tables_mode]));
    }
#endif

    /*
      Get the capabilities vector for all involved storage engines and
      mask out the flags for the binary log.
    */
    for (TABLE_LIST *tbl= tables; tbl; tbl= tbl->next_global)
    {
      TABLE *table;
      TABLE_SHARE *share;
      handler::Table_flags flags;
      if (tbl->placeholder())
        continue;

      table= tbl->table;
      share= table->s;
      flags= table->file->ha_table_flags();
      if (!share->table_creation_was_logged)
      {
        /*
          This is a temporary table which was not logged in the binary log.
          Disable statement logging to enforce row level logging.
        */
        DBUG_ASSERT(share->tmp_table);
        flags&= ~HA_BINLOG_STMT_CAPABLE;
        /* We can only use row logging */
        set_current_stmt_binlog_format_row();
      }

      DBUG_PRINT("info", ("table: %s; ha_table_flags: 0x%llx",
                          tbl->table_name.str, flags));

      if (share->no_replicate)
      {
        /*
          The statement uses a table that is not replicated.
          The following properties about the table:
          - persistent / transient
          - transactional / non transactional
          - temporary / permanent
          - read or write
          - multiple engines involved because of this table
          are not relevant, as this table is completely ignored.
          Because the statement uses a non replicated table,
          using STATEMENT format in the binlog is impossible.
          Either this statement will be discarded entirely,
          or it will be logged (possibly partially) in ROW format.
        */
        lex->set_stmt_unsafe(LEX::BINLOG_STMT_UNSAFE_SYSTEM_TABLE);

        if (tbl->lock_type >= TL_WRITE_ALLOW_WRITE)
        {
          non_replicated_tables_count++;
          continue;
        }
      }
      if (tbl == lex->first_not_own_table())
        found_first_not_own_table= true;

      replicated_tables_count++;

      if (tbl->prelocking_placeholder != TABLE_LIST::PRELOCK_FK)
      {
        if (tbl->lock_type <= TL_READ_NO_INSERT)
          has_read_tables= true;
        else if (table->found_next_number_field &&
                 (tbl->lock_type >= TL_WRITE_ALLOW_WRITE))
        {
          has_auto_increment_write_tables= true;
          has_auto_increment_write_tables_not_first= found_first_not_own_table;
          if (share->next_number_keypart != 0)
            has_write_table_auto_increment_not_first_in_pk= true;
        }
      }

      if (tbl->lock_type >= TL_WRITE_ALLOW_WRITE)
      {
        bool trans;
        if (prev_write_table && prev_write_table->file->ht !=
            table->file->ht)
          multi_write_engine= TRUE;
        if (share->non_determinstic_insert &&
            !(sql_command_flags[lex->sql_command] & CF_SCHEMA_CHANGE))
          has_write_tables_with_unsafe_statements= true;

        trans= table->file->has_transactions();

        if (share->tmp_table)
          lex->set_stmt_accessed_table(trans ? LEX::STMT_WRITES_TEMP_TRANS_TABLE :
                                               LEX::STMT_WRITES_TEMP_NON_TRANS_TABLE);
        else
          lex->set_stmt_accessed_table(trans ? LEX::STMT_WRITES_TRANS_TABLE :
                                               LEX::STMT_WRITES_NON_TRANS_TABLE);

        flags_write_all_set &= flags;
        flags_write_some_set |= flags;
        is_write= TRUE;

        prev_write_table= table;

      }
      flags_access_some_set |= flags;

      if (lex->sql_command != SQLCOM_CREATE_TABLE || lex->tmp_table())
      {
        my_bool trans= table->file->has_transactions();

        if (share->tmp_table)
          lex->set_stmt_accessed_table(trans ? LEX::STMT_READS_TEMP_TRANS_TABLE :
                                               LEX::STMT_READS_TEMP_NON_TRANS_TABLE);
        else
          lex->set_stmt_accessed_table(trans ? LEX::STMT_READS_TRANS_TABLE :
                                               LEX::STMT_READS_NON_TRANS_TABLE);
      }

      if (prev_access_table && prev_access_table->file->ht !=
          table->file->ht)
        multi_access_engine= TRUE;

      prev_access_table= table;
    }

    if (wsrep_binlog_format() != BINLOG_FORMAT_ROW)
    {
      /*
        DML statements that modify a table with an auto_increment
        column based on rows selected from a table are unsafe as the
        order in which the rows are fetched fron the select tables
        cannot be determined and may differ on master and slave.
      */
      if (has_auto_increment_write_tables && has_read_tables)
        lex->set_stmt_unsafe(LEX::BINLOG_STMT_UNSAFE_WRITE_AUTOINC_SELECT);

      if (has_write_table_auto_increment_not_first_in_pk)
        lex->set_stmt_unsafe(LEX::BINLOG_STMT_UNSAFE_AUTOINC_NOT_FIRST);

      if (has_write_tables_with_unsafe_statements)
        lex->set_stmt_unsafe(LEX::BINLOG_STMT_UNSAFE_SYSTEM_FUNCTION);

      /*
        A query that modifies autoinc column in sub-statement can make the
        master and slave inconsistent.
        We can solve these problems in mixed mode by switching to binlogging
        if at least one updated table is used by sub-statement
      */
      if (lex->requires_prelocking() &&
          has_auto_increment_write_tables_not_first)
        lex->set_stmt_unsafe(LEX::BINLOG_STMT_UNSAFE_AUTOINC_COLUMNS);
    }

    DBUG_PRINT("info", ("flags_write_all_set: 0x%llx", flags_write_all_set));
    DBUG_PRINT("info", ("flags_write_some_set: 0x%llx", flags_write_some_set));
    DBUG_PRINT("info", ("flags_access_some_set: 0x%llx", flags_access_some_set));
    DBUG_PRINT("info", ("multi_write_engine: %d", multi_write_engine));
    DBUG_PRINT("info", ("multi_access_engine: %d", multi_access_engine));

    int error= 0;
    int unsafe_flags;

    bool multi_stmt_trans= in_multi_stmt_transaction_mode();
    bool trans_table= trans_has_updated_trans_table(this);
    bool binlog_direct= variables.binlog_direct_non_trans_update;

    if (lex->is_mixed_stmt_unsafe(multi_stmt_trans, binlog_direct,
                                  trans_table, tx_isolation))
      lex->set_stmt_unsafe(LEX::BINLOG_STMT_UNSAFE_MIXED_STATEMENT);
    else if (multi_stmt_trans && trans_table && !binlog_direct &&
             lex->stmt_accessed_table(LEX::STMT_WRITES_NON_TRANS_TABLE))
      lex->set_stmt_unsafe(LEX::BINLOG_STMT_UNSAFE_NONTRANS_AFTER_TRANS);

    /*
      If more than one engine is involved in the statement and at
      least one is doing it's own logging (is *self-logging*), the
      statement cannot be logged atomically, so we generate an error
      rather than allowing the binlog to become corrupt.
    */
    if (multi_write_engine &&
        (flags_write_some_set & HA_HAS_OWN_BINLOGGING))
      my_error((error= ER_BINLOG_MULTIPLE_ENGINES_AND_SELF_LOGGING_ENGINE),
               MYF(0));
    else if (multi_access_engine && flags_access_some_set & HA_HAS_OWN_BINLOGGING)
      lex->set_stmt_unsafe(LEX::BINLOG_STMT_UNSAFE_MULTIPLE_ENGINES_AND_SELF_LOGGING_ENGINE);

    /* both statement-only and row-only engines involved */
    if ((flags_write_all_set & (HA_BINLOG_STMT_CAPABLE | HA_BINLOG_ROW_CAPABLE)) == 0)
    {
      /*
        1. Error: Binary logging impossible since both row-incapable
           engines and statement-incapable engines are involved
      */
      my_error((error= ER_BINLOG_ROW_ENGINE_AND_STMT_ENGINE), MYF(0));
    }
    /* statement-only engines involved */
    else if ((flags_write_all_set & HA_BINLOG_ROW_CAPABLE) == 0)
    {
      if (lex->is_stmt_row_injection())
      {
        /*
          4. Error: Cannot execute row injection since table uses
             storage engine limited to statement-logging
        */
        my_error((error= ER_BINLOG_ROW_INJECTION_AND_STMT_ENGINE), MYF(0));
      }
      else if ((wsrep_binlog_format() == BINLOG_FORMAT_ROW || is_bulk_op()) &&
               sqlcom_can_generate_row_events(this))
      {
        /*
          2. Error: Cannot modify table that uses a storage engine
             limited to statement-logging when BINLOG_FORMAT = ROW
        */
        my_error((error= ER_BINLOG_ROW_MODE_AND_STMT_ENGINE), MYF(0));
      }
      else if ((unsafe_flags= lex->get_stmt_unsafe_flags()) != 0)
      {
        /*
          3. Error: Cannot execute statement: binlogging of unsafe
             statement is impossible when storage engine is limited to
             statement-logging and BINLOG_FORMAT = MIXED.
        */
        for (int unsafe_type= 0;
             unsafe_type < LEX::BINLOG_STMT_UNSAFE_COUNT;
             unsafe_type++)
          if (unsafe_flags & (1 << unsafe_type))
            my_error((error= ER_BINLOG_UNSAFE_AND_STMT_ENGINE), MYF(0),
                     ER_THD(this,
                            LEX::binlog_stmt_unsafe_errcode[unsafe_type]));
      }
      /* log in statement format! */
    }
    /* no statement-only engines */
    else
    {
      /* binlog_format = STATEMENT */
      if (wsrep_binlog_format() == BINLOG_FORMAT_STMT)
      {
        if (lex->is_stmt_row_injection())
        {
          /*
            We have to log the statement as row or give an error.
            Better to accept what master gives us than stopping replication.
          */
          set_current_stmt_binlog_format_row();
        }
        else if ((flags_write_all_set & HA_BINLOG_STMT_CAPABLE) == 0 &&
                 sqlcom_can_generate_row_events(this))
        {
          /*
            5. Error: Cannot modify table that uses a storage engine
               limited to row-logging when binlog_format = STATEMENT, except
               if all tables that are updated are temporary tables
          */
          if (!lex->stmt_writes_to_non_temp_table())
          {
            /* As all updated tables are temporary, nothing will be logged */
            set_current_stmt_binlog_format_row();
          }
          else if (IF_WSREP((!WSREP(this) ||
                             wsrep_exec_mode == LOCAL_STATE),1))
	  {
            my_error((error= ER_BINLOG_STMT_MODE_AND_ROW_ENGINE), MYF(0), "");
	  }
        }
        else if (is_write && (unsafe_flags= lex->get_stmt_unsafe_flags()) != 0)
        {
          /*
            7. Warning: Unsafe statement logged as statement due to
               binlog_format = STATEMENT
          */
          binlog_unsafe_warning_flags|= unsafe_flags;

          DBUG_PRINT("info", ("Scheduling warning to be issued by "
                              "binlog_query: '%s'",
                              ER_THD(this, ER_BINLOG_UNSAFE_STATEMENT)));
          DBUG_PRINT("info", ("binlog_unsafe_warning_flags: 0x%x",
                              binlog_unsafe_warning_flags));
        }
        /* log in statement format (or row if row event)! */
      }
      /* No statement-only engines and binlog_format != STATEMENT.
         I.e., nothing prevents us from row logging if needed. */
      else
      {
        if (lex->is_stmt_unsafe() || lex->is_stmt_row_injection()
            || (flags_write_all_set & HA_BINLOG_STMT_CAPABLE) == 0 ||
            is_bulk_op())
        {
          /* log in row format! */
          set_current_stmt_binlog_format_row_if_mixed();
        }
      }
    }

    if (non_replicated_tables_count > 0)
    {
      if ((replicated_tables_count == 0) || ! is_write)
      {
        DBUG_PRINT("info", ("decision: no logging, no replicated table affected"));
        set_binlog_local_stmt_filter();
      }
      else
      {
        if (! is_current_stmt_binlog_format_row())
        {
          my_error((error= ER_BINLOG_STMT_MODE_AND_NO_REPL_TABLES), MYF(0));
        }
        else
        {
          clear_binlog_local_stmt_filter();
        }
      }
    }
    else
    {
      clear_binlog_local_stmt_filter();
    }

    if (unlikely(error))
    {
      DBUG_PRINT("info", ("decision: no logging since an error was generated"));
      DBUG_RETURN(-1);
    }
    DBUG_PRINT("info", ("decision: logging in %s format",
                        is_current_stmt_binlog_format_row() ?
                        "ROW" : "STATEMENT"));

    if (variables.binlog_format == BINLOG_FORMAT_ROW &&
        (sql_command_flags[lex->sql_command] &
         (CF_UPDATES_DATA | CF_DELETES_DATA)))
    {
      String table_names;
      /*
        Generate a warning for UPDATE/DELETE statements that modify a
        BLACKHOLE table, as row events are not logged in row format.
      */
      for (TABLE_LIST *table= tables; table; table= table->next_global)
      {
        if (table->placeholder())
          continue;
        if (table->table->file->ht->db_type == DB_TYPE_BLACKHOLE_DB &&
            table->lock_type >= TL_WRITE_ALLOW_WRITE)
        {
            table_names.append(&table->table_name);
            table_names.append(",");
        }
      }
      if (!table_names.is_empty())
      {
        bool is_update= MY_TEST(sql_command_flags[lex->sql_command] &
                                CF_UPDATES_DATA);
        /*
          Replace the last ',' with '.' for table_names
        */
        table_names.replace(table_names.length()-1, 1, ".", 1);
        push_warning_printf(this, Sql_condition::WARN_LEVEL_WARN,
                            ER_UNKNOWN_ERROR,
                            "Row events are not logged for %s statements "
                            "that modify BLACKHOLE tables in row format. "
                            "Table(s): '%-.192s'",
                            is_update ? "UPDATE" : "DELETE",
                            table_names.c_ptr());
      }
    }
  }
#ifndef DBUG_OFF
  else
    DBUG_PRINT("info", ("decision: no logging since "
                        "mysql_bin_log.is_open() = %d "
                        "and (options & OPTION_BIN_LOG) = 0x%llx "
                        "and binlog_format = %u "
                        "and binlog_filter->db_ok(db) = %d",
                        mysql_bin_log.is_open(),
                        (variables.option_bits & OPTION_BIN_LOG),
                        (uint) wsrep_binlog_format(),
                        binlog_filter->db_ok(db.str)));
#endif

  DBUG_RETURN(0);
}

int THD::decide_logging_format_low(TABLE *table)
{
  /*
   INSERT...ON DUPLICATE KEY UPDATE on a table with more than one unique keys
   can be unsafe.
   */
  if(wsrep_binlog_format() <= BINLOG_FORMAT_STMT &&
       !is_current_stmt_binlog_format_row() &&
       !lex->is_stmt_unsafe() &&
       lex->sql_command == SQLCOM_INSERT &&
       lex->duplicates == DUP_UPDATE)
  {
    uint unique_keys= 0;
    uint keys= table->s->keys, i= 0;
    Field *field;
    for (KEY* keyinfo= table->s->key_info;
             i < keys && unique_keys <= 1; i++, keyinfo++)
      if (keyinfo->flags & HA_NOSAME &&
         !(keyinfo->key_part->field->flags & AUTO_INCREMENT_FLAG &&
             //User given auto inc can be unsafe
             !keyinfo->key_part->field->val_int()))
      {
        for (uint j= 0; j < keyinfo->user_defined_key_parts; j++)
        {
          field= keyinfo->key_part[j].field;
          if(!bitmap_is_set(table->write_set,field->field_index))
            goto exit;
        }
        unique_keys++;
exit:;
      }

    if (unique_keys > 1)
    {
      lex->set_stmt_unsafe(LEX::BINLOG_STMT_UNSAFE_INSERT_TWO_KEYS);
      binlog_unsafe_warning_flags|= lex->get_stmt_unsafe_flags();
      set_current_stmt_binlog_format_row_if_mixed();
      return 1;
    }
  }
  return 0;
}

/*
  Implementation of interface to write rows to the binary log through the
  thread.  The thread is responsible for writing the rows it has
  inserted/updated/deleted.
*/

#ifndef MYSQL_CLIENT

/*
  Template member function for ensuring that there is an rows log
  event of the apropriate type before proceeding.

  PRE CONDITION:
    - Events of type 'RowEventT' have the type code 'type_code'.
    
  POST CONDITION:
    If a non-NULL pointer is returned, the pending event for thread 'thd' will
    be an event of type 'RowEventT' (which have the type code 'type_code')
    will either empty or have enough space to hold 'needed' bytes.  In
    addition, the columns bitmap will be correct for the row, meaning that
    the pending event will be flushed if the columns in the event differ from
    the columns suppled to the function.

  RETURNS
    If no error, a non-NULL pending event (either one which already existed or
    the newly created one).
    If error, NULL.
 */

template <class RowsEventT> Rows_log_event*
THD::binlog_prepare_pending_rows_event(TABLE* table, uint32 serv_id,
                                       size_t needed,
                                       bool is_transactional,
                                       RowsEventT *hint __attribute__((unused)))
{
  DBUG_ENTER("binlog_prepare_pending_rows_event");
  /* Pre-conditions */
  DBUG_ASSERT(table->s->table_map_id != ~0UL);

  /* Fetch the type code for the RowsEventT template parameter */
  int const general_type_code= RowsEventT::TYPE_CODE;

  /* Ensure that all events in a GTID group are in the same cache */
  if (variables.option_bits & OPTION_GTID_BEGIN)
    is_transactional= 1;

  /*
    There is no good place to set up the transactional data, so we
    have to do it here.
  */
  if (binlog_setup_trx_data() == NULL)
    DBUG_RETURN(NULL);

  Rows_log_event* pending= binlog_get_pending_rows_event(is_transactional);

  if (unlikely(pending && !pending->is_valid()))
    DBUG_RETURN(NULL);

  /*
    Check if the current event is non-NULL and a write-rows
    event. Also check if the table provided is mapped: if it is not,
    then we have switched to writing to a new table.
    If there is no pending event, we need to create one. If there is a pending
    event, but it's not about the same table id, or not of the same type
    (between Write, Update and Delete), or not the same affected columns, or
    going to be too big, flush this event to disk and create a new pending
    event.
  */
  if (!pending ||
      pending->server_id != serv_id ||
      pending->get_table_id() != table->s->table_map_id ||
      pending->get_general_type_code() != general_type_code ||
      pending->get_data_size() + needed > opt_binlog_rows_event_max_size ||
      pending->read_write_bitmaps_cmp(table) == FALSE)
  {
    /* Create a new RowsEventT... */
    Rows_log_event* const
        ev= new RowsEventT(this, table, table->s->table_map_id,
                           is_transactional);
    if (unlikely(!ev))
      DBUG_RETURN(NULL);
    ev->server_id= serv_id; // I don't like this, it's too easy to forget.
    /*
      flush the pending event and replace it with the newly created
      event...
    */
    if (unlikely(
        mysql_bin_log.flush_and_set_pending_rows_event(this, ev,
                                                       is_transactional)))
    {
      delete ev;
      DBUG_RETURN(NULL);
    }

    DBUG_RETURN(ev);               /* This is the new pending event */
  }
  DBUG_RETURN(pending);        /* This is the current pending event */
}

/* Declare in unnamed namespace. */
CPP_UNNAMED_NS_START
  /**
     Class to handle temporary allocation of memory for row data.

     The responsibilities of the class is to provide memory for
     packing one or two rows of packed data (depending on what
     constructor is called).

     In order to make the allocation more efficient for "simple" rows,
     i.e., rows that do not contain any blobs, a pointer to the
     allocated memory is of memory is stored in the table structure
     for simple rows.  If memory for a table containing a blob field
     is requested, only memory for that is allocated, and subsequently
     released when the object is destroyed.

   */
  class Row_data_memory {
  public:
    /**
      Build an object to keep track of a block-local piece of memory
      for storing a row of data.

      @param table
      Table where the pre-allocated memory is stored.

      @param length
      Length of data that is needed, if the record contain blobs.
     */
    Row_data_memory(TABLE *table, size_t const len1)
      : m_memory(0)
    {
#ifndef DBUG_OFF
      m_alloc_checked= FALSE;
#endif
      allocate_memory(table, len1);
      m_ptr[0]= has_memory() ? m_memory : 0;
      m_ptr[1]= 0;
    }

    Row_data_memory(TABLE *table, size_t const len1, size_t const len2)
      : m_memory(0)
    {
#ifndef DBUG_OFF
      m_alloc_checked= FALSE;
#endif
      allocate_memory(table, len1 + len2);
      m_ptr[0]= has_memory() ? m_memory        : 0;
      m_ptr[1]= has_memory() ? m_memory + len1 : 0;
    }

    ~Row_data_memory()
    {
      if (m_memory != 0 && m_release_memory_on_destruction)
        my_free(m_memory);
    }

    /**
       Is there memory allocated?

       @retval true There is memory allocated
       @retval false Memory allocation failed
     */
    bool has_memory() const {
#ifndef DBUG_OFF
      m_alloc_checked= TRUE;
#endif
      return m_memory != 0;
    }

    uchar *slot(uint s)
    {
      DBUG_ASSERT(s < sizeof(m_ptr)/sizeof(*m_ptr));
      DBUG_ASSERT(m_ptr[s] != 0);
      DBUG_SLOW_ASSERT(m_alloc_checked == TRUE);
      return m_ptr[s];
    }

  private:
    void allocate_memory(TABLE *const table, size_t const total_length)
    {
      if (table->s->blob_fields == 0)
      {
        /*
          The maximum length of a packed record is less than this
          length. We use this value instead of the supplied length
          when allocating memory for records, since we don't know how
          the memory will be used in future allocations.

          Since table->s->reclength is for unpacked records, we have
          to add two bytes for each field, which can potentially be
          added to hold the length of a packed field.
        */
        size_t const maxlen= table->s->reclength + 2 * table->s->fields;

        /*
          Allocate memory for two records if memory hasn't been
          allocated. We allocate memory for two records so that it can
          be used when processing update rows as well.
        */
        if (table->write_row_record == 0)
          table->write_row_record=
            (uchar *) alloc_root(&table->mem_root, 2 * maxlen);
        m_memory= table->write_row_record;
        m_release_memory_on_destruction= FALSE;
      }
      else
      {
        m_memory= (uchar *) my_malloc(total_length, MYF(MY_WME));
        m_release_memory_on_destruction= TRUE;
      }
    }

#ifndef DBUG_OFF
    mutable bool m_alloc_checked;
#endif
    bool m_release_memory_on_destruction;
    uchar *m_memory;
    uchar *m_ptr[2];
  };

CPP_UNNAMED_NS_END

int THD::binlog_write_row(TABLE* table, bool is_trans,
                          uchar const *record)
{

  DBUG_ASSERT(is_current_stmt_binlog_format_row() &&
           ((WSREP(this) && wsrep_emulate_bin_log) || mysql_bin_log.is_open()));
  /*
    Pack records into format for transfer. We are allocating more
    memory than needed, but that doesn't matter.
  */
  Row_data_memory memory(table, max_row_length(table, table->rpl_write_set,
                                               record));
  if (!memory.has_memory())
    return HA_ERR_OUT_OF_MEM;

  uchar *row_data= memory.slot(0);

  size_t const len= pack_row(table, table->rpl_write_set, row_data, record);

  /* Ensure that all events in a GTID group are in the same cache */
  if (variables.option_bits & OPTION_GTID_BEGIN)
    is_trans= 1;

  Rows_log_event* ev;
  if (binlog_should_compress(len))
    ev =
    binlog_prepare_pending_rows_event(table, variables.server_id,
                                      len, is_trans,
                                      static_cast<Write_rows_compressed_log_event*>(0));
  else
    ev =
    binlog_prepare_pending_rows_event(table, variables.server_id,
                                      len, is_trans,
                                      static_cast<Write_rows_log_event*>(0));

  if (unlikely(ev == 0))
    return HA_ERR_OUT_OF_MEM;

  return ev->add_row_data(row_data, len);
}

int THD::binlog_update_row(TABLE* table, bool is_trans,
                           const uchar *before_record,
                           const uchar *after_record)
{
  DBUG_ASSERT(is_current_stmt_binlog_format_row() &&
            ((WSREP(this) && wsrep_emulate_bin_log) || mysql_bin_log.is_open()));

  /**
    Save a reference to the original read bitmaps
    We will need this to restore the bitmaps at the end as
    binlog_prepare_row_images() may change table->read_set.
    table->read_set is used by pack_row and deep in
    binlog_prepare_pending_events().
  */
  MY_BITMAP *old_read_set= table->read_set;

  /**
     This will remove spurious fields required during execution but
     not needed for binlogging. This is done according to the:
     binlog-row-image option.
   */
  binlog_prepare_row_images(table);

  size_t const before_maxlen= max_row_length(table, table->read_set,
                                             before_record);
  size_t const after_maxlen=  max_row_length(table, table->rpl_write_set,
                                             after_record);

  Row_data_memory row_data(table, before_maxlen, after_maxlen);
  if (!row_data.has_memory())
    return HA_ERR_OUT_OF_MEM;

  uchar *before_row= row_data.slot(0);
  uchar *after_row= row_data.slot(1);

  size_t const before_size= pack_row(table, table->read_set, before_row,
                                     before_record);
  size_t const after_size= pack_row(table, table->rpl_write_set, after_row,
                                    after_record);

  /* Ensure that all events in a GTID group are in the same cache */
  if (variables.option_bits & OPTION_GTID_BEGIN)
    is_trans= 1;

  /*
    Don't print debug messages when running valgrind since they can
    trigger false warnings.
   */
#ifndef HAVE_valgrind
  DBUG_DUMP("before_record", before_record, table->s->reclength);
  DBUG_DUMP("after_record",  after_record, table->s->reclength);
  DBUG_DUMP("before_row",    before_row, before_size);
  DBUG_DUMP("after_row",     after_row, after_size);
#endif

  Rows_log_event* ev;
  if(binlog_should_compress(before_size + after_size))
    ev =
      binlog_prepare_pending_rows_event(table, variables.server_id,
                                      before_size + after_size, is_trans,
                                      static_cast<Update_rows_compressed_log_event*>(0));
  else
    ev =
      binlog_prepare_pending_rows_event(table, variables.server_id,
                                      before_size + after_size, is_trans,
                                      static_cast<Update_rows_log_event*>(0));

  if (unlikely(ev == 0))
    return HA_ERR_OUT_OF_MEM;

  int error=  ev->add_row_data(before_row, before_size) ||
              ev->add_row_data(after_row, after_size);

  /* restore read set for the rest of execution */
  table->column_bitmaps_set_no_signal(old_read_set,
                                      table->write_set);
  return error;

}

int THD::binlog_delete_row(TABLE* table, bool is_trans, 
                           uchar const *record)
{
  DBUG_ASSERT(is_current_stmt_binlog_format_row() &&
            ((WSREP(this) && wsrep_emulate_bin_log) || mysql_bin_log.is_open()));
  /**
    Save a reference to the original read bitmaps
    We will need this to restore the bitmaps at the end as
    binlog_prepare_row_images() may change table->read_set.
    table->read_set is used by pack_row and deep in
    binlog_prepare_pending_events().
  */
  MY_BITMAP *old_read_set= table->read_set;

  /** 
     This will remove spurious fields required during execution but
     not needed for binlogging. This is done according to the:
     binlog-row-image option.
   */
  binlog_prepare_row_images(table);

  /*
     Pack records into format for transfer. We are allocating more
     memory than needed, but that doesn't matter.
  */
  Row_data_memory memory(table, max_row_length(table, table->read_set,
                                               record));
  if (unlikely(!memory.has_memory()))
    return HA_ERR_OUT_OF_MEM;

  uchar *row_data= memory.slot(0);

  DBUG_DUMP("table->read_set", (uchar*) table->read_set->bitmap, (table->s->fields + 7) / 8);
  size_t const len= pack_row(table, table->read_set, row_data, record);

  /* Ensure that all events in a GTID group are in the same cache */
  if (variables.option_bits & OPTION_GTID_BEGIN)
    is_trans= 1;

  Rows_log_event* ev;
  if(binlog_should_compress(len))
    ev =
      binlog_prepare_pending_rows_event(table, variables.server_id,
                                      len, is_trans,
                                      static_cast<Delete_rows_compressed_log_event*>(0));
  else
    ev =
      binlog_prepare_pending_rows_event(table, variables.server_id,
                                      len, is_trans,
                                      static_cast<Delete_rows_log_event*>(0));

  if (unlikely(ev == 0))
    return HA_ERR_OUT_OF_MEM;


  int error= ev->add_row_data(row_data, len);

  /* restore read set for the rest of execution */
  table->column_bitmaps_set_no_signal(old_read_set,
                                      table->write_set);

  return error;
}


/**
   Remove from read_set spurious columns. The write_set has been
   handled before in table->mark_columns_needed_for_update.
*/

void THD::binlog_prepare_row_images(TABLE *table)
{
  DBUG_ENTER("THD::binlog_prepare_row_images");

  DBUG_PRINT_BITSET("debug", "table->read_set (before preparing): %s",
                    table->read_set);
  THD *thd= table->in_use;

  /**
    if there is a primary key in the table (ie, user declared PK or a
    non-null unique index) and we dont want to ship the entire image,
    and the handler involved supports this.
   */
  if (table->s->primary_key < MAX_KEY &&
      (thd->variables.binlog_row_image < BINLOG_ROW_IMAGE_FULL) &&
      !ha_check_storage_engine_flag(table->s->db_type(), HTON_NO_BINLOG_ROW_OPT))
  {
    /**
      Just to be sure that tmp_set is currently not in use as
      the read_set already.
    */
    DBUG_ASSERT(table->read_set != &table->tmp_set);

    switch (thd->variables.binlog_row_image)
    {
      case BINLOG_ROW_IMAGE_MINIMAL:
        /* MINIMAL: Mark only PK */
        table->mark_index_columns(table->s->primary_key,
                                  &table->tmp_set);
        break;
      case BINLOG_ROW_IMAGE_NOBLOB:
        /**
          NOBLOB: Remove unnecessary BLOB fields from read_set
                  (the ones that are not part of PK).
         */
        bitmap_copy(&table->tmp_set, table->read_set);
        for (Field **ptr=table->field ; *ptr ; ptr++)
        {
          Field *field= (*ptr);
          if ((field->type() == MYSQL_TYPE_BLOB) &&
              !(field->flags & PRI_KEY_FLAG))
            bitmap_clear_bit(&table->tmp_set, field->field_index);
        }
        break;
      default:
        DBUG_ASSERT(0); // impossible.
    }

    /* set the temporary read_set */
    table->column_bitmaps_set_no_signal(&table->tmp_set,
                                        table->write_set);
  }

  DBUG_PRINT_BITSET("debug", "table->read_set (after preparing): %s",
                    table->read_set);
  DBUG_VOID_RETURN;
}



int THD::binlog_remove_pending_rows_event(bool clear_maps,
                                          bool is_transactional)
{
  DBUG_ENTER("THD::binlog_remove_pending_rows_event");

  if(!WSREP_EMULATE_BINLOG(this) && !mysql_bin_log.is_open())
    DBUG_RETURN(0);

  /* Ensure that all events in a GTID group are in the same cache */
  if (variables.option_bits & OPTION_GTID_BEGIN)
    is_transactional= 1;

  mysql_bin_log.remove_pending_rows_event(this, is_transactional);

  if (clear_maps)
    binlog_table_maps= 0;

  DBUG_RETURN(0);
}

int THD::binlog_flush_pending_rows_event(bool stmt_end, bool is_transactional)
{
  DBUG_ENTER("THD::binlog_flush_pending_rows_event");
  /*
    We shall flush the pending event even if we are not in row-based
    mode: it might be the case that we left row-based mode before
    flushing anything (e.g., if we have explicitly locked tables).
   */
  if(!WSREP_EMULATE_BINLOG(this) && !mysql_bin_log.is_open())
    DBUG_RETURN(0);

  /* Ensure that all events in a GTID group are in the same cache */
  if (variables.option_bits & OPTION_GTID_BEGIN)
    is_transactional= 1;

  /*
    Mark the event as the last event of a statement if the stmt_end
    flag is set.
  */
  int error= 0;
  if (Rows_log_event *pending= binlog_get_pending_rows_event(is_transactional))
  {
    if (stmt_end)
    {
      pending->set_flags(Rows_log_event::STMT_END_F);
      binlog_table_maps= 0;
    }

    error= mysql_bin_log.flush_and_set_pending_rows_event(this, 0,
                                                          is_transactional);
  }

  DBUG_RETURN(error);
}


#if !defined(DBUG_OFF) && !defined(_lint)
static const char *
show_query_type(THD::enum_binlog_query_type qtype)
{
  switch (qtype) {
  case THD::ROW_QUERY_TYPE:
    return "ROW";
  case THD::STMT_QUERY_TYPE:
    return "STMT";
  case THD::QUERY_TYPE_COUNT:
  default:
    DBUG_ASSERT(0 <= qtype && qtype < THD::QUERY_TYPE_COUNT);
  }
  static char buf[64];
  sprintf(buf, "UNKNOWN#%d", qtype);
  return buf;
}
#endif

/*
  Constants required for the limit unsafe warnings suppression
*/
//seconds after which the limit unsafe warnings suppression will be activated
#define LIMIT_UNSAFE_WARNING_ACTIVATION_TIMEOUT 5*60
//number of limit unsafe warnings after which the suppression will be activated
#define LIMIT_UNSAFE_WARNING_ACTIVATION_THRESHOLD_COUNT 10

static ulonglong unsafe_suppression_start_time= 0;
static bool unsafe_warning_suppression_active[LEX::BINLOG_STMT_UNSAFE_COUNT];
static ulong unsafe_warnings_count[LEX::BINLOG_STMT_UNSAFE_COUNT];
static ulong total_unsafe_warnings_count;

/**
  Auxiliary function to reset the limit unsafety warning suppression.
  This is done without mutex protection, but this should be good
  enough as it doesn't matter if we loose a couple of suppressed
  messages or if this is called multiple times.
*/

static void reset_binlog_unsafe_suppression(ulonglong now)
{
  uint i;
  DBUG_ENTER("reset_binlog_unsafe_suppression");

  unsafe_suppression_start_time= now;
  total_unsafe_warnings_count= 0;

  for (i= 0 ; i < LEX::BINLOG_STMT_UNSAFE_COUNT ; i++)
  {
    unsafe_warnings_count[i]= 0;
    unsafe_warning_suppression_active[i]= 0;
  }
  DBUG_VOID_RETURN;
}

/**
  Auxiliary function to print warning in the error log.
*/
static void print_unsafe_warning_to_log(THD *thd, int unsafe_type, char* buf,
                                        char* query)
{
  DBUG_ENTER("print_unsafe_warning_in_log");
  sprintf(buf, ER_THD(thd, ER_BINLOG_UNSAFE_STATEMENT),
          ER_THD(thd, LEX::binlog_stmt_unsafe_errcode[unsafe_type]));
  sql_print_warning(ER_THD(thd, ER_MESSAGE_AND_STATEMENT), buf, query);
  DBUG_VOID_RETURN;
}

/**
  Auxiliary function to check if the warning for unsafe repliction statements
  should be thrown or suppressed.

  Logic is:
  - If we get more than LIMIT_UNSAFE_WARNING_ACTIVATION_THRESHOLD_COUNT errors
    of one type, that type of errors will be suppressed for
    LIMIT_UNSAFE_WARNING_ACTIVATION_TIMEOUT.
  - When the time limit has been reached, all suppression is reset.

  This means that if one gets many different types of errors, some of them
  may be reset less than LIMIT_UNSAFE_WARNING_ACTIVATION_TIMEOUT. However at
  least one error is disable for this time.

  SYNOPSIS:
  @params
   unsafe_type - The type of unsafety.

  RETURN:
    0   0k to log
    1   Message suppressed
*/

static bool protect_against_unsafe_warning_flood(int unsafe_type)
{
  ulong count;
  ulonglong now= my_interval_timer()/1000000000ULL;
  DBUG_ENTER("protect_against_unsafe_warning_flood");

  count= ++unsafe_warnings_count[unsafe_type];
  total_unsafe_warnings_count++;

  /*
    INITIALIZING:
    If this is the first time this function is called with log warning
    enabled, the monitoring the unsafe warnings should start.
  */
  if (unsafe_suppression_start_time == 0)
  {
    reset_binlog_unsafe_suppression(now);
    DBUG_RETURN(0);
  }

  /*
    The following is true if we got too many errors or if the error was
    already suppressed
  */
  if (count >= LIMIT_UNSAFE_WARNING_ACTIVATION_THRESHOLD_COUNT)
  {
    ulonglong diff_time= (now - unsafe_suppression_start_time);

    if (!unsafe_warning_suppression_active[unsafe_type])
    {
      /*
        ACTIVATION:
        We got LIMIT_UNSAFE_WARNING_ACTIVATION_THRESHOLD_COUNT warnings in
        less than LIMIT_UNSAFE_WARNING_ACTIVATION_TIMEOUT we activate the
        suppression.
      */
      if (diff_time <= LIMIT_UNSAFE_WARNING_ACTIVATION_TIMEOUT)
      {
        unsafe_warning_suppression_active[unsafe_type]= 1;
        sql_print_information("Suppressing warnings of type '%s' for up to %d seconds because of flooding",
                              ER(LEX::binlog_stmt_unsafe_errcode[unsafe_type]),
                              LIMIT_UNSAFE_WARNING_ACTIVATION_TIMEOUT);
      }
      else
      {
        /*
          There is no flooding till now, therefore we restart the monitoring
        */
        reset_binlog_unsafe_suppression(now);
      }
    }
    else
    {
      /* This type of warnings was suppressed */
      if (diff_time > LIMIT_UNSAFE_WARNING_ACTIVATION_TIMEOUT)
      {
        ulong save_count= total_unsafe_warnings_count;
        /* Print a suppression note and remove the suppression */
        reset_binlog_unsafe_suppression(now);
        sql_print_information("Suppressed %lu unsafe warnings during "
                              "the last %d seconds",
                              save_count, (int) diff_time);
      }
    }
  }
  DBUG_RETURN(unsafe_warning_suppression_active[unsafe_type]);
}

MYSQL_TIME THD::query_start_TIME()
{
  MYSQL_TIME res;
  variables.time_zone->gmt_sec_to_TIME(&res, query_start());
  res.second_part= query_start_sec_part();
  time_zone_used= 1;
  return res;
}

/**
  Auxiliary method used by @c binlog_query() to raise warnings.

  The type of warning and the type of unsafeness is stored in
  THD::binlog_unsafe_warning_flags.
*/
void THD::issue_unsafe_warnings()
{
  char buf[MYSQL_ERRMSG_SIZE * 2];
  uint32 unsafe_type_flags;
  DBUG_ENTER("issue_unsafe_warnings");
  /*
    Ensure that binlog_unsafe_warning_flags is big enough to hold all
    bits.  This is actually a constant expression.
  */
  DBUG_ASSERT(LEX::BINLOG_STMT_UNSAFE_COUNT <=
              sizeof(binlog_unsafe_warning_flags) * CHAR_BIT);
  
  if (!(unsafe_type_flags= binlog_unsafe_warning_flags))
    DBUG_VOID_RETURN;                           // Nothing to do

  /*
    For each unsafe_type, check if the statement is unsafe in this way
    and issue a warning.
  */
  for (int unsafe_type=0;
       unsafe_type < LEX::BINLOG_STMT_UNSAFE_COUNT;
       unsafe_type++)
  {
    if ((unsafe_type_flags & (1 << unsafe_type)) != 0)
    {
      push_warning_printf(this, Sql_condition::WARN_LEVEL_NOTE,
                          ER_BINLOG_UNSAFE_STATEMENT,
                          ER_THD(this, ER_BINLOG_UNSAFE_STATEMENT),
                          ER_THD(this, LEX::binlog_stmt_unsafe_errcode[unsafe_type]));
      if (global_system_variables.log_warnings > 0 &&
          !protect_against_unsafe_warning_flood(unsafe_type))
        print_unsafe_warning_to_log(this, unsafe_type, buf, query());
    }
  }
  DBUG_VOID_RETURN;
}

/**
  Log the current query.

  The query will be logged in either row format or statement format
  depending on the value of @c current_stmt_binlog_format_row field and
  the value of the @c qtype parameter.

  This function must be called:

  - After the all calls to ha_*_row() functions have been issued.

  - After any writes to system tables. Rationale: if system tables
    were written after a call to this function, and the master crashes
    after the call to this function and before writing the system
    tables, then the master and slave get out of sync.

  - Before tables are unlocked and closed.

  @see decide_logging_format

  @retval < 0 No logging of query (ok)
  @retval 0 Success
  @retval > 0  If there is a failure when writing the query (e.g.,
               write failure), then the error code is returned.
*/

int THD::binlog_query(THD::enum_binlog_query_type qtype, char const *query_arg,
                      ulong query_len, bool is_trans, bool direct, 
                      bool suppress_use, int errcode)
{
  DBUG_ENTER("THD::binlog_query");
  DBUG_PRINT("enter", ("qtype: %s  query: '%-.*s'",
                       show_query_type(qtype), (int) query_len, query_arg));

  DBUG_ASSERT(query_arg);
  DBUG_ASSERT(WSREP_EMULATE_BINLOG(this) || mysql_bin_log.is_open());

  /* If this is withing a BEGIN ... COMMIT group, don't log it */
  if (variables.option_bits & OPTION_GTID_BEGIN)
  {
    direct= 0;
    is_trans= 1;
  }
  DBUG_PRINT("info", ("is_trans: %d  direct: %d", is_trans, direct));

  if (get_binlog_local_stmt_filter() == BINLOG_FILTER_SET)
  {
    /*
      The current statement is to be ignored, and not written to
      the binlog. Do not call issue_unsafe_warnings().
    */
    DBUG_RETURN(-1);
  }

  /*
    If we are not in prelocked mode, mysql_unlock_tables() will be
    called after this binlog_query(), so we have to flush the pending
    rows event with the STMT_END_F set to unlock all tables at the
    slave side as well.

    If we are in prelocked mode, the flushing will be done inside the
    top-most close_thread_tables().
  */
  if (this->locked_tables_mode <= LTM_LOCK_TABLES)
  {
    int error;
    if (unlikely(error= binlog_flush_pending_rows_event(TRUE, is_trans)))
    {
      DBUG_ASSERT(error > 0);
      DBUG_RETURN(error);
    }
  }

  /*
    Warnings for unsafe statements logged in statement format are
    printed in three places instead of in decide_logging_format().
    This is because the warnings should be printed only if the statement
    is actually logged. When executing decide_logging_format(), we cannot
    know for sure if the statement will be logged:

    1 - sp_head::execute_procedure which prints out warnings for calls to
    stored procedures.

    2 - sp_head::execute_function which prints out warnings for calls
    involving functions.

    3 - THD::binlog_query (here) which prints warning for top level
    statements not covered by the two cases above: i.e., if not insided a
    procedure and a function.

    Besides, we should not try to print these warnings if it is not
    possible to write statements to the binary log as it happens when
    the execution is inside a function, or generaly speaking, when
    the variables.option_bits & OPTION_BIN_LOG is false.
    
  */
  if ((variables.option_bits & OPTION_BIN_LOG) &&
      spcont == NULL && !binlog_evt_union.do_union)
    issue_unsafe_warnings();

  switch (qtype) {
    /*
      ROW_QUERY_TYPE means that the statement may be logged either in
      row format or in statement format.  If
      current_stmt_binlog_format is row, it means that the
      statement has already been logged in row format and hence shall
      not be logged again.
    */
  case THD::ROW_QUERY_TYPE:
    DBUG_PRINT("debug",
               ("is_current_stmt_binlog_format_row: %d",
                is_current_stmt_binlog_format_row()));
    if (is_current_stmt_binlog_format_row())
      DBUG_RETURN(-1);
    /* Fall through */

    /*
      STMT_QUERY_TYPE means that the query must be logged in statement
      format; it cannot be logged in row format.  This is typically
      used by DDL statements.  It is an error to use this query type
      if current_stmt_binlog_format_row is row.

      @todo Currently there are places that call this method with
      STMT_QUERY_TYPE and current_stmt_binlog_format is row.  Fix those
      places and add assert to ensure correct behavior. /Sven
    */
  case THD::STMT_QUERY_TYPE:
    /*
      The MYSQL_LOG::write() function will set the STMT_END_F flag and
      flush the pending rows event if necessary.
    */
    {
      int error = 0;

      /*
        Binlog table maps will be irrelevant after a Query_log_event
        (they are just removed on the slave side) so after the query
        log event is written to the binary log, we pretend that no
        table maps were written.
      */
      if(binlog_should_compress(query_len))
      {
        Query_compressed_log_event qinfo(this, query_arg, query_len, is_trans, direct,
                            suppress_use, errcode);
        error= mysql_bin_log.write(&qinfo);
      }
      else
      {
        Query_log_event qinfo(this, query_arg, query_len, is_trans, direct,
          suppress_use, errcode);
        error= mysql_bin_log.write(&qinfo);
      }

      binlog_table_maps= 0;
      DBUG_RETURN(error >= 0 ? error : 1);
    }

  case THD::QUERY_TYPE_COUNT:
  default:
    DBUG_ASSERT(qtype < QUERY_TYPE_COUNT);
  }
  DBUG_RETURN(0);
}

void
THD::wait_for_wakeup_ready()
{
  mysql_mutex_lock(&LOCK_wakeup_ready);
  while (!wakeup_ready)
    mysql_cond_wait(&COND_wakeup_ready, &LOCK_wakeup_ready);
  mysql_mutex_unlock(&LOCK_wakeup_ready);
}

void
THD::signal_wakeup_ready()
{
  mysql_mutex_lock(&LOCK_wakeup_ready);
  wakeup_ready= true;
  mysql_mutex_unlock(&LOCK_wakeup_ready);
  mysql_cond_signal(&COND_wakeup_ready);
}

void THD::set_last_commit_gtid(rpl_gtid &gtid)
{
#ifndef EMBEDDED_LIBRARY
  bool changed_gtid= (m_last_commit_gtid.seq_no != gtid.seq_no);
#endif
  m_last_commit_gtid= gtid;
#ifndef EMBEDDED_LIBRARY
  if (changed_gtid && session_tracker.sysvars.is_enabled())
  {
    DBUG_ASSERT(current_thd == this);
    session_tracker.sysvars.
      mark_as_changed(this, (LEX_CSTRING*)Sys_last_gtid_ptr);
  }
#endif
}

void
wait_for_commit::reinit()
{
  subsequent_commits_list= NULL;
  next_subsequent_commit= NULL;
  waitee= NULL;
  opaque_pointer= NULL;
  wakeup_error= 0;
  wakeup_subsequent_commits_running= false;
  commit_started= false;
#ifdef SAFE_MUTEX
  /*
    When using SAFE_MUTEX, the ordering between taking the LOCK_wait_commit
    mutexes is checked. This causes a problem when we re-use a mutex, as then
    the expected locking order may change.

    So in this case, do a re-init of the mutex. In release builds, we want to
    avoid the overhead of a re-init though.

    To ensure that no one is locking the mutex, we take a lock of it first.
    For full explanation, see wait_for_commit::~wait_for_commit()
  */
  mysql_mutex_lock(&LOCK_wait_commit);
  mysql_mutex_unlock(&LOCK_wait_commit);

  mysql_mutex_destroy(&LOCK_wait_commit);
  mysql_mutex_init(key_LOCK_wait_commit, &LOCK_wait_commit, MY_MUTEX_INIT_FAST);
#endif
}


wait_for_commit::wait_for_commit()
{
  mysql_mutex_init(key_LOCK_wait_commit, &LOCK_wait_commit, MY_MUTEX_INIT_FAST);
  mysql_cond_init(key_COND_wait_commit, &COND_wait_commit, 0);
  reinit();
}


wait_for_commit::~wait_for_commit()
{
  /*
    Since we do a dirty read of the waiting_for_commit flag in
    wait_for_prior_commit() and in unregister_wait_for_prior_commit(), we need
    to take extra care before freeing the wait_for_commit object.

    It is possible for the waitee to be pre-empted inside wakeup(), just after
    it has cleared the waiting_for_commit flag and before it has released the
    LOCK_wait_commit mutex. And then it is possible for the waiter to find the
    flag cleared in wait_for_prior_commit() and go finish up things and
    de-allocate the LOCK_wait_commit and COND_wait_commit objects before the
    waitee has time to be re-scheduled and finish unlocking the mutex and
    signalling the condition. This would lead to the waitee accessing no
    longer valid memory.

    To prevent this, we do an extra lock/unlock of the mutex here before
    deallocation; this makes certain that any waitee has completed wakeup()
    first.
  */
  mysql_mutex_lock(&LOCK_wait_commit);
  mysql_mutex_unlock(&LOCK_wait_commit);

  mysql_mutex_destroy(&LOCK_wait_commit);
  mysql_cond_destroy(&COND_wait_commit);
}


void
wait_for_commit::wakeup(int wakeup_error)
{
  /*
    We signal each waiter on their own condition and mutex (rather than using
    pthread_cond_broadcast() or something like that).

    Otherwise we would need to somehow ensure that they were done
    waking up before we could allow this THD to be destroyed, which would
    be annoying and unnecessary.

    Note that wakeup_subsequent_commits2() depends on this function being a
    full memory barrier (it is, because it takes a mutex lock).

  */
  mysql_mutex_lock(&LOCK_wait_commit);
  waitee= NULL;
  this->wakeup_error= wakeup_error;
  /*
    Note that it is critical that the mysql_cond_signal() here is done while
    still holding the mutex. As soon as we release the mutex, the waiter might
    deallocate the condition object.
  */
  mysql_cond_signal(&COND_wait_commit);
  mysql_mutex_unlock(&LOCK_wait_commit);
}


/*
  Register that the next commit of this THD should wait to complete until
  commit in another THD (the waitee) has completed.

  The wait may occur explicitly, with the waiter sitting in
  wait_for_prior_commit() until the waitee calls wakeup_subsequent_commits().

  Alternatively, the TC (eg. binlog) may do the commits of both waitee and
  waiter at once during group commit, resolving both of them in the right
  order.

  Only one waitee can be registered for a waiter; it must be removed by
  wait_for_prior_commit() or unregister_wait_for_prior_commit() before a new
  one is registered. But it is ok for several waiters to register a wait for
  the same waitee. It is also permissible for one THD to be both a waiter and
  a waitee at the same time.
*/
void
wait_for_commit::register_wait_for_prior_commit(wait_for_commit *waitee)
{
  DBUG_ASSERT(!this->waitee /* No prior registration allowed */);
  wakeup_error= 0;
  this->waitee= waitee;

  mysql_mutex_lock(&waitee->LOCK_wait_commit);
  /*
    If waitee is in the middle of wakeup, then there is nothing to wait for,
    so we need not register. This is necessary to avoid a race in unregister,
    see comments on wakeup_subsequent_commits2() for details.
  */
  if (waitee->wakeup_subsequent_commits_running)
    this->waitee= NULL;
  else
  {
    /*
      Put ourself at the head of the waitee's list of transactions that must
      wait for it to commit first.
     */
    this->next_subsequent_commit= waitee->subsequent_commits_list;
    waitee->subsequent_commits_list= this;
  }
  mysql_mutex_unlock(&waitee->LOCK_wait_commit);
}


/*
  Wait for commit of another transaction to complete, as already registered
  with register_wait_for_prior_commit(). If the commit already completed,
  returns immediately.
*/
int
wait_for_commit::wait_for_prior_commit2(THD *thd)
{
  PSI_stage_info old_stage;
  wait_for_commit *loc_waitee;

  mysql_mutex_lock(&LOCK_wait_commit);
  DEBUG_SYNC(thd, "wait_for_prior_commit_waiting");
  thd->ENTER_COND(&COND_wait_commit, &LOCK_wait_commit,
                  &stage_waiting_for_prior_transaction_to_commit,
                  &old_stage);
  while ((loc_waitee= this->waitee) && likely(!thd->check_killed(1)))
    mysql_cond_wait(&COND_wait_commit, &LOCK_wait_commit);
  if (!loc_waitee)
  {
    if (wakeup_error)
      my_error(ER_PRIOR_COMMIT_FAILED, MYF(0));
    goto end;
  }
  /*
    Wait was interrupted by kill. We need to unregister our wait and give the
    error. But if a wakeup is already in progress, then we must ignore the
    kill and not give error, otherwise we get inconsistency between waitee and
    waiter as to whether we succeed or fail (eg. we may roll back but waitee
    might attempt to commit both us and any subsequent commits waiting for us).
  */
  mysql_mutex_lock(&loc_waitee->LOCK_wait_commit);
  if (loc_waitee->wakeup_subsequent_commits_running)
  {
    /* We are being woken up; ignore the kill and just wait. */
    mysql_mutex_unlock(&loc_waitee->LOCK_wait_commit);
    do
    {
      mysql_cond_wait(&COND_wait_commit, &LOCK_wait_commit);
    } while (this->waitee);
    if (wakeup_error)
      my_error(ER_PRIOR_COMMIT_FAILED, MYF(0));
    goto end;
  }
  remove_from_list(&loc_waitee->subsequent_commits_list);
  mysql_mutex_unlock(&loc_waitee->LOCK_wait_commit);
  this->waitee= NULL;

  wakeup_error= thd->killed_errno();
  if (!wakeup_error)
    wakeup_error= ER_QUERY_INTERRUPTED;
  my_message(wakeup_error, ER_THD(thd, wakeup_error), MYF(0));
  thd->EXIT_COND(&old_stage);
  /*
    Must do the DEBUG_SYNC() _after_ exit_cond(), as DEBUG_SYNC is not safe to
    use within enter_cond/exit_cond.
  */
  DEBUG_SYNC(thd, "wait_for_prior_commit_killed");
  return wakeup_error;

end:
  thd->EXIT_COND(&old_stage);
  return wakeup_error;
}


/*
  Wakeup anyone waiting for us to have committed.

  Note about locking:

  We have a potential race or deadlock between wakeup_subsequent_commits() in
  the waitee and unregister_wait_for_prior_commit() in the waiter.

  Both waiter and waitee needs to take their own lock before it is safe to take
  a lock on the other party - else the other party might disappear and invalid
  memory data could be accessed. But if we take the two locks in different
  order, we may end up in a deadlock.

  The waiter needs to lock the waitee to delete itself from the list in
  unregister_wait_for_prior_commit(). Thus wakeup_subsequent_commits() can not
  hold its own lock while locking waiters, as this could lead to deadlock.

  So we need to prevent unregister_wait_for_prior_commit() running while wakeup
  is in progress - otherwise the unregister could complete before the wakeup,
  leading to incorrect spurious wakeup or accessing invalid memory.

  However, if we are in the middle of running wakeup_subsequent_commits(), then
  there is no need for unregister_wait_for_prior_commit() in the first place -
  the waiter can just do a normal wait_for_prior_commit(), as it will be
  immediately woken up.

  So the solution to the potential race/deadlock is to set a flag in the waitee
  that wakeup_subsequent_commits() is in progress. When this flag is set,
  unregister_wait_for_prior_commit() becomes just wait_for_prior_commit().

  Then also register_wait_for_prior_commit() needs to check if
  wakeup_subsequent_commits() is running, and skip the registration if
  so. This is needed in case a new waiter manages to register itself and
  immediately try to unregister while wakeup_subsequent_commits() is
  running. Else the new waiter would also wait rather than unregister, but it
  would not be woken up until next wakeup, which could be potentially much
  later than necessary.
*/

void
wait_for_commit::wakeup_subsequent_commits2(int wakeup_error)
{
  wait_for_commit *waiter;

  mysql_mutex_lock(&LOCK_wait_commit);
  wakeup_subsequent_commits_running= true;
  waiter= subsequent_commits_list;
  subsequent_commits_list= NULL;
  mysql_mutex_unlock(&LOCK_wait_commit);

  while (waiter)
  {
    /*
      Important: we must grab the next pointer before waking up the waiter;
      once the wakeup is done, the field could be invalidated at any time.
    */
    wait_for_commit *next= waiter->next_subsequent_commit;
    waiter->wakeup(wakeup_error);
    waiter= next;
  }

  /*
    We need a full memory barrier between walking the list above, and clearing
    the flag wakeup_subsequent_commits_running below. This barrier is needed
    to ensure that no other thread will start to modify the list pointers
    before we are done traversing the list.

    But wait_for_commit::wakeup() does a full memory barrier already (it locks
    a mutex), so no extra explicit barrier is needed here.
  */
  wakeup_subsequent_commits_running= false;
  DBUG_EXECUTE_IF("inject_wakeup_subsequent_commits_sleep", my_sleep(21000););
}


/* Cancel a previously registered wait for another THD to commit before us. */
void
wait_for_commit::unregister_wait_for_prior_commit2()
{
  wait_for_commit *loc_waitee;

  mysql_mutex_lock(&LOCK_wait_commit);
  if ((loc_waitee= this->waitee))
  {
    mysql_mutex_lock(&loc_waitee->LOCK_wait_commit);
    if (loc_waitee->wakeup_subsequent_commits_running)
    {
      /*
        When a wakeup is running, we cannot safely remove ourselves from the
        list without corrupting it. Instead we can just wait, as wakeup is
        already in progress and will thus be immediate.

        See comments on wakeup_subsequent_commits2() for more details.
      */
      mysql_mutex_unlock(&loc_waitee->LOCK_wait_commit);
      while (this->waitee)
        mysql_cond_wait(&COND_wait_commit, &LOCK_wait_commit);
    }
    else
    {
      /* Remove ourselves from the list in the waitee. */
      remove_from_list(&loc_waitee->subsequent_commits_list);
      mysql_mutex_unlock(&loc_waitee->LOCK_wait_commit);
      this->waitee= NULL;
    }
  }
  wakeup_error= 0;
  mysql_mutex_unlock(&LOCK_wait_commit);
}


bool Discrete_intervals_list::append(ulonglong start, ulonglong val,
                                 ulonglong incr)
{
  DBUG_ENTER("Discrete_intervals_list::append");
  /* first, see if this can be merged with previous */
  if ((head == NULL) || tail->merge_if_contiguous(start, val, incr))
  {
    /* it cannot, so need to add a new interval */
    Discrete_interval *new_interval= new Discrete_interval(start, val, incr);
    DBUG_RETURN(append(new_interval));
  }
  DBUG_RETURN(0);
}

bool Discrete_intervals_list::append(Discrete_interval *new_interval)
{
  DBUG_ENTER("Discrete_intervals_list::append");
  if (unlikely(new_interval == NULL))
    DBUG_RETURN(1);
  DBUG_PRINT("info",("adding new auto_increment interval"));
  if (head == NULL)
    head= current= new_interval;
  else
    tail->next= new_interval;
  tail= new_interval;
  elements++;
  DBUG_RETURN(0);
}


void AUTHID::copy(MEM_ROOT *mem_root, const LEX_CSTRING *user_name,
                                      const LEX_CSTRING *host_name)
{
  user.str= strmake_root(mem_root, user_name->str, user_name->length);
  user.length= user_name->length;

  host.str= strmake_root(mem_root, host_name->str, host_name->length);
  host.length= host_name->length;
}


/*
  Set from a string in 'user@host' format.
  This method resebmles parse_user(),
  but does not need temporary buffers.
*/
void AUTHID::parse(const char *str, size_t length)
{
  const char *p= strrchr(str, '@');
  if (!p)
  {
    user.str= str;
    user.length= length;
    host= null_clex_str;
  }
  else
  {
    user.str= str;
    user.length= (size_t) (p - str);
    host.str= p + 1;
    host.length= (size_t) (length - user.length - 1);
    if (user.length && !host.length)
      host= host_not_specified; // 'user@' -> 'user@%'
  }
  if (user.length > USERNAME_LENGTH)
    user.length= USERNAME_LENGTH;
  if (host.length > HOSTNAME_LENGTH)
    host.length= HOSTNAME_LENGTH;
}


void Database_qualified_name::copy(MEM_ROOT *mem_root,
                                   const LEX_CSTRING &db,
                                   const LEX_CSTRING &name)
{
  m_db.length= db.length;
  m_db.str= strmake_root(mem_root, db.str, db.length);
  m_name.length= name.length;
  m_name.str= strmake_root(mem_root, name.str, name.length);
}


bool Table_ident::append_to(THD *thd, String *str) const
{
  return (db.length &&
          (append_identifier(thd, str, db.str, db.length) ||
           str->append('.'))) ||
         append_identifier(thd, str, table.str, table.length);
}


bool Qualified_column_ident::append_to(THD *thd, String *str) const
{
  return Table_ident::append_to(thd, str) || str->append('.') ||
         append_identifier(thd, str, m_column.str, m_column.length);
}


#endif /* !defined(MYSQL_CLIENT) */


Query_arena_stmt::Query_arena_stmt(THD *_thd) :
  thd(_thd)
{
  arena= thd->activate_stmt_arena_if_needed(&backup);
}

Query_arena_stmt::~Query_arena_stmt()
{
  if (arena)
    thd->restore_active_arena(arena, &backup);
}


bool THD::timestamp_to_TIME(MYSQL_TIME *ltime, my_time_t ts,
                            ulong sec_part, ulonglong fuzzydate)
{
  time_zone_used= 1;
  if (ts == 0 && sec_part == 0)
  {
    if (fuzzydate & TIME_NO_ZERO_DATE)
      return 1;
    set_zero_time(ltime, MYSQL_TIMESTAMP_DATETIME);
  }
  else
  {
    variables.time_zone->gmt_sec_to_TIME(ltime, ts);
    ltime->second_part= sec_part;
  }
  return 0;
}<|MERGE_RESOLUTION|>--- conflicted
+++ resolved
@@ -3609,13 +3609,8 @@
   {
     if (!cache)
     {
-<<<<<<< HEAD
       cache= val_item->get_cache(thd);
-      switch (val_item->result_type()) {
-=======
-      cache= Item_cache::get_cache(thd, val_item);
       switch (val_item->cmp_type()) {
->>>>>>> f5441ef4
       case REAL_RESULT:
 	op= &select_max_min_finder_subselect::cmp_real;
 	break;
