/*
   Copyright (c) 2004, 2012, Oracle and/or its affiliates.
   Copyright (c) 2010, 2022, MariaDB

   This program is free software; you can redistribute it and/or modify
   it under the terms of the GNU General Public License as published by
   the Free Software Foundation; version 2 of the License.

   This program is distributed in the hope that it will be useful,
   but WITHOUT ANY WARRANTY; without even the implied warranty of
   MERCHANTABILITY or FITNESS FOR A PARTICULAR PURPOSE.  See the
   GNU General Public License for more details.

   You should have received a copy of the GNU General Public License
   along with this program; if not, write to the Free Software
   Foundation, Inc., 51 Franklin Street, Fifth Floor, Boston, MA 02110-1335  USA */


#define MYSQL_LEX 1
#include "mariadb.h"                          /* NO_EMBEDDED_ACCESS_CHECKS */
#include "sql_priv.h"
#include "unireg.h"
#include "sp_head.h"
#include "sql_trigger.h"
#include "sql_parse.h"                          // parse_sql
#include "parse_file.h"
#include "sp.h"
#include "sql_base.h"
#include "sql_show.h"                // append_definer, append_identifier
#include "sql_table.h"                        // build_table_filename,
                                              // check_n_cut_mysql50_prefix
#include "sql_db.h"                        // get_default_db_collation
#include "sql_handler.h"                        // mysql_ha_rm_tables
#include "sp_cache.h"                     // sp_invalidate_cache
#include <mysys_err.h>
#include "debug_sync.h"
<<<<<<< HEAD
#include "mysql/psi/mysql_sp.h"
=======
#ifdef WITH_WSREP
#include "wsrep_mysqld.h"
#endif
>>>>>>> 2917bd0d

/*************************************************************************/

/**
  Trigger_creation_ctx -- creation context of triggers.
*/

class Trigger_creation_ctx : public Stored_program_creation_ctx,
                             public Sql_alloc
{
public:
  static Trigger_creation_ctx *create(THD *thd,
                                      const char *db_name,
                                      const char *table_name,
                                      const LEX_CSTRING *client_cs_name,
                                      const LEX_CSTRING *connection_cl_name,
                                      const LEX_CSTRING *db_cl_name);

  Trigger_creation_ctx(CHARSET_INFO *client_cs,
                       CHARSET_INFO *connection_cl,
                       CHARSET_INFO *db_cl)
    :Stored_program_creation_ctx(client_cs, connection_cl, db_cl)
  { }

  virtual Stored_program_creation_ctx *clone(MEM_ROOT *mem_root)
  {
    return new (mem_root) Trigger_creation_ctx(m_client_cs,
                                               m_connection_cl,
                                               m_db_cl);
  }

protected:
  virtual Object_creation_ctx *create_backup_ctx(THD *thd) const
  {
    return new Trigger_creation_ctx(thd);
  }

  Trigger_creation_ctx(THD *thd)
    :Stored_program_creation_ctx(thd)
  { }
};

/**************************************************************************
  Trigger_creation_ctx implementation.
**************************************************************************/

Trigger_creation_ctx *
Trigger_creation_ctx::create(THD *thd,
                             const char *db_name,
                             const char *table_name,
                             const LEX_CSTRING *client_cs_name,
                             const LEX_CSTRING *connection_cl_name,
                             const LEX_CSTRING *db_cl_name)
{
  CHARSET_INFO *client_cs;
  CHARSET_INFO *connection_cl;
  CHARSET_INFO *db_cl;

  bool invalid_creation_ctx= FALSE;

  if (resolve_charset(client_cs_name->str,
                      thd->variables.character_set_client,
                      &client_cs))
  {
    sql_print_warning("Trigger for table '%s'.'%s': "
                      "invalid character_set_client value (%s).",
                      (const char *) db_name,
                      (const char *) table_name,
                      (const char *) client_cs_name->str);

    invalid_creation_ctx= TRUE;
  }

  if (resolve_collation(connection_cl_name->str,
                        thd->variables.collation_connection,
                        &connection_cl))
  {
    sql_print_warning("Trigger for table '%s'.'%s': "
                      "invalid collation_connection value (%s).",
                      (const char *) db_name,
                      (const char *) table_name,
                      (const char *) connection_cl_name->str);

    invalid_creation_ctx= TRUE;
  }

  if (resolve_collation(db_cl_name->str, NULL, &db_cl))
  {
    sql_print_warning("Trigger for table '%s'.'%s': "
                      "invalid database_collation value (%s).",
                      (const char *) db_name,
                      (const char *) table_name,
                      (const char *) db_cl_name->str);

    invalid_creation_ctx= TRUE;
  }

  if (invalid_creation_ctx)
  {
    push_warning_printf(thd,
                        Sql_condition::WARN_LEVEL_WARN,
                        ER_TRG_INVALID_CREATION_CTX,
                        ER_THD(thd, ER_TRG_INVALID_CREATION_CTX),
                        (const char *) db_name,
                        (const char *) table_name);
  }

  /*
    If we failed to resolve the database collation, load the default one
    from the disk.
  */

  if (!db_cl)
    db_cl= get_default_db_collation(thd, db_name);

  return new Trigger_creation_ctx(client_cs, connection_cl, db_cl);
}

/*************************************************************************/

static const LEX_CSTRING triggers_file_type=
  { STRING_WITH_LEN("TRIGGERS") };

const char * const TRG_EXT= ".TRG";

/**
  Table of .TRG file field descriptors.
  We have here only one field now because in nearest future .TRG
  files will be merged into .FRM files (so we don't need something
  like md5 or created fields).
*/
static File_option triggers_file_parameters[]=
{
  {
    { STRING_WITH_LEN("triggers") },
    my_offsetof(class Table_triggers_list, definitions_list),
    FILE_OPTIONS_STRLIST
  },
  {
    { STRING_WITH_LEN("sql_modes") },
    my_offsetof(class Table_triggers_list, definition_modes_list),
    FILE_OPTIONS_ULLLIST
  },
  {
    { STRING_WITH_LEN("definers") },
    my_offsetof(class Table_triggers_list, definers_list),
    FILE_OPTIONS_STRLIST
  },
  {
    { STRING_WITH_LEN("client_cs_names") },
    my_offsetof(class Table_triggers_list, client_cs_names),
    FILE_OPTIONS_STRLIST
  },
  {
    { STRING_WITH_LEN("connection_cl_names") },
    my_offsetof(class Table_triggers_list, connection_cl_names),
    FILE_OPTIONS_STRLIST
  },
  {
    { STRING_WITH_LEN("db_cl_names") },
    my_offsetof(class Table_triggers_list, db_cl_names),
    FILE_OPTIONS_STRLIST
  },
  {
    { STRING_WITH_LEN("created") },
    my_offsetof(class Table_triggers_list, create_times),
    FILE_OPTIONS_ULLLIST
  },
  { { 0, 0 }, 0, FILE_OPTIONS_STRING }
};

File_option sql_modes_parameters=
{
  { STRING_WITH_LEN("sql_modes") },
  my_offsetof(class Table_triggers_list, definition_modes_list),
  FILE_OPTIONS_ULLLIST
};

/**
  This must be kept up to date whenever a new option is added to the list
  above, as it specifies the number of required parameters of the trigger in
  .trg file.
  This defines the maximum number of parameters that is read.  If there are
  more paramaters in the file they are ignored.  Less number of parameters
  is regarded as ok.
*/

static const int TRG_NUM_REQUIRED_PARAMETERS= 7;

/*
  Structure representing contents of .TRN file which are used to support
  database wide trigger namespace.
*/

struct st_trigname
{
  LEX_CSTRING trigger_table;
};

static const LEX_CSTRING trigname_file_type=
  { STRING_WITH_LEN("TRIGGERNAME") };

const char * const TRN_EXT= ".TRN";

static File_option trigname_file_parameters[]=
{
  {
    { STRING_WITH_LEN("trigger_table")},
    offsetof(struct st_trigname, trigger_table),
    FILE_OPTIONS_ESTRING
  },
  { { 0, 0 }, 0, FILE_OPTIONS_STRING }
};


class Handle_old_incorrect_sql_modes_hook: public Unknown_key_hook
{
private:
  const char *path;
public:
  Handle_old_incorrect_sql_modes_hook(const char *file_path)
    :path(file_path)
  {};
  virtual bool process_unknown_string(const char *&unknown_key, uchar* base,
                                      MEM_ROOT *mem_root, const char *end);
};


class Handle_old_incorrect_trigger_table_hook: public Unknown_key_hook
{
public:
  Handle_old_incorrect_trigger_table_hook(const char *file_path,
                                          LEX_CSTRING *trigger_table_arg)
    :path(file_path), trigger_table_value(trigger_table_arg)
  {};
  virtual bool process_unknown_string(const char *&unknown_key, uchar* base,
                                      MEM_ROOT *mem_root, const char *end);
private:
  const char *path;
  LEX_CSTRING *trigger_table_value;
};


/**
  An error handler that catches all non-OOM errors which can occur during
  parsing of trigger body. Such errors are ignored and corresponding error
  message is used to construct a more verbose error message which contains
  name of problematic trigger. This error message is later emitted when
  one tries to perform DML or some of DDL on this table.
  Also, if possible, grabs name of the trigger being parsed so it can be
  used to correctly drop problematic trigger.
*/
class Deprecated_trigger_syntax_handler : public Internal_error_handler
{
private:

  char m_message[MYSQL_ERRMSG_SIZE];
  const LEX_CSTRING *m_trigger_name;

public:

  Deprecated_trigger_syntax_handler() : m_trigger_name(NULL) {}

  virtual bool handle_condition(THD *thd,
                                uint sql_errno,
                                const char* sqlstate,
                                Sql_condition::enum_warning_level *level,
                                const char* message,
                                Sql_condition ** cond_hdl)
  {
    if (sql_errno != EE_OUTOFMEMORY &&
        sql_errno != ER_OUT_OF_RESOURCES)
    {
      // Check if the current LEX contains a non-empty spname
      if(thd->lex->spname)
        m_trigger_name= &thd->lex->spname->m_name;
      else if (thd->lex->sphead)
      {
        /*
          Some SP statements, for example IF, create their own local LEX.
          All LEX instances are available in the LEX stack in sphead::m_lex.
          Let's find the one that contains a non-zero spname.
          Note, although a parse error has happened, the LEX instances
          in sphead::m_lex are not freed yet at this point. The first
          found non-zero spname contains the valid trigger name.
        */
        const sp_name *spname= thd->lex->sphead->find_spname_recursive();
        if (spname)
          m_trigger_name= &spname->m_name;
      }
      if (m_trigger_name)
        my_snprintf(m_message, sizeof(m_message),
                    ER_THD(thd, ER_ERROR_IN_TRIGGER_BODY),
                    m_trigger_name->str, message);
      else
        my_snprintf(m_message, sizeof(m_message),
                    ER_THD(thd, ER_ERROR_IN_UNKNOWN_TRIGGER_BODY), message);
      return true;
    }
    return false;
  }

  const LEX_CSTRING *get_trigger_name() { return m_trigger_name; }
  char *get_error_message() { return m_message; }
};


Trigger::~Trigger()
{
  sp_head::destroy(body);
}


/**
  Call a Table_triggers_list function for all triggers

  @return 0 ok
  @return # Something went wrong. Pointer to the trigger that mailfuncted
            returned
*/

Trigger* Table_triggers_list::for_all_triggers(Triggers_processor func,
                                               void *arg)
{
  for (uint i= 0; i < (uint)TRG_EVENT_MAX; i++)
  {
    for (uint j= 0; j < (uint)TRG_ACTION_MAX; j++)
    {
      for (Trigger *trigger= get_trigger(i,j) ;
           trigger ;
           trigger= trigger->next)
        if ((trigger->*func)(arg))
          return trigger;
    }
  }
  return 0;
}


/**
  Create or drop trigger for table.

  @param thd     current thread context (including trigger definition in LEX)
  @param tables  table list containing one table for which trigger is created.
  @param create  whenever we create (TRUE) or drop (FALSE) trigger

  @note
    This function is mainly responsible for opening and locking of table and
    invalidation of all its instances in table cache after trigger creation.
    Real work on trigger creation/dropping is done inside Table_triggers_list
    methods.

  @todo
    TODO: We should check if user has TRIGGER privilege for table here.
    Now we just require SUPER privilege for creating/dropping because
    we don't have proper privilege checking for triggers in place yet.

  @retval
    FALSE Success
  @retval
    TRUE  error
*/

bool mysql_create_or_drop_trigger(THD *thd, TABLE_LIST *tables, bool create)
{
  /*
    FIXME: The code below takes too many different paths depending on the
    'create' flag, so that the justification for a single function
    'mysql_create_or_drop_trigger', compared to two separate functions
    'mysql_create_trigger' and 'mysql_drop_trigger' is not apparent.
    This is a good candidate for a minor refactoring.
  */
  TABLE *table;
  bool result= TRUE, refresh_metadata= FALSE;
  String stmt_query;
  bool lock_upgrade_done= FALSE;
  bool backup_of_table_list_done= 0;;
  MDL_ticket *mdl_ticket= NULL;
  MDL_request mdl_request_for_trn;
  Query_tables_list backup;
   char path[FN_REFLEN + 1];
  char engine_name_buf[NAME_CHAR_LEN + 1];
  LEX_CSTRING engine_name= { engine_name_buf, 0 };
  
  DBUG_ENTER("mysql_create_or_drop_trigger");

  /* Charset of the buffer for statement must be system one. */
  stmt_query.set_charset(system_charset_info);

  /*
    QQ: This function could be merged in mysql_alter_table() function
    But do we want this ?
  */

  /*
    Note that once we will have check for TRIGGER privilege in place we won't
    need second part of condition below, since check_access() function also
    checks that db is specified.
  */
  if (!thd->lex->spname->m_db.length || (create && !tables->db.length))
  {
    my_error(ER_NO_DB_ERROR, MYF(0));
    DBUG_RETURN(TRUE);
  }

  /*
    We don't allow creating triggers on tables in the 'mysql' schema
  */
  if (create && lex_string_eq(&tables->db, STRING_WITH_LEN("mysql")))
  {
    my_error(ER_NO_TRIGGERS_ON_SYSTEM_SCHEMA, MYF(0));
    DBUG_RETURN(TRUE);
  }

  /*
    There is no DETERMINISTIC clause for triggers, so can't check it.
    But a trigger can in theory be used to do nasty things (if it supported
    DROP for example) so we do the check for privileges. For now there is
    already a stronger test right above; but when this stronger test will
    be removed, the test below will hold. Because triggers have the same
    nature as functions regarding binlogging: their body is implicitly
    binlogged, so they share the same danger, so trust_function_creators
    applies to them too.
  */
  if (!trust_function_creators                               &&
      (WSREP_EMULATE_BINLOG(thd) || mysql_bin_log.is_open()) &&
      !(thd->security_ctx->master_access & PRIV_LOG_BIN_TRUSTED_SP_CREATOR))
  {
    my_error(ER_BINLOG_CREATE_ROUTINE_NEED_SUPER, MYF(0));
    DBUG_RETURN(TRUE);
  }

  /* Protect against concurrent create/drop */
  MDL_REQUEST_INIT(&mdl_request_for_trn, MDL_key::TABLE,
                   create ? tables->db.str : thd->lex->spname->m_db.str,
                   thd->lex->spname->m_name.str,
                   MDL_EXCLUSIVE, MDL_EXPLICIT);
  if (thd->mdl_context.acquire_lock(&mdl_request_for_trn,
                                    thd->variables.lock_wait_timeout))
    goto end;

  if (!create)
  {
    bool if_exists= thd->lex->if_exists();

    /*
      Protect the query table list from the temporary and potentially
      destructive changes necessary to open the trigger's table.
    */
    backup_of_table_list_done= 1;
    thd->lex->reset_n_backup_query_tables_list(&backup);
    /*
      Restore Query_tables_list::sql_command, which was
      reset above, as the code that writes the query to the
      binary log assumes that this value corresponds to the
      statement that is being executed.
    */
    thd->lex->sql_command= backup.sql_command;

    if (opt_readonly &&
        !(thd->security_ctx->master_access & PRIV_IGNORE_READ_ONLY) &&
        !thd->slave_thread)
    {
      my_error(ER_OPTION_PREVENTS_STATEMENT, MYF(0), "--read-only");
      goto end;
    }

    if (add_table_for_trigger(thd, thd->lex->spname, if_exists, & tables))
      goto end;

    if (!tables)
    {
      DBUG_ASSERT(if_exists);
      /*
        Since the trigger does not exist, there is no associated table,
        and therefore :
        - no TRIGGER privileges to check,
        - no trigger to drop,
        - no table to lock/modify,
        so the drop statement is successful.
      */
      result= FALSE;
      /* Still, we need to log the query ... */
      stmt_query.append(thd->query(), thd->query_length());
      goto end;
    }
  }

  /*
    Check that the user has TRIGGER privilege on the subject table.
  */
  {
    bool err_status;
    TABLE_LIST **save_query_tables_own_last= thd->lex->query_tables_own_last;
    thd->lex->query_tables_own_last= 0;

    err_status= check_table_access(thd, TRIGGER_ACL, tables, FALSE, 1, FALSE);

    thd->lex->query_tables_own_last= save_query_tables_own_last;

    if (err_status)
      goto end;
  }

  WSREP_TO_ISOLATION_BEGIN(WSREP_MYSQL_DB, NULL, tables);

  /* We should have only one table in table list. */
  DBUG_ASSERT(tables->next_global == 0);

  build_table_filename(path, sizeof(path) - 1, tables->db.str, tables->alias.str, ".frm", 0);
  tables->required_type= dd_frm_type(NULL, path, &engine_name);

  /* We do not allow creation of triggers on temporary tables or sequence. */
  if (tables->required_type == TABLE_TYPE_SEQUENCE ||
      (create && thd->find_tmp_table_share(tables)))
  {
    my_error(ER_TRG_ON_VIEW_OR_TEMP_TABLE, MYF(0), tables->alias.str);
    goto end;
  }

  /* We also don't allow creation of triggers on views. */
  tables->required_type= TABLE_TYPE_NORMAL;
  /*
    Also prevent DROP TRIGGER from opening temporary table which might
    shadow the subject table on which trigger to be dropped is defined.
  */
  tables->open_type= OT_BASE_ONLY;

  /* Keep consistent with respect to other DDL statements */
  mysql_ha_rm_tables(thd, tables);

  if (thd->locked_tables_mode)
  {
    /* Under LOCK TABLES we must only accept write locked tables. */
    if (!(tables->table= find_table_for_mdl_upgrade(thd, tables->db.str,
                                                    tables->table_name.str,
                                                    NULL)))
      goto end;
  }
  else
  {
    tables->table= open_n_lock_single_table(thd, tables,
                                            TL_READ_NO_INSERT, 0);
    if (! tables->table)
      goto end;
    tables->table->use_all_columns();
  }
  table= tables->table;

#ifdef WITH_WSREP
  if (WSREP(thd) &&
      !wsrep_should_replicate_ddl(thd, table->s->db_type()->db_type))
    goto end;
#endif

  /* Later on we will need it to downgrade the lock */
  mdl_ticket= table->mdl_ticket;

  /*
    RENAME ensures that table is flushed properly and locked tables will
    be removed from the active transaction
  */
  if (wait_while_table_is_used(thd, table, HA_EXTRA_PREPARE_FOR_RENAME))
    goto end;

  lock_upgrade_done= TRUE;

  if (!table->triggers)
  {
    if (!create)
    {
      my_error(ER_TRG_DOES_NOT_EXIST, MYF(0));
      goto end;
    }

    if (!(table->triggers= new (&table->mem_root) Table_triggers_list(table)))
      goto end;
  }

#ifdef WITH_WSREP
  DBUG_EXECUTE_IF("sync.mdev_20225",
                  {
                    const char act[]=
                      "now "
                      "wait_for signal.mdev_20225_continue";
                    DBUG_ASSERT(!debug_sync_set_action(thd,
                                                       STRING_WITH_LEN(act)));
                  };);
#endif /* WITH_WSREP */

  result= (create ?
           table->triggers->create_trigger(thd, tables, &stmt_query):
           table->triggers->drop_trigger(thd, tables, &stmt_query));

  refresh_metadata= TRUE;

end:
  if (!result)
    result= write_bin_log(thd, TRUE, stmt_query.ptr(), stmt_query.length());

  if (mdl_request_for_trn.ticket)
    thd->mdl_context.release_lock(mdl_request_for_trn.ticket);

  if (refresh_metadata)
  {
    close_all_tables_for_name(thd, table->s, HA_EXTRA_NOT_USED, NULL);

    /*
      Reopen the table if we were under LOCK TABLES.
      Ignore the return value for now. It's better to
      keep master/slave in consistent state.
    */
    if (thd->locked_tables_list.reopen_tables(thd, false))
      thd->clear_error();

    /*
      Invalidate SP-cache. That's needed because triggers may change list of
      pre-locking tables.
    */
    sp_cache_invalidate();
  }

  /*
    If we are under LOCK TABLES we should restore original state of
    meta-data locks. Otherwise all locks will be released along
    with the implicit commit.
  */
  if (thd->locked_tables_mode && tables && lock_upgrade_done)
    mdl_ticket->downgrade_lock(MDL_SHARED_NO_READ_WRITE);

  /* Restore the query table list. Used only for drop trigger. */
  if (backup_of_table_list_done)
    thd->lex->restore_backup_query_tables_list(&backup);

  if (!result)
  {
    my_ok(thd);
    /* Drop statistics for this stored program from performance schema. */
    MYSQL_DROP_SP(SP_TYPE_TRIGGER,
                  thd->lex->spname->m_db.str, static_cast<uint>(thd->lex->spname->m_db.length),
                  thd->lex->spname->m_name.str, static_cast<uint>(thd->lex->spname->m_name.length));
  }

  DBUG_RETURN(result);

#ifdef WITH_WSREP
wsrep_error_label:
  DBUG_ASSERT(result == 1);
  goto end;
#endif
}


/**
  Build stmt_query to write it in the bin-log, the statement to write in
  the trigger file and the trigger definer.

  @param thd           current thread context (including trigger definition in
                       LEX)
  @param tables        table list containing one open table for which the
                       trigger is created.
  @param[out] stmt_query    after successful return, this string contains
                            well-formed statement for creation this trigger.
  @param[out] trigger_def  query to be stored in trigger file. As stmt_query,
		           but without "OR REPLACE" and no FOLLOWS/PRECEDES.
  @param[out] trg_definer         The triggger definer.
  @param[out] trg_definer_holder  Used as a buffer for definer.

  @note
    - Assumes that trigger name is fully qualified.
    - NULL-string means the following LEX_STRING instance:
    { str = 0; length = 0 }.
    - In other words, definer_user and definer_host should contain
    simultaneously NULL-strings (non-SUID/old trigger) or valid strings
    (SUID/new trigger).
*/

static void build_trig_stmt_query(THD *thd, TABLE_LIST *tables,
                                  String *stmt_query, String *trigger_def,
                                  LEX_CSTRING *trg_definer,
                                  char trg_definer_holder[])
{
  LEX_CSTRING stmt_definition;
  LEX *lex= thd->lex;
  size_t prefix_trimmed, suffix_trimmed;
  size_t original_length;

  /*
    Create a query with the full trigger definition.
    The original query is not appropriate, as it can miss the DEFINER=XXX part.
  */
  stmt_query->append(STRING_WITH_LEN("CREATE "));

  trigger_def->copy(*stmt_query);

  if (lex->create_info.or_replace())
    stmt_query->append(STRING_WITH_LEN("OR REPLACE "));

  if (lex->sphead->suid() != SP_IS_NOT_SUID)
  {
    /* SUID trigger */
    lex->definer->set_lex_string(trg_definer, trg_definer_holder);
    append_definer(thd, stmt_query, &lex->definer->user, &lex->definer->host);
    append_definer(thd, trigger_def, &lex->definer->user, &lex->definer->host);
  }
  else
  {
    *trg_definer= empty_clex_str;
  }


  /* Create statement for binary logging */
  stmt_definition.str=    lex->stmt_definition_begin;
  stmt_definition.length= (lex->stmt_definition_end -
                           lex->stmt_definition_begin);
  original_length= stmt_definition.length;
  trim_whitespace(thd->charset(), &stmt_definition, &prefix_trimmed);
  suffix_trimmed= original_length - stmt_definition.length - prefix_trimmed;

  stmt_query->append(stmt_definition.str, stmt_definition.length);

  /* Create statement for storing trigger (without trigger order) */
  if (lex->trg_chistics.ordering_clause == TRG_ORDER_NONE)
  {
    /*
      Not that here stmt_definition doesn't end with a \0, which is
      normally expected from a LEX_CSTRING
    */
    trigger_def->append(stmt_definition.str, stmt_definition.length);
  }
  else
  {
    /* Copy data before FOLLOWS/PRECEDES trigger_name */
    trigger_def->append(stmt_definition.str,
                        (lex->trg_chistics.ordering_clause_begin -
                         lex->stmt_definition_begin) - prefix_trimmed);
    /* Copy data after FOLLOWS/PRECEDES trigger_name */
    trigger_def->append(stmt_definition.str +
                        (lex->trg_chistics.ordering_clause_end -
                         lex->stmt_definition_begin)
                        - prefix_trimmed,
                        (lex->stmt_definition_end -
                         lex->trg_chistics.ordering_clause_end) -
                        suffix_trimmed);
  }
}


/**
  Create trigger for table.

  @param thd           current thread context (including trigger definition in
                       LEX)
  @param tables        table list containing one open table for which the
                       trigger is created.
  @param[out] stmt_query    after successful return, this string contains
                            well-formed statement for creation this trigger.

  @note
    - Assumes that trigger name is fully qualified.
    - NULL-string means the following LEX_STRING instance:
    { str = 0; length = 0 }.
    - In other words, definer_user and definer_host should contain
    simultaneously NULL-strings (non-SUID/old trigger) or valid strings
    (SUID/new trigger).

  @retval
    False   success
  @retval
    True    error
*/

bool Table_triggers_list::create_trigger(THD *thd, TABLE_LIST *tables,
                                         String *stmt_query)
{
  LEX *lex= thd->lex;
  TABLE *table= tables->table;
  char file_buff[FN_REFLEN], trigname_buff[FN_REFLEN];
  LEX_CSTRING file, trigname_file;
  char trg_definer_holder[USER_HOST_BUFF_SIZE];
  Item_trigger_field *trg_field;
  struct st_trigname trigname;
  String trigger_definition;
  Trigger *trigger= 0;
  bool trigger_dropped= 0;
  DBUG_ENTER("create_trigger");

  if (check_for_broken_triggers())
    DBUG_RETURN(true);

  /* Trigger must be in the same schema as target table. */
  if (lex_string_cmp(table_alias_charset, &table->s->db, &lex->spname->m_db))
  {
    my_error(ER_TRG_IN_WRONG_SCHEMA, MYF(0));
    DBUG_RETURN(true);
  }

  if (sp_process_definer(thd))
    DBUG_RETURN(true);

  /*
    Let us check if all references to fields in old/new versions of row in
    this trigger are ok.

    NOTE: We do it here more from ease of use standpoint. We still have to
    do some checks on each execution. E.g. we can catch privilege changes
    only during execution. Also in near future, when we will allow access
    to other tables from trigger we won't be able to catch changes in other
    tables...

    Since we don't plan to access to contents of the fields it does not
    matter that we choose for both OLD and NEW values the same versions
    of Field objects here.
  */
  old_field= new_field= table->field;

  for (trg_field= lex->trg_table_fields.first;
       trg_field; trg_field= trg_field->next_trg_field)
  {
    /*
      NOTE: now we do not check privileges at CREATE TRIGGER time. This will
      be changed in the future.
    */
    trg_field->setup_field(thd, table, NULL);

    if (trg_field->fix_fields_if_needed(thd, (Item **)0))
      DBUG_RETURN(true);
  }

  /* Ensure anchor trigger exists */
  if (lex->trg_chistics.ordering_clause != TRG_ORDER_NONE)
  {
    if (!(trigger= find_trigger(&lex->trg_chistics.anchor_trigger_name, 0)) ||
        trigger->event != lex->trg_chistics.event ||
        trigger->action_time != lex->trg_chistics.action_time)
    {
      my_error(ER_REFERENCED_TRG_DOES_NOT_EXIST, MYF(0),
               lex->trg_chistics.anchor_trigger_name.str);
      DBUG_RETURN(true);
    }
  }

  /*
    Here we are creating file with triggers and save all triggers in it.
    sql_create_definition_file() files handles renaming and backup of older
    versions
  */
  file.length= build_table_filename(file_buff, FN_REFLEN - 1,
                                    tables->db.str, tables->table_name.str,
                                    TRG_EXT, 0);
  file.str= file_buff;
  trigname_file.length= build_table_filename(trigname_buff, FN_REFLEN-1,
                                             tables->db.str,
                                             lex->spname->m_name.str,
                                             TRN_EXT, 0);
  trigname_file.str= trigname_buff;

  /* Use the filesystem to enforce trigger namespace constraints. */
  if (!access(trigname_buff, F_OK))
  {
    if (lex->create_info.or_replace())
    {
      String drop_trg_query;
      /*
        The following can fail if the trigger is for another table or
        there exists a .TRN file but there was no trigger for it in
        the .TRG file
      */
      if (unlikely(drop_trigger(thd, tables, &drop_trg_query)))
        DBUG_RETURN(true);
    }
    else if (lex->create_info.if_not_exists())
    {
      strxnmov(trigname_buff, sizeof(trigname_buff) - 1, tables->db.str, ".",
               lex->spname->m_name.str, NullS);
      push_warning_printf(thd, Sql_condition::WARN_LEVEL_NOTE,
                          ER_TRG_ALREADY_EXISTS,
                          ER_THD(thd, ER_TRG_ALREADY_EXISTS),
                          trigname_buff);
      LEX_CSTRING trg_definer_tmp;
      String trigger_def;

      /*
        Log query with IF NOT EXISTS to binary log. This is in line with
        CREATE TABLE IF NOT EXISTS.
      */
      build_trig_stmt_query(thd, tables, stmt_query, &trigger_def,
                            &trg_definer_tmp, trg_definer_holder);
      DBUG_RETURN(false);
    }
    else
    {
      strxnmov(trigname_buff, sizeof(trigname_buff) - 1, tables->db.str, ".",
               lex->spname->m_name.str, NullS);
      my_error(ER_TRG_ALREADY_EXISTS, MYF(0), trigname_buff);
      DBUG_RETURN(true);
    }
  }

  trigname.trigger_table= tables->table_name;

  /*
    We are not using lex->sphead here as an argument to Trigger() as we are
    going to access lex->sphead later in build_trig_stmt_query()
  */
  if (!(trigger= new (&table->mem_root) Trigger(this, 0)))
    goto err_without_cleanup;

  /* Create trigger_name.TRN file to ensure trigger name is unique */
  if (sql_create_definition_file(NULL, &trigname_file, &trigname_file_type,
                                 (uchar*)&trigname, trigname_file_parameters))
    goto err_without_cleanup;

  /* Populate the trigger object */

  trigger->sql_mode= thd->variables.sql_mode;
  /* Time with 2 decimals, like in MySQL 5.7 */
  trigger->create_time= ((ulonglong) thd->query_start())*100 + thd->query_start_sec_part()/10000;
  build_trig_stmt_query(thd, tables, stmt_query, &trigger_definition,
                        &trigger->definer, trg_definer_holder);

  trigger->definition.str=    trigger_definition.c_ptr();
  trigger->definition.length= trigger_definition.length();

  /*
    Fill character set information:
      - client character set contains charset info only;
      - connection collation contains pair {character set, collation};
      - database collation contains pair {character set, collation};
  */
  lex_string_set(&trigger->client_cs_name, thd->charset()->csname);
  lex_string_set(&trigger->connection_cl_name,
                 thd->variables.collation_connection->name);
  lex_string_set(&trigger->db_cl_name,
                 get_default_db_collation(thd, tables->db.str)->name);

  /* Add trigger in it's correct place */
  add_trigger(lex->trg_chistics.event,
              lex->trg_chistics.action_time,
              lex->trg_chistics.ordering_clause,
              &lex->trg_chistics.anchor_trigger_name,
              trigger);

  /* Create trigger definition file .TRG */
  if (unlikely(create_lists_needed_for_files(thd->mem_root)))
    goto err_with_cleanup;

  if (!sql_create_definition_file(NULL, &file, &triggers_file_type,
                                  (uchar*)this, triggers_file_parameters))
    DBUG_RETURN(false);

err_with_cleanup:
  /* Delete .TRN file */
  mysql_file_delete(key_file_trn, trigname_buff, MYF(MY_WME));

err_without_cleanup:
  delete trigger;                               // Safety, not critical

  if (trigger_dropped)
  {
    String drop_trg_query;
    drop_trg_query.append(STRING_WITH_LEN("DROP TRIGGER /* generated by failed CREATE TRIGGER */ "));
    drop_trg_query.append(&lex->spname->m_name);
    /*
      We dropped an existing trigger and was not able to recreate it because
      of an internal error. Ensure it's also dropped on the slave.
    */
    write_bin_log(thd, FALSE, drop_trg_query.ptr(), drop_trg_query.length());
  }
  DBUG_RETURN(true);
}


/**
   Empty all list used to load and create .TRG file
*/

void Table_triggers_list::empty_lists()
{
  definitions_list.empty();
  definition_modes_list.empty();
  definers_list.empty();
  client_cs_names.empty();
  connection_cl_names.empty();
  db_cl_names.empty();
  create_times.empty();
}


/**
   Create list of all trigger parameters for sql_create_definition_file()
*/

struct create_lists_param
{
  MEM_ROOT *root;
};


bool Table_triggers_list::create_lists_needed_for_files(MEM_ROOT *root)
{
  create_lists_param param;

  empty_lists();
  param.root= root;

  return for_all_triggers(&Trigger::add_to_file_list, &param);
}


bool Trigger::add_to_file_list(void* param_arg)
{
  create_lists_param *param= (create_lists_param*) param_arg;
  MEM_ROOT *mem_root= param->root;

  if (base->definitions_list.push_back(&definition, mem_root) ||
      base->definition_modes_list.push_back(&sql_mode, mem_root) ||
      base->definers_list.push_back(&definer, mem_root) ||
      base->client_cs_names.push_back(&client_cs_name, mem_root) ||
      base->connection_cl_names.push_back(&connection_cl_name, mem_root) ||
      base->db_cl_names.push_back(&db_cl_name, mem_root) ||
      base->create_times.push_back(&create_time, mem_root))
    return 1;
  return 0;
}



/**
  Deletes the .TRG file for a table.

  @param path         char buffer of size FN_REFLEN to be used
                      for constructing path to .TRG file.
  @param db           table's database name
  @param table_name   table's name

  @retval
    False   success
  @retval
    True    error
*/

static bool rm_trigger_file(char *path, const LEX_CSTRING *db,
                            const LEX_CSTRING *table_name, myf MyFlags)
{
  build_table_filename(path, FN_REFLEN-1, db->str, table_name->str, TRG_EXT, 0);
  return mysql_file_delete(key_file_trg, path, MyFlags);
}


/**
  Deletes the .TRN file for a trigger.

  @param path         char buffer of size FN_REFLEN to be used
                      for constructing path to .TRN file.
  @param db           trigger's database name
  @param trigger_name trigger's name

  @retval
    False   success
  @retval
    True    error
*/

static bool rm_trigname_file(char *path, const LEX_CSTRING *db,
                       const LEX_CSTRING *trigger_name, myf MyFlags)
{
  build_table_filename(path, FN_REFLEN - 1, db->str, trigger_name->str,
                       TRN_EXT, 0);
  return mysql_file_delete(key_file_trn, path, MyFlags);
}


/**
  Helper function that saves .TRG file for Table_triggers_list object.

  @param triggers    Table_triggers_list object for which file should be saved
  @param db          Name of database for subject table
  @param table_name  Name of subject table

  @retval
    FALSE  Success
  @retval
    TRUE   Error
*/

bool Table_triggers_list::save_trigger_file(THD *thd, const LEX_CSTRING *db,
                                            const LEX_CSTRING *table_name)
{
  char file_buff[FN_REFLEN];
  LEX_CSTRING file;

  if (create_lists_needed_for_files(thd->mem_root))
    return true;

  file.length= build_table_filename(file_buff, FN_REFLEN - 1, db->str, table_name->str,
                                    TRG_EXT, 0);
  file.str= file_buff;
  return sql_create_definition_file(NULL, &file, &triggers_file_type,
                                    (uchar*) this, triggers_file_parameters);
}


/**
  Find a trigger with a given name

  @param name	 		Name of trigger
  @param remove_from_list	If set, remove trigger if found
*/

Trigger *Table_triggers_list::find_trigger(const LEX_CSTRING *name,
                                           bool remove_from_list)
{
  for (uint i= 0; i < (uint)TRG_EVENT_MAX; i++)
  {
    for (uint j= 0; j < (uint)TRG_ACTION_MAX; j++)
    {
      Trigger **parent, *trigger;

      for (parent= &triggers[i][j];
           (trigger= *parent);
           parent= &trigger->next)
      {
        if (lex_string_cmp(table_alias_charset,
                           &trigger->name, name) == 0)
        {
          if (remove_from_list)
          {
            *parent= trigger->next;
            count--;
          }
          return trigger;
        }
      }
    }
  }
  return 0;
}


/**
  Drop trigger for table.

  @param thd           current thread context
                       (including trigger definition in LEX)
  @param tables        table list containing one open table for which trigger
                       is dropped.
  @param[out] stmt_query    after successful return, this string contains
                            well-formed statement for creation this trigger.

  @todo
    Probably instead of removing .TRG file we should move
    to archive directory but this should be done as part of
    parse_file.cc functionality (because we will need it
    elsewhere).

  @retval
    False   success
  @retval
    True    error
*/

bool Table_triggers_list::drop_trigger(THD *thd, TABLE_LIST *tables,
                                       String *stmt_query)
{
  const LEX_CSTRING *sp_name= &thd->lex->spname->m_name; // alias
  char path[FN_REFLEN];
  Trigger *trigger;

  stmt_query->set(thd->query(), thd->query_length(), stmt_query->charset());

  /* Find and delete trigger from list */
  if (!(trigger= find_trigger(sp_name, true)))
  {
    my_message(ER_TRG_DOES_NOT_EXIST, ER_THD(thd, ER_TRG_DOES_NOT_EXIST),
               MYF(0));
    return 1;
  }

  if (!count)                                   // If no more triggers
  {
    /*
      TODO: Probably instead of removing .TRG file we should move
      to archive directory but this should be done as part of
      parse_file.cc functionality (because we will need it
      elsewhere).
    */
    if (rm_trigger_file(path, &tables->db, &tables->table_name, MYF(MY_WME)))
      return 1;
  }
  else
  {
    if (save_trigger_file(thd, &tables->db, &tables->table_name))
      return 1;
  }

  if (rm_trigname_file(path, &tables->db, sp_name, MYF(MY_WME)))
    return 1;

  delete trigger;
  return 0;
}


Table_triggers_list::~Table_triggers_list()
{
  DBUG_ENTER("Table_triggers_list::~Table_triggers_list");

  for (uint i= 0; i < (uint)TRG_EVENT_MAX; i++)
  {
    for (uint j= 0; j < (uint)TRG_ACTION_MAX; j++)
    {
      Trigger *next, *trigger;
      for (trigger= get_trigger(i,j) ; trigger ; trigger= next)
      {
        next= trigger->next;
        delete trigger;
      }
    }
  }

  /* Free blobs used in insert */
  if (record0_field)
    for (Field **fld_ptr= record0_field; *fld_ptr; fld_ptr++)
      (*fld_ptr)->free();

  if (record1_field)
    for (Field **fld_ptr= record1_field; *fld_ptr; fld_ptr++)
      delete *fld_ptr;

  DBUG_VOID_RETURN;
}


/**
  Prepare array of Field objects referencing to TABLE::record[1] instead
  of record[0] (they will represent OLD.* row values in ON UPDATE trigger
  and in ON DELETE trigger which will be called during REPLACE execution).

  @param table   pointer to TABLE object for which we are creating fields.

  @retval
    False   success
  @retval
    True    error
*/

bool Table_triggers_list::prepare_record_accessors(TABLE *table)
{
  Field **fld, **trg_fld;

  if ((has_triggers(TRG_EVENT_INSERT,TRG_ACTION_BEFORE) ||
       has_triggers(TRG_EVENT_UPDATE,TRG_ACTION_BEFORE)) &&
      (table->s->stored_fields != table->s->null_fields))

  {
    int null_bytes= (table->s->fields - table->s->null_fields + 7)/8;
    if (!(extra_null_bitmap= (uchar*)alloc_root(&table->mem_root, null_bytes)))
      return 1;
    if (!(record0_field= (Field **)alloc_root(&table->mem_root,
                                              (table->s->fields + 1) *
                                              sizeof(Field*))))
      return 1;

    uchar *null_ptr= extra_null_bitmap;
    uchar null_bit= 1;
    for (fld= table->field, trg_fld= record0_field; *fld; fld++, trg_fld++)
    {
      if (!(*fld)->null_ptr && !(*fld)->vcol_info && !(*fld)->vers_sys_field())
      {
        Field *f;
        if (!(f= *trg_fld= (*fld)->make_new_field(&table->mem_root, table,
                                                  table == (*fld)->table)))
          return 1;

        f->flags= (*fld)->flags;
        f->invisible= (*fld)->invisible;
        f->null_ptr= null_ptr;
        f->null_bit= null_bit;
        if (null_bit == 128)
          null_ptr++, null_bit= 1;
        else
          null_bit*= 2;
      }
      else
        *trg_fld= *fld;
    }
    *trg_fld= 0;
    DBUG_ASSERT(null_ptr <= extra_null_bitmap + null_bytes);
    bzero(extra_null_bitmap, null_bytes);
  }
  else
  {
    record0_field= table->field;
  }

  if (has_triggers(TRG_EVENT_UPDATE,TRG_ACTION_BEFORE) ||
      has_triggers(TRG_EVENT_UPDATE,TRG_ACTION_AFTER)  ||
      has_triggers(TRG_EVENT_DELETE,TRG_ACTION_BEFORE) ||
      has_triggers(TRG_EVENT_DELETE,TRG_ACTION_AFTER))
  {
    if (!(record1_field= (Field **)alloc_root(&table->mem_root,
                                              (table->s->fields + 1) *
                                              sizeof(Field*))))
      return 1;

    for (fld= table->field, trg_fld= record1_field; *fld; fld++, trg_fld++)
    {
      if (!(*trg_fld= (*fld)->make_new_field(&table->mem_root, table,
                                             table == (*fld)->table)))
        return 1;
      (*trg_fld)->move_field_offset((my_ptrdiff_t)(table->record[1] -
                                                   table->record[0]));
    }
    *trg_fld= 0;
  }
  return 0;
}


/**
  Check whenever .TRG file for table exist and load all triggers it contains.

  @param thd          current thread context
  @param db           table's database name
  @param table_name   table's name
  @param table        pointer to table object
  @param names_only   stop after loading trigger names

  @todo
    A lot of things to do here e.g. how about other funcs and being
    more paranoical ?

  @todo
    This could be avoided if there is no triggers for UPDATE and DELETE.

  @retval
    False   no triggers or triggers where correctly loaded
  @retval
    True    error (wrong trigger file)
*/

bool Table_triggers_list::check_n_load(THD *thd, const LEX_CSTRING *db,
                                       const LEX_CSTRING *table_name,
                                       TABLE *table,
                                       bool names_only)
{
  char path_buff[FN_REFLEN];
  LEX_CSTRING path;
  File_parser *parser;
  LEX_CSTRING save_db;
  DBUG_ENTER("Table_triggers_list::check_n_load");

  path.length= build_table_filename(path_buff, FN_REFLEN - 1,
                                    db->str, table_name->str, TRG_EXT, 0);
  path.str= path_buff;

  // QQ: should we analyze errno somehow ?
  if (access(path_buff, F_OK))
    DBUG_RETURN(0);

  /* File exists so we got to load triggers */

  if ((parser= sql_parse_prepare(&path, &table->mem_root, 1)))
  {
    if (is_equal(&triggers_file_type, parser->type()))
    {
      Handle_old_incorrect_sql_modes_hook sql_modes_hook(path.str);
      LEX_CSTRING *trg_create_str;
      ulonglong *trg_sql_mode, *trg_create_time;
      Trigger *trigger;
      Table_triggers_list *trigger_list=
        new (&table->mem_root) Table_triggers_list(table);
      if (unlikely(!trigger_list))
        goto error;

      if (parser->parse((uchar*)trigger_list, &table->mem_root,
                        triggers_file_parameters,
                        TRG_NUM_REQUIRED_PARAMETERS,
                        &sql_modes_hook))
        goto error;

      List_iterator_fast<LEX_CSTRING> it(trigger_list->definitions_list);

      if (!trigger_list->definitions_list.is_empty() &&
          (trigger_list->client_cs_names.is_empty() ||
           trigger_list->connection_cl_names.is_empty() ||
           trigger_list->db_cl_names.is_empty()))
      {
        /* We will later use the current character sets */
        push_warning_printf(thd, Sql_condition::WARN_LEVEL_WARN,
                            ER_TRG_NO_CREATION_CTX,
                            ER_THD(thd, ER_TRG_NO_CREATION_CTX),
                            db->str,
                            table_name->str);
      }

      table->triggers= trigger_list;
      status_var_increment(thd->status_var.feature_trigger);

      List_iterator_fast<ulonglong> itm(trigger_list->definition_modes_list);
      List_iterator_fast<LEX_CSTRING> it_definer(trigger_list->definers_list);
      List_iterator_fast<LEX_CSTRING> it_client_cs_name(trigger_list->client_cs_names);
      List_iterator_fast<LEX_CSTRING> it_connection_cl_name(trigger_list->connection_cl_names);
      List_iterator_fast<LEX_CSTRING> it_db_cl_name(trigger_list->db_cl_names);
      List_iterator_fast<ulonglong> it_create_times(trigger_list->create_times);
      LEX *old_lex= thd->lex;
      LEX lex;
      sp_rcontext *save_spcont= thd->spcont;
      sql_mode_t save_sql_mode= thd->variables.sql_mode;

      thd->lex= &lex;

      save_db= thd->db;
      thd->reset_db(db);
      while ((trg_create_str= it++))
      {
        sp_head *sp;
        sql_mode_t sql_mode;
        LEX_CSTRING *trg_definer;
        Trigger_creation_ctx *creation_ctx;

        /*
          It is old file format then sql_mode may not be filled in.
          We use one mode (current) for all triggers, because we have not
          information about mode in old format.
        */
        sql_mode= ((trg_sql_mode= itm++) ? *trg_sql_mode :
                   (ulonglong) global_system_variables.sql_mode);

        trg_create_time= it_create_times++;     // May be NULL if old file
        trg_definer= it_definer++;              // May be NULL if old file

        thd->variables.sql_mode= sql_mode;

        Parser_state parser_state;
        if (parser_state.init(thd, (char*) trg_create_str->str,
                              trg_create_str->length))
          goto err_with_lex_cleanup;

        if (!trigger_list->client_cs_names.is_empty())
          creation_ctx= Trigger_creation_ctx::create(thd,
                                                     db->str,
                                                     table_name->str,
                                                     it_client_cs_name++,
                                                     it_connection_cl_name++,
                                                     it_db_cl_name++);
        else
        {
          /* Old file with not stored character sets. Use current */
          creation_ctx=  new
            Trigger_creation_ctx(thd->variables.character_set_client,
                                 thd->variables.collation_connection,
                                 thd->variables.collation_database);
        }

        lex_start(thd);
        thd->spcont= NULL;

        /* The following is for catching parse errors */
        lex.trg_chistics.event= TRG_EVENT_MAX;
        lex.trg_chistics.action_time= TRG_ACTION_MAX;
        Deprecated_trigger_syntax_handler error_handler;
        thd->push_internal_handler(&error_handler);

        bool parse_error= parse_sql(thd, & parser_state, creation_ctx);
        thd->pop_internal_handler();
        DBUG_ASSERT(!parse_error || lex.sphead == 0);

        /*
          Not strictly necessary to invoke this method here, since we know
          that we've parsed CREATE TRIGGER and not an
          UPDATE/DELETE/INSERT/REPLACE/LOAD/CREATE TABLE, but we try to
          maintain the invariant that this method is called for each
          distinct statement, in case its logic is extended with other
          types of analyses in future.
        */
        lex.set_trg_event_type_for_tables();

        if (lex.sphead)
          lex.sphead->m_sql_mode= sql_mode;

        if (unlikely(!(trigger= (new (&table->mem_root)
                                 Trigger(trigger_list, lex.sphead)))))
          goto err_with_lex_cleanup;
        lex.sphead= NULL; /* Prevent double cleanup. */

        sp= trigger->body;

        trigger->sql_mode= sql_mode;
        trigger->definition= *trg_create_str;
        trigger->create_time= trg_create_time ? *trg_create_time : 0;
        trigger->name= sp ? sp->m_name : empty_clex_str;
        trigger->on_table_name.str= (char*) lex.raw_trg_on_table_name_begin;
        trigger->on_table_name.length= (lex.raw_trg_on_table_name_end -
                                        lex.raw_trg_on_table_name_begin);

        /* Copy pointers to character sets to make trigger easier to use */
        lex_string_set(&trigger->client_cs_name,
                       creation_ctx->get_client_cs()->csname);
        lex_string_set(&trigger->connection_cl_name,
                       creation_ctx->get_connection_cl()->name);
        lex_string_set(&trigger->db_cl_name,
                       creation_ctx->get_db_cl()->name);

        /* event can only be TRG_EVENT_MAX in case of fatal parse errors */
        if (lex.trg_chistics.event != TRG_EVENT_MAX)
          trigger_list->add_trigger(lex.trg_chistics.event,
                                    lex.trg_chistics.action_time,
                                    TRG_ORDER_NONE,
                                    &lex.trg_chistics.anchor_trigger_name,
                                    trigger);

        if (unlikely(parse_error))
        {
          const LEX_CSTRING *name;

          /*
            In case of errors, disable all triggers for the table, but keep
            the wrong trigger around to allow the user to fix it
          */
          if (!trigger_list->m_has_unparseable_trigger)
            trigger_list->set_parse_error_message(error_handler.get_error_message());
          /* Currently sphead is always set to NULL in case of a parse error */
          DBUG_ASSERT(lex.sphead == 0);
          lex_end(&lex);

          if (likely((name= error_handler.get_trigger_name())))
          {
            trigger->name= safe_lexcstrdup_root(&table->mem_root, *name);
            if (unlikely(!trigger->name.str))
              goto err_with_lex_cleanup;
          }
          trigger->definer= ((!trg_definer || !trg_definer->length) ?
                             empty_clex_str : *trg_definer);
          continue;
        }

        sp->m_sql_mode= sql_mode;
        sp->set_creation_ctx(creation_ctx);

        if (!trg_definer || !trg_definer->length)
        {
          /*
            This trigger was created/imported from the previous version of
            MySQL, which does not support trigger_list definers. We should emit
            warning here.
          */

          push_warning_printf(thd, Sql_condition::WARN_LEVEL_WARN,
                              ER_TRG_NO_DEFINER,
                              ER_THD(thd, ER_TRG_NO_DEFINER),
                              db->str, sp->m_name.str);

          /*
            Set definer to the '' to correct displaying in the information
            schema.
          */

          sp->set_definer("", 0);
          trigger->definer= empty_clex_str;

          /*
            trigger_list without definer information are executed under the
            authorization of the invoker.
          */

          sp->set_suid(SP_IS_NOT_SUID);
        }
        else
        {
          sp->set_definer(trg_definer->str, trg_definer->length);
          trigger->definer= *trg_definer;
        }

        sp->m_sp_share= MYSQL_GET_SP_SHARE(SP_TYPE_TRIGGER,
                                           sp->m_db.str, static_cast<uint>(sp->m_db.length),
                                           sp->m_name.str, static_cast<uint>(sp->m_name.length));

#ifndef DBUG_OFF
        /*
          Let us check that we correctly update trigger definitions when we
          rename tables with trigger_list.

          In special cases like "RENAME TABLE `#mysql50#somename` TO `somename`"
          or "ALTER DATABASE `#mysql50#somename` UPGRADE DATA DIRECTORY NAME"
          we might be given table or database name with "#mysql50#" prefix (and
          trigger's definiton contains un-prefixed version of the same name).
          To remove this prefix we use check_n_cut_mysql50_prefix().
        */

        char fname[SAFE_NAME_LEN + 1];
        DBUG_ASSERT((!my_strcasecmp(table_alias_charset, lex.query_tables->db.str, db->str) ||
                     (check_n_cut_mysql50_prefix(db->str, fname, sizeof(fname)) &&
                      !my_strcasecmp(table_alias_charset, lex.query_tables->db.str, fname))));
        DBUG_ASSERT((!my_strcasecmp(table_alias_charset, lex.query_tables->table_name.str, table_name->str) ||
                     (check_n_cut_mysql50_prefix(table_name->str, fname, sizeof(fname)) &&
                      !my_strcasecmp(table_alias_charset, lex.query_tables->table_name.str, fname))));
#endif
        if (names_only)
        {
          lex_end(&lex);
          continue;
        }

        /*
          Gather all Item_trigger_field objects representing access to fields
          in old/new versions of row in trigger into lists containing all such
          objects for the trigger_list with same action and timing.
        */
        trigger->trigger_fields= lex.trg_table_fields.first;
        /*
          Also let us bind these objects to Field objects in table being
          opened.

          We ignore errors here, because if even something is wrong we still
          will be willing to open table to perform some operations (e.g.
          SELECT)...
          Anyway some things can be checked only during trigger execution.
        */
        for (Item_trigger_field *trg_field= lex.trg_table_fields.first;
             trg_field;
             trg_field= trg_field->next_trg_field)
        {
          trg_field->setup_field(thd, table,
                                 &trigger->subject_table_grants);
        }

        lex_end(&lex);
      }
      thd->reset_db(&save_db);
      thd->lex= old_lex;
      thd->spcont= save_spcont;
      thd->variables.sql_mode= save_sql_mode;

      if (!names_only && trigger_list->prepare_record_accessors(table))
        goto error;

      /* Ensure no one is accidently using the temporary load lists */
      trigger_list->empty_lists();
      DBUG_RETURN(0);

err_with_lex_cleanup:
      lex_end(&lex);
      thd->lex= old_lex;
      thd->spcont= save_spcont;
      thd->variables.sql_mode= save_sql_mode;
      thd->reset_db(&save_db);
      /* Fall trough to error */
    }
  }

error:
  if (unlikely(!thd->is_error()))
  {
    /*
      We don't care about this error message much because .TRG files will
      be merged into .FRM anyway.
    */
    my_error(ER_WRONG_OBJECT, MYF(0),
             table_name->str, TRG_EXT + 1, "TRIGGER");
  }
  DBUG_RETURN(1);
}


/**
   Add trigger in the correct position according to ordering clause
   Also update action order

   If anchor_trigger doesn't exist, add it last.
*/

void Table_triggers_list::add_trigger(trg_event_type event,
                                      trg_action_time_type action_time,
                                      trigger_order_type ordering_clause,
                                      LEX_CSTRING *anchor_trigger_name,
                                      Trigger *trigger)
{
  Trigger **parent= &triggers[event][action_time];
  uint position= 0;

  for ( ; *parent ; parent= &(*parent)->next, position++)
  {
    if (ordering_clause != TRG_ORDER_NONE &&
        !lex_string_cmp(table_alias_charset, anchor_trigger_name,
                        &(*parent)->name))
    {
      if (ordering_clause == TRG_ORDER_FOLLOWS)
      {
        parent= &(*parent)->next;               // Add after this one
        position++;
      }
      break;
    }
  }

  /* Add trigger where parent points to */
  trigger->next= *parent;
  *parent= trigger;

  /* Update action_orders and position */
  trigger->event= event;
  trigger->action_time= action_time;
  trigger->action_order= ++position;
  while ((trigger= trigger->next))
    trigger->action_order= ++position;

  count++;
}


/**
  Obtains and returns trigger metadata.

  @param trigger_stmt  returns statement of trigger
  @param body          returns body of trigger
  @param definer       returns definer/creator of trigger. The caller is
                       responsible to allocate enough space for storing
                       definer information.

  @retval
    False   success
  @retval
    True    error
*/

void Trigger::get_trigger_info(LEX_CSTRING *trigger_stmt,
                               LEX_CSTRING *trigger_body,
                               LEX_STRING *definer)
{
  DBUG_ENTER("get_trigger_info");

  *trigger_stmt= definition;
  if (!body)
  {
    /* Parse error */
    *trigger_body= definition;
    *definer= empty_lex_str;
    DBUG_VOID_RETURN;
  }
  *trigger_body= body->m_body_utf8;

  if (body->suid() == SP_IS_NOT_SUID)
  {
    *definer= empty_lex_str;
  }
  else
  {
    definer->length= strxmov(definer->str, body->m_definer.user.str, "@",
                             body->m_definer.host.str, NullS) - definer->str;
  }
  DBUG_VOID_RETURN;
}


/**
  Find trigger's table from trigger identifier and add it to
  the statement table list.

  @param[in] thd       Thread context.
  @param[in] trg_name  Trigger name.
  @param[in] if_exists TRUE if SQL statement contains "IF EXISTS" clause.
                       That means a warning instead of error should be
                       thrown if trigger with given name does not exist.
  @param[out] table    Pointer to TABLE_LIST object for the
                       table trigger.

  @return Operation status
    @retval FALSE On success.
    @retval TRUE  Otherwise.
*/

bool add_table_for_trigger(THD *thd,
                           const sp_name *trg_name,
                           bool if_exists,
                           TABLE_LIST **table)
{
  LEX *lex= thd->lex;
  char trn_path_buff[FN_REFLEN];
  LEX_CSTRING trn_path= { trn_path_buff, 0 };
  LEX_CSTRING tbl_name= null_clex_str;

  DBUG_ENTER("add_table_for_trigger");

  build_trn_path(thd, trg_name, (LEX_STRING*) &trn_path);

  if (check_trn_exists(&trn_path))
  {
    if (if_exists)
    {
      push_warning_printf(thd,
                          Sql_condition::WARN_LEVEL_NOTE,
                          ER_TRG_DOES_NOT_EXIST,
                          ER_THD(thd, ER_TRG_DOES_NOT_EXIST));

      *table= NULL;

      DBUG_RETURN(FALSE);
    }

    my_error(ER_TRG_DOES_NOT_EXIST, MYF(0));
    DBUG_RETURN(TRUE);
  }

  if (load_table_name_for_trigger(thd, trg_name, &trn_path, &tbl_name))
    DBUG_RETURN(TRUE);

  *table= sp_add_to_query_tables(thd, lex, &trg_name->m_db,
                                 &tbl_name, TL_IGNORE,
                                 MDL_SHARED_NO_WRITE);

  DBUG_RETURN(*table ? FALSE : TRUE);
}


/**
  Drop all triggers for table.

  @param thd      current thread context
  @param db       schema for table
  @param name     name for table

  @retval
    False   success
  @retval
    True    error
*/

bool Table_triggers_list::drop_all_triggers(THD *thd, const LEX_CSTRING *db,
                                            const LEX_CSTRING *name,
                                            myf MyFlags)
{
  TABLE table;
  char path[FN_REFLEN];
  bool result= 0;
  DBUG_ENTER("Table_triggers_list::drop_all_triggers");

  table.reset();
  init_sql_alloc(key_memory_Table_trigger_dispatcher,
                 &table.mem_root, 8192, 0, MYF(MY_WME));

  if (Table_triggers_list::check_n_load(thd, db, name, &table, 1))
  {
    result= 1;
    /* We couldn't parse trigger file, best to just remove it */
    rm_trigger_file(path, db, name, MyFlags);
    goto end;
  }
  if (table.triggers)
  {
    for (uint i= 0; i < (uint)TRG_EVENT_MAX; i++)
    {
      for (uint j= 0; j < (uint)TRG_ACTION_MAX; j++)
      {
        Trigger *trigger;
        for (trigger= table.triggers->get_trigger(i,j) ;
             trigger ;
             trigger= trigger->next)
        {
          /*
            Trigger, which body we failed to parse during call
            Table_triggers_list::check_n_load(), might be missing name.
            Such triggers have zero-length name and are skipped here.
          */
          if (trigger->name.length &&
              rm_trigname_file(path, db, &trigger->name, MyFlags))
          {
            /*
              Instead of immediately bailing out with error if we were unable
              to remove .TRN file we will try to drop other files.
            */
            result= 1;
          }
          /* Drop statistics for this stored program from performance schema. */
          MYSQL_DROP_SP(SP_TYPE_TRIGGER, db->str, static_cast<uint>(db->length),
                        trigger->name.str, static_cast<uint>(trigger->name.length));
        }
      }
    }
    if (rm_trigger_file(path, db, name, MyFlags))
      result= 1;
    delete table.triggers;
  }
end:
  free_root(&table.mem_root, MYF(0));
  DBUG_RETURN(result);
}


/**
  Update .TRG file after renaming triggers' subject table
  (change name of table in triggers' definitions).

  @param thd                 Thread context
  @param old_db_name         Old database of subject table
  @param new_db_name         New database of subject table
  @param old_table_name      Old subject table's name
  @param new_table_name      New subject table's name

  @retval
    FALSE  Success
  @retval
    TRUE   Failure
*/

struct change_table_name_param
{
  THD *thd;
  LEX_CSTRING *old_db_name;
  LEX_CSTRING *new_db_name;
  LEX_CSTRING *new_table_name;
  Trigger *stopper;
};


bool
Table_triggers_list::
change_table_name_in_triggers(THD *thd,
                              const LEX_CSTRING *old_db_name,
                              const LEX_CSTRING *new_db_name,
                              const LEX_CSTRING *old_table_name,
                              const LEX_CSTRING *new_table_name)
{
  struct change_table_name_param param;
  sql_mode_t save_sql_mode= thd->variables.sql_mode;
  char path_buff[FN_REFLEN];

  param.thd= thd;
  param.new_table_name= const_cast<LEX_CSTRING*>(new_table_name);

  for_all_triggers(&Trigger::change_table_name, &param);

  thd->variables.sql_mode= save_sql_mode;

  if (unlikely(thd->is_fatal_error))
    return TRUE; /* OOM */

  if (save_trigger_file(thd, new_db_name, new_table_name))
    return TRUE;

  if (rm_trigger_file(path_buff, old_db_name, old_table_name, MYF(MY_WME)))
  {
    (void) rm_trigger_file(path_buff, new_db_name, new_table_name,
                           MYF(MY_WME));
    return TRUE;
  }
  return FALSE;
}


bool Trigger::change_table_name(void* param_arg)
{
  change_table_name_param *param= (change_table_name_param*) param_arg;
  THD *thd= param->thd;
  LEX_CSTRING *new_table_name= param->new_table_name;
  LEX_CSTRING *def= &definition, new_def;
  size_t on_q_table_name_len, before_on_len;
  String buff;

  thd->variables.sql_mode= sql_mode;

  /* Construct CREATE TRIGGER statement with new table name. */
  buff.length(0);

  /* WARNING: 'on_table_name' is supposed to point inside 'def' */
  DBUG_ASSERT(on_table_name.str > def->str);
  DBUG_ASSERT(on_table_name.str < (def->str + def->length));
  before_on_len= on_table_name.str - def->str;

  buff.append(def->str, before_on_len);
  buff.append(STRING_WITH_LEN("ON "));
  append_identifier(thd, &buff, new_table_name);
  buff.append(STRING_WITH_LEN(" "));
  on_q_table_name_len= buff.length() - before_on_len;
  buff.append(on_table_name.str + on_table_name.length,
              def->length - (before_on_len + on_table_name.length));
  /*
    It is OK to allocate some memory on table's MEM_ROOT since this
    table instance will be thrown out at the end of rename anyway.
  */
  new_def.str= (char*) memdup_root(&base->trigger_table->mem_root, buff.ptr(),
                                   buff.length());
  new_def.length= buff.length();
  on_table_name.str= new_def.str + before_on_len;
  on_table_name.length= on_q_table_name_len;
  definition= new_def;
  return 0;
}


/**
  Iterate though Table_triggers_list::names_list list and update
  .TRN files after renaming triggers' subject table.

  @param old_db_name         Old database of subject table
  @param new_db_name         New database of subject table
  @param new_table_name      New subject table's name
  @param stopper             Pointer to Table_triggers_list::names_list at
                             which we should stop updating.

  @retval
    0      Success
  @retval
    non-0  Failure, pointer to Table_triggers_list::names_list element
    for which update failed.
*/

Trigger *
Table_triggers_list::
change_table_name_in_trignames(const LEX_CSTRING *old_db_name,
                               const LEX_CSTRING *new_db_name,
                               const LEX_CSTRING *new_table_name,
                               Trigger *trigger)
{
  struct change_table_name_param param;
  param.old_db_name=    const_cast<LEX_CSTRING*>(old_db_name);
  param.new_db_name=    const_cast<LEX_CSTRING*>(new_db_name);
  param.new_table_name= const_cast<LEX_CSTRING*>(new_table_name);
  param.stopper= trigger;

  return for_all_triggers(&Trigger::change_on_table_name, &param);
}


bool Trigger::change_on_table_name(void* param_arg)
{
  change_table_name_param *param= (change_table_name_param*) param_arg;

  char trigname_buff[FN_REFLEN];
  struct st_trigname trigname;
  LEX_CSTRING trigname_file;

  if (param->stopper == this)
    return 0;                                   // Stop processing

  trigname_file.length= build_table_filename(trigname_buff, FN_REFLEN-1,
                                             param->new_db_name->str, name.str,
                                             TRN_EXT, 0);
  trigname_file.str= trigname_buff;

  trigname.trigger_table= *param->new_table_name;

  if (base->create_lists_needed_for_files(current_thd->mem_root))
    return true;

  if (sql_create_definition_file(NULL, &trigname_file, &trigname_file_type,
                                 (uchar*)&trigname, trigname_file_parameters))
    return true;

  /* Remove stale .TRN file in case of database upgrade */
  if (param->old_db_name)
  {
    if (rm_trigname_file(trigname_buff, param->old_db_name, &name,
                         MYF(MY_WME)))
    {
      (void) rm_trigname_file(trigname_buff, param->new_db_name, &name,
                              MYF(MY_WME));
      return 1;
    }
  }
  return 0;
}


/**
  Update .TRG and .TRN files after renaming triggers' subject table.

  @param[in,out] thd Thread context
  @param[in] db Old database of subject table
  @param[in] old_alias Old alias of subject table
  @param[in] old_table Old name of subject table
  @param[in] new_db New database for subject table
  @param[in] new_table New name of subject table

  @note
    This method tries to leave trigger related files in consistent state,
    i.e. it either will complete successfully, or will fail leaving files
    in their initial state.
    Also this method assumes that subject table is not renamed to itself.
    This method needs to be called under an exclusive table metadata lock.

  @retval FALSE Success
  @retval TRUE  Error
*/

bool Table_triggers_list::change_table_name(THD *thd, const LEX_CSTRING *db,
                                            const LEX_CSTRING *old_alias,
                                            const LEX_CSTRING *old_table,
                                            const LEX_CSTRING *new_db,
                                            const LEX_CSTRING *new_table)
{
  TABLE table;
  bool result= 0;
  bool upgrading50to51= FALSE;
  Trigger *err_trigger;
  DBUG_ENTER("Triggers::change_table_name");

  table.reset();
  init_sql_alloc(key_memory_Table_trigger_dispatcher,
                 &table.mem_root, 8192, 0, MYF(0));

  /*
    This method interfaces the mysql server code protected by
    an exclusive metadata lock.
  */
  DBUG_ASSERT(thd->mdl_context.is_lock_owner(MDL_key::TABLE, db->str,
                                             old_table->str,
                                             MDL_EXCLUSIVE));

  DBUG_ASSERT(my_strcasecmp(table_alias_charset, db->str, new_db->str) ||
              my_strcasecmp(table_alias_charset, old_alias->str, new_table->str));

  if (Table_triggers_list::check_n_load(thd, db, old_table, &table, TRUE))
  {
    result= 1;
    goto end;
  }
  if (table.triggers)
  {
    if (table.triggers->check_for_broken_triggers())
    {
      result= 1;
      goto end;
    }
    /*
      Since triggers should be in the same schema as their subject tables
      moving table with them between two schemas raises too many questions.
      (E.g. what should happen if in new schema we already have trigger
       with same name ?).

      In case of "ALTER DATABASE `#mysql50#db1` UPGRADE DATA DIRECTORY NAME"
      we will be given table name with "#mysql50#" prefix
      To remove this prefix we use check_n_cut_mysql50_prefix().
    */
    if (my_strcasecmp(table_alias_charset, db->str, new_db->str))
    {
      char dbname[SAFE_NAME_LEN + 1];
      if (check_n_cut_mysql50_prefix(db->str, dbname, sizeof(dbname)) &&
          !my_strcasecmp(table_alias_charset, dbname, new_db->str))
      {
        upgrading50to51= TRUE;
      }
      else
      {
        my_error(ER_TRG_IN_WRONG_SCHEMA, MYF(0));
        result= 1;
        goto end;
      }
    }
    if (unlikely(table.triggers->change_table_name_in_triggers(thd, db, new_db,
                                                               old_alias,
                                                               new_table)))
    {
      result= 1;
      goto end;
    }
    if ((err_trigger= table.triggers->
         change_table_name_in_trignames( upgrading50to51 ? db : NULL,
                                         new_db, new_table, 0)))
    {
      /*
        If we were unable to update one of .TRN files properly we will
        revert all changes that we have done and report about error.
        We assume that we will be able to undo our changes without errors
        (we can't do much if there will be an error anyway).
      */
      (void) table.triggers->change_table_name_in_trignames(
                               upgrading50to51 ? new_db : NULL, db,
                               old_alias, err_trigger);
      (void) table.triggers->change_table_name_in_triggers(
                               thd, db, new_db,
                               new_table, old_alias);
      result= 1;
      goto end;
    }
  }

end:
  delete table.triggers;
  free_root(&table.mem_root, MYF(0));
  DBUG_RETURN(result);
}


/**
  Execute trigger for given (event, time) pair.

  The operation executes trigger for the specified event (insert, update,
  delete) and time (after, before) if it is set.

  @param thd
  @param event
  @param time_type
  @param old_row_is_record1

  @return Error status.
    @retval FALSE on success.
    @retval TRUE  on error.
*/

bool Table_triggers_list::process_triggers(THD *thd,
                                           trg_event_type event,
                                           trg_action_time_type time_type,
                                           bool old_row_is_record1)
{
  bool err_status;
  Sub_statement_state statement_state;
  Trigger *trigger;
  SELECT_LEX *save_current_select;

  if (check_for_broken_triggers())
    return TRUE;

  if (!(trigger= get_trigger(event, time_type)))
    return FALSE;

  if (old_row_is_record1)
  {
    old_field= record1_field;
    new_field= record0_field;
  }
  else
  {
    DBUG_ASSERT(event == TRG_EVENT_DELETE);
    new_field= record1_field;
    old_field= record0_field;
  }
  /*
    This trigger must have been processed by the pre-locking
    algorithm.
  */
  DBUG_ASSERT(trigger_table->pos_in_table_list->trg_event_map & trg2bit(event));

  thd->reset_sub_statement_state(&statement_state, SUB_STMT_TRIGGER);

  /*
    Reset current_select before call execute_trigger() and
    restore it after return from one. This way error is set
    in case of failure during trigger execution.
  */
  save_current_select= thd->lex->current_select;

  do {
    thd->lex->current_select= NULL;
    err_status=
      trigger->body->execute_trigger(thd,
                                     &trigger_table->s->db,
                                     &trigger_table->s->table_name,
                                     &trigger->subject_table_grants);
    status_var_increment(thd->status_var.executed_triggers);
  } while (!err_status && (trigger= trigger->next));
  thd->lex->current_select= save_current_select;

  thd->restore_sub_statement_state(&statement_state);

  return err_status;
}


/**
  Add triggers for table to the set of routines used by statement.
  Add tables used by them to statement table list. Do the same for
  routines used by triggers.

  @param thd             Thread context.
  @param prelocking_ctx  Prelocking context of the statement.
  @param table_list      Table list element for table with trigger.

  @retval FALSE  Success.
  @retval TRUE   Failure.
*/

bool
Table_triggers_list::
add_tables_and_routines_for_triggers(THD *thd,
                                     Query_tables_list *prelocking_ctx,
                                     TABLE_LIST *table_list)
{
  DBUG_ASSERT(static_cast<int>(table_list->lock_type) >=
              static_cast<int>(TL_WRITE_ALLOW_WRITE));

  for (int i= 0; i < (int)TRG_EVENT_MAX; i++)
  {
    if (table_list->trg_event_map & trg2bit(static_cast<trg_event_type>(i)))
    {
      for (int j= 0; j < (int)TRG_ACTION_MAX; j++)
      {
        Trigger *triggers= table_list->table->triggers->get_trigger(i,j);

        for ( ; triggers ; triggers= triggers->next)
        {
          sp_head *trigger= triggers->body;

          if (unlikely(!triggers->body))                  // Parse error
            continue;

          MDL_key key(MDL_key::TRIGGER, trigger->m_db.str, trigger->m_name.str);

          if (sp_add_used_routine(prelocking_ctx, thd->stmt_arena,
                                  &key, &sp_handler_trigger,
                                  table_list->belong_to_view))
          {
            trigger->add_used_tables_to_table_list(thd,
                       &prelocking_ctx->query_tables_last,
                       table_list->belong_to_view);
            sp_update_stmt_used_routines(thd, prelocking_ctx,
                                         &trigger->m_sroutines,
                                         table_list->belong_to_view);
            trigger->propagate_attributes(prelocking_ctx);
          }
        }
      }
    }
  }
  return FALSE;
}


/**
  Mark fields of subject table which we read/set in its triggers
  as such.

  This method marks fields of subject table which are read/set in its
  triggers as such (by properly updating TABLE::read_set/write_set)
  and thus informs handler that values for these fields should be
  retrieved/stored during execution of statement.

  @param thd    Current thread context
  @param event  Type of event triggers for which we are going to inspect
*/

void Table_triggers_list::mark_fields_used(trg_event_type event)
{
  int action_time;
  Item_trigger_field *trg_field;
  DBUG_ENTER("Table_triggers_list::mark_fields_used");

  for (action_time= 0; action_time < (int)TRG_ACTION_MAX; action_time++)
  {
    for (Trigger *trigger= get_trigger(event,action_time);
         trigger ;
         trigger= trigger->next)
    {
      for (trg_field= trigger->trigger_fields;
           trg_field;
           trg_field= trg_field->next_trg_field)
      {
        /* We cannot mark fields which does not present in table. */
        if (trg_field->field_idx != (uint)-1)
        {
          DBUG_PRINT("info", ("marking field: %d", trg_field->field_idx));
          if (trg_field->get_settable_routine_parameter())
            bitmap_set_bit(trigger_table->write_set, trg_field->field_idx);
          trigger_table->mark_column_with_deps(
                                  trigger_table->field[trg_field->field_idx]);
        }
      }
    }
  }
  trigger_table->file->column_bitmaps_signal();
  DBUG_VOID_RETURN;
}


/**
   Signals to the Table_triggers_list that a parse error has occurred when
   reading a trigger from file. This makes the Table_triggers_list enter an
   error state flagged by m_has_unparseable_trigger == true. The error message
   will be used whenever a statement invoking or manipulating triggers is
   issued against the Table_triggers_list's table.

   @param error_message The error message thrown by the parser.
 */
void Table_triggers_list::set_parse_error_message(char *error_message)
{
  m_has_unparseable_trigger= true;
  strnmov(m_parse_error_message, error_message,
          sizeof(m_parse_error_message)-1);
}


/**
  Trigger BUG#14090 compatibility hook.

  @param[in,out] unknown_key       reference on the line with unknown
    parameter and the parsing point
  @param[in]     base              base address for parameter writing
    (structure like TABLE)
  @param[in]     mem_root          MEM_ROOT for parameters allocation
  @param[in]     end               the end of the configuration

  @note
    NOTE: this hook process back compatibility for incorrectly written
    sql_modes parameter (see BUG#14090).

  @retval
    FALSE OK
  @retval
    TRUE  Error
*/

#define INVALID_SQL_MODES_LENGTH 13

bool
Handle_old_incorrect_sql_modes_hook::
process_unknown_string(const char *&unknown_key, uchar* base,
                       MEM_ROOT *mem_root, const char *end)
{
  DBUG_ENTER("Handle_old_incorrect_sql_modes_hook::process_unknown_string");
  DBUG_PRINT("info", ("unknown key: %60s", unknown_key));

  if (unknown_key + INVALID_SQL_MODES_LENGTH + 1 < end &&
      unknown_key[INVALID_SQL_MODES_LENGTH] == '=' &&
      !memcmp(unknown_key, STRING_WITH_LEN("sql_modes")))
  {
    THD *thd= current_thd;
    const char *ptr= unknown_key + INVALID_SQL_MODES_LENGTH + 1;

    DBUG_PRINT("info", ("sql_modes affected by BUG#14090 detected"));
    push_warning_printf(thd,
                        Sql_condition::WARN_LEVEL_NOTE,
                        ER_OLD_FILE_FORMAT,
                        ER_THD(thd, ER_OLD_FILE_FORMAT),
                        (char *)path, "TRIGGER");
    if (get_file_options_ulllist(ptr, end, unknown_key, base,
                                 &sql_modes_parameters, mem_root))
    {
      DBUG_RETURN(TRUE);
    }
    /*
      Set parsing pointer to the last symbol of string (\n)
      1) to avoid problem with \0 in the junk after sql_modes
      2) to speed up skipping this line by parser.
    */
    unknown_key= ptr-1;
  }
  DBUG_RETURN(FALSE);
}

#define INVALID_TRIGGER_TABLE_LENGTH 15

/**
  Trigger BUG#15921 compatibility hook. For details see
  Handle_old_incorrect_sql_modes_hook::process_unknown_string().
*/
bool
Handle_old_incorrect_trigger_table_hook::
process_unknown_string(const char *&unknown_key, uchar* base,
                       MEM_ROOT *mem_root, const char *end)
{
  DBUG_ENTER("Handle_old_incorrect_trigger_table_hook::process_unknown_string");
  DBUG_PRINT("info", ("unknown key: %60s", unknown_key));

  if (unknown_key + INVALID_TRIGGER_TABLE_LENGTH + 1 < end &&
      unknown_key[INVALID_TRIGGER_TABLE_LENGTH] == '=' &&
      !memcmp(unknown_key, STRING_WITH_LEN("trigger_table")))
  {
    THD *thd= current_thd;
    const char *ptr= unknown_key + INVALID_TRIGGER_TABLE_LENGTH + 1;

    DBUG_PRINT("info", ("trigger_table affected by BUG#15921 detected"));
    push_warning_printf(thd,
                        Sql_condition::WARN_LEVEL_NOTE,
                        ER_OLD_FILE_FORMAT,
                        ER_THD(thd, ER_OLD_FILE_FORMAT),
                        (char *)path, "TRIGGER");

    if (!(ptr= parse_escaped_string(ptr, end, mem_root, trigger_table_value)))
    {
      my_error(ER_FPARSER_ERROR_IN_PARAMETER, MYF(0), "trigger_table",
               unknown_key);
      DBUG_RETURN(TRUE);
    }

    /* Set parsing pointer to the last symbol of string (\n). */
    unknown_key= ptr-1;
  }
  DBUG_RETURN(FALSE);
}


/**
  Contruct path to TRN-file.

  @param thd[in]        Thread context.
  @param trg_name[in]   Trigger name.
  @param trn_path[out]  Variable to store constructed path
*/

void build_trn_path(THD *thd, const sp_name *trg_name, LEX_STRING *trn_path)
{
  /* Construct path to the TRN-file. */

  trn_path->length= build_table_filename(trn_path->str,
                                         FN_REFLEN - 1,
                                         trg_name->m_db.str,
                                         trg_name->m_name.str,
                                         TRN_EXT,
                                         0);
}


/**
  Check if TRN-file exists.

  @return
    @retval TRUE  if TRN-file does not exist.
    @retval FALSE if TRN-file exists.
*/

bool check_trn_exists(const LEX_CSTRING *trn_path)
{
  return access(trn_path->str, F_OK) != 0;
}


/**
  Retrieve table name for given trigger.

  @param thd[in]        Thread context.
  @param trg_name[in]   Trigger name.
  @param trn_path[in]   Path to the corresponding TRN-file.
  @param tbl_name[out]  Variable to store retrieved table name.

  @return Error status.
    @retval FALSE on success.
    @retval TRUE  if table name could not be retrieved.
*/

bool load_table_name_for_trigger(THD *thd,
                                 const sp_name *trg_name,
                                 const LEX_CSTRING *trn_path,
                                 LEX_CSTRING *tbl_name)
{
  File_parser *parser;
  struct st_trigname trn_data;
  Handle_old_incorrect_trigger_table_hook trigger_table_hook(
                                          trn_path->str,
                                          &trn_data.trigger_table);
  DBUG_ENTER("load_table_name_for_trigger");

  /* Parse the TRN-file. */

  if (!(parser= sql_parse_prepare(trn_path, thd->mem_root, TRUE)))
    DBUG_RETURN(TRUE);

  if (!is_equal(&trigname_file_type, parser->type()))
  {
    my_error(ER_WRONG_OBJECT, MYF(0),
             trg_name->m_name.str,
             TRN_EXT + 1,
             "TRIGGERNAME");

    DBUG_RETURN(TRUE);
  }

  if (parser->parse((uchar*) &trn_data, thd->mem_root,
                    trigname_file_parameters, 1,
                    &trigger_table_hook))
    DBUG_RETURN(TRUE);

  /* Copy trigger table name. */

  *tbl_name= trn_data.trigger_table;

  /* That's all. */

  DBUG_RETURN(FALSE);
}<|MERGE_RESOLUTION|>--- conflicted
+++ resolved
@@ -34,13 +34,8 @@
 #include "sp_cache.h"                     // sp_invalidate_cache
 #include <mysys_err.h>
 #include "debug_sync.h"
-<<<<<<< HEAD
 #include "mysql/psi/mysql_sp.h"
-=======
-#ifdef WITH_WSREP
 #include "wsrep_mysqld.h"
-#endif
->>>>>>> 2917bd0d
 
 /*************************************************************************/
 
