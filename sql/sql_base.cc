/* Copyright (C) 2000 MySQL AB & MySQL Finland AB & TCX DataKonsult AB

   This program is free software; you can redistribute it and/or modify
   it under the terms of the GNU General Public License as published by
   the Free Software Foundation; either version 2 of the License, or
   (at your option) any later version.

   This program is distributed in the hope that it will be useful,
   but WITHOUT ANY WARRANTY; without even the implied warranty of
   MERCHANTABILITY or FITNESS FOR A PARTICULAR PURPOSE.  See the
   GNU General Public License for more details.

   You should have received a copy of the GNU General Public License
   along with this program; if not, write to the Free Software
   Foundation, Inc., 59 Temple Place, Suite 330, Boston, MA  02111-1307  USA */


/* Basic functions needed by many modules */

#include "mysql_priv.h"
#include "sql_select.h"
#include "sp_head.h"
#include "sp.h"
#include "sql_trigger.h"
#include <m_ctype.h>
#include <my_dir.h>
#include <hash.h>
#ifdef	__WIN__
#include <io.h>
#endif

TABLE *unused_tables;				/* Used by mysql_test */
HASH open_cache;				/* Used by mysql_test */
static HASH table_def_cache;
static TABLE_SHARE *oldest_unused_share, end_of_unused_share;
static pthread_mutex_t LOCK_table_share;
static bool table_def_inited= 0;

static int open_unireg_entry(THD *thd, TABLE *entry, TABLE_LIST *table_list,
			     const char *alias,
                             char *cache_key, uint cache_key_length,
			     MEM_ROOT *mem_root);
static void free_cache_entry(TABLE *entry);
static void mysql_rm_tmp_tables(void);
static bool open_new_frm(THD *thd, TABLE_SHARE *share, const char *alias,
                         uint db_stat, uint prgflag,
                         uint ha_open_flags, TABLE *outparam,
                         TABLE_LIST *table_desc, MEM_ROOT *mem_root);
static void close_old_data_files(THD *thd, TABLE *table, bool abort_locks,
                                 bool send_refresh);
static bool reopen_table(TABLE *table);


extern "C" byte *table_cache_key(const byte *record,uint *length,
				 my_bool not_used __attribute__((unused)))
{
  TABLE *entry=(TABLE*) record;
  *length= entry->s->table_cache_key.length;
  return (byte*) entry->s->table_cache_key.str;
}


bool table_cache_init(void)
{
  mysql_rm_tmp_tables();
  return hash_init(&open_cache, &my_charset_bin, table_cache_size+16,
		   0, 0,table_cache_key,
		   (hash_free_key) free_cache_entry, 0) != 0;
}

void table_cache_free(void)
{
  DBUG_ENTER("table_cache_free");
  if (table_def_inited)
  {
    close_cached_tables((THD*) 0,0,(TABLE_LIST*) 0);
    if (!open_cache.records)			// Safety first
      hash_free(&open_cache);
  }
  DBUG_VOID_RETURN;
}

uint cached_open_tables(void)
{
  return open_cache.records;
}


#ifdef EXTRA_DEBUG
static void check_unused(void)
{
  uint count= 0, open_files= 0, idx= 0;
  TABLE *cur_link,*start_link;

  if ((start_link=cur_link=unused_tables))
  {
    do
    {
      if (cur_link != cur_link->next->prev || cur_link != cur_link->prev->next)
      {
	DBUG_PRINT("error",("Unused_links aren't linked properly")); /* purecov: inspected */
	return; /* purecov: inspected */
      }
    } while (count++ < open_cache.records &&
	     (cur_link=cur_link->next) != start_link);
    if (cur_link != start_link)
    {
      DBUG_PRINT("error",("Unused_links aren't connected")); /* purecov: inspected */
    }
  }
  for (idx=0 ; idx < open_cache.records ; idx++)
  {
    TABLE *entry=(TABLE*) hash_element(&open_cache,idx);
    if (!entry->in_use)
      count--;
    if (entry->file)
      open_files++;
  }
  if (count != 0)
  {
    DBUG_PRINT("error",("Unused_links doesn't match open_cache: diff: %d", /* purecov: inspected */
			count)); /* purecov: inspected */
  }

#ifdef NOT_SAFE_FOR_REPAIR
  /*
    check that open cache and table definition cache has same number of
    aktive tables
  */
  count= 0;
  for (idx=0 ; idx < table_def_cache.records ; idx++)
  {
    TABLE_SHARE *entry= (TABLE_SHARE*) hash_element(&table_def_cache,idx);
    count+= entry->ref_count;
  }
  if (count != open_files)
  {
    DBUG_PRINT("error", ("table_def ref_count: %u  open_cache: %u",
                         count, open_files));
    DBUG_ASSERT(count == open_files);
  }
#endif
}
#else
#define check_unused()
#endif


/*
  Create a table cache key

  SYNOPSIS
    create_table_def_key()
    thd			Thread handler
    key			Create key here (must be of size MAX_DBKEY_LENGTH)
    table_list		Table definition
    tmp_table		Set if table is a tmp table

 IMPLEMENTATION
    The table cache_key is created from:
    db_name + \0
    table_name + \0

    if the table is a tmp table, we add the following to make each tmp table
    unique on the slave:

    4 bytes for master thread id
    4 bytes pseudo thread id

  RETURN
    Length of key
*/

uint create_table_def_key(THD *thd, char *key, TABLE_LIST *table_list,
                          bool tmp_table)
{
  uint key_length= (uint) (strmov(strmov(key, table_list->db)+1,
                                  table_list->table_name)-key)+1;
  if (tmp_table)
  {
    int4store(key + key_length, thd->server_id);
    int4store(key + key_length + 4, thd->variables.pseudo_thread_id);
    key_length+= TMP_TABLE_KEY_EXTRA;
  }
  return key_length;
}



/*****************************************************************************
  Functions to handle table definition cach (TABLE_SHARE)
*****************************************************************************/

extern "C" byte *table_def_key(const byte *record, uint *length,
                               my_bool not_used __attribute__((unused)))
{
  TABLE_SHARE *entry=(TABLE_SHARE*) record;
  *length= entry->table_cache_key.length;
  return (byte*) entry->table_cache_key.str;
}


static void table_def_free_entry(TABLE_SHARE *share)
{
  DBUG_ENTER("table_def_free_entry");
  if (share->prev)
  {
    /* remove from old_unused_share list */
    pthread_mutex_lock(&LOCK_table_share);
    *share->prev= share->next;
    share->next->prev= share->prev;
    pthread_mutex_unlock(&LOCK_table_share);
  }
  free_table_share(share);
  DBUG_VOID_RETURN;
}


bool table_def_init(void)
{
  table_def_inited= 1;
  pthread_mutex_init(&LOCK_table_share, MY_MUTEX_INIT_FAST);
  oldest_unused_share= &end_of_unused_share;
  end_of_unused_share.prev= &oldest_unused_share;

  return hash_init(&table_def_cache, &my_charset_bin, table_def_size,
		   0, 0, table_def_key,
		   (hash_free_key) table_def_free_entry, 0) != 0;
}


void table_def_free(void)
{
  DBUG_ENTER("table_def_free");
  if (table_def_inited)
  {
    table_def_inited= 0;
    pthread_mutex_destroy(&LOCK_table_share);
    hash_free(&table_def_cache);
  }
  DBUG_VOID_RETURN;
}


uint cached_table_definitions(void)
{
  return table_def_cache.records;
}


/*
  Get TABLE_SHARE for a table.

  get_table_share()
  thd			Table share
  table_list		Table that should be opened
  key			Table cache key
  key_length		Length of key
  db_flags		Flags to open_table_def():
			OPEN_VIEW
  error			out: Error code from open_table_def()

  IMPLEMENTATION
    Get a table definition from the table definition cache.
    If it doesn't exist, create a new from the table definition file.

  NOTES
    We must have wrlock on LOCK_open when we come here
    (To be changed later)

  RETURN
   0  Error
   #  Share for table
*/

TABLE_SHARE *get_table_share(THD *thd, TABLE_LIST *table_list, char *key,
                             uint key_length, uint db_flags, int *error)
{
  TABLE_SHARE *share;
  DBUG_ENTER("get_table_share");

  *error= 0;

  /* Read table definition from cache */
  if ((share= (TABLE_SHARE*) hash_search(&table_def_cache,(byte*) key,
                                         key_length)))
    goto found;

  if (!(share= alloc_table_share(table_list, key, key_length)))
  {
#ifdef NOT_YET
    pthread_mutex_unlock(&LOCK_open);
#endif
    DBUG_RETURN(0);
  }

#ifdef NOT_YET
  // We need a write lock to be able to add a new entry
  pthread_mutex_unlock(&LOCK_open);
  pthread_mutex_lock(&LOCK_open);
  /* Check that another thread didn't insert the same table in between */
  if ((old_share= hash_search(&table_def_cache, (byte*) key, key_length)))
  {
    (void) pthread_mutex_lock(&share->mutex);
    free_table_share(share);
    share= old_share;
    goto found;
  }
#endif

  /*
    Lock mutex to be able to read table definition from file without
    conflicts
  */
  (void) pthread_mutex_lock(&share->mutex);
  if (my_hash_insert(&table_def_cache, (byte*) share))
  {
#ifdef NOT_YET
    pthread_mutex_unlock(&LOCK_open);    
    (void) pthread_mutex_unlock(&share->mutex);
#endif
    free_table_share(share);
    DBUG_RETURN(0);				// return error
  }
#ifdef NOT_YET
  pthread_mutex_unlock(&LOCK_open);
#endif
  if (open_table_def(thd, share, db_flags))
  {
#ifdef NOT_YET
    /*
      No such table or wrong table definition file
      Lock first the table cache and then the mutex.
      This will ensure that no other thread is using the share
      structure.
    */
    (void) pthread_mutex_unlock(&share->mutex);
    (void) pthread_mutex_lock(&LOCK_open);
    (void) pthread_mutex_lock(&share->mutex);
#endif
    *error= share->error;
    (void) hash_delete(&table_def_cache, (byte*) share);
    DBUG_RETURN(0);
  }
  share->ref_count++;				// Mark in use
  DBUG_PRINT("exit", ("share: 0x%lx  ref_count: %u",
                      (ulong) share, share->ref_count));
  (void) pthread_mutex_unlock(&share->mutex);
  DBUG_RETURN(share);

found:
  /* 
     We found an existing table definition. Return it if we didn't get
     an error when reading the table definition from file.
  */

  /* We must do a lock to ensure that the structure is initialized */
  (void) pthread_mutex_lock(&share->mutex);
#ifdef NOT_YET
  pthread_mutex_unlock(&LOCK_open);
#endif
  if (share->error)
  {
    /* Table definition contained an error */
    open_table_error(share, share->error, share->open_errno, share->errarg);
    (void) pthread_mutex_unlock(&share->mutex);
    DBUG_RETURN(0);
  }
  if (share->is_view && !(db_flags & OPEN_VIEW))
  {
    open_table_error(share, 1, ENOENT, 0);
    (void) pthread_mutex_unlock(&share->mutex);
    DBUG_RETURN(0);
  }

  if (!share->ref_count++ && share->prev)
  {
    /*
      Share was not used before and it was in the old_unused_share list
      Unlink share from this list
    */
    DBUG_PRINT("info", ("Unlinking from not used list"));
    pthread_mutex_lock(&LOCK_table_share);
    *share->prev= share->next;
    share->next->prev= share->prev;
    share->next= 0;
    share->prev= 0;
    pthread_mutex_unlock(&LOCK_table_share);
  }
  (void) pthread_mutex_unlock(&share->mutex);

   /* Free cache if too big */
  while (table_def_cache.records > table_def_size &&
         oldest_unused_share->next)
  {
    pthread_mutex_lock(&oldest_unused_share->mutex);
    VOID(hash_delete(&table_def_cache, (byte*) oldest_unused_share));
  }

  DBUG_PRINT("exit", ("share: 0x%lx  ref_count: %u",
                      (ulong) share, share->ref_count));
  DBUG_RETURN(share);
}


/*
  Get a table share. If it didn't exist, try creating it from engine

  For arguments and return values, see get_table_from_share()
*/

static TABLE_SHARE
*get_table_share_with_create(THD *thd, TABLE_LIST *table_list,
                             char *key, uint key_length,
                             uint db_flags, int *error)
{
  TABLE_SHARE *share;
  int tmp;
  DBUG_ENTER("get_table_share_with_create");

  if ((share= get_table_share(thd, table_list, key, key_length, 
                              db_flags, error)) ||
      thd->net.last_errno != ER_NO_SUCH_TABLE)
    DBUG_RETURN(share);

  /* Table didn't exist. Check if some engine can provide it */
  if ((tmp= ha_create_table_from_engine(thd, table_list->db,
                                        table_list->table_name)) < 0)
  {
    /*
      No such table in any engine.
      Hide "Table doesn't exist" errors if table belong to view
    */
    if (table_list->belong_to_view)
    {
      TABLE_LIST *view= table_list->belong_to_view;
      thd->clear_error();
      my_error(ER_VIEW_INVALID, MYF(0),
               view->view_db.str, view->view_name.str);
    }
    DBUG_RETURN(0);
  }
  if (tmp)
  {
    /* Give right error message */
    thd->clear_error();
    DBUG_PRINT("error", ("Discovery of %s/%s failed", table_list->db,
                         table_list->table_name));
    my_printf_error(ER_UNKNOWN_ERROR,
                    "Failed to open '%-.64s', error while "
                    "unpacking from engine",
                    MYF(0), table_list->table_name);
    DBUG_RETURN(0);
  }
  /* Table existed in engine. Let's open it */
  mysql_reset_errors(thd, 1);                   // Clear warnings
  thd->clear_error();                           // Clear error message
  DBUG_RETURN(get_table_share(thd, table_list, key, key_length,
                              db_flags, error));
}


/* 
   Mark that we are not using table share anymore.

   SYNOPSIS
     release_table_share()
     share		Table share
     release_type	How the release should be done:
     			RELEASE_NORMAL
                         - Release without checking
                        RELEASE_WAIT_FOR_DROP
                         - Don't return until we get a signal that the
                           table is deleted or the thread is killed.

   IMPLEMENTATION
     If ref_count goes to zero and (we have done a refresh or if we have
     already too many open table shares) then delete the definition.

     If type == RELEASE_WAIT_FOR_DROP then don't return until we get a signal
     that the table is deleted or the thread is killed.
*/

void release_table_share(TABLE_SHARE *share, enum release_type type)
{
  bool to_be_deleted= 0;
  DBUG_ENTER("release_table_share");
  DBUG_PRINT("enter",
             ("share: 0x%lx  table: %s.%s  ref_count: %u  version: %lu",
              (ulong) share, share->db.str, share->table_name.str,
              share->ref_count, share->version));

  safe_mutex_assert_owner(&LOCK_open);

  pthread_mutex_lock(&share->mutex);
  if (!--share->ref_count)
  {
    if (share->version != refresh_version)
      to_be_deleted=1;
    else
    {
      /* Link share last in used_table_share list */
      DBUG_PRINT("info",("moving share to unused list"));

      DBUG_ASSERT(share->next == 0);
      pthread_mutex_lock(&LOCK_table_share);
      share->prev= end_of_unused_share.prev;
      *end_of_unused_share.prev= share;
      end_of_unused_share.prev= &share->next;
      share->next= &end_of_unused_share;
      pthread_mutex_unlock(&LOCK_table_share);

      to_be_deleted= (table_def_cache.records > table_def_size);
    }
  }

  if (to_be_deleted)
  {
    DBUG_PRINT("info", ("Deleting share"));
    hash_delete(&table_def_cache, (byte*) share);
    DBUG_VOID_RETURN;
  }
  pthread_mutex_unlock(&share->mutex);
  DBUG_VOID_RETURN;


#ifdef NOT_YET
  if (to_be_deleted)
  {
    /*
      We must try again with new locks as we must get LOCK_open
      before share->mutex
    */
    pthread_mutex_unlock(&share->mutex);
    pthread_mutex_lock(&LOCK_open);
    pthread_mutex_lock(&share->mutex);
    if (!share->ref_count)
    {						// No one is using this now
      TABLE_SHARE *name_lock;
      if (share->replace_with_name_lock && (name_lock=get_name_lock(share)))
      {
	/*
	  This code is execured when someone does FLUSH TABLES while on has
	  locked tables.
	 */
	(void) hash_search(&def_cache,(byte*) key,key_length);
	hash_replace(&def_cache, def_cache.current_record,(byte*) name_lock);
      }
      else
      {
	/* Remove table definition */
	hash_delete(&def_cache,(byte*) share);
      }
      pthread_mutex_unlock(&LOCK_open);
      free_table_share(share);
    }
    else
    {
      pthread_mutex_unlock(&LOCK_open);
      if (type == RELEASE_WAIT_FOR_DROP)
	wait_for_table(share, "Waiting for close");
      else
	pthread_mutex_unlock(&share->mutex);
    }
  }
  else if (type == RELEASE_WAIT_FOR_DROP)
    wait_for_table(share, "Waiting for close");
  else
    pthread_mutex_unlock(&share->mutex);
#endif
}


/*
  Check if table definition exits in cache

  SYNOPSIS
    get_cached_table_share()
    db			Database name
    table_name		Table name

  RETURN
    0  Not cached
    #  TABLE_SHARE for table
*/

TABLE_SHARE *get_cached_table_share(const char *db, const char *table_name)
{
  char key[NAME_LEN*2+2];
  TABLE_LIST table_list;
  uint key_length;
  safe_mutex_assert_owner(&LOCK_open);

  table_list.db= (char*) db;
  table_list.table_name= (char*) table_name;
  key_length= create_table_def_key((THD*) 0, key, &table_list, 0);
  return (TABLE_SHARE*) hash_search(&table_def_cache,(byte*) key, key_length);
}  


/*
  Close file handle, but leave the table in the table cache

  SYNOPSIS
    close_handle_and_leave_table_as_lock()
    table		Table handler

  NOTES
    By leaving the table in the table cache, it disallows any other thread
    to open the table

    thd->killed will be set if we run out of memory
*/


static void close_handle_and_leave_table_as_lock(TABLE *table)
{
  TABLE_SHARE *share, *old_share= table->s;
  MEM_ROOT *mem_root= &table->mem_root;
  DBUG_ENTER("close_handle_and_leave_table_as_lock");

  /*
    Make a local copy of the table share and free the current one.
    This has to be done to ensure that the table share is removed from
    the table defintion cache as soon as the last instance is removed
  */
  if ((share= (TABLE_SHARE*) alloc_root(mem_root, sizeof(*share))))
  {
    bzero((char*) share, sizeof(*share));
    share->db.str= memdup_root(mem_root, old_share->db.str,
                               old_share->db.length+1);
    share->db.length= old_share->db.length;
    share->table_name.str= memdup_root(mem_root,
                                       old_share->table_name.str,
                                       old_share->table_name.length+1);
    share->table_name.length= old_share->table_name.length;
    share->table_cache_key.str= memdup_root(mem_root,
                                            old_share->table_cache_key.str,
                                            old_share->table_cache_key.length);
    share->table_cache_key.length= old_share->table_cache_key.length;
    share->tmp_table= INTERNAL_TMP_TABLE;       // for intern_close_table()
  }

  table->file->close();
  table->db_stat= 0;                            // Mark file closed
  release_table_share(table->s, RELEASE_NORMAL);
  table->s= share;

  DBUG_VOID_RETURN;
}



/*
  Create a list for all open tables matching SQL expression

  SYNOPSIS
    list_open_tables()
    thd			Thread THD
    wild		SQL like expression

  NOTES
    One gets only a list of tables for which one has any kind of privilege.
    db and table names are allocated in result struct, so one doesn't need
    a lock on LOCK_open when traversing the return list.

  RETURN VALUES
    NULL	Error (Probably OOM)
    #		Pointer to list of names of open tables.
*/

OPEN_TABLE_LIST *list_open_tables(THD *thd, const char *db, const char *wild)
{
  int result = 0;
  OPEN_TABLE_LIST **start_list, *open_list;
  TABLE_LIST table_list;
  DBUG_ENTER("list_open_tables");

  VOID(pthread_mutex_lock(&LOCK_open));
  bzero((char*) &table_list,sizeof(table_list));
  start_list= &open_list;
  open_list=0;

  for (uint idx=0 ; result == 0 && idx < open_cache.records; idx++)
  {
    OPEN_TABLE_LIST *table;
    TABLE *entry=(TABLE*) hash_element(&open_cache,idx);
    TABLE_SHARE *share= entry->s;

    if (db && my_strcasecmp(system_charset_info, db, share->db.str))
      continue;
    if (wild && wild_compare(share->table_name.str, wild, 0))
      continue;

    /* Check if user has SELECT privilege for any column in the table */
    table_list.db=         share->db.str;
    table_list.table_name= share->table_name.str;
    table_list.grant.privilege=0;

    if (check_table_access(thd,SELECT_ACL | EXTRA_ACL,&table_list,1))
      continue;
    /* need to check if we haven't already listed it */
    for (table= open_list  ; table ; table=table->next)
    {
      if (!strcmp(table->table, share->table_name.str) &&
	  !strcmp(table->db,    share->db.str))
      {
	if (entry->in_use)
	  table->in_use++;
	if (entry->locked_by_name)
	  table->locked++;
	break;
      }
    }
    if (table)
      continue;
    if (!(*start_list = (OPEN_TABLE_LIST *)
	  sql_alloc(sizeof(**start_list)+share->table_cache_key.length)))
    {
      open_list=0;				// Out of memory
      break;
    }
    strmov((*start_list)->table=
	   strmov(((*start_list)->db= (char*) ((*start_list)+1)),
		  share->db.str)+1,
	   share->table_name.str);
    (*start_list)->in_use= entry->in_use ? 1 : 0;
    (*start_list)->locked= entry->locked_by_name ? 1 : 0;
    start_list= &(*start_list)->next;
    *start_list=0;
  }
  VOID(pthread_mutex_unlock(&LOCK_open));
  DBUG_RETURN(open_list);
}

/*****************************************************************************
 *	 Functions to free open table cache
 ****************************************************************************/


void intern_close_table(TABLE *table)
{						// Free all structures
  DBUG_ENTER("intern_close_table");

  free_io_cache(table);
  delete table->triggers;
  if (table->file)                              // Not true if name lock
    VOID(closefrm(table, 1));			// close file
  DBUG_VOID_RETURN;
}

/*
  Remove table from the open table cache

  SYNOPSIS
    free_cache_entry()
    table		Table to remove

  NOTE
    We need to have a lock on LOCK_open when calling this
*/

static void free_cache_entry(TABLE *table)
{
  DBUG_ENTER("free_cache_entry");

  intern_close_table(table);
  if (!table->in_use)
  {
    table->next->prev=table->prev;		/* remove from used chain */
    table->prev->next=table->next;
    if (table == unused_tables)
    {
      unused_tables=unused_tables->next;
      if (table == unused_tables)
	unused_tables=0;
    }
    check_unused();				// consisty check
  }
  my_free((gptr) table,MYF(0));
  DBUG_VOID_RETURN;
}

/* Free resources allocated by filesort() and read_record() */

void free_io_cache(TABLE *table)
{
  DBUG_ENTER("free_io_cache");
  if (table->sort.io_cache)
  {
    close_cached_file(table->sort.io_cache);
    my_free((gptr) table->sort.io_cache,MYF(0));
    table->sort.io_cache=0;
  }
  DBUG_VOID_RETURN;
}

/*
  Close all tables which aren't in use by any thread

  THD can be NULL, but then if_wait_for_refresh must be FALSE
  and tables must be NULL.
*/

bool close_cached_tables(THD *thd, bool if_wait_for_refresh,
			 TABLE_LIST *tables)
{
  bool result=0;
  DBUG_ENTER("close_cached_tables");
  DBUG_ASSERT(thd || (!if_wait_for_refresh && !tables));

  VOID(pthread_mutex_lock(&LOCK_open));
  if (!tables)
  {
    refresh_version++;				// Force close of open tables
    while (unused_tables)
    {
#ifdef EXTRA_DEBUG
      if (hash_delete(&open_cache,(byte*) unused_tables))
	printf("Warning: Couldn't delete open table from hash\n");
#else
      VOID(hash_delete(&open_cache,(byte*) unused_tables));
#endif
    }
    /* Free table shares */
    while (oldest_unused_share->next)
    {
      pthread_mutex_lock(&oldest_unused_share->mutex);
      VOID(hash_delete(&table_def_cache, (byte*) oldest_unused_share));
    }
  }
  else
  {
    bool found=0;
    for (TABLE_LIST *table= tables; table; table= table->next_local)
    {
      if (remove_table_from_cache(thd, table->db, table->table_name,
                                  RTFC_OWNED_BY_THD_FLAG))
	found=1;
    }
    if (!found)
      if_wait_for_refresh=0;			// Nothing to wait for
  }
#ifndef EMBEDDED_LIBRARY
  if (!tables)
    kill_delayed_threads();
#endif
  if (if_wait_for_refresh)
  {
    /*
      If there is any table that has a lower refresh_version, wait until
      this is closed (or this thread is killed) before returning
    */
    thd->mysys_var->current_mutex= &LOCK_open;
    thd->mysys_var->current_cond= &COND_refresh;
    thd->proc_info="Flushing tables";

    close_old_data_files(thd,thd->open_tables,1,1);
    mysql_ha_flush(thd, tables, MYSQL_HA_REOPEN_ON_USAGE | MYSQL_HA_FLUSH_ALL,
                   TRUE);
    bool found=1;
    /* Wait until all threads has closed all the tables we had locked */
    DBUG_PRINT("info",
	       ("Waiting for others threads to close their open tables"));
    while (found && ! thd->killed)
    {
      found=0;
      for (uint idx=0 ; idx < open_cache.records ; idx++)
      {
	TABLE *table=(TABLE*) hash_element(&open_cache,idx);
	if ((table->s->version) < refresh_version && table->db_stat)
	{
	  found=1;
	  pthread_cond_wait(&COND_refresh,&LOCK_open);
	  break;
	}
      }
    }
    /*
      No other thread has the locked tables open; reopen them and get the
      old locks. This should always succeed (unless some external process
      has removed the tables)
    */
    thd->in_lock_tables=1;
    result=reopen_tables(thd,1,1);
    thd->in_lock_tables=0;
    /* Set version for table */
    for (TABLE *table=thd->open_tables; table ; table= table->next)
      table->s->version= refresh_version;
  }
  VOID(pthread_mutex_unlock(&LOCK_open));
  if (if_wait_for_refresh)
  {
    pthread_mutex_lock(&thd->mysys_var->mutex);
    thd->mysys_var->current_mutex= 0;
    thd->mysys_var->current_cond= 0;
    thd->proc_info=0;
    pthread_mutex_unlock(&thd->mysys_var->mutex);
  }
  DBUG_RETURN(result);
}


/*
  Mark all tables in the list which were used by current substatement
  as free for reuse.

  SYNOPSIS
    mark_used_tables_as_free_for_reuse()
      thd   - thread context
      table - head of the list of tables

  DESCRIPTION
    Marks all tables in the list which were used by current substatement
    (they are marked by its query_id) as free for reuse.
*/

static void mark_used_tables_as_free_for_reuse(THD *thd, TABLE *table)
{
  for (; table ; table= table->next)
    if (table->query_id == thd->query_id)
      table->query_id= 0;
}


/*
  Close all tables used by the current substatement, or all tables
  used by this thread if we are on the upper level.

  SYNOPSIS
    close_thread_tables()
    thd			Thread handler
    lock_in_use		Set to 1 (0 = default) if caller has a lock on
			LOCK_open
    skip_derived	Set to 1 (0 = default) if we should not free derived
			tables.
    stopper             When closing tables from thd->open_tables(->next)*, 
                        don't close/remove tables starting from stopper.

  IMPLEMENTATION
    Unlocks tables and frees derived tables.
    Put all normal tables used by thread in free list.

    When in prelocked mode it will only close/mark as free for reuse
    tables opened by this substatement, it will also check if we are
    closing tables after execution of complete query (i.e. we are on
    upper level) and will leave prelocked mode if needed.
*/

void close_thread_tables(THD *thd, bool lock_in_use, bool skip_derived)
{
  bool found_old_table;
  prelocked_mode_type prelocked_mode= thd->prelocked_mode;
  DBUG_ENTER("close_thread_tables");

  /*
    We are assuming here that thd->derived_tables contains ONLY derived
    tables for this substatement. i.e. instead of approach which uses
    query_id matching for determining which of the derived tables belong
    to this substatement we rely on the ability of substatements to
    save/restore thd->derived_tables during their execution.

    TODO: Probably even better approach is to simply associate list of
          derived tables with (sub-)statement instead of thread and destroy
          them at the end of its execution.
  */
  if (thd->derived_tables && !skip_derived)
  {
    TABLE *table, *next;
    /*
      Close all derived tables generated in queries like
      SELECT * FROM (SELECT * FROM t1)
    */
    for (table= thd->derived_tables ; table ; table= next)
    {
      next= table->next;
      free_tmp_table(thd, table);
    }
    thd->derived_tables= 0;
  }

  if (prelocked_mode)
  {
    /*
      Mark all temporary tables used by this substatement as free for reuse.
    */
    mark_used_tables_as_free_for_reuse(thd, thd->temporary_tables);
  }

  if (thd->locked_tables || prelocked_mode)
  {
    /*
      Let us commit transaction for statement. Since in 5.0 we only have
      one statement transaction and don't allow several nested statement
      transactions this call will do nothing if we are inside of stored
      function or trigger (i.e. statement transaction is already active and
      does not belong to statement for which we do close_thread_tables()).
      TODO: This should be fixed in later releases.
    */
    ha_commit_stmt(thd);

    /* We are under simple LOCK TABLES so should not do anything else. */
    if (!prelocked_mode)
      DBUG_VOID_RETURN;

    if (!thd->lex->requires_prelocking())
    {
      /*
        If we are executing one of substatements we have to mark
        all tables which it used as free for reuse.
      */
      mark_used_tables_as_free_for_reuse(thd, thd->open_tables);
      DBUG_VOID_RETURN;
    }

    DBUG_ASSERT(prelocked_mode);
    /*
      We are in prelocked mode, so we have to leave it now with doing
      implicit UNLOCK TABLES if need.
    */
    DBUG_PRINT("info",("thd->prelocked_mode= NON_PRELOCKED"));
    thd->prelocked_mode= NON_PRELOCKED;

    if (prelocked_mode == PRELOCKED_UNDER_LOCK_TABLES)
      DBUG_VOID_RETURN;

    thd->lock= thd->locked_tables;
    thd->locked_tables= 0;
    /* Fallthrough */
  }

  if (thd->lock)
  {
    mysql_unlock_tables(thd, thd->lock);
    thd->lock=0;
  }
  /*
    assume handlers auto-commit (if some doesn't - transaction handling
    in MySQL should be redesigned to support it; it's a big change,
    and it's not worth it - better to commit explicitly only writing
    transactions, read-only ones should better take care of themselves.
    saves some work in 2pc too)
    see also sql_parse.cc - dispatch_command()
  */
  bzero(&thd->transaction.stmt, sizeof(thd->transaction.stmt));
  if (!thd->active_transaction())
    thd->transaction.xid_state.xid.null();

  /* VOID(pthread_sigmask(SIG_SETMASK,&thd->block_signals,NULL)); */
  if (!lock_in_use)
    VOID(pthread_mutex_lock(&LOCK_open));

  DBUG_PRINT("info", ("thd->open_tables: %p", thd->open_tables));

  found_old_table= 0;
  while (thd->open_tables)
    found_old_table|=close_thread_table(thd, &thd->open_tables);
  thd->some_tables_deleted=0;

  /* Free tables to hold down open files */
  while (open_cache.records > table_cache_size && unused_tables)
    VOID(hash_delete(&open_cache,(byte*) unused_tables)); /* purecov: tested */
  check_unused();
  if (found_old_table)
  {
    /* Tell threads waiting for refresh that something has happened */
    VOID(pthread_cond_broadcast(&COND_refresh));
  }
  if (!lock_in_use)
    VOID(pthread_mutex_unlock(&LOCK_open));
  /*  VOID(pthread_sigmask(SIG_SETMASK,&thd->signals,NULL)); */

  if (prelocked_mode == PRELOCKED)
  {
    /*
      If we are here then we are leaving normal prelocked mode, so it is
      good idea to turn off OPTION_TABLE_LOCK flag.
    */
    DBUG_ASSERT(thd->lex->requires_prelocking());
    thd->options&= ~(ulong) (OPTION_TABLE_LOCK);
  }

  DBUG_VOID_RETURN;
}

/* move one table to free list */

bool close_thread_table(THD *thd, TABLE **table_ptr)
{
  bool found_old_table= 0;
  TABLE *table= *table_ptr;
  DBUG_ENTER("close_thread_table");
  DBUG_ASSERT(table->key_read == 0);
  DBUG_ASSERT(table->file->inited == handler::NONE);

  *table_ptr=table->next;
  if (table->s->version != refresh_version ||
      thd->version != refresh_version || !table->db_stat)
  {
    VOID(hash_delete(&open_cache,(byte*) table));
    found_old_table=1;
  }
  else
  {
    if (table->s->flush_version != flush_version)
    {
      table->s->flush_version= flush_version;
      table->file->extra(HA_EXTRA_FLUSH);
    }
    else
    {
      // Free memory and reset for next loop
      table->file->ha_reset();
    }
    table->in_use=0;
    if (unused_tables)
    {
      table->next=unused_tables;		/* Link in last */
      table->prev=unused_tables->prev;
      unused_tables->prev=table;
      table->prev->next=table;
    }
    else
      unused_tables=table->next=table->prev=table;
  }
  DBUG_RETURN(found_old_table);
}


/*
  Close all temporary tables created by 'CREATE TEMPORARY TABLE' for thread
*/

void close_temporary_tables(THD *thd)
{
  TABLE *table,*next;
  char *query, *end;
  uint query_buf_size; 
  bool found_user_tables = 0;

  if (!thd->temporary_tables)
    return;
  
  LINT_INIT(end);
  query_buf_size= 50;   // Enough for DROP ... TABLE IF EXISTS

  for (table=thd->temporary_tables ; table ; table=table->next)
  {
    /*
      We are going to add 4 ` around the db/table names, so 1 does not look
      enough; indeed it is enough, because table->table_cache_key.length is
      greater (by 8, because of server_id and thread_id) than db||table.
    */
    query_buf_size+= table->s->table_cache_key.length+1;
  }

  if ((query = alloc_root(thd->mem_root, query_buf_size)))
    // Better add "if exists", in case a RESET MASTER has been done
    end=strmov(query, "DROP /*!40005 TEMPORARY */ TABLE IF EXISTS ");

  for (table=thd->temporary_tables ; table ; table=next)
  {
    if (query) // we might be out of memory, but this is not fatal
    {
      // skip temporary tables not created directly by the user
      if (table->s->table_name.str[0] != '#')
	found_user_tables = 1;
      end= strxmov(end, "`",table->s->db.str, "`.`",
                   table->s->table_name.str, "`,", NullS);
    }
    next=table->next;
    close_temporary(table, 1, 1);
  }
  if (query && found_user_tables && mysql_bin_log.is_open())
  {
    /* The -1 is to remove last ',' */
    thd->clear_error();
    Query_log_event qinfo(thd, query, (ulong)(end-query)-1, 0, FALSE);
    /*
      Imagine the thread had created a temp table, then was doing a SELECT, and
      the SELECT was killed. Then it's not clever to mark the statement above
      as "killed", because it's not really a statement updating data, and there
      are 99.99% chances it will succeed on slave.
      If a real update (one updating a persistent table) was killed on the
      master, then this real update will be logged with error_code=killed,
      rightfully causing the slave to stop.
    */
    qinfo.error_code= 0;
    mysql_bin_log.write(&qinfo);
  }
  thd->temporary_tables=0;
}


/*
  Find table in list.

  SYNOPSIS
    find_table_in_list()
    table		Pointer to table list
    offset		Offset to which list in table structure to use
    db_name		Data base name
    table_name		Table name

  NOTES:
    This is called by find_table_in_local_list() and
    find_table_in_global_list().

  RETURN VALUES
    NULL	Table not found
    #		Pointer to found table.
*/

TABLE_LIST *find_table_in_list(TABLE_LIST *table,
                               uint offset,
                               const char *db_name,
                               const char *table_name)
{
  for (; table; table= *(TABLE_LIST **) ((char*) table + offset))
  {
    if ((table->table == 0 || table->table->s->tmp_table == NO_TMP_TABLE) &&
        strcmp(table->db, db_name) == 0 &&
        strcmp(table->table_name, table_name) == 0)
      break;
  }
  return table;
}


/*
  Test that table is unique (It's only exists once in the table list)

  SYNOPSIS
    unique_table()
    table                 table which should be checked
    table_list            list of tables

  NOTE: to exclude derived tables from check we use following mechanism:
    a) during derived table processing set THD::derived_tables_processing
    b) JOIN::prepare set SELECT::exclude_from_table_unique_test if
       THD::derived_tables_processing set. (we can't use JOIN::execute
       because for PS we perform only JOIN::prepare, but we can't set this
       flag in JOIN::prepare if we are not sure that we are in derived table
       processing loop, because multi-update call fix_fields() for some its
       items (which mean JOIN::prepare for subqueries) before unique_table
       call to detect which tables should be locked for write).
    c) unique_table skip all tables which belong to SELECT with
       SELECT::exclude_from_table_unique_test set.
    Also SELECT::exclude_from_table_unique_test used to exclude from check
    tables of main SELECT of multi-delete and multi-update

    TODO: when we will have table/view change detection we can do this check
          only once for PS/SP

  RETURN
    found duplicate
    0 if table is unique
*/

TABLE_LIST* unique_table(TABLE_LIST *table, TABLE_LIST *table_list)
{
  TABLE_LIST *res;
  const char *d_name, *t_name;
  DBUG_ENTER("unique_table");
  DBUG_PRINT("enter", ("table alias: %s", table->alias));

  /*
    If this function called for query which update table (INSERT/UPDATE/...)
    then we have in table->table pointer to TABLE object which we are
    updating even if it is VIEW so we need TABLE_LIST of this TABLE object
    to get right names (even if lower_case_table_names used).

    If this function called for CREATE command that we have not opened table
    (table->table equal to 0) and right names is in current TABLE_LIST
    object.
  */
  if (table->table)
  {
    /* temporary table is always unique */
    if (table->table && table->table->s->tmp_table != NO_TMP_TABLE)
      DBUG_RETURN(0);
    table= table->find_underlying_table(table->table);
    /*
      as far as we have table->table we have to find real TABLE_LIST of
      it in underlying tables
    */
    DBUG_ASSERT(table);
  }
  d_name= table->db;
  t_name= table->table_name;

  DBUG_PRINT("info", ("real table: %s.%s", d_name, t_name));
  for (;;)
  {
    if (!(res= find_table_in_global_list(table_list, d_name, t_name)) ||
        (!res->table || res->table != table->table) &&
        (res->select_lex && !res->select_lex->exclude_from_table_unique_test))
      break;
    /*
      If we found entry of this table or or table of SELECT which already
      processed in derived table or top select of multi-update/multi-delete
      (exclude_from_table_unique_test).
    */
    table_list= res->next_global;
    DBUG_PRINT("info",
               ("found same copy of table or table which we should skip"));
  }
  DBUG_RETURN(res);
}


/*
  Issue correct error message in case we found 2 duplicate tables which
  prevent some update operation

  SYNOPSIS
    update_non_unique_table_error()
    update      table which we try to update
    operation   name of update operation
    duplicate   duplicate table which we found

  NOTE:
    here we hide view underlying tables if we have them
*/

void update_non_unique_table_error(TABLE_LIST *update,
                                   const char *operation,
                                   TABLE_LIST *duplicate)
{
  update= update->top_table();
  duplicate= duplicate->top_table();
  if (!update->view || !duplicate->view ||
      update->view == duplicate->view ||
      update->view_name.length != duplicate->view_name.length ||
      update->view_db.length != duplicate->view_db.length ||
      my_strcasecmp(table_alias_charset,
                    update->view_name.str, duplicate->view_name.str) != 0 ||
      my_strcasecmp(table_alias_charset,
                    update->view_db.str, duplicate->view_db.str) != 0)
  {
    /*
      it is not the same view repeated (but it can be parts of the same copy
      of view), so we have to hide underlying tables.
    */
    if (update->view)
    {
      if (update->view == duplicate->view)
        my_error(ER_NON_UPDATABLE_TABLE, MYF(0), update->alias, operation);
      else
        my_error(ER_VIEW_PREVENT_UPDATE, MYF(0),
                 (duplicate->view ? duplicate->alias : update->alias),
                 operation, update->alias);
      return;
    }
    if (duplicate->view)
    {
      my_error(ER_VIEW_PREVENT_UPDATE, MYF(0), duplicate->alias, operation,
               update->alias);
      return;
    }
  }
  my_error(ER_UPDATE_TABLE_USED, MYF(0), update->alias);
}


TABLE *find_temporary_table(THD *thd, const char *db, const char *table_name)
{
  char	key[MAX_DBKEY_LENGTH];
  uint	key_length;
  TABLE_LIST table_list;
  TABLE *table;

  table_list.db= (char*) db;
  table_list.table_name= (char*) table_name;
  return find_temporary_table(thd, &table_list);
}


TABLE *find_temporary_table(THD *thd, TABLE_LIST *table_list)
{
  char	key[MAX_DBKEY_LENGTH];
  uint	key_length;
  TABLE *table;

  key_length= create_table_def_key(thd, key, table_list, 1);
  for (table=thd->temporary_tables ; table ; table= table->next)
  {
    if (table->s->table_cache_key.length == key_length &&
	!memcmp(table->s->table_cache_key.str, key, key_length))
      return table;
  }
  return 0;					// Not a temporary table
}


/*
  Close temporary table and unlink from thd->temporary tables
*/

bool close_temporary_table(THD *thd, TABLE_LIST *table_list)
{
  TABLE *table;

  if (!(table= find_temporary_table(thd, table_list)))
    return 1;
  close_temporary_table(thd, table, 1, 1);
  return 0;
}

/*
  Close temporary table and unlink from thd->temporary tables
*/

void close_temporary_table(THD *thd, TABLE *table,
                           bool free_share, bool delete_table)
{
  TABLE **prev= table->open_prev;
  if ((*table->open_prev= table->next))
    table->next->open_prev= prev;
  if (thd->slave_thread)
    slave_open_temp_tables--;
  close_temporary(table, free_share, delete_table);
}


/*
  Close and delete a temporary table

  NOTE
    This dosn't unlink table from thd->temporary
    If this is needed, use close_temporary_table()
*/

void close_temporary(TABLE *table, bool free_share, bool delete_table)
{
  db_type table_type= table->s->db_type;
  DBUG_ENTER("close_temporary");

  free_io_cache(table);
  closefrm(table, 0);
  if (delete_table)
    rm_temporary_table(table_type, table->s->path.str);
  if (free_share)
  {
    free_table_share(table->s);
    my_free((char*) table,MYF(0));
  }
  DBUG_VOID_RETURN;
}


/*
  Used by ALTER TABLE when the table is a temporary one. It changes something
  only if the ALTER contained a RENAME clause (otherwise, table_name is the old
  name).
  Prepares a table cache key, which is the concatenation of db, table_name and
  thd->slave_proxy_id, separated by '\0'.
*/

bool rename_temporary_table(THD* thd, TABLE *table, const char *db,
			    const char *table_name)
{
  char *key;
  TABLE_SHARE *share= table->s;
  TABLE_LIST table_list;
  uint db_length, table_length;
  DBUG_ENTER("rename_temporary_table");

  if (!(key=(char*) alloc_root(&share->mem_root,
			       (uint) (db_length= strlen(db))+
			       (uint) (table_length= strlen(table_name))+6+4)))
    DBUG_RETURN(1);				/* purecov: inspected */

  table_list.db= (char*) db;
  table_list.table_name= (char*) table_name;
  share->db.str= share->table_cache_key.str= key;
  share->db.length= db_length;
  share->table_cache_key.length= create_table_def_key(thd, key,
                                                      &table_list, 1);
  /*
    Here we use the fact that table_name is stored as the second component
    in the 'key' (after db_name), where components are separated with \0
  */
  share->table_name.str=    key+db_length+1;
  share->table_name.length= table_length;
  DBUG_RETURN(0);
}


	/* move table first in unused links */

static void relink_unused(TABLE *table)
{
  if (table != unused_tables)
  {
    table->prev->next=table->next;		/* Remove from unused list */
    table->next->prev=table->prev;
    table->next=unused_tables;			/* Link in unused tables */
    table->prev=unused_tables->prev;
    unused_tables->prev->next=table;
    unused_tables->prev=table;
    unused_tables=table;
    check_unused();
  }
}


/*
  Remove all instances of table from the current open list
  Free all locks on tables that are done with LOCK TABLES
 */

TABLE *unlink_open_table(THD *thd, TABLE *list, TABLE *find)
{
  char key[MAX_DBKEY_LENGTH];
  uint key_length= find->s->table_cache_key.length;
  TABLE *start=list,**prev,*next;
  prev= &start;

  memcpy(key, find->s->table_cache_key.str, key_length);
  for (; list ; list=next)
  {
    next=list->next;
    if (list->s->table_cache_key.length == key_length &&
	!memcmp(list->s->table_cache_key.str, key, key_length))
    {
      if (thd->locked_tables)
	mysql_lock_remove(thd, thd->locked_tables,list);
      VOID(hash_delete(&open_cache,(byte*) list)); // Close table
    }
    else
    {
      *prev=list;				// put in use list
      prev= &list->next;
    }
  }
  *prev=0;
  // Notify any 'refresh' threads
  pthread_cond_broadcast(&COND_refresh);
  return start;
}


/*
   Wait for condition but allow the user to send a kill to mysqld

   SYNOPSIS
     wait_for_condition()
     thd	Thread handler
     mutex	mutex that is currently hold that is associated with condition
	        Will be unlocked on return     
     cond	Condition to wait for
*/

void wait_for_condition(THD *thd, pthread_mutex_t *mutex, pthread_cond_t *cond)
{
  /* Wait until the current table is up to date */
  const char *proc_info;
  thd->mysys_var->current_mutex= mutex;
  thd->mysys_var->current_cond= cond;
  proc_info=thd->proc_info;
  thd->proc_info="Waiting for table";
  if (!thd->killed)
    (void) pthread_cond_wait(cond, mutex);

  /*
    We must unlock mutex first to avoid deadlock becasue conditions are
    sent to this thread by doing locks in the following order:
    lock(mysys_var->mutex)
    lock(mysys_var->current_mutex)

    One by effect of this that one can only use wait_for_condition with
    condition variables that are guranteed to not disapper (freed) even if this
    mutex is unlocked
  */
    
  pthread_mutex_unlock(mutex);
  pthread_mutex_lock(&thd->mysys_var->mutex);
  thd->mysys_var->current_mutex= 0;
  thd->mysys_var->current_cond= 0;
  thd->proc_info= proc_info;
  pthread_mutex_unlock(&thd->mysys_var->mutex);
}


/*
  Open table which is already name-locked by this thread.

  SYNOPSIS
    reopen_name_locked_table()
      thd         Thread handle
      table_list  TABLE_LIST object for table to be open, TABLE_LIST::table
                  member should point to TABLE object which was used for
                  name-locking.

  NOTE
    This function assumes that its caller already acquired LOCK_open mutex.

  RETURN VALUE
    FALSE - Success
    TRUE  - Error
*/

bool reopen_name_locked_table(THD* thd, TABLE_LIST* table_list)
{
  TABLE *table= table_list->table;
  TABLE_SHARE *share;
  char *db= table_list->db;
  char *table_name= table_list->table_name;
  char key[MAX_DBKEY_LENGTH];
  uint key_length;
  TABLE orig_table;
  DBUG_ENTER("reopen_name_locked_table");

  safe_mutex_assert_owner(&LOCK_open);

  if (thd->killed || !table)
    DBUG_RETURN(TRUE);

  orig_table= *table;
  key_length=(uint) (strmov(strmov(key,db)+1,table_name)-key)+1;

  if (open_unireg_entry(thd, table, table_list, table_name,
                        table->s->table_cache_key.str,
                        table->s->table_cache_key.length, thd->mem_root))
  {
    intern_close_table(table);
    /*
      If there was an error during opening of table (for example if it
      does not exist) '*table' object can be wiped out. To be able
      properly release name-lock in this case we should restore this
      object to its original state.
    */
    *table= orig_table;
    DBUG_RETURN(TRUE);
  }

  share= table->s;
  share->version=0;
  share->flush_version=0;
  table->in_use = thd;
  check_unused();
  table->next = thd->open_tables;
  thd->open_tables = table;
  table->tablenr=thd->current_tablenr++;
  table->used_fields=0;
  table->const_table=0;
  table->null_row= table->maybe_null= table->force_index= 0;
  table->status=STATUS_NO_RECORD;
  table->keys_in_use_for_query= share->keys_in_use;
  table->used_keys= share->keys_for_keyread;
  DBUG_RETURN(FALSE);
}


/*
  Open a table.

  SYNOPSIS
    open_table()
    thd                 Thread context.
    table_list          Open first table in list.
    refresh      INOUT  Pointer to memory that will be set to 1 if
                        we need to close all tables and reopen them.
                        If this is a NULL pointer, then the table is not
                        put in the thread-open-list.
    flags               Bitmap of flags to modify how open works:
                          MYSQL_LOCK_IGNORE_FLUSH - Open table even if
                          someone has done a flush or namelock on it.
                          No version number checking is done.

  IMPLEMENTATION
    Uses a cache of open tables to find a table not in use.

  RETURN
    NULL  Open failed.  If refresh is set then one should close
          all other tables and retry the open.
    #     Success. Pointer to TABLE object for open table.
*/


TABLE *open_table(THD *thd, TABLE_LIST *table_list, MEM_ROOT *mem_root,
		  bool *refresh, uint flags)
{
  reg1	TABLE *table;
  char	key[MAX_DBKEY_LENGTH];
  uint	key_length;
  char	*alias= table_list->alias;
  DBUG_ENTER("open_table");

  /* find a unused table in the open table cache */
  if (refresh)
    *refresh=0;

  /* an open table operation needs a lot of the stack space */
  if (check_stack_overrun(thd, STACK_MIN_SIZE_FOR_OPEN, (char *)&alias))
    return 0;

  if (thd->killed)
    DBUG_RETURN(0);

  key_length= (create_table_def_key(thd, key, table_list, 1) -
               TMP_TABLE_KEY_EXTRA);

  if (!table_list->skip_temporary)
  {
    for (table= thd->temporary_tables; table ; table=table->next)
    {
      if (table->s->table_cache_key.length == key_length +
          TMP_TABLE_KEY_EXTRA &&
	  !memcmp(table->s->table_cache_key.str, key,
		  key_length + TMP_TABLE_KEY_EXTRA))
      {
	if (table->query_id == thd->query_id ||
            thd->prelocked_mode && table->query_id)
	{
	  my_error(ER_CANT_REOPEN_TABLE, MYF(0), table->alias);
	  DBUG_RETURN(0);
	}
	table->query_id= thd->query_id;
	table->clear_query_id= 1;
	thd->tmp_table_used= 1;
        DBUG_PRINT("info",("Using temporary table"));
        goto reset;
      }
    }
  }

  if (thd->locked_tables || thd->prelocked_mode)
  {						// Using table locks
    TABLE *best_table= 0;
    int best_distance= INT_MIN;
    bool check_if_used= thd->prelocked_mode &&
                        ((int) table_list->lock_type >=
                         (int) TL_WRITE_ALLOW_WRITE);
    for (table=thd->open_tables; table ; table=table->next)
    {
      if (table->s->table_cache_key.length == key_length &&
	  !memcmp(table->s->table_cache_key.str, key, key_length))
      {
        if (check_if_used && table->query_id &&
            table->query_id != thd->query_id)
        {
          /*
            If we are in stored function or trigger we should ensure that
            we won't change table that is already used by calling statement.
            So if we are opening table for writing, we should check that it
            is not already open by some calling stamement.
          */
          my_error(ER_CANT_UPDATE_USED_TABLE_IN_SF_OR_TRG, MYF(0),
                   table->s->table_name.str);
          DBUG_RETURN(0);
        }
        if (!my_strcasecmp(system_charset_info, table->alias, alias) &&
            table->query_id != thd->query_id && /* skip tables already used */
            !(thd->prelocked_mode && table->query_id))
        {
          int distance= ((int) table->reginfo.lock_type -
                         (int) table_list->lock_type);
          /*
            Find a table that either has the exact lock type requested,
            or has the best suitable lock. In case there is no locked
            table that has an equal or higher lock than requested,
            we us the closest matching lock to be able to produce an error
            message about wrong lock mode on the table. The best_table
            is changed if bd < 0 <= d or bd < d < 0 or 0 <= d < bd.

            distance <  0 - No suitable lock found
            distance >  0 - we have lock mode higher then we require
            distance == 0 - we have lock mode exactly which we need
          */
          if (best_distance < 0 && distance > best_distance ||
              distance >= 0 && distance < best_distance)
          {
            best_distance= distance;
            best_table= table;
            if (best_distance == 0 && !check_if_used)
            {
              /*
                If we have found perfect match and we don't need to check that
                table is not used by one of calling statements (assuming that
                we are inside of function or trigger) we can finish iterating
                through open tables list.
              */
              break;
            }
          }
        }
      }
    }
    if (best_table)
    {
      table= best_table;
      table->query_id= thd->query_id;
      DBUG_PRINT("info",("Using locked table"));
      goto reset;
    }
    /*
      is it view?
      (it is work around to allow to open view with locked tables,
      real fix will be made after definition cache will be made)
    */
    {
      char path[FN_REFLEN];
      db_type not_used;
      strxnmov(path, FN_REFLEN-1, mysql_data_home, "/", table_list->db, "/",
               table_list->table_name, reg_ext, NullS);
      (void) unpack_filename(path, path);
      if (mysql_frm_type(thd, path, &not_used) == FRMTYPE_VIEW)
      {
        /*
          Will not be used (because it's VIEW) but has to be passed.
          Also we will not free it (because it is a stack variable).
        */
        TABLE tab;
        table= &tab;
        VOID(pthread_mutex_lock(&LOCK_open));
        if (!open_unireg_entry(thd, table, table_list, alias,
                              key, key_length, mem_root))
        {
          DBUG_ASSERT(table_list->view != 0);
          VOID(pthread_mutex_unlock(&LOCK_open));
          DBUG_RETURN(0); // VIEW
        }
        VOID(pthread_mutex_unlock(&LOCK_open));
      }
    }
    my_error(ER_TABLE_NOT_LOCKED, MYF(0), alias);
    DBUG_RETURN(0);
  }

  VOID(pthread_mutex_lock(&LOCK_open));

  if (!thd->open_tables)
    thd->version=refresh_version;
  else if ((thd->version != refresh_version) &&
           ! (flags & MYSQL_LOCK_IGNORE_FLUSH))
  {
    /* Someone did a refresh while thread was opening tables */
    if (refresh)
      *refresh=1;
    VOID(pthread_mutex_unlock(&LOCK_open));
    DBUG_RETURN(0);
  }

  /* close handler tables which are marked for flush */
  if (thd->handler_tables)
    mysql_ha_flush(thd, (TABLE_LIST*) NULL, MYSQL_HA_REOPEN_ON_USAGE, TRUE);

  for (table=(TABLE*) hash_search(&open_cache,(byte*) key,key_length) ;
       table && table->in_use ;
       table = (TABLE*) hash_next(&open_cache,(byte*) key,key_length))
  {
    if (table->s->version != refresh_version)
    {
      if (flags & MYSQL_LOCK_IGNORE_FLUSH)
      {
        /* Force close at once after usage */
        thd->version= table->s->version;
        continue;
      }

      /*
        There is a refresh in progress for this table
        Wait until the table is freed or the thread is killed.
      */
      close_old_data_files(thd,thd->open_tables,0,0);
      if (table->in_use != thd)
        wait_for_condition(thd, &LOCK_open, &COND_refresh);
      else
      {
	VOID(pthread_mutex_unlock(&LOCK_open));
      }
      if (refresh)
	*refresh=1;
      DBUG_RETURN(0);
    }
  }
  if (table)
  {
    if (table == unused_tables)
    {						// First unused
      unused_tables=unused_tables->next;	// Remove from link
      if (table == unused_tables)
	unused_tables=0;
    }
    table->prev->next=table->next;		/* Remove from unused list */
    table->next->prev=table->prev;
    table->in_use= thd;
  }
  else
  {
    TABLE_SHARE *share;
    /* Free cache if too big */
    while (open_cache.records > table_cache_size && unused_tables)
      VOID(hash_delete(&open_cache,(byte*) unused_tables)); /* purecov: tested */

    /* make a new table */
    if (!(table=(TABLE*) my_malloc(sizeof(*table),MYF(MY_WME))))
    {
      VOID(pthread_mutex_unlock(&LOCK_open));
      DBUG_RETURN(NULL);
    }

    if (open_unireg_entry(thd, table, table_list, alias, key, key_length,
                          mem_root))
    {
      my_free((gptr)table, MYF(0));
      VOID(pthread_mutex_unlock(&LOCK_open));
      DBUG_RETURN(NULL);
    }
    if (table_list->view)
    {
      my_free((gptr)table, MYF(0));
      VOID(pthread_mutex_unlock(&LOCK_open));
      DBUG_RETURN(0); // VIEW
    }
    DBUG_PRINT("info", ("inserting table %p into the cache", table));
    VOID(my_hash_insert(&open_cache,(byte*) table));
  }

  check_unused();				// Debugging call

  VOID(pthread_mutex_unlock(&LOCK_open));
  if (refresh)
  {
    table->next=thd->open_tables;		/* Link into simple list */
    thd->open_tables=table;
  }
  table->reginfo.lock_type=TL_READ;		/* Assume read */

 reset:
  DBUG_ASSERT(table->s->ref_count > 0 || table->s->tmp_table != NO_TMP_TABLE);

  if (thd->lex->need_correct_ident())
    table->alias_name_used= my_strcasecmp(table_alias_charset,
                                          table->s->table_name.str, alias);
  /* Fix alias if table name changes */
  if (strcmp(table->alias, alias))
  {
    uint length=(uint) strlen(alias)+1;
    table->alias= (char*) my_realloc((char*) table->alias, length,
                                     MYF(MY_WME));
    memcpy((char*) table->alias, alias, length);
  }
  /* These variables are also set in reopen_table() */
  table->tablenr=thd->current_tablenr++;
  table->used_fields=0;
  table->const_table=0;
  table->null_row= table->maybe_null= table->force_index= 0;
  table->status=STATUS_NO_RECORD;
  table->keys_in_use_for_query= table->s->keys_in_use;
  table->insert_values= 0;
  table->used_keys= table->s->keys_for_keyread;
  table->fulltext_searched= 0;
  table->file->ft_handler= 0;
  if (table->timestamp_field)
    table->timestamp_field_type= table->timestamp_field->get_auto_set_type();
  table_list->updatable= 1; // It is not derived table nor non-updatable VIEW
  DBUG_ASSERT(table->key_read == 0);
  DBUG_RETURN(table);
}


TABLE *find_locked_table(THD *thd, const char *db,const char *table_name)
{
  char	key[MAX_DBKEY_LENGTH];
  uint key_length=(uint) (strmov(strmov(key,db)+1,table_name)-key)+1;

  for (TABLE *table=thd->open_tables; table ; table=table->next)
  {
    if (table->s->table_cache_key.length == key_length &&
	!memcmp(table->s->table_cache_key.str, key, key_length))
      return table;
  }
  return(0);
}


/*
  Reopen an table because the definition has changed.

  SYNOPSIS
    reopen_table()
    table	Table object

  NOTES
   The data file for the table is already closed and the share is released
   The table has a 'dummy' share that mainly contains database and table name.

 RETURN
   0  ok
   1  error. The old table object is not changed.
*/

static bool reopen_table(TABLE *table)
{
  TABLE tmp;
  bool error= 1;
  Field **field;
  uint key,part;
  TABLE_LIST table_list;
  THD *thd= table->in_use;
  DBUG_ENTER("reopen_table");

  DBUG_ASSERT(table->s->ref_count == 0);
  DBUG_ASSERT(!table->sort.io_cache);

#ifdef EXTRA_DEBUG
  if (table->db_stat)
    sql_print_error("Table %s had a open data handler in reopen_table",
		    table->alias);
#endif

  table_list.db=         table->s->db.str;
  table_list.table_name= table->s->table_name.str;
  table_list.table=      table;
  table_list.belong_to_view= 0;
  table_list.next_local= 0;

  if (wait_for_locked_table_names(thd, &table_list))
    DBUG_RETURN(1);                             // Thread was killed

  if (open_unireg_entry(thd, &tmp, &table_list,
			table->alias,
                        table->s->table_cache_key.str,
                        table->s->table_cache_key.length,
                        thd->mem_root))
    goto end;

  /* This list copies variables set by open_table */
  tmp.tablenr=		table->tablenr;
  tmp.used_fields=	table->used_fields;
  tmp.const_table=	table->const_table;
  tmp.null_row=		table->null_row;
  tmp.maybe_null=	table->maybe_null;
  tmp.status=		table->status;
  tmp.keys_in_use_for_query= tmp.s->keys_in_use;
  tmp.used_keys= 	tmp.s->keys_for_keyread;

  /* Get state */
  tmp.in_use=    	thd;
  tmp.reginfo.lock_type=table->reginfo.lock_type;
  tmp.grant=		table->grant;

  /* Replace table in open list */
  tmp.next=		table->next;
  tmp.prev=		table->prev;

  delete table->triggers;
  if (table->file)
    VOID(closefrm(table, 1));		// close file, free everything

  *table= tmp;
  table->file->change_table_ptr(table, table->s);

  DBUG_ASSERT(table->alias != 0);
  for (field=table->field ; *field ; field++)
  {
    (*field)->table= (*field)->orig_table= table;
    (*field)->table_name= &table->alias;
  }
  for (key=0 ; key < table->s->keys ; key++)
    for (part=0 ; part < table->key_info[key].usable_key_parts ; part++)
      table->key_info[key].key_part[part].field->table= table;
  if (table->triggers)
    table->triggers->set_table(table);

  VOID(pthread_cond_broadcast(&COND_refresh));
  error=0;

 end:
  DBUG_RETURN(error);
}


/*
  Used with ALTER TABLE:
  Close all instanses of table when LOCK TABLES is in used;
  Close first all instances of table and then reopen them
*/

bool close_data_tables(THD *thd,const char *db, const char *table_name)
{
  TABLE *table;
  DBUG_ENTER("close_data_tables");

  for (table=thd->open_tables; table ; table=table->next)
  {
    if (!strcmp(table->s->table_name.str, table_name) &&
	!strcmp(table->s->db.str, db))
    {
      mysql_lock_remove(thd, thd->locked_tables,table);
      close_handle_and_leave_table_as_lock(table);
    }
  }
  DBUG_RETURN(0);                               // For the future
}


/*
  Reopen all tables with closed data files
  One should have lock on LOCK_open when calling this
*/

bool reopen_tables(THD *thd,bool get_locks,bool in_refresh)
{
  TABLE *table,*next,**prev;
  TABLE **tables,**tables_ptr;			// For locks
  bool error=0, not_used;
  DBUG_ENTER("reopen_tables");

  if (!thd->open_tables)
    DBUG_RETURN(0);

  safe_mutex_assert_owner(&LOCK_open);
  if (get_locks)
  {
    /* The ptr is checked later */
    uint opens=0;
    for (table= thd->open_tables; table ; table=table->next)
      opens++;
    tables= (TABLE**) my_alloca(sizeof(TABLE*)*opens);
  }
  else
    tables= &thd->open_tables;
  tables_ptr =tables;

  prev= &thd->open_tables;
  for (table=thd->open_tables; table ; table=next)
  {
    uint db_stat=table->db_stat;
    next=table->next;
    if (!tables || (!db_stat && reopen_table(table)))
    {
      my_error(ER_CANT_REOPEN_TABLE, MYF(0), table->alias);
      VOID(hash_delete(&open_cache,(byte*) table));
      error=1;
    }
    else
    {
      *prev= table;
      prev= &table->next;
      if (get_locks && !db_stat)
	*tables_ptr++= table;			// need new lock on this
      if (in_refresh)
      {
	table->s->version=0;
	table->locked_by_flush=0;
      }
    }
  }
  if (tables != tables_ptr)			// Should we get back old locks
  {
    MYSQL_LOCK *lock;
    /* We should always get these locks */
    thd->some_tables_deleted=0;
    if ((lock= mysql_lock_tables(thd, tables, (uint) (tables_ptr - tables),
                                 0, &not_used)))
    {
      thd->locked_tables=mysql_lock_merge(thd->locked_tables,lock);
    }
    else
      error=1;
  }
  if (get_locks && tables)
  {
    my_afree((gptr) tables);
  }
  VOID(pthread_cond_broadcast(&COND_refresh)); // Signal to refresh
  *prev=0;
  DBUG_RETURN(error);
}


/*
  Close handlers for tables in list, but leave the TABLE structure
  intact so that we can re-open these quickly
  abort_locks is set if called from flush_tables.
*/

void close_old_data_files(THD *thd, TABLE *table, bool abort_locks,
			  bool send_refresh)
{
  bool found= send_refresh;
  DBUG_ENTER("close_old_data_files");

  for (; table ; table=table->next)
  {
    if (table->s->version != refresh_version)
    {
      found=1;
      if (table->db_stat)
      {
	if (abort_locks)
	{
	  mysql_lock_abort(thd,table);		// Close waiting threads
	  mysql_lock_remove(thd, thd->locked_tables,table);
	  table->locked_by_flush=1;		// Will be reopened with locks
	}
        close_handle_and_leave_table_as_lock(table);
      }
    }
  }
  if (found)
    VOID(pthread_cond_broadcast(&COND_refresh)); // Signal to refresh
  DBUG_VOID_RETURN;
}


/*
  Wait until all threads has closed the tables in the list
  We have also to wait if there is thread that has a lock on this table even
  if the table is closed
*/

bool table_is_used(TABLE *table, bool wait_for_name_lock)
{
  DBUG_ENTER("table_is_used");
  do
  {
    char *key= table->s->table_cache_key.str;
    uint key_length= table->s->table_cache_key.length;

    DBUG_PRINT("loop", ("table_name: %s", table->alias));
    for (TABLE *search=(TABLE*) hash_search(&open_cache,
					    (byte*) key,key_length) ;
	 search ;
	 search = (TABLE*) hash_next(&open_cache,(byte*) key,key_length))
    {
      DBUG_PRINT("info", ("share: 0x%lx  locked_by_flush: %d  "
                          "locked_by_name: %d  db_stat: %u  version: %u",
                          (ulong) search->s,
                          search->locked_by_flush, search->locked_by_name,
                          search->db_stat,
                          search->s->version));
      if (search->in_use == table->in_use)
        continue;                               // Name locked by this thread
      /*
        We can't use the table under any of the following conditions:
        - There is an name lock on it (Table is to be deleted or altered)
        - If we are in flush table and we didn't execute the flush
        - If the table engine is open and it's an old version
          (We must wait until all engines are shut down to use the table)
      */
      if (search->locked_by_name && wait_for_name_lock ||
          search->locked_by_flush ||
          (search->db_stat && search->s->version < refresh_version))
	return 1;
    }
  } while ((table=table->next));
  DBUG_RETURN(0);
}


/* Wait until all used tables are refreshed */

bool wait_for_tables(THD *thd)
{
  bool result;
  DBUG_ENTER("wait_for_tables");

  thd->proc_info="Waiting for tables";
  pthread_mutex_lock(&LOCK_open);
  while (!thd->killed)
  {
    thd->some_tables_deleted=0;
    close_old_data_files(thd,thd->open_tables,0,dropping_tables != 0);
    mysql_ha_flush(thd, (TABLE_LIST*) NULL, MYSQL_HA_REOPEN_ON_USAGE, TRUE);
    if (!table_is_used(thd->open_tables,1))
      break;
    (void) pthread_cond_wait(&COND_refresh,&LOCK_open);
  }
  if (thd->killed)
    result= 1;					// aborted
  else
  {
    /* Now we can open all tables without any interference */
    thd->proc_info="Reopen tables";
    thd->version= refresh_version;
    result=reopen_tables(thd,0,0);
  }
  pthread_mutex_unlock(&LOCK_open);
  thd->proc_info=0;
  DBUG_RETURN(result);
}


/* drop tables from locked list */

bool drop_locked_tables(THD *thd,const char *db, const char *table_name)
{
  TABLE *table,*next,**prev;
  bool found=0;
  prev= &thd->open_tables;
  for (table= thd->open_tables; table ; table=next)
  {
    next=table->next;
    if (!strcmp(table->s->table_name.str, table_name) &&
	!strcmp(table->s->db.str, db))
    {
      mysql_lock_remove(thd, thd->locked_tables,table);
      VOID(hash_delete(&open_cache,(byte*) table));
      found=1;
    }
    else
    {
      *prev=table;
      prev= &table->next;
    }
  }
  *prev=0;
  if (found)
    VOID(pthread_cond_broadcast(&COND_refresh)); // Signal to refresh
  if (thd->locked_tables && thd->locked_tables->table_count == 0)
  {
    my_free((gptr) thd->locked_tables,MYF(0));
    thd->locked_tables=0;
  }
  return found;
}


/*
  If we have the table open, which only happens when a LOCK TABLE has been
  done on the table, change the lock type to a lock that will abort all
  other threads trying to get the lock.
*/

void abort_locked_tables(THD *thd,const char *db, const char *table_name)
{
  TABLE *table;
  for (table= thd->open_tables; table ; table= table->next)
  {
    if (!strcmp(table->s->table_name.str, table_name) &&
	!strcmp(table->s->db.str, db))
    {
      mysql_lock_abort(thd,table);
      break;
    }
  }
}


/*
  Load a table definition from file and open unireg table

  SYNOPSIS
    open_unireg_entry()
    thd			Thread handle
    entry		Store open table definition here
    table_list		TABLE_LIST with db, table_name & belong_to_view
    alias		Alias name
    cache_key		Key for share_cache
    cache_key_length	length of cache_key
    mem_root		temporary mem_root for parsing

  NOTES
   Extra argument for open is taken from thd->open_options
   One must have a lock on LOCK_open when calling this function

  RETURN
    0	ok
    #	Error
*/

static int open_unireg_entry(THD *thd, TABLE *entry, TABLE_LIST *table_list,
                             const char *alias,
                             char *cache_key, uint cache_key_length,
                             MEM_ROOT *mem_root)
{
  int error;
  TABLE_SHARE *share;
  uint discover_retry_count= 0;
  DBUG_ENTER("open_unireg_entry");

  safe_mutex_assert_owner(&LOCK_open);

retry:
  if (!(share= get_table_share_with_create(thd, table_list, cache_key,
                                           cache_key_length, 
                                           OPEN_VIEW, &error)))
    DBUG_RETURN(1);

  if (share->is_view)
  {
    /* Open view */
    error= (int) open_new_frm(thd, share, alias,
                              (uint) (HA_OPEN_KEYFILE | HA_OPEN_RNDFILE |
                                      HA_GET_INDEX | HA_TRY_READ_ONLY),
                              READ_KEYINFO | COMPUTE_TYPES | EXTRA_RECORD,
                              thd->open_options, entry, table_list,
                              mem_root);
    if (error)
      goto err;
    /* TODO: Don't free this */
    release_table_share(share, RELEASE_NORMAL);
    DBUG_RETURN(0);
  }

  while ((error= open_table_from_share(thd, share, alias,
                                       (uint) (HA_OPEN_KEYFILE |
                                               HA_OPEN_RNDFILE |
                                               HA_GET_INDEX |
                                               HA_TRY_READ_ONLY),
                                       (READ_KEYINFO | COMPUTE_TYPES |
                                        EXTRA_RECORD),
                                       thd->open_options, entry)))
  {
    if (error == 7)                             // Table def changed
    {
      share->version= 0;                        // Mark share as old
      if (discover_retry_count++)               // Retry once
        goto err;

      /*
        TODO:
        Here we should wait until all threads has released the table.
        For now we do one retry. This may cause a deadlock if there
        is other threads waiting for other tables used by this thread.
        
        Proper fix would be to if the second retry failed:
        - Mark that table def changed
        - Return from open table
        - Close all tables used by this thread
        - Start waiting that the share is released
        - Retry by opening all tables again
      */
      if (ha_create_table_from_engine(thd, table_list->db,
                                      table_list->table_name))
        goto err;
      /*
        TO BE FIXED
        To avoid deadlock, only wait for release if no one else is
        using the share.
      */
      if (share->ref_count != 1)
        goto err;
      /* Free share and wait until it's released by all threads */
      release_table_share(share, RELEASE_WAIT_FOR_DROP);
      if (!thd->killed)
      {
        mysql_reset_errors(thd, 1);         // Clear warnings
        thd->clear_error();                 // Clear error message
        goto retry;
      }
      DBUG_RETURN(1);
    }
    if (!entry->s || !entry->s->crashed)
      goto err;

     // Code below is for repairing a crashed file
     if ((error= lock_table_name(thd, table_list)))
     {
       if (error < 0)
 	goto err;
       if (wait_for_locked_table_names(thd, table_list))
       {
 	unlock_table_name(thd, table_list);
 	goto err;
       }
     }
     pthread_mutex_unlock(&LOCK_open);
     thd->clear_error();				// Clear error message
     error= 0;
     if (open_table_from_share(thd, share, alias,
                               (uint) (HA_OPEN_KEYFILE | HA_OPEN_RNDFILE |
                                       HA_GET_INDEX |
                                       HA_TRY_READ_ONLY),
                               READ_KEYINFO | COMPUTE_TYPES | EXTRA_RECORD,
                               ha_open_options | HA_OPEN_FOR_REPAIR,
                               entry) || ! entry->file ||
 	(entry->file->is_crashed() && entry->file->check_and_repair(thd)))
     {
       /* Give right error message */
       thd->clear_error();
       my_error(ER_NOT_KEYFILE, MYF(0), share->table_name.str, my_errno);
       sql_print_error("Couldn't repair table: %s.%s", share->db.str,
                       share->table_name.str);
       if (entry->file)
 	closefrm(entry, 0);
       error=1;
     }
     else
       thd->clear_error();			// Clear error message
     pthread_mutex_lock(&LOCK_open);
     unlock_table_name(thd, table_list);
 
     if (error)
       goto err;
     break;
   }
  
  if (Table_triggers_list::check_n_load(thd, share->db.str,
                                        share->table_name.str, entry, 0))
  {
    closefrm(entry, 0);
    goto err;
  }

  /*
    If we are here, there was no fatal error (but error may be still
    unitialized).
  */
  if (unlikely(entry->file->implicit_emptied))
  {
    entry->file->implicit_emptied= 0;
    if (mysql_bin_log.is_open())
    {
      char *query, *end;
      uint query_buf_size= 20 + share->db.length + share->table_name.length +1;
      if ((query= (char*) my_malloc(query_buf_size,MYF(MY_WME))))
      {
        end = strxmov(strmov(query, "DELETE FROM `"),
                      share->db.str,"`.`",share->table_name.str,"`", NullS);
        Query_log_event qinfo(thd, query, (ulong)(end-query), 0, FALSE);
        mysql_bin_log.write(&qinfo);
        my_free(query, MYF(0));
      }
      else
      {
        /*
          As replication is maybe going to be corrupted, we need to warn the
          DBA on top of warning the client (which will automatically be done
          because of MYF(MY_WME) in my_malloc() above).
        */
        sql_print_error("When opening HEAP table, could not allocate memory "
                        "to write 'DELETE FROM `%s`.`%s`' to the binary log",
                        table_list->db, table_list->table_name);
        delete entry->triggers;
        closefrm(entry, 0);
        goto err;
      }
    }
  }
  DBUG_RETURN(0);

err:
  release_table_share(share, RELEASE_NORMAL);
  DBUG_RETURN(1);
}


/*
  Open all tables in list

  SYNOPSIS
    open_tables()
    thd - thread handler
    start - list of tables in/out
    counter - number of opened tables will be return using this parameter
    flags   - bitmap of flags to modify how the tables will be open:
              MYSQL_LOCK_IGNORE_FLUSH - open table even if someone has
              done a flush or namelock on it.

  NOTE
    Unless we are already in prelocked mode, this function will also precache
    all SP/SFs explicitly or implicitly (via views and triggers) used by the
    query and add tables needed for their execution to table list. If resulting
    tables list will be non empty it will mark query as requiring precaching.
    Prelocked mode will be enabled for such query during lock_tables() call.

    If query for which we are opening tables is already marked as requiring
    prelocking it won't do such precaching and will simply reuse table list
    which is already built.

  RETURN
    0  - OK
    -1 - error
*/

int open_tables(THD *thd, TABLE_LIST **start, uint *counter, uint flags)
{
  TABLE_LIST *tables;
  bool refresh;
  int result=0;
  MEM_ROOT new_frm_mem;
  /* Also used for indicating that prelocking is need */
  TABLE_LIST **query_tables_last_own;
  DBUG_ENTER("open_tables");
  /*
    temporary mem_root for new .frm parsing.
    TODO: variables for size
  */
  init_alloc_root(&new_frm_mem, 8024, 8024);

  thd->current_tablenr= 0;
 restart:
  *counter= 0;
  query_tables_last_own= 0;
  thd->proc_info="Opening tables";

  /*
    If we are not already executing prelocked statement and don't have
    statement for which table list for prelocking is already built, let
    us cache routines and try to build such table list.

    NOTE: We can't delay prelocking until we will met some sub-statement
    which really uses tables, since this will imply that we have to restore
    its table list to be able execute it in some other context.
    And current views implementation assumes that view tables are added to
    global table list only once during PS preparing/first SP execution.
    Also locking at earlier stage is probably faster altough may decrease
    concurrency a bit.

    NOTE: We will mark statement as requiring prelocking only if we will
    have non empty table list. But this does not guarantee that in prelocked
    mode we will have some locked tables, because queries which use only
    derived/information schema tables and views possible. Thus "counter"
    may be still zero for prelocked statement...

    NOTE: The above notes may be out of date. Please wait for psergey to
          document new prelocked behavior.
  */

  if (!thd->prelocked_mode && !thd->lex->requires_prelocking() &&
      thd->lex->sroutines_list.elements)
  {
    bool first_no_prelocking, need_prelocking, tabs_changed;
    TABLE_LIST **save_query_tables_last= thd->lex->query_tables_last;

    DBUG_ASSERT(thd->lex->query_tables == *start);
    sp_get_prelocking_info(thd, &need_prelocking, &first_no_prelocking);

    if (sp_cache_routines_and_add_tables(thd, thd->lex,
                                         first_no_prelocking,
                                         &tabs_changed))
    {
      /*
        Serious error during reading stored routines from mysql.proc table.
        Something's wrong with the table or its contents, and an error has
        been emitted; we must abort.
      */
      result= -1;
      goto err;
    }
    else if ((tabs_changed || *start) && need_prelocking)
    {
      query_tables_last_own= save_query_tables_last;
      *start= thd->lex->query_tables;
    }
  }

  for (tables= *start; tables ;tables= tables->next_global)
  {
    /*
      Ignore placeholders for derived tables. After derived tables
      processing, link to created temporary table will be put here.
      If this is derived table for view then we still want to process
      routines used by this view.
     */
    if (tables->derived)
    {
      if (tables->view)
        goto process_view_routines;
      continue;
    }
    if (tables->schema_table)
    {
      if (!mysql_schema_table(thd, thd->lex, tables))
        continue;
      DBUG_RETURN(-1);
    }
    (*counter)++;
    
    if (!tables->table &&
	!(tables->table= open_table(thd, tables, &new_frm_mem, &refresh, flags)))
    {
      free_root(&new_frm_mem, MYF(MY_KEEP_PREALLOC));

      if (tables->view)
      {
        /* VIEW placeholder */
	(*counter)--;

        /*
          tables->next_global list consists of two parts:
          1) Query tables and underlying tables of views.
          2) Tables used by all stored routines that this statement invokes on
             execution.
          We need to know where the bound between these two parts is. If we've
          just opened a view, which was the last table in part #1, and it
          has added its base tables after itself, adjust the boundary pointer
          accordingly.
        */
        if (query_tables_last_own == &(tables->next_global) &&
            tables->view->query_tables)
          query_tables_last_own= tables->view->query_tables_last;
        /*
          Let us free memory used by 'sroutines' hash here since we never
          call destructor for this LEX.
        */
        hash_free(&tables->view->sroutines);
	goto process_view_routines;
      }

      if (refresh)				// Refresh in progress
      {
	/* close all 'old' tables used by this thread */
	pthread_mutex_lock(&LOCK_open);
	// if query_id is not reset, we will get an error
	// re-opening a temp table
	thd->version=refresh_version;
	TABLE **prev_table= &thd->open_tables;
	bool found=0;
	for (TABLE_LIST *tmp= *start; tmp; tmp= tmp->next_global)
	{
	  /* Close normal (not temporary) changed tables */
	  if (tmp->table && ! tmp->table->s->tmp_table != NO_TMP_TABLE)
	  {
	    if (tmp->table->s->version != refresh_version ||
		! tmp->table->db_stat)
	    {
	      VOID(hash_delete(&open_cache,(byte*) tmp->table));
	      tmp->table=0;
	      found=1;
	    }
	    else
	    {
	      *prev_table= tmp->table;		// Relink open list
	      prev_table= &tmp->table->next;
	    }
	  }
	}
	*prev_table=0;
	pthread_mutex_unlock(&LOCK_open);
	if (found)
	  VOID(pthread_cond_broadcast(&COND_refresh)); // Signal to refresh
        /*
          Let us prepare for recalculation of set of prelocked tables.
          First we pretend that we have finished calculation which we
          were doing currently. Then we restore list of tables to be
          opened and set of used routines to the state in which they were
          before first open_tables() call for this statement (i.e. before
          we have calculated current set of tables for prelocking).
        */
        if (query_tables_last_own)
          thd->lex->mark_as_requiring_prelocking(query_tables_last_own);
        thd->lex->chop_off_not_own_tables();
        sp_remove_not_own_routines(thd->lex);
	goto restart;
      }
      result= -1;				// Fatal error
      break;
    }
    else
    {
      /*
        If we are not already in prelocked mode and extended table list is not
        yet built and we have trigger for table being opened then we should
        cache all routines used by its triggers and add their tables to
        prelocking list.
        If we lock table for reading we won't update it so there is no need to
        process its triggers since they never will be activated.
      */
      if (!thd->prelocked_mode && !thd->lex->requires_prelocking() &&
          tables->table->triggers &&
          tables->lock_type >= TL_WRITE_ALLOW_WRITE)
      {
        if (!query_tables_last_own)
          query_tables_last_own= thd->lex->query_tables_last;
        if (sp_cache_routines_and_add_tables_for_triggers(thd, thd->lex,
                                                   tables->table->triggers))
        {
          /*
            Serious error during reading stored routines from mysql.proc table.
            Something's wrong with the table or its contents, and an error has
            been emitted; we must abort.
          */
          result= -1;
          goto err;
        }
      }
      free_root(&new_frm_mem, MYF(MY_KEEP_PREALLOC));
    }

    if (tables->lock_type != TL_UNLOCK && ! thd->locked_tables)
      tables->table->reginfo.lock_type=tables->lock_type;
    tables->table->grant= tables->grant;

process_view_routines:
    /*
      Again we may need cache all routines used by this view and add
      tables used by them to table list.
    */
    if (tables->view && !thd->prelocked_mode &&
        !thd->lex->requires_prelocking() &&
        tables->view->sroutines_list.elements)
    {
      /* We have at least one table in TL here. */
      if (!query_tables_last_own)
        query_tables_last_own= thd->lex->query_tables_last;
      if (sp_cache_routines_and_add_tables_for_view(thd, thd->lex,
                                                    tables->view))
      {
        /*
          Serious error during reading stored routines from mysql.proc table.
          Something's wrong with the table or its contents, and an error has
          been emitted; we must abort.
        */
        result= -1;
        goto err;
      }
    }
  }

 err:
  thd->proc_info=0;
  free_root(&new_frm_mem, MYF(0));              // Free pre-alloced block

  if (query_tables_last_own)
    thd->lex->mark_as_requiring_prelocking(query_tables_last_own);

  DBUG_RETURN(result);
}


/*
  Check that lock is ok for tables; Call start stmt if ok

  SYNOPSIS
    check_lock_and_start_stmt()
    thd			Thread handle
    table_list		Table to check
    lock_type		Lock used for table

  RETURN VALUES
  0	ok
  1	error
*/

static bool check_lock_and_start_stmt(THD *thd, TABLE *table,
				      thr_lock_type lock_type)
{
  int error;
  DBUG_ENTER("check_lock_and_start_stmt");

  if ((int) lock_type >= (int) TL_WRITE_ALLOW_READ &&
      (int) table->reginfo.lock_type < (int) TL_WRITE_ALLOW_READ)
  {
    my_error(ER_TABLE_NOT_LOCKED_FOR_WRITE, MYF(0),table->alias);
    DBUG_RETURN(1);
  }
  if ((error=table->file->start_stmt(thd, lock_type)))
  {
    table->file->print_error(error,MYF(0));
    DBUG_RETURN(1);
  }
  DBUG_RETURN(0);
}


/*
  Open and lock one table

  SYNOPSIS
    open_ltable()
    thd			Thread handler
    table_list		Table to open is first table in this list
    lock_type		Lock to use for open

  NOTE
    This function don't do anything like SP/SF/views/triggers analysis done
    in open_tables(). It is intended for opening of only one concrete table.
    And used only in special contexts.

  RETURN VALUES
    table		Opened table
    0			Error
  
    If ok, the following are also set:
      table_list->lock_type 	lock_type
      table_list->table		table
*/

TABLE *open_ltable(THD *thd, TABLE_LIST *table_list, thr_lock_type lock_type)
{
  TABLE *table;
  bool refresh;
  DBUG_ENTER("open_ltable");

  thd->proc_info="Opening table";
  thd->current_tablenr= 0;
  /* open_ltable can be used only for BASIC TABLEs */
  table_list->required_type= FRMTYPE_TABLE;
  while (!(table= open_table(thd, table_list, thd->mem_root, &refresh, 0)) &&
         refresh)
    ;

  if (table)
  {
#if defined( __WIN__) || defined(OS2)
    /* Win32 can't drop a file that is open */
    if (lock_type == TL_WRITE_ALLOW_READ)
    {
      lock_type= TL_WRITE;
    }
#endif /* __WIN__ || OS2 */
    table_list->lock_type= lock_type;
    table_list->table=	   table;
    table->grant= table_list->grant;
    if (thd->locked_tables)
    {
      if (check_lock_and_start_stmt(thd, table, lock_type))
	table= 0;
    }
    else
    {
      DBUG_ASSERT(thd->lock == 0);	// You must lock everything at once
      if ((table->reginfo.lock_type= lock_type) != TL_UNLOCK)
	if (! (thd->lock= mysql_lock_tables(thd, &table_list->table, 1, 0,
                                            &refresh)))
	  table= 0;
    }
  }
  thd->proc_info=0;
  DBUG_RETURN(table);
}


/*
  Open all tables in list and locks them for read without derived
  tables processing.

  SYNOPSIS
    simple_open_n_lock_tables()
    thd		- thread handler
    tables	- list of tables for open&locking

  RETURN
    0  - ok
    -1 - error

  NOTE
    The lock will automaticaly be freed by close_thread_tables()
*/

int simple_open_n_lock_tables(THD *thd, TABLE_LIST *tables)
{
  uint counter;
  bool need_reopen;
  DBUG_ENTER("simple_open_n_lock_tables");

  for ( ; ; ) 
  {
    if (open_tables(thd, &tables, &counter, 0))
      DBUG_RETURN(-1);
    if (!lock_tables(thd, tables, counter, &need_reopen))
      break;
    if (!need_reopen)
      DBUG_RETURN(-1);
    close_tables_for_reopen(thd, tables);
  }
  DBUG_RETURN(0);
}


/*
  Open all tables in list, locks them and process derived tables
  tables processing.

  SYNOPSIS
    open_and_lock_tables()
    thd		- thread handler
    tables	- list of tables for open&locking

  RETURN
    FALSE - ok
    TRUE  - error

  NOTE
    The lock will automaticaly be freed by close_thread_tables()
*/

bool open_and_lock_tables(THD *thd, TABLE_LIST *tables)
{
  uint counter;
  bool need_reopen;
  DBUG_ENTER("open_and_lock_tables");

  for ( ; ; ) 
  {
    if (open_tables(thd, &tables, &counter, 0))
      DBUG_RETURN(-1);
    if (!lock_tables(thd, tables, counter, &need_reopen))
      break;
    if (!need_reopen)
      DBUG_RETURN(-1);
    close_tables_for_reopen(thd, tables);
  }
  if (mysql_handle_derived(thd->lex, &mysql_derived_prepare) ||
      (thd->fill_derived_tables() &&
       mysql_handle_derived(thd->lex, &mysql_derived_filling)))
    DBUG_RETURN(TRUE); /* purecov: inspected */
  DBUG_RETURN(0);
}


/*
  Open all tables in list and process derived tables

  SYNOPSIS
    open_normal_and_derived_tables
    thd		- thread handler
    tables	- list of tables for open
    flags       - bitmap of flags to modify how the tables will be open:
                  MYSQL_LOCK_IGNORE_FLUSH - open table even if someone has
                  done a flush or namelock on it.

  RETURN
    FALSE - ok
    TRUE  - error

  NOTE 
    This is to be used on prepare stage when you don't read any
    data from the tables.
*/

bool open_normal_and_derived_tables(THD *thd, TABLE_LIST *tables, uint flags)
{
  uint counter;
  DBUG_ENTER("open_normal_and_derived_tables");
  DBUG_ASSERT(!thd->fill_derived_tables());
  if (open_tables(thd, &tables, &counter, flags) ||
      mysql_handle_derived(thd->lex, &mysql_derived_prepare))
    DBUG_RETURN(TRUE); /* purecov: inspected */
  DBUG_RETURN(0);
}


/*
  Mark all real tables in the list as free for reuse.

  SYNOPSIS
    mark_real_tables_as_free_for_reuse()
      thd   - thread context
      table - head of the list of tables

  DESCRIPTION
    Marks all real tables in the list (i.e. not views, derived
    or schema tables) as free for reuse.
*/

static void mark_real_tables_as_free_for_reuse(TABLE_LIST *table)
{
  for (; table; table= table->next_global)
    if (!table->placeholder() && !table->schema_table)
      table->table->query_id= 0;
}


/*
  Lock all tables in list

  SYNOPSIS
    lock_tables()
    thd			Thread handler
    tables		Tables to lock
    count		Number of opened tables
    need_reopen         Out parameter which if TRUE indicates that some
                        tables were dropped or altered during this call
                        and therefore invoker should reopen tables and
                        try to lock them once again (in this case
                        lock_tables() will also return error).

  NOTES
    You can't call lock_tables twice, as this would break the dead-lock-free
    handling thr_lock gives us.  You most always get all needed locks at
    once.

    If query for which we are calling this function marked as requring
    prelocking, this function will do implicit LOCK TABLES and change
    thd::prelocked_mode accordingly.

  RETURN VALUES
   0	ok
   -1	Error
*/

int lock_tables(THD *thd, TABLE_LIST *tables, uint count, bool *need_reopen)
{
  TABLE_LIST *table;

  DBUG_ENTER("lock_tables");
  /*
    We can't meet statement requiring prelocking if we already
    in prelocked mode.
  */
  DBUG_ASSERT(!thd->prelocked_mode || !thd->lex->requires_prelocking());
  /*
    If statement requires prelocking then it has non-empty table list.
    So it is safe to shortcut.
  */
  DBUG_ASSERT(!thd->lex->requires_prelocking() || tables);

  *need_reopen= FALSE;

  if (!tables)
    DBUG_RETURN(0);

  /*
    We need this extra check for thd->prelocked_mode because we want to avoid
    attempts to lock tables in substatements. Checking for thd->locked_tables
    is not enough in some situations. For example for SP containing
    "drop table t3; create temporary t3 ..; insert into t3 ...;"
    thd->locked_tables may be 0 after drop tables, and without this extra
    check insert will try to lock temporary table t3, that will lead
    to memory leak...
  */
  if (!thd->locked_tables && !thd->prelocked_mode)
  {
    DBUG_ASSERT(thd->lock == 0);	// You must lock everything at once
    TABLE **start,**ptr;

    if (!(ptr=start=(TABLE**) thd->alloc(sizeof(TABLE*)*count)))
      DBUG_RETURN(-1);
    for (table= tables; table; table= table->next_global)
    {
      if (!table->placeholder() && !table->schema_table)
	*(ptr++)= table->table;
    }

    /* We have to emulate LOCK TABLES if we are statement needs prelocking. */
    if (thd->lex->requires_prelocking())
    {
      thd->in_lock_tables=1;
      thd->options|= OPTION_TABLE_LOCK;
    }

    if (! (thd->lock= mysql_lock_tables(thd, start, (uint) (ptr - start),
                                        MYSQL_LOCK_NOTIFY_IF_NEED_REOPEN,
                                        need_reopen)))
    {
      if (thd->lex->requires_prelocking())
      {
        thd->options&= ~(ulong) (OPTION_TABLE_LOCK);
        thd->in_lock_tables=0;
      }
      DBUG_RETURN(-1);
    }
    if (thd->lex->requires_prelocking() &&
        thd->lex->sql_command != SQLCOM_LOCK_TABLES)
    {
      TABLE_LIST *first_not_own= thd->lex->first_not_own_table();
      /*
        We just have done implicit LOCK TABLES, and now we have
        to emulate first open_and_lock_tables() after it.

        Note that "LOCK TABLES" can also be marked as requiring prelocking
        (e.g. if one locks view which uses functions). We should not emulate
        such open_and_lock_tables() in this case. We also should not set
        THD::prelocked_mode or first close_thread_tables() call will do
        "UNLOCK TABLES".
      */
      thd->locked_tables= thd->lock;
      thd->lock= 0;
      thd->in_lock_tables=0;

      for (table= tables; table != first_not_own; table= table->next_global)
      {
        if (!table->placeholder() && !table->schema_table)
        {
          table->table->query_id= thd->query_id;
          if (check_lock_and_start_stmt(thd, table->table, table->lock_type))
          {
            ha_rollback_stmt(thd);
            mysql_unlock_tables(thd, thd->locked_tables);
            thd->locked_tables= 0;
            thd->options&= ~(ulong) (OPTION_TABLE_LOCK);
            DBUG_RETURN(-1);
          }
        }
      }
      /*
        Let us mark all tables which don't belong to the statement itself,
        and was marked as occupied during open_tables() as free for reuse.
      */
      mark_real_tables_as_free_for_reuse(first_not_own);
      DBUG_PRINT("info",("prelocked_mode= PRELOCKED"));
      thd->prelocked_mode= PRELOCKED;
    }
  }
  else
  {
    TABLE_LIST *first_not_own= thd->lex->first_not_own_table();
    for (table= tables; table != first_not_own; table= table->next_global)
    {
      if (!table->placeholder() && !table->schema_table &&
	  check_lock_and_start_stmt(thd, table->table, table->lock_type))
      {
	ha_rollback_stmt(thd);
	DBUG_RETURN(-1);
      }
    }
    /*
      If we are under explicit LOCK TABLES and our statement requires
      prelocking, we should mark all "additional" tables as free for use
      and enter prelocked mode.
    */
    if (thd->lex->requires_prelocking())
    {
      mark_real_tables_as_free_for_reuse(first_not_own);
      DBUG_PRINT("info", ("thd->prelocked_mode= PRELOCKED_UNDER_LOCK_TABLES"));
      thd->prelocked_mode= PRELOCKED_UNDER_LOCK_TABLES;
    }
  }
  DBUG_RETURN(0);
}


/*
  Prepare statement for reopening of tables and recalculation of set of
  prelocked tables.

  SYNOPSIS
    close_tables_for_reopen()
      thd     Thread context
      tables  List of tables which we were trying to open and lock

*/

void close_tables_for_reopen(THD *thd, TABLE_LIST *tables)
{
  thd->lex->chop_off_not_own_tables();
  sp_remove_not_own_routines(thd->lex);
  for (TABLE_LIST *tmp= tables; tmp; tmp= tmp->next_global)
    if (tmp->table && !tmp->table->s->tmp_table)
      tmp->table= 0;
  close_thread_tables(thd);
}


/*
  Open a single table without table caching and don't set it in open_list

  SYNPOSIS
    open_temporary_table()
    thd		  Thread object
    path	  Path (without .frm)
    db		  database
    table_name	  Table name
    link_in_list  1 if table should be linked into thd->temporary_tables

 NOTES:
    Used by alter_table to open a temporary table and when creating
    a temporary table with CREATE TEMPORARY ...

 RETURN
   0  Error
   #  TABLE object
*/

TABLE *open_temporary_table(THD *thd, const char *path, const char *db,
			    const char *table_name, bool link_in_list)
{
  TABLE *tmp_table;
  TABLE_SHARE *share;
  char cache_key[MAX_DBKEY_LENGTH], *saved_cache_key, *tmp_path;
  uint key_length;
  TABLE_LIST table_list;
  DBUG_ENTER("open_temporary_table");

  table_list.db=         (char*) db;
  table_list.table_name= (char*) table_name;
  /* Create the cache_key for temporary tables */
  key_length= create_table_def_key(thd, cache_key, &table_list, 1);

  if (!(tmp_table= (TABLE*) my_malloc(sizeof(*tmp_table) + sizeof(*share) +
                                      strlen(path)+1 + key_length,
                                      MYF(MY_WME))))
    DBUG_RETURN(0);				/* purecov: inspected */

  share= (TABLE_SHARE*) (tmp_table+1);
  tmp_path= (char*) (share+1);
  saved_cache_key= strmov(tmp_path, path)+1;
  memcpy(saved_cache_key, cache_key, key_length);

  init_tmp_table_share(share, saved_cache_key, key_length,
                       strend(saved_cache_key)+1, tmp_path);

  if (open_table_def(thd, share, 0) ||
      open_table_from_share(thd, share, table_name,
                            (uint) (HA_OPEN_KEYFILE | HA_OPEN_RNDFILE |
                                    HA_GET_INDEX),
                            READ_KEYINFO | COMPUTE_TYPES | EXTRA_RECORD,
                            ha_open_options,
                            tmp_table))
  {
    /* No need to lock share->mutex as this is not needed for tmp tables */
    free_table_share(share);
    my_free((char*) tmp_table,MYF(0));
    DBUG_RETURN(0);
  }

  tmp_table->reginfo.lock_type= TL_WRITE;	 // Simulate locked
  share->tmp_table= (tmp_table->file->has_transactions() ? 
                     TRANSACTIONAL_TMP_TABLE : TMP_TABLE);

  if (link_in_list)
  {
    tmp_table->open_prev= &thd->temporary_tables;
    if ((tmp_table->next= thd->temporary_tables))
      thd->temporary_tables->open_prev= &tmp_table->next;
    thd->temporary_tables= tmp_table;
    if (thd->slave_thread)
      slave_open_temp_tables++;
  }
  DBUG_RETURN(tmp_table);
}


bool rm_temporary_table(enum db_type base, char *path)
{
  bool error=0;
  handler *file;
  char *ext;
  DBUG_ENTER("rm_temporary_table");

  strmov(ext= strend(path), reg_ext);
  if (my_delete(path,MYF(0)))
    error=1; /* purecov: inspected */
  *ext= 0;				// remove extension
  file= get_new_handler((TABLE_SHARE*) 0, current_thd->mem_root, base);
  if (file && file->delete_table(path))
  {
    error=1;
    sql_print_warning("Could not remove temporary table: '%s', error: %d",
                      path, my_errno);
  }
  delete file;
  DBUG_RETURN(error);
}


/*****************************************************************************
* The following find_field_in_XXX procedures implement the core of the
* name resolution functionality. The entry point to resolve a column name in a
* list of tables is 'find_field_in_tables'. It calls 'find_field_in_table_ref'
* for each table reference. In turn, depending on the type of table reference,
* 'find_field_in_table_ref' calls one of the 'find_field_in_XXX' procedures
* below specific for the type of table reference.
******************************************************************************/

/* Special Field pointers as return values of find_field_in_XXX functions. */
Field *not_found_field= (Field*) 0x1;
Field *view_ref_found= (Field*) 0x2; 

#define WRONG_GRANT (Field*) -1

static void update_field_dependencies(THD *thd, Field *field, TABLE *table)
{
  if (thd->set_query_id)
  {
    table->file->ha_set_bit_in_rw_set(field->fieldnr,
                                      (bool)(thd->set_query_id-1));
    if (field->query_id != thd->query_id)
    {
      if (table->get_fields_in_item_tree)
        field->flags|= GET_FIXED_FIELDS_FLAG;
      field->query_id= thd->query_id;
      table->used_fields++;
      table->used_keys.intersect(field->part_of_key);
    }
    else
      thd->dupp_field= field;
  } else if (table->get_fields_in_item_tree)
    field->flags|= GET_FIXED_FIELDS_FLAG;
}


/*
  Find a field by name in a view that uses merge algorithm.

  SYNOPSIS
    find_field_in_view()
    thd				thread handler
    table_list			view to search for 'name'
    name			name of field
    length			length of name
    item_name                   name of item if it will be created (VIEW)
    ref				expression substituted in VIEW should be passed
                                using this reference (return view_ref_found)
    register_tree_change        TRUE if ref is not stack variable and we
                                need register changes in item tree

  RETURN
    0			field is not found
    view_ref_found	found value in VIEW (real result is in *ref)
    #			pointer to field - only for schema table fields
*/

static Field *
find_field_in_view(THD *thd, TABLE_LIST *table_list,
                   const char *name, uint length,
                   const char *item_name, Item **ref,
                   bool register_tree_change)
{
  DBUG_ENTER("find_field_in_view");
  DBUG_PRINT("enter",
             ("view: '%s', field name: '%s', item name: '%s', ref 0x%lx",
              table_list->alias, name, item_name, (ulong) ref));
  Field_iterator_view field_it;
  field_it.set(table_list);
  Query_arena *arena, backup;  
  
  DBUG_ASSERT(table_list->schema_table_reformed ||
              (ref != 0 && table_list->view != 0));
  for (; !field_it.end_of_fields(); field_it.next())
  {
    if (!my_strcasecmp(system_charset_info, field_it.name(), name))
    {
      // in PS use own arena or data will be freed after prepare
      if (register_tree_change)
        arena= thd->activate_stmt_arena_if_needed(&backup);
      /*
        create_item() may, or may not create a new Item, depending on
        the column reference. See create_view_field() for details.
      */
      Item *item= field_it.create_item(thd);
      if (register_tree_change && arena)
        thd->restore_active_arena(arena, &backup);
      
      if (!item)
        DBUG_RETURN(0);
      /*
       *ref != NULL means that *ref contains the item that we need to
       replace. If the item was aliased by the user, set the alias to
       the replacing item.
       We need to set alias on both ref itself and on ref real item.
      */
      if (*ref && !(*ref)->is_autogenerated_name)
      {
        item->set_name((*ref)->name, (*ref)->name_length,
                       system_charset_info);
        item->real_item()->set_name((*ref)->name, (*ref)->name_length,
                       system_charset_info);
      }
      if (register_tree_change)
        thd->change_item_tree(ref, item);
      else
        *ref= item;
      DBUG_RETURN((Field*) view_ref_found);
    }
  }
  DBUG_RETURN(0);
}


/*
  Find field by name in a NATURAL/USING join table reference.

  SYNOPSIS
    find_field_in_natural_join()
    thd			 [in]  thread handler
    table_ref            [in]  table reference to search
    name		 [in]  name of field
    length		 [in]  length of name
    ref                  [in/out] if 'name' is resolved to a view field, ref is
                               set to point to the found view field
    register_tree_change [in]  TRUE if ref is not stack variable and we
                               need register changes in item tree
    actual_table         [out] the original table reference where the field
                               belongs - differs from 'table_list' only for
                               NATURAL/USING joins

  DESCRIPTION
    Search for a field among the result fields of a NATURAL/USING join.
    Notice that this procedure is called only for non-qualified field
    names. In the case of qualified fields, we search directly the base
    tables of a natural join.

  RETURN
    NULL        if the field was not found
    WRONG_GRANT if no access rights to the found field
    #           Pointer to the found Field
*/

static Field *
find_field_in_natural_join(THD *thd, TABLE_LIST *table_ref, const char *name,
                           uint length, Item **ref, bool register_tree_change,
                           TABLE_LIST **actual_table)
{
  List_iterator_fast<Natural_join_column>
    field_it(*(table_ref->join_columns));
  Natural_join_column *nj_col;
  Field *found_field;
  Query_arena *arena, backup;
  DBUG_ENTER("find_field_in_natural_join");
  DBUG_PRINT("enter", ("field name: '%s', ref 0x%lx",
		       name, (ulong) ref));
  DBUG_ASSERT(table_ref->is_natural_join && table_ref->join_columns);
  DBUG_ASSERT(*actual_table == NULL);

  LINT_INIT(found_field);

  for (;;)
  {
    if (!(nj_col= field_it++))
      DBUG_RETURN(NULL);

    if (!my_strcasecmp(system_charset_info, nj_col->name(), name))
      break;
  }

  if (nj_col->view_field)
  {
    Item *item;
    if (register_tree_change)
      arena= thd->activate_stmt_arena_if_needed(&backup);
    /*
      create_item() may, or may not create a new Item, depending on the
      column reference. See create_view_field() for details.
    */
    item= nj_col->create_item(thd);
    if (register_tree_change && arena)
      thd->restore_active_arena(arena, &backup);

    if (!item)
      DBUG_RETURN(NULL);
    DBUG_ASSERT(nj_col->table_field == NULL);
    if (nj_col->table_ref->schema_table_reformed)
    {
      /*
        Translation table items are always Item_fields and fixed
        already('mysql_schema_table' function). So we can return
        ->field. It is used only for 'show & where' commands.
      */
      DBUG_RETURN(((Item_field*) (nj_col->view_field->item))->field);
    }
    if (register_tree_change)
      thd->change_item_tree(ref, item);
    else
      *ref= item;
    found_field= (Field*) view_ref_found;
  }
  else
  {
    /* This is a base table. */
    DBUG_ASSERT(nj_col->view_field == NULL);
    DBUG_ASSERT(nj_col->table_ref->table == nj_col->table_field->table);
    found_field= nj_col->table_field;
    update_field_dependencies(thd, found_field, nj_col->table_ref->table);
  }

  *actual_table= nj_col->table_ref;
  
  DBUG_RETURN(found_field);
}


/*
  Find field by name in a base table or a view with temp table algorithm.

  SYNOPSIS
    find_field_in_table()
    thd				thread handler
    table			table where to search for the field
    name			name of field
    length			length of name
    allow_rowid			do allow finding of "_rowid" field?
    cached_field_index_ptr	cached position in field list (used to speedup
                                lookup for fields in prepared tables)

  RETURN
    0	field is not found
    #	pointer to field
*/

Field *
find_field_in_table(THD *thd, TABLE *table, const char *name, uint length,
                    bool allow_rowid, uint *cached_field_index_ptr)
{
  Field **field_ptr, *field;
  uint cached_field_index= *cached_field_index_ptr;
  DBUG_ENTER("find_field_in_table");
  DBUG_PRINT("enter", ("table: '%s', field name: '%s'", table->alias, name));

  /* We assume here that table->field < NO_CACHED_FIELD_INDEX = UINT_MAX */
  if (cached_field_index < table->s->fields &&
      !my_strcasecmp(system_charset_info,
                     table->field[cached_field_index]->field_name, name))
    field_ptr= table->field + cached_field_index;
  else if (table->s->name_hash.records)
  {
    field_ptr= (Field**) hash_search(&table->s->name_hash, (byte*) name,
                                     length);
    if (field_ptr)
    {
      /*
        field_ptr points to field in TABLE_SHARE. Convert it to the matching
        field in table
      */
      field_ptr= (table->field + (field_ptr - table->s->field));
    }
  }
  else
  {
    if (!(field_ptr= table->field))
      DBUG_RETURN((Field *)0);
    for (; *field_ptr; ++field_ptr)
      if (!my_strcasecmp(system_charset_info, (*field_ptr)->field_name, name))
        break;
  }

  if (field_ptr && *field_ptr)
  {
    *cached_field_index_ptr= field_ptr - table->field;
    field= *field_ptr;
  }
  else
  {
    if (!allow_rowid ||
        my_strcasecmp(system_charset_info, name, "_rowid") ||
        table->s->rowid_field_offset == 0)
      DBUG_RETURN((Field*) 0);
    field= table->field[table->s->rowid_field_offset-1];
  }

  update_field_dependencies(thd, field, table);

<<<<<<< HEAD
#ifndef NO_EMBEDDED_ACCESS_CHECKS
  if (check_grant_column_in_sctx(thd, &table->grant,
                                 table->s->db.str, table->s->table_name.str,
                                 name, length,
                                 check_grants, sctx))
    field= WRONG_GRANT;
#endif
=======
>>>>>>> 6617c77c
  DBUG_RETURN(field);
}


/*
  Find field in a table reference.

  SYNOPSIS
    find_field_in_table_ref()
    thd			   [in]  thread handler
    table_list		   [in]  table reference to search
    name		   [in]  name of field
    length		   [in]  field length of name
    item_name              [in]  name of item if it will be created (VIEW)
    db_name                [in]  optional database name that qualifies the
    table_name             [in]  optional table name that qualifies the field
    ref		       [in/out] if 'name' is resolved to a view field, ref
                                 is set to point to the found view field
    check_privileges       [in]  check privileges
    allow_rowid		   [in]  do allow finding of "_rowid" field?
    cached_field_index_ptr [in]  cached position in field list (used to
                                 speedup lookup for fields in prepared tables)
    register_tree_change   [in]  TRUE if ref is not stack variable and we
                                 need register changes in item tree
    actual_table           [out] the original table reference where the field
                                 belongs - differs from 'table_list' only for
                                 NATURAL_USING joins.

  DESCRIPTION
    Find a field in a table reference depending on the type of table
    reference. There are three types of table references with respect
    to the representation of their result columns:
    - an array of Field_translator objects for MERGE views and some
      information_schema tables,
    - an array of Field objects (and possibly a name hash) for stored
      tables,
    - a list of Natural_join_column objects for NATURAL/USING joins.
    This procedure detects the type of the table reference 'table_list'
    and calls the corresponding search routine.

  RETURN
    0			field is not found
    view_ref_found	found value in VIEW (real result is in *ref)
    #			pointer to field
*/

Field *
find_field_in_table_ref(THD *thd, TABLE_LIST *table_list,
                        const char *name, uint length,
                        const char *item_name, const char *db_name,
                        const char *table_name, Item **ref,
                        bool check_privileges, bool allow_rowid,
                        uint *cached_field_index_ptr,
                        bool register_tree_change, TABLE_LIST **actual_table)
{
  Field *fld;
  DBUG_ENTER("find_field_in_table_ref");
  DBUG_PRINT("enter",
             ("table: '%s'  field name: '%s'  item name: '%s'  ref 0x%lx",
              table_list->alias, name, item_name, (ulong) ref));

  /*
    Check that the table and database that qualify the current field name
    are the same as the table reference we are going to search for the field.

    Exclude from the test below nested joins because the columns in a
    nested join generally originate from different tables. Nested joins
    also have no table name, except when a nested join is a merge view
    or an information schema table.

    We include explicitly table references with a 'field_translation' table,
    because if there are views over natural joins we don't want to search
    inside the view, but we want to search directly in the view columns
    which are represented as a 'field_translation'.

    TODO: Ensure that table_name, db_name and tables->db always points to
          something !
  */
  if (/* Exclude nested joins. */
      (!table_list->nested_join ||
       /* Include merge views and information schema tables. */
       table_list->field_translation) &&
      /*
        Test if the field qualifiers match the table reference we plan
        to search.
      */
      table_name && table_name[0] &&
      (my_strcasecmp(table_alias_charset, table_list->alias, table_name) ||
       (db_name && db_name[0] && table_list->db && table_list->db[0] &&
        strcmp(db_name, table_list->db))))
    DBUG_RETURN(0);

  *actual_table= NULL;

  if (table_list->field_translation)
  {
    /* 'table_list' is a view or an information schema table. */
    if ((fld= find_field_in_view(thd, table_list, name, length, item_name, ref,
                                 register_tree_change)))
      *actual_table= table_list;
  }
  else if (!table_list->nested_join)
  {
    /* 'table_list' is a stored table. */
    DBUG_ASSERT(table_list->table);
    if ((fld= find_field_in_table(thd, table_list->table, name, length,
                                  allow_rowid,
                                  cached_field_index_ptr)))
      *actual_table= table_list;
  }
  else
  {
    /*
      'table_list' is a NATURAL/USING join, or an operand of such join that
      is a nested join itself.

      If the field name we search for is qualified, then search for the field
      in the table references used by NATURAL/USING the join.
    */
    if (table_name && table_name[0])
    {
      List_iterator<TABLE_LIST> it(table_list->nested_join->join_list);
      TABLE_LIST *table;
      while ((table= it++))
      {
        if ((fld= find_field_in_table_ref(thd, table, name, length, item_name,
                                          db_name, table_name, ref,
                                          check_privileges, allow_rowid,
                                          cached_field_index_ptr,
                                          register_tree_change, actual_table)))
          DBUG_RETURN(fld);
      }
      DBUG_RETURN(0);
    }
    /*
      Non-qualified field, search directly in the result columns of the
      natural join. The condition of the outer IF is true for the top-most
      natural join, thus if the field is not qualified, we will search
      directly the top-most NATURAL/USING join.
    */
    fld= find_field_in_natural_join(thd, table_list, name, length, ref,
                                    register_tree_change, actual_table);
  }

#ifndef NO_EMBEDDED_ACCESS_CHECKS
  /* Check if there are sufficient access rights to the found field. */
  if (fld && check_privileges &&
      check_column_grant_in_table_ref(thd, *actual_table, name, length))
    fld= WRONG_GRANT;
#endif

  DBUG_RETURN(fld);
}


/*
  Find field in table, no side effects, only purpose is to check for field
  in table object and get reference to the field if found.

  SYNOPSIS
  find_field_in_table_sef()

  table                         table where to find
  name                          Name of field searched for

  RETURN
    0                   field is not found
    #                   pointer to field
*/

Field *find_field_in_table_sef(TABLE *table, const char *name)
{
  Field **field_ptr;
  if (table->s->name_hash.records)
    field_ptr= (Field**)hash_search(&table->s->name_hash,(byte*) name,
                                    strlen(name));
  else
  {
    if (!(field_ptr= table->field))
      return (Field *)0;
    for (; *field_ptr; ++field_ptr)
      if (!my_strcasecmp(system_charset_info, (*field_ptr)->field_name, name))
        break;
  }
  if (field_ptr)
    return *field_ptr;
  else
    return (Field *)0;
}


/*
  Find field in table list.

  SYNOPSIS
    find_field_in_tables()
    thd			  pointer to current thread structure
    item		  field item that should be found
    first_table           list of tables to be searched for item
    last_table            end of the list of tables to search for item. If NULL
                          then search to the end of the list 'first_table'.
    ref			  if 'item' is resolved to a view field, ref is set to
                          point to the found view field
    report_error	  Degree of error reporting:
                          - IGNORE_ERRORS then do not report any error
                          - IGNORE_EXCEPT_NON_UNIQUE report only non-unique
                            fields, suppress all other errors
                          - REPORT_EXCEPT_NON_UNIQUE report all other errors
                            except when non-unique fields were found
                          - REPORT_ALL_ERRORS
    check_privileges      need to check privileges
    register_tree_change  TRUE if ref is not a stack variable and we
                          to need register changes in item tree

  RETURN VALUES
    0			If error: the found field is not unique, or there are
                        no sufficient access priviliges for the found field,
                        or the field is qualified with non-existing table.
    not_found_field	The function was called with report_error ==
                        (IGNORE_ERRORS || IGNORE_EXCEPT_NON_UNIQUE) and a
			field was not found.
    view_ref_found	View field is found, item passed through ref parameter
    found field         If a item was resolved to some field
*/

Field *
find_field_in_tables(THD *thd, Item_ident *item,
                     TABLE_LIST *first_table, TABLE_LIST *last_table,
		     Item **ref, find_item_error_report_type report_error,
                     bool check_privileges, bool register_tree_change)
{
  Field *found=0;
  const char *db= item->db_name;
  const char *table_name= item->table_name;
  const char *name= item->field_name;
  uint length=(uint) strlen(name);
  char name_buff[NAME_LEN+1];
  TABLE_LIST *cur_table= first_table;
  TABLE_LIST *actual_table;
  bool allow_rowid;

  if (!table_name || !table_name[0])
  {
    table_name= 0;                              // For easier test
    db= 0;
  }

  allow_rowid= table_name || (cur_table && !cur_table->next_local);

  if (item->cached_table)
  {
    /*
      This shortcut is used by prepared statements. We assume that
      TABLE_LIST *first_table is not changed during query execution (which
      is true for all queries except RENAME but luckily RENAME doesn't
      use fields...) so we can rely on reusing pointer to its member.
      With this optimization we also miss case when addition of one more
      field makes some prepared query ambiguous and so erroneous, but we
      accept this trade off.
    */
    TABLE_LIST *table_ref= item->cached_table;
    /*
      The condition (table_ref->view == NULL) ensures that we will call
      find_field_in_table even in the case of information schema tables
      when table_ref->field_translation != NULL.
      */
    if (table_ref->table && !table_ref->view)
      found= find_field_in_table(thd, table_ref->table, name, length,
                                 TRUE, &(item->cached_field_index));
    else
      found= find_field_in_table_ref(thd, table_ref, name, length, item->name,
                                     NULL, NULL, ref, check_privileges,
                                     TRUE, &(item->cached_field_index),
                                     register_tree_change,
                                     &actual_table);
    if (found)
    {
      if (found == WRONG_GRANT)
	return (Field*) 0;
      {
        SELECT_LEX *current_sel= thd->lex->current_select;
        SELECT_LEX *last_select= table_ref->select_lex;
        /*
          If the field was an outer referencee, mark all selects using this
          sub query as dependent on the outer query
        */
        if (current_sel != last_select)
          mark_select_range_as_dependent(thd, last_select, current_sel,
                                         found, *ref, item);
      }
      return found;
    }
  }

  if (db && lower_case_table_names)
  {
    /*
      convert database to lower case for comparison.
      We can't do this in Item_field as this would change the
      'name' of the item which may be used in the select list
    */
    strmake(name_buff, db, sizeof(name_buff)-1);
    my_casedn_str(files_charset_info, name_buff);
    db= name_buff;
  }

  if (last_table)
    last_table= last_table->next_name_resolution_table;

  for (; cur_table != last_table ;
       cur_table= cur_table->next_name_resolution_table)
  {
    Field *cur_field= find_field_in_table_ref(thd, cur_table, name, length,
                                              item->name, db, table_name, ref,
                                              check_privileges, allow_rowid,
                                              &(item->cached_field_index),
                                              register_tree_change,
                                              &actual_table);
    if (cur_field)
    {
      if (cur_field == WRONG_GRANT)
	return (Field*) 0;

      /*
        Store the original table of the field, which may be different from
        cur_table in the case of NATURAL/USING join.
      */
      item->cached_table= (!actual_table->cacheable_table || found) ?
                          0 : actual_table;

      DBUG_ASSERT(thd->where);
      /*
        If we found a fully qualified field we return it directly as it can't
        have duplicates.
       */
      if (db)
        return cur_field;

      if (found)
      {
        if (report_error == REPORT_ALL_ERRORS ||
            report_error == IGNORE_EXCEPT_NON_UNIQUE)
          my_error(ER_NON_UNIQ_ERROR, MYF(0),
                   table_name ? item->full_name() : name, thd->where);
	return (Field*) 0;
      }
      found= cur_field;
    }
  }

  if (found)
    return found;

  /*
    If the field was qualified and there were no tables to search, issue
    an error that an unknown table was given. The situation is detected
    as follows: if there were no tables we wouldn't go through the loop
    and cur_table wouldn't be updated by the loop increment part, so it
    will be equal to the first table.
  */
  if (table_name && (cur_table == first_table) &&
      (report_error == REPORT_ALL_ERRORS ||
       report_error == REPORT_EXCEPT_NON_UNIQUE))
  {
    char buff[NAME_LEN*2+1];
    if (db && db[0])
    {
      strxnmov(buff,sizeof(buff)-1,db,".",table_name,NullS);
      table_name=buff;
    }
    my_error(ER_UNKNOWN_TABLE, MYF(0), table_name, thd->where);
  }
  else
  {
    if (report_error == REPORT_ALL_ERRORS ||
        report_error == REPORT_EXCEPT_NON_UNIQUE)
      my_error(ER_BAD_FIELD_ERROR, MYF(0), item->full_name(), thd->where);
    else
      found= not_found_field;
  }
  return found;
}


/*
  Find Item in list of items (find_field_in_tables analog)

  TODO
    is it better return only counter?

  SYNOPSIS
    find_item_in_list()
    find			Item to find
    items			List of items
    counter			To return number of found item
    report_error
      REPORT_ALL_ERRORS		report errors, return 0 if error
      REPORT_EXCEPT_NOT_FOUND	Do not report 'not found' error and
				return not_found_item, report other errors,
				return 0
      IGNORE_ERRORS		Do not report errors, return 0 if error
    unaliased                   Set to true if item is field which was found
                                by original field name and not by its alias
                                in item list. Set to false otherwise.

  RETURN VALUES
    0			Item is not found or item is not unique,
			error message is reported
    not_found_item	Function was called with
			report_error == REPORT_EXCEPT_NOT_FOUND and
			item was not found. No error message was reported
                        found field
*/

/* Special Item pointer to serve as a return value from find_item_in_list(). */
Item **not_found_item= (Item**) 0x1;


Item **
find_item_in_list(Item *find, List<Item> &items, uint *counter,
                  find_item_error_report_type report_error, bool *unaliased)
{
  List_iterator<Item> li(items);
  Item **found=0, **found_unaliased= 0, *item;
  const char *db_name=0;
  const char *field_name=0;
  const char *table_name=0;
  bool found_unaliased_non_uniq= 0;
  uint unaliased_counter;

  LINT_INIT(unaliased_counter);                 // Dependent on found_unaliased

  *unaliased= FALSE;

  if (find->type() == Item::FIELD_ITEM	|| find->type() == Item::REF_ITEM)
  {
    field_name= ((Item_ident*) find)->field_name;
    table_name= ((Item_ident*) find)->table_name;
    db_name=    ((Item_ident*) find)->db_name;
  }

  for (uint i= 0; (item=li++); i++)
  {
    if (field_name && item->real_item()->type() == Item::FIELD_ITEM)
    {
      Item_ident *item_field= (Item_ident*) item;

      /*
	In case of group_concat() with ORDER BY condition in the QUERY
	item_field can be field of temporary table without item name 
	(if this field created from expression argument of group_concat()),
	=> we have to check presence of name before compare
      */ 
      if (!item_field->name)
        continue;

      if (table_name)
      {
        /*
          If table name is specified we should find field 'field_name' in
          table 'table_name'. According to SQL-standard we should ignore
          aliases in this case.

          Since we should NOT prefer fields from the select list over
          other fields from the tables participating in this select in
          case of ambiguity we have to do extra check outside this function.

          We use strcmp for table names and database names as these may be
          case sensitive. In cases where they are not case sensitive, they
          are always in lower case.

	  item_field->field_name and item_field->table_name can be 0x0 if
	  item is not fix_field()'ed yet.
        */
        if (item_field->field_name && item_field->table_name &&
	    !my_strcasecmp(system_charset_info, item_field->field_name,
                           field_name) &&
            !strcmp(item_field->table_name, table_name) &&
            (!db_name || (item_field->db_name &&
                          !strcmp(item_field->db_name, db_name))))
        {
          if (found_unaliased)
          {
            if ((*found_unaliased)->eq(item, 0))
              continue;
            /*
              Two matching fields in select list.
              We already can bail out because we are searching through
              unaliased names only and will have duplicate error anyway.
            */
            if (report_error != IGNORE_ERRORS)
              my_error(ER_NON_UNIQ_ERROR, MYF(0),
                       find->full_name(), current_thd->where);
            return (Item**) 0;
          }
          found_unaliased= li.ref();
          unaliased_counter= i;
          if (db_name)
            break;                              // Perfect match
        }
      }
      else if (!my_strcasecmp(system_charset_info, item_field->name,
                              field_name))
      {
        /*
          If table name was not given we should scan through aliases
          (or non-aliased fields) first. We are also checking unaliased
          name of the field in then next else-if, to be able to find
          instantly field (hidden by alias) if no suitable alias (or
          non-aliased field) was found.
        */
        if (found)
        {
          if ((*found)->eq(item, 0))
            continue;                           // Same field twice
          if (report_error != IGNORE_ERRORS)
            my_error(ER_NON_UNIQ_ERROR, MYF(0),
                     find->full_name(), current_thd->where);
          return (Item**) 0;
        }
        found= li.ref();
        *counter= i;
      }
      else if (!my_strcasecmp(system_charset_info, item_field->field_name,
                              field_name))
      {
        /*
          We will use un-aliased field or react on such ambiguities only if
          we won't be able to find aliased field.
          Again if we have ambiguity with field outside of select list
          we should prefer fields from select list.
        */
        if (found_unaliased)
        {
          if ((*found_unaliased)->eq(item, 0))
            continue;                           // Same field twice
          found_unaliased_non_uniq= 1;
        }
        else
        {
          found_unaliased= li.ref();
          unaliased_counter= i;
        }
      }
    }
    else if (!table_name && (find->eq(item,0) ||
			     find->name && item->name &&
			     !my_strcasecmp(system_charset_info, 
					    item->name,find->name)))
    {
      found= li.ref();
      *counter= i;
      break;
    }
  }
  if (!found)
  {
    if (found_unaliased_non_uniq)
    {
      if (report_error != IGNORE_ERRORS)
        my_error(ER_NON_UNIQ_ERROR, MYF(0),
                 find->full_name(), current_thd->where);
      return (Item **) 0;
    }
    if (found_unaliased)
    {
      found= found_unaliased;
      *counter= unaliased_counter;
      *unaliased= TRUE;
    }
  }
  if (found)
    return found;
  if (report_error != REPORT_EXCEPT_NOT_FOUND)
  {
    if (report_error == REPORT_ALL_ERRORS)
      my_error(ER_BAD_FIELD_ERROR, MYF(0),
               find->full_name(), current_thd->where);
    return (Item **) 0;
  }
  else
    return (Item **) not_found_item;
}


/*
  Test if a string is a member of a list of strings.

  SYNOPSIS
    test_if_string_in_list()
    find      the string to look for
    str_list  a list of strings to be searched

  DESCRIPTION
    Sequentially search a list of strings for a string, and test whether
    the list contains the same string.

  RETURN
    TRUE  if find is in str_list
    FALSE otherwise
*/

static bool
test_if_string_in_list(const char *find, List<String> *str_list)
{
  List_iterator<String> str_list_it(*str_list);
  String *curr_str;
  size_t find_length= strlen(find);
  while ((curr_str= str_list_it++))
  {
    if (find_length != curr_str->length())
      continue;
    if (!my_strcasecmp(system_charset_info, find, curr_str->ptr()))
      return TRUE;
  }
  return FALSE;
}


/*
  Create a new name resolution context for an item so that it is
  being resolved in a specific table reference.

  SYNOPSIS
    set_new_item_local_context()
    thd        pointer to current thread
    item       item for which new context is created and set
    table_ref  table ref where an item showld be resolved

  DESCRIPTION
    Create a new name resolution context for an item, so that the item
    is resolved only the supplied 'table_ref'.

  RETURN
    FALSE  if all OK
    TRUE   otherwise
*/

static bool
set_new_item_local_context(THD *thd, Item_ident *item, TABLE_LIST *table_ref)
{
  Name_resolution_context *context;
  if (!(context= new (thd->mem_root) Name_resolution_context))
    return TRUE;
  context->init();
  context->first_name_resolution_table=
    context->last_name_resolution_table= table_ref;
  item->context= context;
  return FALSE;
}


/*
  Find and mark the common columns of two table references.

  SYNOPSIS
    mark_common_columns()
    thd                [in] current thread
    table_ref_1        [in] the first (left) join operand
    table_ref_2        [in] the second (right) join operand
    using_fields       [in] if the join is JOIN...USING - the join columns,
                            if NATURAL join, then NULL
    found_using_fields [out] number of fields from the USING clause that were
                             found among the common fields

  DESCRIPTION
    The procedure finds the common columns of two relations (either
    tables or intermediate join results), and adds an equi-join condition
    to the ON clause of 'table_ref_2' for each pair of matching columns.
    If some of table_ref_XXX represents a base table or view, then we
    create new 'Natural_join_column' instances for each column
    reference and store them in the 'join_columns' of the table
    reference.

  IMPLEMENTATION
    The procedure assumes that store_natural_using_join_columns() was
    called for the previous level of NATURAL/USING joins.

  RETURN
    TRUE   error when some common column is non-unique, or out of memory
    FALSE  OK
*/

static bool
mark_common_columns(THD *thd, TABLE_LIST *table_ref_1, TABLE_LIST *table_ref_2,
                    List<String> *using_fields, uint *found_using_fields)
{
  Field_iterator_table_ref it_1, it_2;
  Natural_join_column *nj_col_1, *nj_col_2;
  const char *field_name_1;
  Query_arena *arena, backup;
  bool add_columns= TRUE;
  bool result= TRUE;

  DBUG_ENTER("mark_common_columns");
  DBUG_PRINT("info", ("operand_1: %s  operand_2: %s",
                      table_ref_1->alias, table_ref_2->alias));

  *found_using_fields= 0;
  arena= thd->activate_stmt_arena_if_needed(&backup);

  /*
    TABLE_LIST::join_columns could be allocated by the previous call to
    store_natural_using_join_columns() for the lower level of nested tables.
  */
  if (!table_ref_1->join_columns)
  {
    if (!(table_ref_1->join_columns= new List<Natural_join_column>))
      goto err;
    table_ref_1->is_join_columns_complete= FALSE;
  }
  if (!table_ref_2->join_columns)
  {
    if (!(table_ref_2->join_columns= new List<Natural_join_column>))
      goto err;
    table_ref_2->is_join_columns_complete= FALSE;
  }

  for (it_1.set(table_ref_1); !it_1.end_of_fields(); it_1.next())
  {
    bool is_created_1;
    bool found= FALSE;
    if (!(nj_col_1= it_1.get_or_create_column_ref(&is_created_1)))
      goto err;
    field_name_1= nj_col_1->name();

    /* If nj_col_1 was just created add it to the list of join columns. */
    if (is_created_1)
      table_ref_1->join_columns->push_back(nj_col_1);

    /*
      Find a field with the same name in table_ref_2.

      Note that for the second loop, it_2.set() will iterate over
      table_ref_2->join_columns and not generate any new elements or
      lists.
    */
    nj_col_2= NULL;
    for (it_2.set(table_ref_2); !it_2.end_of_fields(); it_2.next())
    {
      bool is_created_2;
      Natural_join_column *cur_nj_col_2;
      const char *cur_field_name_2;
      if (!(cur_nj_col_2= it_2.get_or_create_column_ref(&is_created_2)))
        goto err;
      cur_field_name_2= cur_nj_col_2->name();

      /* If nj_col_1 was just created add it to the list of join columns. */
      if (add_columns && is_created_2)
        table_ref_2->join_columns->push_back(cur_nj_col_2);

      /*
        Compare the two columns and check for duplicate common fields.
        A common field is duplicate either if it was already found in
        table_ref_2 (then found == TRUE), or if a field in table_ref_2
        was already matched by some previous field in table_ref_1
        (then cur_nj_col_2->is_common == TRUE).
      */
      if (!my_strcasecmp(system_charset_info, field_name_1, cur_field_name_2))
      {
        if (found || cur_nj_col_2->is_common)
        {
          my_error(ER_NON_UNIQ_ERROR, MYF(0), field_name_1, thd->where);
          goto err;
        }
        nj_col_2= cur_nj_col_2;
        found= TRUE;
      }
    }
    /* Force it_2.set() to use table_ref_2->join_columns. */
    table_ref_2->is_join_columns_complete= TRUE;
    add_columns= FALSE;
    if (!found)
      continue;                                 // No matching field

    /*
      field_1 and field_2 have the same names. Check if they are in the USING
      clause (if present), mark them as common fields, and add a new
      equi-join condition to the ON clause.
    */
    if (nj_col_2 &&
        (!using_fields ||
          test_if_string_in_list(field_name_1, using_fields)))
    {
      Item *item_1=   nj_col_1->create_item(thd);
      Item *item_2=   nj_col_2->create_item(thd);
      Field *field_1= nj_col_1->field();
      Field *field_2= nj_col_2->field();
      Item_ident *item_ident_1, *item_ident_2;
      Item_func_eq *eq_cond;

      if (!item_1 || !item_2)
        goto err;                               // out of memory

      /*
        The following assert checks that the two created items are of
        type Item_ident.
      */
      DBUG_ASSERT(!thd->lex->current_select->no_wrap_view_item);
      /*
        In the case of no_wrap_view_item == 0, the created items must be
        of sub-classes of Item_ident.
      */
      DBUG_ASSERT(item_1->type() == Item::FIELD_ITEM ||
                  item_1->type() == Item::REF_ITEM);
      DBUG_ASSERT(item_2->type() == Item::FIELD_ITEM ||
                  item_2->type() == Item::REF_ITEM);

      /*
        We need to cast item_1,2 to Item_ident, because we need to hook name
        resolution contexts specific to each item.
      */
      item_ident_1= (Item_ident*) item_1;
      item_ident_2= (Item_ident*) item_2;
      /*
        Create and hook special name resolution contexts to each item in the
        new join condition . We need this to both speed-up subsequent name
        resolution of these items, and to enable proper name resolution of
        the items during the execute phase of PS.
      */
      if (set_new_item_local_context(thd, item_ident_1, nj_col_1->table_ref) ||
          set_new_item_local_context(thd, item_ident_2, nj_col_2->table_ref))
        goto err;

      if (!(eq_cond= new Item_func_eq(item_ident_1, item_ident_2)))
        goto err;                               /* Out of memory. */

      /*
        Add the new equi-join condition to the ON clause. Notice that
        fix_fields() is applied to all ON conditions in setup_conds()
        so we don't do it here.
       */
      add_join_on((table_ref_1->outer_join & JOIN_TYPE_RIGHT ?
                   table_ref_1 : table_ref_2),
                  eq_cond);

      nj_col_1->is_common= nj_col_2->is_common= TRUE;

      if (field_1)
      {
        TABLE *table_1= nj_col_1->table_ref->table;
        /* Mark field_1 used for table cache. */
        field_1->query_id= thd->query_id;
        table_1->file->ha_set_bit_in_read_set(field_1->fieldnr);
        table_1->used_keys.intersect(field_1->part_of_key);
      }
      if (field_2)
      {
        TABLE *table_2= nj_col_2->table_ref->table;
        /* Mark field_2 used for table cache. */
        field_2->query_id= thd->query_id;
        table_2->file->ha_set_bit_in_read_set(field_2->fieldnr);
        table_2->used_keys.intersect(field_2->part_of_key);
      }

      if (using_fields != NULL)
        ++(*found_using_fields);
    }
  }
  table_ref_1->is_join_columns_complete= TRUE;

  /*
    Everything is OK.
    Notice that at this point there may be some column names in the USING
    clause that are not among the common columns. This is an SQL error and
    we check for this error in store_natural_using_join_columns() when
    (found_using_fields < length(join_using_fields)).
  */
  result= FALSE;

err:
  if (arena)
    thd->restore_active_arena(arena, &backup);
  DBUG_RETURN(result);
}



/*
  Materialize and store the row type of NATURAL/USING join.

  SYNOPSIS
    store_natural_using_join_columns()
    thd                current thread
    natural_using_join the table reference of the NATURAL/USING join
    table_ref_1        the first (left) operand (of a NATURAL/USING join).
    table_ref_2        the second (right) operand (of a NATURAL/USING join).
    using_fields       if the join is JOIN...USING - the join columns,
                       if NATURAL join, then NULL
    found_using_fields number of fields from the USING clause that were
                       found among the common fields

  DESCRIPTION
    Iterate over the columns of both join operands and sort and store
    all columns into the 'join_columns' list of natural_using_join
    where the list is formed by three parts:
      part1: The coalesced columns of table_ref_1 and table_ref_2,
             sorted according to the column order of the first table.
      part2: The other columns of the first table, in the order in
             which they were defined in CREATE TABLE.
      part3: The other columns of the second table, in the order in
             which they were defined in CREATE TABLE.
    Time complexity - O(N1+N2), where Ni = length(table_ref_i).

  IMPLEMENTATION
    The procedure assumes that mark_common_columns() has been called
    for the join that is being processed.

  RETURN
    TRUE    error: Some common column is ambiguous
    FALSE   OK
*/

static bool
store_natural_using_join_columns(THD *thd, TABLE_LIST *natural_using_join,
                                 TABLE_LIST *table_ref_1,
                                 TABLE_LIST *table_ref_2,
                                 List<String> *using_fields,
                                 uint found_using_fields)
{
  Field_iterator_table_ref it_1, it_2;
  Natural_join_column *nj_col_1, *nj_col_2;
  bool is_created;
  Query_arena *arena, backup;
  bool result= TRUE;
  List<Natural_join_column> *non_join_columns;
  DBUG_ENTER("store_natural_using_join_columns");

  DBUG_ASSERT(!natural_using_join->join_columns);

  arena= thd->activate_stmt_arena_if_needed(&backup);

  if (!(non_join_columns= new List<Natural_join_column>) ||
      !(natural_using_join->join_columns= new List<Natural_join_column>))
    goto err;

  /* Append the columns of the first join operand. */
  for (it_1.set(table_ref_1); !it_1.end_of_fields(); it_1.next())
  {
    nj_col_1= it_1.get_natural_column_ref();
    if (nj_col_1->is_common)
    {
      natural_using_join->join_columns->push_back(nj_col_1);
      /* Reset the common columns for the next call to mark_common_columns. */
      nj_col_1->is_common= FALSE;
    }
    else
      non_join_columns->push_back(nj_col_1);
  }

  /*
    Check that all columns in the USING clause are among the common
    columns. If this is not the case, report the first one that was
    not found in an error.
  */
  if (using_fields && found_using_fields < using_fields->elements)
  {
    String *using_field_name;
    List_iterator_fast<String> using_fields_it(*using_fields);
    while ((using_field_name= using_fields_it++))
    {
      const char *using_field_name_ptr= using_field_name->c_ptr();
      List_iterator_fast<Natural_join_column>
        it(*(natural_using_join->join_columns));
      Natural_join_column *common_field;

      for (;;)
      {
        /* If reached the end of fields, and none was found, report error. */
        if (!(common_field= it++))
        {
          my_error(ER_BAD_FIELD_ERROR, MYF(0), using_field_name_ptr,
                   current_thd->where);
          goto err;
        }
        if (!my_strcasecmp(system_charset_info,
                           common_field->name(), using_field_name_ptr))
          break;                                // Found match
      }
    }
  }

  /* Append the non-equi-join columns of the second join operand. */
  for (it_2.set(table_ref_2); !it_2.end_of_fields(); it_2.next())
  {
    nj_col_2= it_2.get_natural_column_ref();
    if (!nj_col_2->is_common)
      non_join_columns->push_back(nj_col_2);
    else
    {
      /* Reset the common columns for the next call to mark_common_columns. */
      nj_col_2->is_common= FALSE;
    }
  }

  if (non_join_columns->elements > 0)
    natural_using_join->join_columns->concat(non_join_columns);
  natural_using_join->is_join_columns_complete= TRUE;

  result= FALSE;

err:
  if (arena)
    thd->restore_active_arena(arena, &backup);
  DBUG_RETURN(result);
}


/*
  Precompute and store the row types of the top-most NATURAL/USING joins.

  SYNOPSIS
    store_top_level_join_columns()
    thd            current thread
    table_ref      nested join or table in a FROM clause
    left_neighbor  neighbor table reference to the left of table_ref at the
                   same level in the join tree
    right_neighbor neighbor table reference to the right of table_ref at the
                   same level in the join tree

  DESCRIPTION
    The procedure performs a post-order traversal of a nested join tree
    and materializes the row types of NATURAL/USING joins in a
    bottom-up manner until it reaches the TABLE_LIST elements that
    represent the top-most NATURAL/USING joins. The procedure should be
    applied to each element of SELECT_LEX::top_join_list (i.e. to each
    top-level element of the FROM clause).

  IMPLEMENTATION
    Notice that the table references in the list nested_join->join_list
    are in reverse order, thus when we iterate over it, we are moving
    from the right to the left in the FROM clause.

  RETURN
    TRUE   Error
    FALSE  OK
*/

static bool
store_top_level_join_columns(THD *thd, TABLE_LIST *table_ref,
                             TABLE_LIST *left_neighbor,
                             TABLE_LIST *right_neighbor)
{
  Query_arena *arena, backup;
  bool result= TRUE;

  DBUG_ENTER("store_top_level_join_columns");

  arena= thd->activate_stmt_arena_if_needed(&backup);

  /* Call the procedure recursively for each nested table reference. */
  if (table_ref->nested_join)
  {
    List_iterator_fast<TABLE_LIST> nested_it(table_ref->nested_join->join_list);
    TABLE_LIST *cur_left_neighbor= nested_it++;
    TABLE_LIST *cur_right_neighbor= NULL;

    while (cur_left_neighbor)
    {
      TABLE_LIST *cur_table_ref= cur_left_neighbor;
      cur_left_neighbor= nested_it++;
      /*
        The order of RIGHT JOIN operands is reversed in 'join list' to
        transform it into a LEFT JOIN. However, in this procedure we need
        the join operands in their lexical order, so below we reverse the
        join operands. Notice that this happens only in the first loop, and
        not in the second one, as in the second loop cur_left_neighbor == NULL.
        This is the correct behavior, because the second loop
        sets cur_table_ref reference correctly after the join operands are
        swapped in the first loop.
      */
      if (cur_left_neighbor &&
          cur_table_ref->outer_join & JOIN_TYPE_RIGHT)
      {
        /* This can happen only for JOIN ... ON. */
        DBUG_ASSERT(table_ref->nested_join->join_list.elements == 2);
        swap_variables(TABLE_LIST*, cur_left_neighbor, cur_table_ref);
      }

      if (cur_table_ref->nested_join &&
          store_top_level_join_columns(thd, cur_table_ref,
                                       cur_left_neighbor, cur_right_neighbor))
        goto err;
      cur_right_neighbor= cur_table_ref;
    }
  }

  /*
    If this is a NATURAL/USING join, materialize its result columns and
    convert to a JOIN ... ON.
  */
  if (table_ref->is_natural_join)
  {
    DBUG_ASSERT(table_ref->nested_join &&
                table_ref->nested_join->join_list.elements == 2);
    List_iterator_fast<TABLE_LIST> operand_it(table_ref->nested_join->join_list);
    /*
      Notice that the order of join operands depends on whether table_ref
      represents a LEFT or a RIGHT join. In a RIGHT join, the operands are
      in inverted order.
     */
    TABLE_LIST *table_ref_2= operand_it++; /* Second NATURAL join operand.*/
    TABLE_LIST *table_ref_1= operand_it++; /* First NATURAL join operand. */
    List<String> *using_fields= table_ref->join_using_fields;
    uint found_using_fields;

    /*
      The two join operands were interchanged in the parser, change the order
      back for 'mark_common_columns'.
    */
    if (table_ref_2->outer_join & JOIN_TYPE_RIGHT)
      swap_variables(TABLE_LIST*, table_ref_1, table_ref_2);
    if (mark_common_columns(thd, table_ref_1, table_ref_2,
                            using_fields, &found_using_fields))
      goto err;

    /*
      Swap the join operands back, so that we pick the columns of the second
      one as the coalesced columns. In this way the coalesced columns are the
      same as of an equivalent LEFT JOIN.
    */
    if (table_ref_1->outer_join & JOIN_TYPE_RIGHT)
      swap_variables(TABLE_LIST*, table_ref_1, table_ref_2);
    if (store_natural_using_join_columns(thd, table_ref, table_ref_1,
                                         table_ref_2, using_fields,
                                         found_using_fields))
      goto err;

    /*
      Change NATURAL JOIN to JOIN ... ON. We do this for both operands
      because either one of them or the other is the one with the
      natural join flag because RIGHT joins are transformed into LEFT,
      and the two tables may be reordered.
    */
    table_ref_1->natural_join= table_ref_2->natural_join= NULL;

    /* Add a TRUE condition to outer joins that have no common columns. */
    if (table_ref_2->outer_join &&
        !table_ref_1->on_expr && !table_ref_2->on_expr)
      table_ref_2->on_expr= new Item_int((longlong) 1,1);   /* Always true. */

    /* Change this table reference to become a leaf for name resolution. */
    if (left_neighbor)
    {
      TABLE_LIST *last_leaf_on_the_left;
      last_leaf_on_the_left= left_neighbor->last_leaf_for_name_resolution();
      last_leaf_on_the_left->next_name_resolution_table= table_ref;
    }
    if (right_neighbor)
    {
      TABLE_LIST *first_leaf_on_the_right;
      first_leaf_on_the_right= right_neighbor->first_leaf_for_name_resolution();
      table_ref->next_name_resolution_table= first_leaf_on_the_right;
    }
    else
      table_ref->next_name_resolution_table= NULL;
  }
  result= FALSE; /* All is OK. */

err:
  if (arena)
    thd->restore_active_arena(arena, &backup);
  DBUG_RETURN(result);
}


/*
  Compute and store the row types of the top-most NATURAL/USING joins
  in a FROM clause.

  SYNOPSIS
    setup_natural_join_row_types()
    thd          current thread
    from_clause  list of top-level table references in a FROM clause

  DESCRIPTION
    Apply the procedure 'store_top_level_join_columns' to each of the
    top-level table referencs of the FROM clause. Adjust the list of tables
    for name resolution - context->first_name_resolution_table to the
    top-most, lef-most NATURAL/USING join.

  IMPLEMENTATION
    Notice that the table references in 'from_clause' are in reverse
    order, thus when we iterate over it, we are moving from the right
    to the left in the FROM clause.

  RETURN
    TRUE   Error
    FALSE  OK
*/
static bool setup_natural_join_row_types(THD *thd,
                                         List<TABLE_LIST> *from_clause,
                                         Name_resolution_context *context)
{
  thd->where= "from clause";
  if (from_clause->elements == 0)
    return FALSE; /* We come here in the case of UNIONs. */

  /* For stored procedures do not redo work if already done. */
  if (!context->select_lex->first_execution)
    return FALSE;

  List_iterator_fast<TABLE_LIST> table_ref_it(*from_clause);
  TABLE_LIST *table_ref; /* Current table reference. */
  /* Table reference to the left of the current. */
  TABLE_LIST *left_neighbor;
  /* Table reference to the right of the current. */
  TABLE_LIST *right_neighbor= NULL;

  /* Note that tables in the list are in reversed order */
  for (left_neighbor= table_ref_it++; left_neighbor ; )
  {
    table_ref= left_neighbor;
    left_neighbor= table_ref_it++;
    if (store_top_level_join_columns(thd, table_ref,
                                     left_neighbor, right_neighbor))
      return TRUE;
    if (left_neighbor)
    {
      TABLE_LIST *first_leaf_on_the_right;
      first_leaf_on_the_right= table_ref->first_leaf_for_name_resolution();
      left_neighbor->next_name_resolution_table= first_leaf_on_the_right;
    }
    right_neighbor= table_ref;
  }

  /*
    Store the top-most, left-most NATURAL/USING join, so that we start
    the search from that one instead of context->table_list. At this point
    right_neighbor points to the left-most top-level table reference in the
    FROM clause.
  */
  DBUG_ASSERT(right_neighbor);
  context->first_name_resolution_table=
    right_neighbor->first_leaf_for_name_resolution();

  return FALSE;
}


/****************************************************************************
** Expand all '*' in given fields
****************************************************************************/

int setup_wild(THD *thd, TABLE_LIST *tables, List<Item> &fields,
	       List<Item> *sum_func_list,
	       uint wild_num)
{
  if (!wild_num)
    return(0);

  Item *item;
  List_iterator<Item> it(fields);
  Query_arena *arena, backup;
  DBUG_ENTER("setup_wild");

  /*
    Don't use arena if we are not in prepared statements or stored procedures
    For PS/SP we have to use arena to remember the changes
  */
  arena= thd->activate_stmt_arena_if_needed(&backup);

  while (wild_num && (item= it++))
  {
    if (item->type() == Item::FIELD_ITEM &&
        ((Item_field*) item)->field_name &&
	((Item_field*) item)->field_name[0] == '*' &&
	!((Item_field*) item)->field)
    {
      uint elem= fields.elements;
      bool any_privileges= ((Item_field *) item)->any_privileges;
      Item_subselect *subsel= thd->lex->current_select->master_unit()->item;
      if (subsel &&
          subsel->substype() == Item_subselect::EXISTS_SUBS)
      {
        /*
          It is EXISTS(SELECT * ...) and we can replace * by any constant.

          Item_int do not need fix_fields() because it is basic constant.
        */
        it.replace(new Item_int("Not_used", (longlong) 1, 21));
      }
      else if (insert_fields(thd, ((Item_field*) item)->context,
                             ((Item_field*) item)->db_name,
                             ((Item_field*) item)->table_name, &it,
                             any_privileges))
      {
	if (arena)
	  thd->restore_active_arena(arena, &backup);
	DBUG_RETURN(-1);
      }
      if (sum_func_list)
      {
	/*
	  sum_func_list is a list that has the fields list as a tail.
	  Because of this we have to update the element count also for this
	  list after expanding the '*' entry.
	*/
	sum_func_list->elements+= fields.elements - elem;
      }
      wild_num--;
    }
  }
  if (arena)
  {
    /* make * substituting permanent */
    SELECT_LEX *select_lex= thd->lex->current_select;
    select_lex->with_wild= 0;
    select_lex->item_list= fields;

    thd->restore_active_arena(arena, &backup);
  }
  DBUG_RETURN(0);
}

/****************************************************************************
** Check that all given fields exists and fill struct with current data
****************************************************************************/

bool setup_fields(THD *thd, Item **ref_pointer_array,
                  List<Item> &fields, ulong set_query_id,
                  List<Item> *sum_func_list, bool allow_sum_func)
{
  reg2 Item *item;
  ulong save_set_query_id= thd->set_query_id;
  List_iterator<Item> it(fields);
  DBUG_ENTER("setup_fields");

  thd->set_query_id=set_query_id;
  thd->allow_sum_func= allow_sum_func;
  thd->where= THD::DEFAULT_WHERE;

  /*
    To prevent fail on forward lookup we fill it with zerows,
    then if we got pointer on zero after find_item_in_list we will know
    that it is forward lookup.

    There is other way to solve problem: fill array with pointers to list,
    but it will be slower.

    TODO: remove it when (if) we made one list for allfields and
    ref_pointer_array
  */
  if (ref_pointer_array)
    bzero(ref_pointer_array, sizeof(Item *) * fields.elements);

  Item **ref= ref_pointer_array;
  while ((item= it++))
  {
    if (!item->fixed && item->fix_fields(thd, it.ref()) ||
	(item= *(it.ref()))->check_cols(1))
    {
      thd->set_query_id= save_set_query_id;
      DBUG_RETURN(TRUE); /* purecov: inspected */
    }
    if (ref)
      *(ref++)= item;
    if (item->with_sum_func && item->type() != Item::SUM_FUNC_ITEM &&
	sum_func_list)
      item->split_sum_func(thd, ref_pointer_array, *sum_func_list);
    thd->used_tables|= item->used_tables();
  }
  thd->set_query_id= save_set_query_id;
  DBUG_RETURN(test(thd->net.report_error));
}


/*
  make list of leaves of join table tree

  SYNOPSIS
    make_leaves_list()
    list    pointer to pointer on list first element
    tables  table list

  RETURN pointer on pointer to next_leaf of last element
*/

TABLE_LIST **make_leaves_list(TABLE_LIST **list, TABLE_LIST *tables)
{
  for (TABLE_LIST *table= tables; table; table= table->next_local)
  {
    if (table->merge_underlying_list)
    {
      DBUG_ASSERT(table->view &&
                  table->effective_algorithm == VIEW_ALGORITHM_MERGE);
      list= make_leaves_list(list, table->merge_underlying_list);
    }
    else
    {
      *list= table;
      list= &table->next_leaf;
    }
  }
  return list;
}

/*
  prepare tables

  SYNOPSIS
    setup_tables()
    thd		  Thread handler
    context       name resolution contest to setup table list there
    from_clause   Top-level list of table references in the FROM clause
    tables	  Table list (select_lex->table_list)
    conds	  Condition of current SELECT (can be changed by VIEW)
    leaves        List of join table leaves list (select_lex->leaf_tables)
    refresh       It is onle refresh for subquery
    select_insert It is SELECT ... INSERT command

  NOTE
    Check also that the 'used keys' and 'ignored keys' exists and set up the
    table structure accordingly.
    Create a list of leaf tables. For queries with NATURAL/USING JOINs,
    compute the row types of the top most natural/using join table references
    and link these into a list of table references for name resolution.

    This has to be called for all tables that are used by items, as otherwise
    table->map is not set and all Item_field will be regarded as const items.

  RETURN
    FALSE ok;  In this case *map will includes the chosen index
    TRUE  error
*/

bool setup_tables(THD *thd, Name_resolution_context *context,
                  List<TABLE_LIST> *from_clause, TABLE_LIST *tables,
                  Item **conds, TABLE_LIST **leaves, bool select_insert)
{
  uint tablenr= 0;
  DBUG_ENTER("setup_tables");

  context->table_list= context->first_name_resolution_table= tables;

  /*
    this is used for INSERT ... SELECT.
    For select we setup tables except first (and its underlying tables)
  */
  TABLE_LIST *first_select_table= (select_insert ?
                                   tables->next_local:
                                   0);
  if (!(*leaves))
    make_leaves_list(leaves, tables);

  TABLE_LIST *table_list;
  for (table_list= *leaves;
       table_list;
       table_list= table_list->next_leaf, tablenr++)
  {
    TABLE *table= table_list->table;
    if (first_select_table &&
        table_list->top_table() == first_select_table)
    {
      /* new counting for SELECT of INSERT ... SELECT command */
      first_select_table= 0;
      tablenr= 0;
    }
    setup_table_map(table, table_list, tablenr);
    table->used_keys= table->s->keys_for_keyread;
    if (table_list->use_index)
    {
      key_map map;
      get_key_map_from_key_list(&map, table, table_list->use_index);
      if (map.is_set_all())
	DBUG_RETURN(1);
      table->keys_in_use_for_query=map;
    }
    if (table_list->ignore_index)
    {
      key_map map;
      get_key_map_from_key_list(&map, table, table_list->ignore_index);
      if (map.is_set_all())
	DBUG_RETURN(1);
      table->keys_in_use_for_query.subtract(map);
    }
    table->used_keys.intersect(table->keys_in_use_for_query);
  }
  if (tablenr > MAX_TABLES)
  {
    my_error(ER_TOO_MANY_TABLES,MYF(0),MAX_TABLES);
    DBUG_RETURN(1);
  }
  for (table_list= tables;
       table_list;
       table_list= table_list->next_local)
  {
    if (table_list->merge_underlying_list)
    {
      DBUG_ASSERT(table_list->view &&
                  table_list->effective_algorithm == VIEW_ALGORITHM_MERGE);
      Query_arena *arena= thd->stmt_arena, backup;
      bool res;
      if (arena->is_conventional())
        arena= 0;                                   // For easier test
      else
        thd->set_n_backup_active_arena(arena, &backup);
      res= table_list->setup_underlying(thd);
      if (arena)
        thd->restore_active_arena(arena, &backup);
      if (res)
        DBUG_RETURN(1);
    }
  }

  /* Precompute and store the row types of NATURAL/USING joins. */
  if (setup_natural_join_row_types(thd, from_clause, context))
    DBUG_RETURN(1);

  DBUG_RETURN(0);
}


/*
   Create a key_map from a list of index names

   SYNOPSIS
     get_key_map_from_key_list()
     map		key_map to fill in
     table		Table
     index_list		List of index names

   RETURN
     0	ok;  In this case *map will includes the choosed index
     1	error
*/

bool get_key_map_from_key_list(key_map *map, TABLE *table,
                               List<String> *index_list)
{
  List_iterator_fast<String> it(*index_list);
  String *name;
  uint pos;

  map->clear_all();
  while ((name=it++))
  {
    if (table->s->keynames.type_names == 0 ||
        (pos= find_type(&table->s->keynames, name->ptr(),
                        name->length(), 1)) <=
        0)
    {
      my_error(ER_KEY_COLUMN_DOES_NOT_EXITS, MYF(0), name->c_ptr(),
	       table->s->table_name.str);
      map->set_all();
      return 1;
    }
    map->set_bit(pos-1);
  }
  return 0;
}


/*
  Drops in all fields instead of current '*' field

  SYNOPSIS
    insert_fields()
    thd			Thread handler
    context             Context for name resolution
    db_name		Database name in case of 'database_name.table_name.*'
    table_name		Table name in case of 'table_name.*'
    it			Pointer to '*'
    any_privileges	0 If we should ensure that we have SELECT privileges
		          for all columns
                        1 If any privilege is ok
  RETURN
    0	ok     'it' is updated to point at last inserted
    1	error.  Error message is generated but not sent to client
*/

bool
insert_fields(THD *thd, Name_resolution_context *context, const char *db_name,
	      const char *table_name, List_iterator<Item> *it,
              bool any_privileges)
{
  Field_iterator_table_ref field_iterator;
  bool found;
  char name_buff[NAME_LEN+1];
  DBUG_ENTER("insert_fields");
  DBUG_PRINT("arena", ("stmt arena: 0x%lx", (ulong)thd->stmt_arena));

  if (db_name && lower_case_table_names)
  {
    /*
      convert database to lower case for comparison
      We can't do this in Item_field as this would change the
      'name' of the item which may be used in the select list
    */
    strmake(name_buff, db_name, sizeof(name_buff)-1);
    my_casedn_str(files_charset_info, name_buff);
    db_name= name_buff;
  }

  found= FALSE;

  /*
    If table names are qualified, then loop over all tables used in the query,
    else treat natural joins as leaves and do not iterate over their underlying
    tables.
  */
  for (TABLE_LIST *tables= (table_name ? context->table_list :
                            context->first_name_resolution_table);
       tables;
       tables= (table_name ? tables->next_local :
                tables->next_name_resolution_table)
       )
  {
    Field *field;
    TABLE *table= tables->table;

    DBUG_ASSERT(tables->is_leaf_for_name_resolution());

    if (table_name && my_strcasecmp(table_alias_charset, table_name,
                                    tables->alias) ||
        (db_name && strcmp(tables->db,db_name)))
      continue;

#ifndef NO_EMBEDDED_ACCESS_CHECKS
    /* Ensure that we have access rights to all fields to be inserted. */
    if (!((table && (table->grant.privilege & SELECT_ACL) ||
           tables->view && (tables->grant.privilege & SELECT_ACL))) &&
        !any_privileges)
    {
      field_iterator.set(tables);
      if (check_grant_all_columns(thd, SELECT_ACL, field_iterator.grant(),
                                  field_iterator.db_name(),
                                  field_iterator.table_name(),
                                  &field_iterator))
        DBUG_RETURN(TRUE);
    }
#endif


    /*
      Update the tables used in the query based on the referenced fields. For
      views and natural joins this update is performed inside the loop below.
    */
    if (table)
      thd->used_tables|= table->map;

    /*
      Initialize a generic field iterator for the current table reference.
      Notice that it is guaranteed that this iterator will iterate over the
      fields of a single table reference, because 'tables' is a leaf (for
      name resolution purposes).
    */
    field_iterator.set(tables);

    for (; !field_iterator.end_of_fields(); field_iterator.next())
    {
      Item *item;

      if (!(item= field_iterator.create_item(thd)))
        DBUG_RETURN(TRUE);

      if (!found)
      {
        found= TRUE;
        it->replace(item); /* Replace '*' with the first found item. */
      }
      else
        it->after(item);   /* Add 'item' to the SELECT list. */

#ifndef NO_EMBEDDED_ACCESS_CHECKS
      /*
        Set privilege information for the fields of newly created views.
        We have that (any_priviliges == TRUE) if and only if we are creating
        a view. In the time of view creation we can't use the MERGE algorithm,
        therefore if 'tables' is itself a view, it is represented by a
        temporary table. Thus in this case we can be sure that 'item' is an
        Item_field.
      */
      if (any_privileges)
      {
        DBUG_ASSERT(tables->field_translation == NULL && table ||
                    tables->is_natural_join);
        DBUG_ASSERT(item->type() == Item::FIELD_ITEM);
        Item_field *fld= (Item_field*) item;
        const char *field_table_name= field_iterator.table_name();

        if (!tables->schema_table && 
            !(fld->have_privileges=
              (get_column_grant(thd, field_iterator.grant(),
                                field_iterator.db_name(),
                                field_table_name, fld->field_name) &
               VIEW_ANY_ACL)))
        {
          my_error(ER_COLUMNACCESS_DENIED_ERROR, MYF(0), "ANY",
                   thd->security_ctx->priv_user,
                   thd->security_ctx->host_or_ip,
                   fld->field_name, field_table_name);
          DBUG_RETURN(TRUE);
        }
      }
#endif

      if ((field= field_iterator.field()))
      {
        /*
          Mark if field used before in this select.
          Used by 'insert' to verify if a field name is used twice.
        */
        if (field->query_id == thd->query_id)
          thd->dupp_field= field;
        field->query_id= thd->query_id;
        field->table->file->ha_set_bit_in_read_set(field->fieldnr);

        if (table)
          table->used_keys.intersect(field->part_of_key);

        if (tables->is_natural_join)
        {
          bool is_created;
          TABLE *field_table;
          /*
            In this case we are sure that the column ref will not be created
            because it was already created and stored with the natural join.
          */
          Natural_join_column *nj_col;
          if (!(nj_col= field_iterator.get_or_create_column_ref(&is_created)))
            DBUG_RETURN(TRUE);
          DBUG_ASSERT(nj_col->table_field && !is_created);
          field_table= nj_col->table_ref->table;
          if (field_table)
          {
            thd->used_tables|= field_table->map;
            field_table->used_keys.intersect(field->part_of_key);
            field_table->used_fields++;
          }
        }
      }
      else
      {
        thd->used_tables|= item->used_tables();
        item->walk(&Item::reset_query_id_processor,
                   (byte *)(&thd->query_id));
      }
    }
    /*
      In case of stored tables, all fields are considered as used,
      while in the case of views, the fields considered as used are the
      ones marked in setup_tables during fix_fields of view columns.
      For NATURAL joins, used_tables is updated in the IF above.
    */
    if (table)
    {
      table->used_fields= table->s->fields;
      table->file->ha_set_all_bits_in_read_set();
    }
  }
  if (found)
    DBUG_RETURN(FALSE);

  /*
    TODO: in the case when we skipped all columns because there was a
    qualified '*', and all columns were coalesced, we have to give a more
    meaningful message than ER_BAD_TABLE_ERROR.
  */
  if (!table_name)
    my_message(ER_NO_TABLES_USED, ER(ER_NO_TABLES_USED), MYF(0));
  else
    my_error(ER_BAD_TABLE_ERROR, MYF(0), table_name);

  DBUG_RETURN(TRUE);
}


/*
  Fix all conditions and outer join expressions.

  SYNOPSIS
    setup_conds()
    thd     thread handler
    tables  list of tables for name resolving (select_lex->table_list)
    leaves  list of leaves of join table tree (select_lex->leaf_tables)
    conds   WHERE clause

  DESCRIPTION
    TODO

  RETURN
    TRUE  if some error occured (e.g. out of memory)
    FALSE if all is OK
*/

int setup_conds(THD *thd, TABLE_LIST *tables, TABLE_LIST *leaves,
                COND **conds)
{
  SELECT_LEX *select_lex= thd->lex->current_select;
  Query_arena *arena= thd->stmt_arena, backup;
  TABLE_LIST *table= NULL;	// For HP compilers
  /*
    it_is_update set to TRUE when tables of primary SELECT_LEX (SELECT_LEX
    which belong to LEX, i.e. most up SELECT) will be updated by
    INSERT/UPDATE/LOAD
    NOTE: using this condition helps to prevent call of prepare_check_option()
    from subquery of VIEW, because tables of subquery belongs to VIEW
    (see condition before prepare_check_option() call)
  */
  bool it_is_update= (select_lex == &thd->lex->select_lex) &&
    thd->lex->which_check_option_applicable();
  DBUG_ENTER("setup_conds");

  if (select_lex->conds_processed_with_permanent_arena ||
      arena->is_conventional())
    arena= 0;                                   // For easier test

  thd->set_query_id=1;
  select_lex->cond_count= 0;

  for (table= tables; table; table= table->next_local)
  {
    if (table->prepare_where(thd, conds, FALSE))
      goto err_no_arena;
  }

  if (*conds)
  {
    thd->where="where clause";
    if (!(*conds)->fixed && (*conds)->fix_fields(thd, conds) ||
	(*conds)->check_cols(1))
      goto err_no_arena;
  }

  /*
    Apply fix_fields() to all ON clauses at all levels of nesting,
    including the ones inside view definitions.
  */
  for (table= leaves; table; table= table->next_leaf)
  {
    TABLE_LIST *embedded; /* The table at the current level of nesting. */
    TABLE_LIST *embedding= table; /* The parent nested table reference. */
    do
    {
      embedded= embedding;
      if (embedded->on_expr)
      {
        /* Make a join an a expression */
        thd->where="on clause";
        if (!embedded->on_expr->fixed &&
            embedded->on_expr->fix_fields(thd, &embedded->on_expr) ||
	    embedded->on_expr->check_cols(1))
	  goto err_no_arena;
        select_lex->cond_count++;
      }
      embedding= embedded->embedding;
    }
    while (embedding &&
           embedding->nested_join->join_list.head() == embedded);

    /* process CHECK OPTION */
    if (it_is_update)
    {
      TABLE_LIST *view= table->top_table();
      if (view->effective_with_check)
      {
        if (view->prepare_check_option(thd))
          goto err_no_arena;
        thd->change_item_tree(&table->check_option, view->check_option);
      }
    }
  }

  if (!thd->stmt_arena->is_conventional())
  {
    /*
      We are in prepared statement preparation code => we should store
      WHERE clause changing for next executions.

      We do this ON -> WHERE transformation only once per PS/SP statement.
    */
    select_lex->where= *conds;
    select_lex->conds_processed_with_permanent_arena= 1;
  }
  DBUG_RETURN(test(thd->net.report_error));

err_no_arena:
  DBUG_RETURN(1);
}


/******************************************************************************
** Fill a record with data (for INSERT or UPDATE)
** Returns : 1 if some field has wrong type
******************************************************************************/


/*
  Fill fields with given items.

  SYNOPSIS
    fill_record()
    thd           thread handler
    fields        Item_fields list to be filled
    values        values to fill with
    ignore_errors TRUE if we should ignore errors

  RETURN
    FALSE   OK
    TRUE    error occured
*/

static bool
fill_record(THD * thd, List<Item> &fields, List<Item> &values,
            bool ignore_errors)
{
  List_iterator_fast<Item> f(fields),v(values);
  Item *value;
  Item_field *field;
  DBUG_ENTER("fill_record");

  while ((field=(Item_field*) f++))
  {
    value=v++;
    Field *rfield= field->field;
    TABLE *table= rfield->table;
    if (rfield == table->next_number_field)
      table->auto_increment_field_not_null= TRUE;
    if ((value->save_in_field(rfield, 0) < 0) && !ignore_errors)
    {
      my_message(ER_UNKNOWN_ERROR, ER(ER_UNKNOWN_ERROR), MYF(0));
      DBUG_RETURN(TRUE);
    }
  }
  DBUG_RETURN(thd->net.report_error);
}


/*
  Fill fields in list with values from the list of items and invoke
  before triggers.

  SYNOPSIS
    fill_record_n_invoke_before_triggers()
      thd           thread context
      fields        Item_fields list to be filled
      values        values to fill with
      ignore_errors TRUE if we should ignore errors
      triggers      object holding list of triggers to be invoked
      event         event type for triggers to be invoked

  NOTE
    This function assumes that fields which values will be set and triggers
    to be invoked belong to the same table, and that TABLE::record[0] and
    record[1] buffers correspond to new and old versions of row respectively.

  RETURN
    FALSE   OK
    TRUE    error occured
*/

bool
fill_record_n_invoke_before_triggers(THD *thd, List<Item> &fields,
                                     List<Item> &values, bool ignore_errors,
                                     Table_triggers_list *triggers,
                                     enum trg_event_type event)
{
  return (fill_record(thd, fields, values, ignore_errors) ||
          triggers && triggers->process_triggers(thd, event,
                                                 TRG_ACTION_BEFORE, TRUE));
}


/*
  Fill field buffer with values from Field list

  SYNOPSIS
    fill_record()
    thd           thread handler
    ptr           pointer on pointer to record
    values        list of fields
    ignore_errors TRUE if we should ignore errors

  RETURN
    FALSE   OK
    TRUE    error occured
*/

bool
fill_record(THD *thd, Field **ptr, List<Item> &values, bool ignore_errors)
{
  List_iterator_fast<Item> v(values);
  Item *value;
  DBUG_ENTER("fill_record");

  Field *field;
  while ((field = *ptr++))
  {
    value=v++;
    TABLE *table= field->table;
    if (field == table->next_number_field)
      table->auto_increment_field_not_null= TRUE;
    if (value->save_in_field(field, 0) == -1)
      DBUG_RETURN(TRUE);
  }
  DBUG_RETURN(thd->net.report_error);
}


/*
  Fill fields in array with values from the list of items and invoke
  before triggers.

  SYNOPSIS
    fill_record_n_invoke_before_triggers()
      thd           thread context
      ptr           NULL-ended array of fields to be filled
      values        values to fill with
      ignore_errors TRUE if we should ignore errors
      triggers      object holding list of triggers to be invoked
      event         event type for triggers to be invoked

  NOTE
    This function assumes that fields which values will be set and triggers
    to be invoked belong to the same table, and that TABLE::record[0] and
    record[1] buffers correspond to new and old versions of row respectively.

  RETURN
    FALSE   OK
    TRUE    error occured
*/

bool
fill_record_n_invoke_before_triggers(THD *thd, Field **ptr,
                                     List<Item> &values, bool ignore_errors,
                                     Table_triggers_list *triggers,
                                     enum trg_event_type event)
{
  return (fill_record(thd, ptr, values, ignore_errors) ||
          triggers && triggers->process_triggers(thd, event,
                                                 TRG_ACTION_BEFORE, TRUE));
}


static void mysql_rm_tmp_tables(void)
{
  uint i, idx;
  char	filePath[FN_REFLEN], *tmpdir;
  MY_DIR *dirp;
  FILEINFO *file;
  DBUG_ENTER("mysql_rm_tmp_tables");

  for (i=0; i<=mysql_tmpdir_list.max; i++)
  {
    tmpdir=mysql_tmpdir_list.list[i];
    /* See if the directory exists */
    if (!(dirp = my_dir(tmpdir,MYF(MY_WME | MY_DONT_SORT))))
      continue;

    /* Remove all SQLxxx tables from directory */

    for (idx=0 ; idx < (uint) dirp->number_off_files ; idx++)
    {
      file=dirp->dir_entry+idx;

      /* skiping . and .. */
      if (file->name[0] == '.' && (!file->name[1] ||
                                   (file->name[1] == '.' &&  !file->name[2])))
        continue;

      if (!bcmp(file->name,tmp_file_prefix,tmp_file_prefix_length))
      {
        sprintf(filePath,"%s%s",tmpdir,file->name);
        VOID(my_delete(filePath,MYF(MY_WME)));
      }
    }
    my_dirend(dirp);
  }
  DBUG_VOID_RETURN;
}



/*****************************************************************************
	unireg support functions
*****************************************************************************/

/*
  Invalidate any cache entries that are for some DB

  SYNOPSIS
    remove_db_from_cache()
    db		Database name. This will be in lower case if
		lower_case_table_name is set

  NOTE:
  We can't use hash_delete when looping hash_elements. We mark them first
  and afterwards delete those marked unused.
*/

void remove_db_from_cache(const char *db)
{
  for (uint idx=0 ; idx < open_cache.records ; idx++)
  {
    TABLE *table=(TABLE*) hash_element(&open_cache,idx);
    if (!strcmp(table->s->db.str, db))
    {
      table->s->version= 0L;			/* Free when thread is ready */
      if (!table->in_use)
	relink_unused(table);
    }
  }
  while (unused_tables && !unused_tables->s->version)
    VOID(hash_delete(&open_cache,(byte*) unused_tables));
}


/*
  free all unused tables

  NOTE
    This is called by 'handle_manager' when one wants to periodicly flush
    all not used tables.
*/

void flush_tables()
{
  (void) pthread_mutex_lock(&LOCK_open);
  while (unused_tables)
    hash_delete(&open_cache,(byte*) unused_tables);
  (void) pthread_mutex_unlock(&LOCK_open);
}


/*
  Mark all entries with the table as deleted to force an reopen of the table

  The table will be closed (not stored in cache) by the current thread when
  close_thread_tables() is called.

  PREREQUISITES
    Lock on LOCK_open()

  RETURN
    0  This thread now have exclusive access to this table and no other thread
       can access the table until close_thread_tables() is called.
    1  Table is in use by another thread
*/

bool remove_table_from_cache(THD *thd, const char *db, const char *table_name,
                             uint flags)
{
  char key[MAX_DBKEY_LENGTH];
  uint key_length;
  TABLE *table;
  TABLE_SHARE *share;
  bool result= 0, signalled= 0;
  DBUG_ENTER("remove_table_from_cache");

  key_length=(uint) (strmov(strmov(key,db)+1,table_name)-key)+1;
  for (;;)
  {
    result= signalled= 0;

    for (table=(TABLE*) hash_search(&open_cache,(byte*) key,key_length) ;
         table;
         table = (TABLE*) hash_next(&open_cache,(byte*) key,key_length))
    {
      THD *in_use;
      table->s->version=0L;		/* Free when thread is ready */
      if (!(in_use=table->in_use))
      {
        DBUG_PRINT("info",("Table was not in use"));
        relink_unused(table);
      }
      else if (in_use != thd)
      {
        DBUG_PRINT("info", ("Table was in use by other thread"));
        in_use->some_tables_deleted=1;
        if (table->db_stat)
  	  result=1;
        /* Kill delayed insert threads */
        if ((in_use->system_thread & SYSTEM_THREAD_DELAYED_INSERT) &&
            ! in_use->killed)
        {
	  in_use->killed= THD::KILL_CONNECTION;
	  pthread_mutex_lock(&in_use->mysys_var->mutex);
	  if (in_use->mysys_var->current_cond)
	  {
	    pthread_mutex_lock(in_use->mysys_var->current_mutex);
            signalled= 1;
	    pthread_cond_broadcast(in_use->mysys_var->current_cond);
	    pthread_mutex_unlock(in_use->mysys_var->current_mutex);
	  }
	  pthread_mutex_unlock(&in_use->mysys_var->mutex);
        }
        /*
	  Now we must abort all tables locks used by this thread
	  as the thread may be waiting to get a lock for another table
        */
        for (TABLE *thd_table= in_use->open_tables;
	     thd_table ;
	     thd_table= thd_table->next)
        {
	  if (thd_table->db_stat)		// If table is open
	    signalled|= mysql_lock_abort_for_thread(thd, thd_table);
        }
      }
      else
      {
        DBUG_PRINT("info", ("Table was in use by current thread. db_stat: %u",
                            table->db_stat));
        result= result || (flags & RTFC_OWNED_BY_THD_FLAG);
      }
    }
    while (unused_tables && !unused_tables->s->version)
      VOID(hash_delete(&open_cache,(byte*) unused_tables));

    DBUG_PRINT("info", ("Removing table from table_def_cache"));
    /* Remove table from table definition cache if it's not in use */
    if ((share= (TABLE_SHARE*) hash_search(&table_def_cache,(byte*) key,
                                           key_length)))
    {
      DBUG_PRINT("info", ("share version: %lu  ref_count: %u",
                          share->version, share->ref_count));
      share->version= 0;                          // Mark for delete
      if (share->ref_count == 0)
      {
        pthread_mutex_lock(&share->mutex);
        VOID(hash_delete(&table_def_cache, (byte*) share));
      }
    }

    if (result && (flags & RTFC_WAIT_OTHER_THREAD_FLAG))
    {
      if (!(flags & RTFC_CHECK_KILLED_FLAG) || !thd->killed)
      {
        dropping_tables++;
        if (likely(signalled))
          (void) pthread_cond_wait(&COND_refresh, &LOCK_open);
        else
        {
          struct timespec abstime;
          /*
            It can happen that another thread has opened the
            table but has not yet locked any table at all. Since
            it can be locked waiting for a table that our thread
            has done LOCK TABLE x WRITE on previously, we need to
            ensure that the thread actually hears our signal
            before we go to sleep. Thus we wait for a short time
            and then we retry another loop in the
            remove_table_from_cache routine.
          */
          set_timespec(abstime, 10);
          pthread_cond_timedwait(&COND_refresh, &LOCK_open, &abstime);
        }
        dropping_tables--;
        continue;
      }
    }
    break;
  }
  DBUG_RETURN(result);
}


int setup_ftfuncs(SELECT_LEX *select_lex)
{
  List_iterator<Item_func_match> li(*(select_lex->ftfunc_list)),
                                 lj(*(select_lex->ftfunc_list));
  Item_func_match *ftf, *ftf2;

  while ((ftf=li++))
  {
    if (ftf->fix_index())
      return 1;
    lj.rewind();
    while ((ftf2=lj++) != ftf)
    {
      if (ftf->eq(ftf2,1) && !ftf2->master)
        ftf2->master=ftf;
    }
  }

  return 0;
}


int init_ftfuncs(THD *thd, SELECT_LEX *select_lex, bool no_order)
{
  if (select_lex->ftfunc_list->elements)
  {
    List_iterator<Item_func_match> li(*(select_lex->ftfunc_list));
    Item_func_match *ifm;
    DBUG_PRINT("info",("Performing FULLTEXT search"));
    thd->proc_info="FULLTEXT initialization";

    while ((ifm=li++))
      ifm->init_search(no_order);
  }
  return 0;
}


/*
  open new .frm format table

  SYNOPSIS
    open_new_frm()
    THD		  thread handler
    path	  path to .frm file (without extension)
    alias	  alias for table
    db            database
    table_name    name of table
    db_stat	  open flags (for example HA_OPEN_KEYFILE|HA_OPEN_RNDFILE..)
		  can be 0 (example in ha_example_table)
    prgflag	  READ_ALL etc..
    ha_open_flags HA_OPEN_ABORT_IF_LOCKED etc..
    outparam	  result table
    table_desc	  TABLE_LIST descriptor
    mem_root	  temporary MEM_ROOT for parsing
*/

static bool
open_new_frm(THD *thd, TABLE_SHARE *share, const char *alias,
             uint db_stat, uint prgflag,
	     uint ha_open_flags, TABLE *outparam, TABLE_LIST *table_desc,
	     MEM_ROOT *mem_root)
{
  LEX_STRING pathstr;
  File_parser *parser;
  char path[FN_REFLEN];
  DBUG_ENTER("open_new_frm");

  /* Create path with extension */
  pathstr.length= (uint) (strxmov(path, share->normalized_path.str, reg_ext,
                                  NullS)- path);
  pathstr.str=    path;

  if ((parser= sql_parse_prepare(&pathstr, mem_root, 1)))
  {
    if (is_equal(&view_type, parser->type()))
    {
      if (table_desc == 0 || table_desc->required_type == FRMTYPE_TABLE)
      {
        my_error(ER_WRONG_OBJECT, MYF(0), share->db.str, share->table_name.str,
                 "BASE TABLE");
        goto err;
      }
      if (mysql_make_view(thd, parser, table_desc))
        goto err;
    }
    else
    {
      /* only VIEWs are supported now */
      my_error(ER_FRM_UNKNOWN_TYPE, MYF(0), share->path,  parser->type()->str);
      goto err;
    }
    DBUG_RETURN(0);
  }
 
err:
  bzero(outparam, sizeof(TABLE));	// do not run repair
  DBUG_RETURN(1);
}


bool is_equal(const LEX_STRING *a, const LEX_STRING *b)
{
  return a->length == b->length && !strncmp(a->str, b->str, a->length);
}<|MERGE_RESOLUTION|>--- conflicted
+++ resolved
@@ -3618,16 +3618,6 @@
 
   update_field_dependencies(thd, field, table);
 
-<<<<<<< HEAD
-#ifndef NO_EMBEDDED_ACCESS_CHECKS
-  if (check_grant_column_in_sctx(thd, &table->grant,
-                                 table->s->db.str, table->s->table_name.str,
-                                 name, length,
-                                 check_grants, sctx))
-    field= WRONG_GRANT;
-#endif
-=======
->>>>>>> 6617c77c
   DBUG_RETURN(field);
 }
 
