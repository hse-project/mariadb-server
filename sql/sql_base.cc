/* Copyright (c) 2000, 2016, Oracle and/or its affiliates.
   Copyright (c) 2010, 2022, MariaDB

   This program is free software; you can redistribute it and/or modify
   it under the terms of the GNU General Public License as published by
   the Free Software Foundation; version 2 of the License.

   This program is distributed in the hope that it will be useful,
   but WITHOUT ANY WARRANTY; without even the implied warranty of
   MERCHANTABILITY or FITNESS FOR A PARTICULAR PURPOSE.  See the
   GNU General Public License for more details.

   You should have received a copy of the GNU General Public License
   along with this program; if not, write to the Free Software
   Foundation, Inc., 51 Franklin Street, Fifth Floor, Boston, MA  02110-1335  USA */


/* Basic functions needed by many modules */

#include "mariadb.h"
#include "sql_base.h"                           // setup_table_map
#include "sql_priv.h"
#include "unireg.h"
#include "debug_sync.h"
#include "lock.h"        // mysql_lock_remove,
                         // mysql_unlock_tables,
                         // mysql_lock_have_duplicate
#include "sql_show.h"    // append_identifier
#include "strfunc.h"     // find_type
#include "sql_view.h"    // mysql_make_view, VIEW_ANY_ACL
#include "sql_parse.h"   // check_table_access
#include "sql_insert.h"  // kill_delayed_threads
#include "sql_acl.h"     // *_ACL, check_grant_all_columns,
                         // check_column_grant_in_table_ref,
                         // get_column_grant
#include "sql_partition.h"               // ALTER_PARTITION_PARAM_TYPE
#include "sql_derived.h" // mysql_derived_prepare,
                         // mysql_handle_derived,
                         // mysql_derived_filling
#include "sql_handler.h" // mysql_ha_flush
#include "sql_test.h"
#include "sql_partition.h"                      // ALTER_PARTITION_PARAM_TYPE
#include "log_event.h"                          // Query_log_event
#include "sql_select.h"
#include "sp_head.h"
#include "sp.h"
#include "sp_cache.h"
#include "sql_trigger.h"
#include "transaction.h"
#include "sql_prepare.h"
#include "sql_statistics.h"
#include "sql_cte.h"
#include <m_ctype.h>
#include <my_dir.h>
#include <hash.h>
#include "rpl_filter.h"
#include "sql_table.h"                          // build_table_filename
#include "datadict.h"   // dd_frm_is_view()
#include "sql_hset.h"   // Hash_set
#include "rpl_rli.h"   // rpl_group_info
#ifdef  __WIN__
#include <io.h>
#endif
#include "wsrep_mysqld.h"
#ifdef WITH_WSREP
#include "wsrep_thd.h"
#include "wsrep_trans_observer.h"
#endif /* WITH_WSREP */


bool
No_such_table_error_handler::handle_condition(THD *,
                                              uint sql_errno,
                                              const char*,
                                              Sql_condition::enum_warning_level *level,
                                              const char*,
                                              Sql_condition ** cond_hdl)
{
  *cond_hdl= NULL;
  if (sql_errno == ER_NO_SUCH_TABLE || sql_errno == ER_NO_SUCH_TABLE_IN_ENGINE)
  {
    m_handled_errors++;
    return TRUE;
  }

  if (*level == Sql_condition::WARN_LEVEL_ERROR)
    m_unhandled_errors++;
  return FALSE;
}


bool No_such_table_error_handler::safely_trapped_errors()
{
  /*
    If m_unhandled_errors != 0, something else, unanticipated, happened,
    so the error is not trapped but returned to the caller.
    Multiple ER_NO_SUCH_TABLE can be raised in case of views.
  */
  return ((m_handled_errors > 0) && (m_unhandled_errors == 0));
}


/**
  This internal handler is used to trap ER_NO_SUCH_TABLE and
  ER_WRONG_MRG_TABLE errors during CHECK/REPAIR TABLE for MERGE
  tables.
*/

class Repair_mrg_table_error_handler : public Internal_error_handler
{
public:
  Repair_mrg_table_error_handler()
    : m_handled_errors(false), m_unhandled_errors(false)
  {}

  bool handle_condition(THD *thd,
                        uint sql_errno,
                        const char* sqlstate,
                        Sql_condition::enum_warning_level *level,
                        const char* msg,
                        Sql_condition ** cond_hdl);

  /**
    Returns TRUE if there were ER_NO_SUCH_/WRONG_MRG_TABLE and there
    were no unhandled errors. FALSE otherwise.
  */
  bool safely_trapped_errors()
  {
    /*
      Check for m_handled_errors is here for extra safety.
      It can be useful in situation when call to open_table()
      fails because some error which was suppressed by another
      error handler (e.g. in case of MDL deadlock which we
      decided to solve by back-off and retry).
    */
    return (m_handled_errors && (! m_unhandled_errors));
  }

private:
  bool m_handled_errors;
  bool m_unhandled_errors;
};


bool
Repair_mrg_table_error_handler::handle_condition(THD *,
                                                 uint sql_errno,
                                                 const char*,
                                                 Sql_condition::enum_warning_level *level,
                                                 const char*,
                                                 Sql_condition ** cond_hdl)
{
  *cond_hdl= NULL;
  if (sql_errno == ER_NO_SUCH_TABLE ||
      sql_errno == ER_NO_SUCH_TABLE_IN_ENGINE ||
      sql_errno == ER_WRONG_MRG_TABLE)
  {
    m_handled_errors= true;
    return TRUE;
  }

  m_unhandled_errors= true;
  return FALSE;
}


/**
  @defgroup Data_Dictionary Data Dictionary
  @{
*/

static bool check_and_update_table_version(THD *thd, TABLE_LIST *tables,
                                           TABLE_SHARE *table_share);
static bool open_table_entry_fini(THD *thd, TABLE_SHARE *share, TABLE *entry);
static bool auto_repair_table(THD *thd, TABLE_LIST *table_list);


/**
  Get table cache key for a table list element.

  @param table_list[in]  Table list element.
  @param key[out]        On return points to table cache key for the table.

  @note Unlike create_table_def_key() call this function doesn't construct
        key in a buffer provided by caller. Instead it relies on the fact
        that table list element for which key is requested has properly
        initialized MDL_request object and the fact that table definition
        cache key is suffix of key used in MDL subsystem. So to get table
        definition key it simply needs to return pointer to appropriate
        part of MDL_key object nested in this table list element.
        Indeed, this means that lifetime of key produced by this call is
        limited by the lifetime of table list element which it got as
        parameter.

  @return Length of key.
*/

uint get_table_def_key(const TABLE_LIST *table_list, const char **key)
{
  /*
    This call relies on the fact that TABLE_LIST::mdl_request::key object
    is properly initialized, so table definition cache can be produced
    from key used by MDL subsystem.
  */
  DBUG_ASSERT(!strcmp(table_list->get_db_name(),
                      table_list->mdl_request.key.db_name()));
  DBUG_ASSERT(!strcmp(table_list->get_table_name(),
                      table_list->mdl_request.key.name()));

  *key= (const char*)table_list->mdl_request.key.ptr() + 1;
  return table_list->mdl_request.key.length() - 1;
}



/*****************************************************************************
  Functions to handle table definition cache (TABLE_SHARE)
*****************************************************************************/

/*
  Create a list for all open tables matching SQL expression

  SYNOPSIS
    list_open_tables()
    thd			Thread THD
    wild		SQL like expression

  NOTES
    One gets only a list of tables for which one has any kind of privilege.
    db and table names are allocated in result struct, so one doesn't need
    a lock when traversing the return list.

  RETURN VALUES
    NULL	Error (Probably OOM)
    #		Pointer to list of names of open tables.
*/

struct list_open_tables_arg
{
  THD *thd;
  const char *db;
  const char *wild;
  TABLE_LIST table_list;
  OPEN_TABLE_LIST **start_list, *open_list;
};


static my_bool list_open_tables_callback(TDC_element *element,
                                         list_open_tables_arg *arg)
{
  const char *db= (char*) element->m_key;
  size_t db_length= strlen(db);
  const char *table_name= db + db_length + 1;

  if (arg->db && my_strcasecmp(system_charset_info, arg->db, db))
    return FALSE;
  if (arg->wild && wild_compare(table_name, arg->wild, 0))
    return FALSE;

  /* Check if user has SELECT privilege for any column in the table */
  arg->table_list.db.str= db;
  arg->table_list.db.length= db_length;
  arg->table_list.table_name.str= table_name;
  arg->table_list.table_name.length= strlen(table_name);
  arg->table_list.grant.privilege= 0;

  if (check_table_access(arg->thd, SELECT_ACL, &arg->table_list, TRUE, 1, TRUE))
    return FALSE;

  if (!(*arg->start_list= (OPEN_TABLE_LIST *) arg->thd->alloc(
                    sizeof(**arg->start_list) + element->m_key_length)))
    return TRUE;

  strmov((*arg->start_list)->table=
         strmov(((*arg->start_list)->db= (char*) ((*arg->start_list) + 1)),
                db) + 1, table_name);
  (*arg->start_list)->in_use= 0;

  mysql_mutex_lock(&element->LOCK_table_share);
  All_share_tables_list::Iterator it(element->all_tables);
  TABLE *table;
  while ((table= it++))
    if (table->in_use)
      ++(*arg->start_list)->in_use;
  mysql_mutex_unlock(&element->LOCK_table_share);
  (*arg->start_list)->locked= 0;                   /* Obsolete. */
  arg->start_list= &(*arg->start_list)->next;
  *arg->start_list= 0;
  return FALSE;
}


OPEN_TABLE_LIST *list_open_tables(THD *thd, const char *db, const char *wild)
{
  list_open_tables_arg argument;
  DBUG_ENTER("list_open_tables");

  argument.thd= thd;
  argument.db= db;
  argument.wild= wild;
  bzero((char*) &argument.table_list, sizeof(argument.table_list));
  argument.start_list= &argument.open_list;
  argument.open_list= 0;

  if (tdc_iterate(thd, (my_hash_walk_action) list_open_tables_callback,
                  &argument, true))
    DBUG_RETURN(0);

  DBUG_RETURN(argument.open_list);
}


/**
   Close all tables that are not in use in table definition cache

   @param purge_flag  Argument for tc_purge. true if we should force all
                      shares to be deleted. false if it's enough to just
                      evict those that are not in use.
*/

void purge_tables(bool purge_flag)
{
  /*
    Force close of all open tables.

    Note that code in TABLE_SHARE::wait_for_old_version() assumes that
    incrementing of refresh_version is followed by purge of unused table
    shares.
  */
  kill_delayed_threads();
  /*
    Get rid of all unused TABLE and TABLE_SHARE instances. By doing
    this we automatically close all tables which were marked as "old".
  */
  tc_purge(purge_flag);
  /* Free table shares which were not freed implicitly by loop above. */
  tdc_purge(true);
}


/**
   close_cached_tables

   This function has two separate usages:
   1) Close not used tables in the table cache to free memory
   2) Close a list of tables and wait until they are not used anymore. This
      is used mainly when preparing a table for export.

   If there are locked tables, they are closed and reopened before
   function returns. This is done to ensure that table files will be closed
   by all threads and thus external copyable when FLUSH TABLES returns.
*/

bool close_cached_tables(THD *thd, TABLE_LIST *tables,
                         bool wait_for_refresh, ulong timeout)
{
  DBUG_ENTER("close_cached_tables");
  DBUG_ASSERT(thd || (!wait_for_refresh && !tables));
  DBUG_ASSERT(wait_for_refresh || !tables);

  if (!tables)
  {
    /* Free tables that are not used */
    purge_tables(false);
    if (!wait_for_refresh)
      DBUG_RETURN(false);
  }

  DBUG_PRINT("info", ("open table definitions: %d",
                      (int) tdc_records()));

  if (thd->locked_tables_mode)
  {
    /*
      If we are under LOCK TABLES, we need to reopen the tables without
      opening a door for any concurrent threads to sneak in and get
      lock on our tables. To achieve this we use exclusive metadata
      locks.
    */
    TABLE_LIST *tables_to_reopen= (tables ? tables :
                                  thd->locked_tables_list.locked_tables());
    bool result= false;

    /* close open HANDLER for this thread to allow table to be closed */
    mysql_ha_flush_tables(thd, tables_to_reopen);

    for (TABLE_LIST *table_list= tables_to_reopen; table_list;
         table_list= table_list->next_global)
    {
      int err;
      /* A check that the table was locked for write is done by the caller. */
      TABLE *table= find_table_for_mdl_upgrade(thd, table_list->db.str,
                                            table_list->table_name.str, &err);

      /* May return NULL if this table has already been closed via an alias. */
      if (! table)
        continue;

      if (thd->mdl_context.upgrade_shared_lock(table->mdl_ticket, MDL_EXCLUSIVE,
                                               timeout))
      {
        result= true;
        break;
      }
      table->file->extra(HA_EXTRA_PREPARE_FOR_FORCED_CLOSE);
      close_all_tables_for_name(thd, table->s, HA_EXTRA_NOT_USED, NULL);
    }
    /*
      No other thread has the locked tables open; reopen them and get the
      old locks. This should always succeed (unless some external process
      has removed the tables)
    */
    if (thd->locked_tables_list.reopen_tables(thd, false))
      result= true;

    /*
      Since downgrade_lock() won't do anything with shared
      metadata lock it is much simpler to go through all open tables rather
      than picking only those tables that were flushed.
    */
    for (TABLE *tab= thd->open_tables; tab; tab= tab->next)
      tab->mdl_ticket->downgrade_lock(MDL_SHARED_NO_READ_WRITE);

    DBUG_RETURN(result);
  }
  else if (tables)
  {
    /*
      Get an explicit MDL lock for all requested tables to ensure they are
      not used by any other thread
    */
    MDL_request_list mdl_requests;

    DBUG_PRINT("info", ("Waiting for other threads to close their open tables"));
    DEBUG_SYNC(thd, "after_flush_unlock");

    /* close open HANDLER for this thread to allow table to be closed */
    mysql_ha_flush_tables(thd, tables);

    for (TABLE_LIST *table= tables; table; table= table->next_local)
    {
      MDL_request *mdl_request= new (thd->mem_root) MDL_request;
      if (mdl_request == NULL)
        DBUG_RETURN(true);
      mdl_request->init(&table->mdl_request.key, MDL_EXCLUSIVE, MDL_STATEMENT);
      mdl_requests.push_front(mdl_request);
    }

    if (thd->mdl_context.acquire_locks(&mdl_requests, timeout))
      DBUG_RETURN(true);

    for (TABLE_LIST *table= tables; table; table= table->next_local)
      tdc_remove_table(thd, TDC_RT_REMOVE_ALL, table->db.str,
                       table->table_name.str, false);
  }
  DBUG_RETURN(false);
}


/**
  Collect all shares that has open tables
*/

struct tc_collect_arg
{
  DYNAMIC_ARRAY shares;
  flush_tables_type flush_type;
};

static my_bool tc_collect_used_shares(TDC_element *element,
                                      tc_collect_arg *arg)
{
  my_bool result= FALSE;

  DYNAMIC_ARRAY *shares= &arg->shares;
  mysql_mutex_lock(&element->LOCK_table_share);
  if (element->ref_count > 0 && !element->share->is_view)
  {
    DBUG_ASSERT(element->share);
    bool do_flush= 0;
    switch (arg->flush_type) {
    case FLUSH_ALL:
      do_flush= 1;
      break;
    case FLUSH_NON_TRANS_TABLES:
      if (!element->share->online_backup &&
          element->share->table_category == TABLE_CATEGORY_USER)
        do_flush= 1;
      break;
    case FLUSH_SYS_TABLES:
      if (!element->share->online_backup &&
          element->share->table_category != TABLE_CATEGORY_USER)
        do_flush= 1;
    }
    if (do_flush)
    {
      element->ref_count++;                       // Protect against delete
      if (push_dynamic(shares, (uchar*) &element->share))
        result= TRUE;
    }
  }
  mysql_mutex_unlock(&element->LOCK_table_share);
  return result;
}


/*
  Ignore errors from opening read only tables
*/

class flush_tables_error_handler : public Internal_error_handler
{
public:
  int handled_errors;
  int unhandled_errors;
  flush_tables_error_handler() : handled_errors(0), unhandled_errors(0)
  {}

  bool handle_condition(THD *thd,
                        uint sql_errno,
                        const char* sqlstate,
                        Sql_condition::enum_warning_level *level,
                        const char* msg,
                        Sql_condition ** cond_hdl)
  {
    *cond_hdl= NULL;
    if (sql_errno == ER_OPEN_AS_READONLY)
    {
      handled_errors++;
      return TRUE;
    }
    if (*level == Sql_condition::WARN_LEVEL_ERROR)
      unhandled_errors++;
    return FALSE;
  }

  bool got_fatal_error()
  {
    return unhandled_errors > 0;
  }
};


/**
   Flush cached table as part of global read lock

   @param thd
   @param flag   What type of tables should be flushed

   @return 0  ok
   @return 1  error

   After we get the list of table shares, we will call flush on all
   possible tables, even if some flush fails.
*/

bool flush_tables(THD *thd, flush_tables_type flag)
{
  bool result= TRUE;
  tc_collect_arg collect_arg;
  TABLE *tmp_table;
  flush_tables_error_handler error_handler;
  DBUG_ENTER("flush_tables");

  purge_tables(false);  /* Flush unused tables and shares */

  /*
    Loop over all shares and collect shares that have open tables
    TODO:
    Optimize this to only collect shares that have been used for
    write after last time all tables was closed.
  */

  if (!(tmp_table= (TABLE*) my_malloc(sizeof(*tmp_table),
                                      MYF(MY_WME | MY_THREAD_SPECIFIC))))
    DBUG_RETURN(1);

  my_init_dynamic_array(&collect_arg.shares, sizeof(TABLE_SHARE*), 100, 100,
                        MYF(0));
  collect_arg.flush_type= flag;
  if (tdc_iterate(thd, (my_hash_walk_action) tc_collect_used_shares,
                  &collect_arg, true))
  {
    /* Release already collected shares */
    for (uint i= 0 ; i < collect_arg.shares.elements ; i++)
    {
      TABLE_SHARE *share= *dynamic_element(&collect_arg.shares, i,
                                           TABLE_SHARE**);
      tdc_release_share(share);
    }
    goto err;
  }

  /* Call HA_EXTRA_FLUSH on all found shares */

  thd->push_internal_handler(&error_handler);
  for (uint i= 0 ; i < collect_arg.shares.elements ; i++)
  {
    TABLE_SHARE *share= *dynamic_element(&collect_arg.shares, i,
                                         TABLE_SHARE**);
    TABLE *table= tc_acquire_table(thd, share->tdc);
    if (table)
    {
      (void) table->file->extra(HA_EXTRA_FLUSH);
      tc_release_table(table);
    }
    else
    {
      /*
        HA_OPEN_FOR_ALTER is used to allow us to open the table even if
        TABLE_SHARE::incompatible_version is set.
      */
      if (!open_table_from_share(thd, share, &empty_clex_str,
                                 HA_OPEN_KEYFILE, 0,
                                 HA_OPEN_FOR_ALTER,
                                 tmp_table, FALSE,
                                 NULL))
      {
        (void) tmp_table->file->extra(HA_EXTRA_FLUSH);
        /*
          We don't put the table into the TDC as the table was not fully
          opened (we didn't open triggers)
        */
        closefrm(tmp_table);
      }
    }
    tdc_release_share(share);
  }
  thd->pop_internal_handler();
  result= error_handler.got_fatal_error();
  DBUG_PRINT("note", ("open_errors: %u %u",
                      error_handler.handled_errors,
                      error_handler.unhandled_errors));
err:
  my_free(tmp_table);
  delete_dynamic(&collect_arg.shares);
  DBUG_RETURN(result);
}


/**
  Close all tables which match specified connection string or
  if specified string is NULL, then any table with a connection string.
*/

struct close_cached_connection_tables_arg
{
  THD *thd;
  LEX_CSTRING *connection;
  TABLE_LIST *tables;
};


static my_bool close_cached_connection_tables_callback(
  TDC_element *element, close_cached_connection_tables_arg *arg)
{
  TABLE_LIST *tmp;

  mysql_mutex_lock(&element->LOCK_table_share);
  /* Ignore if table is not open or does not have a connect_string */
  if (!element->share || !element->share->connect_string.length ||
      !element->ref_count)
    goto end;

  /* Compare the connection string */
  if (arg->connection &&
      (arg->connection->length > element->share->connect_string.length ||
       (arg->connection->length < element->share->connect_string.length &&
        (element->share->connect_string.str[arg->connection->length] != '/' &&
         element->share->connect_string.str[arg->connection->length] != '\\')) ||
       strncasecmp(arg->connection->str, element->share->connect_string.str,
                   arg->connection->length)))
    goto end;

  /* close_cached_tables() only uses these elements */
  if (!(tmp= (TABLE_LIST*) alloc_root(arg->thd->mem_root, sizeof(TABLE_LIST))) ||
      !(arg->thd->make_lex_string(&tmp->db, element->share->db.str, element->share->db.length)) ||
      !(arg->thd->make_lex_string(&tmp->table_name, element->share->table_name.str,
                                      element->share->table_name.length)))
  {
    mysql_mutex_unlock(&element->LOCK_table_share);
    return TRUE;
  }

  tmp->next_local= arg->tables;
  arg->tables= tmp;

end:
  mysql_mutex_unlock(&element->LOCK_table_share);
  return FALSE;
}


/**
  Close cached connections

  @return false  ok
  @return true   If there was an error from closed_cached_connection_tables or
                 if there was any open connections that we had to force closed
*/

bool close_cached_connection_tables(THD *thd, LEX_CSTRING *connection)
{
  bool res= false;
  close_cached_connection_tables_arg argument;
  DBUG_ENTER("close_cached_connections");
  DBUG_ASSERT(thd);

  argument.thd= thd;
  argument.connection= connection;
  argument.tables= NULL;

  if (tdc_iterate(thd,
                  (my_hash_walk_action) close_cached_connection_tables_callback,
                  &argument))
    DBUG_RETURN(true);

  for (TABLE_LIST *table= argument.tables; table; table= table->next_local)
    res|= tdc_remove_table(thd, TDC_RT_REMOVE_UNUSED,
                           table->db.str,
                           table->table_name.str, TRUE);

  /* Return true if we found any open connections */
  DBUG_RETURN(res);
}


/*
  Mark all tables in the list which were used by current substatement
  as free for reuse.

  SYNOPSIS
    mark_used_tables_as_free_for_reuse()
      thd   - thread context
      table - head of the list of tables

  DESCRIPTION
    Marks all tables in the list which were used by current substatement
    (they are marked by its query_id) as free for reuse.

    Clear 'check_table_binlog_row_based_done' flag. For tables which were used
    by current substatement the flag is cleared as part of 'ha_reset()' call.
    For the rest of the open tables not used by current substament if this
    flag is enabled as part of current substatement execution, clear the flag
    explicitly.

  NOTE
    The reason we reset query_id is that it's not enough to just test
    if table->query_id != thd->query_id to know if a table is in use.

    For example
    SELECT f1_that_uses_t1() FROM t1;
    In f1_that_uses_t1() we will see one instance of t1 where query_id is
    set to query_id of original query.
*/

static void mark_used_tables_as_free_for_reuse(THD *thd, TABLE *table)
{
  DBUG_ENTER("mark_used_tables_as_free_for_reuse");
  for (; table ; table= table->next)
  {
    DBUG_ASSERT(table->pos_in_locked_tables == NULL ||
                table->pos_in_locked_tables->table == table);
    if (table->query_id == thd->query_id)
    {
      table->query_id= 0;
      table->file->ha_reset();
    }
    else if (table->file->check_table_binlog_row_based_done)
      table->file->clear_cached_table_binlog_row_based_flag();
  }
  DBUG_VOID_RETURN;
}


/**
  Close all open instances of the table but keep the MDL lock.

  Works both under LOCK TABLES and in the normal mode.
  Removes all closed instances of the table from the table cache.

  @param     thd     thread handle
  @param[in] share   table share, but is just a handy way to
                     access the table cache key

  @param[in] extra
                     HA_EXTRA_PREPARE_FOR_DROP
                        - The table is dropped
                     HA_EXTRA_PREPARE_FOR_RENAME
                        - The table is renamed
                     HA_EXTRA_NOT_USED
                        - The table is marked as closed in the
                          locked_table_list but kept there so one can call
                          locked_table_list->reopen_tables() to put it back.

                     In case of drop/rename the documented behavior is to
                     implicitly remove the table from LOCK TABLES
                     list. 

  @pre Must be called with an X MDL lock on the table.
*/

void
close_all_tables_for_name(THD *thd, TABLE_SHARE *share,
                          ha_extra_function extra,
                          TABLE *skip_table)
{
  DBUG_ASSERT(!share->tmp_table);

  char key[MAX_DBKEY_LENGTH];
  size_t key_length= share->table_cache_key.length;
  const char *db= key;
  const char *table_name= db + share->db.length + 1;
  bool remove_from_locked_tables= extra != HA_EXTRA_NOT_USED;

  memcpy(key, share->table_cache_key.str, key_length);

  for (TABLE **prev= &thd->open_tables; *prev; )
  {
    TABLE *table= *prev;

    if (table->s->table_cache_key.length == key_length &&
        !memcmp(table->s->table_cache_key.str, key, key_length) &&
        table != skip_table)
    {
      thd->locked_tables_list.unlink_from_list(thd,
                                               table->pos_in_locked_tables,
                                               remove_from_locked_tables);
      /* Inform handler that there is a drop table or a rename going on */
      if (extra != HA_EXTRA_NOT_USED && table->db_stat)
      {
        table->file->extra(extra);
        extra= HA_EXTRA_NOT_USED;               // Call extra once!
      }

      /*
        Does nothing if the table is not locked.
        This allows one to use this function after a table
        has been unlocked, e.g. in partition management.
      */
      mysql_lock_remove(thd, thd->lock, table);
      close_thread_table(thd, prev);
    }
    else
    {
      /* Step to next entry in open_tables list. */
      prev= &table->next;
    }
  }
  if (skip_table == NULL)
  {
    /* Remove the table share from the cache. */
    tdc_remove_table(thd, TDC_RT_REMOVE_ALL, db, table_name,
                     FALSE);
  }
}


/*
  Close all tables used by the current substatement, or all tables
  used by this thread if we are on the upper level.

  SYNOPSIS
    close_thread_tables()
    thd			Thread handler

  IMPLEMENTATION
    Unlocks tables and frees derived tables.
    Put all normal tables used by thread in free list.

    It will only close/mark as free for reuse tables opened by this
    substatement, it will also check if we are closing tables after
    execution of complete query (i.e. we are on upper level) and will
    leave prelocked mode if needed.
*/

void close_thread_tables(THD *thd)
{
  TABLE *table;
  DBUG_ENTER("close_thread_tables");

  THD_STAGE_INFO(thd, stage_closing_tables);

#ifdef EXTRA_DEBUG
  DBUG_PRINT("tcache", ("open tables:"));
  for (table= thd->open_tables; table; table= table->next)
    DBUG_PRINT("tcache", ("table: '%s'.'%s' %p", table->s->db.str,
                          table->s->table_name.str, table));
#endif

#if defined(ENABLED_DEBUG_SYNC)
  /* debug_sync may not be initialized for some slave threads */
  if (thd->debug_sync_control)
    DEBUG_SYNC(thd, "before_close_thread_tables");
#endif

  DBUG_ASSERT(thd->transaction.stmt.is_empty() || thd->in_sub_stmt ||
              (thd->state_flags & Open_tables_state::BACKUPS_AVAIL));

  for (table= thd->open_tables; table; table= table->next)
  {
    if (table->update_handler)
      table->delete_update_handler();

    /* Table might be in use by some outer statement. */
    DBUG_PRINT("tcache", ("table: '%s'  query_id: %lu",
                          table->s->table_name.str, (ulong) table->query_id));

    if (thd->locked_tables_mode)
    {
#ifdef WITH_PARTITION_STORAGE_ENGINE
      if (table->part_info && table->part_info->vers_require_hist_part(thd) &&
          !thd->stmt_arena->is_stmt_prepare())
        table->part_info->vers_check_limit(thd);
#endif
      table->vcol_cleanup_expr(thd);
<<<<<<< HEAD

    /* Detach MERGE children after every statement. Even under LOCK TABLES. */
=======
    }
>>>>>>> 79660e59
    if (thd->locked_tables_mode <= LTM_LOCK_TABLES ||
        table->query_id == thd->query_id)
    {
      DBUG_ASSERT(table->file);
      table->file->extra(HA_EXTRA_DETACH_CHILDREN);
    }
  }

  /*
    We are assuming here that thd->derived_tables contains ONLY derived
    tables for this substatement. i.e. instead of approach which uses
    query_id matching for determining which of the derived tables belong
    to this substatement we rely on the ability of substatements to
    save/restore thd->derived_tables during their execution.

    TODO: Probably even better approach is to simply associate list of
          derived tables with (sub-)statement instead of thread and destroy
          them at the end of its execution.
  */
  if (thd->derived_tables)
  {
    TABLE *next;
    /*
      Close all derived tables generated in queries like
      SELECT * FROM (SELECT * FROM t1)
    */
    for (table= thd->derived_tables ; table ; table= next)
    {
      next= table->next;
      free_tmp_table(thd, table);
    }
    thd->derived_tables= 0;
  }

  if (thd->rec_tables)
  {
    TABLE *next;
    /*
      Close all temporary tables created for recursive table references.
      This action was postponed because the table could be used in the
      statements like  ANALYZE WITH r AS (...) SELECT * from r
      where r is defined through recursion. 
    */
    for (table= thd->rec_tables ; table ; table= next)
    {
      next= table->next;
      free_tmp_table(thd, table);
    }
    thd->rec_tables= 0;
  }

  /*
    Mark all temporary tables used by this statement as free for reuse.
  */
  thd->mark_tmp_tables_as_free_for_reuse();

  if (thd->locked_tables_mode)
  {

    /* Ensure we are calling ha_reset() for all used tables */
    mark_used_tables_as_free_for_reuse(thd, thd->open_tables);

    /*
      We are under simple LOCK TABLES or we're inside a sub-statement
      of a prelocked statement, so should not do anything else.

      Note that even if we are in LTM_LOCK_TABLES mode and statement
      requires prelocking (e.g. when we are closing tables after
      failing ot "open" all tables required for statement execution)
      we will exit this function a few lines below.
    */
    if (! thd->lex->requires_prelocking())
      DBUG_VOID_RETURN;

    /*
      We are in the top-level statement of a prelocked statement,
      so we have to leave the prelocked mode now with doing implicit
      UNLOCK TABLES if needed.
    */
    if (thd->locked_tables_mode == LTM_PRELOCKED_UNDER_LOCK_TABLES)
      thd->locked_tables_mode= LTM_LOCK_TABLES;

    if (thd->locked_tables_mode == LTM_LOCK_TABLES)
      DBUG_VOID_RETURN;

    thd->leave_locked_tables_mode();

    /* Fallthrough */
  }

  if (thd->lock)
  {
    /*
      For RBR we flush the pending event just before we unlock all the
      tables.  This means that we are at the end of a topmost
      statement, so we ensure that the STMT_END_F flag is set on the
      pending event.  For statements that are *inside* stored
      functions, the pending event will not be flushed: that will be
      handled either before writing a query log event (inside
      binlog_query()) or when preparing a pending event.
     */
    (void)thd->binlog_flush_pending_rows_event(TRUE);
    mysql_unlock_tables(thd, thd->lock);
    thd->lock=0;
  }
  /*
    Closing a MERGE child before the parent would be fatal if the
    other thread tries to abort the MERGE lock in between.
  */
  while (thd->open_tables)
    (void) close_thread_table(thd, &thd->open_tables);

  DBUG_VOID_RETURN;
}


/* move one table to free list */

void close_thread_table(THD *thd, TABLE **table_ptr)
{
  TABLE *table= *table_ptr;
  DBUG_ENTER("close_thread_table");
  DBUG_PRINT("tcache", ("table: '%s'.'%s' %p", table->s->db.str,
                        table->s->table_name.str, table));
  DBUG_ASSERT(!table->file->keyread_enabled());
  DBUG_ASSERT(!table->file || table->file->inited == handler::NONE);

  /*
    The metadata lock must be released after giving back
    the table to the table cache.
  */
  DBUG_ASSERT(thd->mdl_context.is_lock_owner(MDL_key::TABLE,
                                             table->s->db.str,
                                             table->s->table_name.str,
                                             MDL_SHARED));

  table->vcol_cleanup_expr(thd);
  table->mdl_ticket= NULL;

  if (table->file)
  {
    table->file->update_global_table_stats();
    table->file->update_global_index_stats();
  }

  /*
    This look is needed to allow THD::notify_shared_lock() to
    traverse the thd->open_tables list without having to worry that
    some of the tables are removed from under it
  */

  mysql_mutex_lock(&thd->LOCK_thd_data);
  *table_ptr=table->next;
  mysql_mutex_unlock(&thd->LOCK_thd_data);

  if (! table->needs_reopen())
  {
    /* Avoid having MERGE tables with attached children in table cache. */
    table->file->extra(HA_EXTRA_DETACH_CHILDREN);
    /* Free memory and reset for next loop. */
    free_field_buffers_larger_than(table, MAX_TDC_BLOB_SIZE);
    table->file->ha_reset();
  }

  /*
    Do this *before* entering the TABLE_SHARE::tdc.LOCK_table_share
    critical section.
  */
  MYSQL_UNBIND_TABLE(table->file);

  tc_release_table(table);
  DBUG_VOID_RETURN;
}


/*
  Find table in list.

  SYNOPSIS
    find_table_in_list()
    table		Pointer to table list
    offset		Offset to which list in table structure to use
    db_name		Data base name
    table_name		Table name

  NOTES:
    This is called by find_table_in_global_list().

  RETURN VALUES
    NULL	Table not found
    #		Pointer to found table.
*/

TABLE_LIST *find_table_in_list(TABLE_LIST *table,
                               TABLE_LIST *TABLE_LIST::*link,
                               const LEX_CSTRING *db_name,
                               const LEX_CSTRING *table_name)
{
  for (; table; table= table->*link )
  {
    if (cmp(&table->db, db_name) == 0 &&
        cmp(&table->table_name, table_name) == 0)
      break;
  }
  return table;
}


/**
  Test that table is unique (It's only exists once in the table list)

  @param  thd                   thread handle
  @param  table                 table which should be checked
  @param  table_list            list of tables
  @param  check_flag            whether to check tables' aliases
                                Currently this is only used by INSERT

  NOTE: to exclude derived tables from check we use following mechanism:
    a) during derived table processing set THD::derived_tables_processing
    b) JOIN::prepare set SELECT::exclude_from_table_unique_test if
       THD::derived_tables_processing set. (we can't use JOIN::execute
       because for PS we perform only JOIN::prepare, but we can't set this
       flag in JOIN::prepare if we are not sure that we are in derived table
       processing loop, because multi-update call fix_fields() for some its
       items (which mean JOIN::prepare for subqueries) before unique_table
       call to detect which tables should be locked for write).
    c) find_dup_table skip all tables which belong to SELECT with
       SELECT::exclude_from_table_unique_test set.
    Also SELECT::exclude_from_table_unique_test used to exclude from check
    tables of main SELECT of multi-delete and multi-update

    We also skip tables with TABLE_LIST::prelocking_placeholder set,
    because we want to allow SELECTs from them, and their modification
    will rise the error anyway.

    TODO: when we will have table/view change detection we can do this check
          only once for PS/SP

  @retval !=0  found duplicate
  @retval 0 if table is unique
*/

static
TABLE_LIST* find_dup_table(THD *thd, TABLE_LIST *table, TABLE_LIST *table_list,
                           uint check_flag)
{
  TABLE_LIST *res= 0;
  LEX_CSTRING *d_name, *t_name, *t_alias;
  DBUG_ENTER("find_dup_table");
  DBUG_PRINT("enter", ("table alias: %s", table->alias.str));

  /*
    If this function called for query which update table (INSERT/UPDATE/...)
    then we have in table->table pointer to TABLE object which we are
    updating even if it is VIEW so we need TABLE_LIST of this TABLE object
    to get right names (even if lower_case_table_names used).

    If this function called for CREATE command that we have not opened table
    (table->table equal to 0) and right names is in current TABLE_LIST
    object.
  */
  if (table->table)
  {
    /* All MyISAMMRG children are plain MyISAM tables. */
    DBUG_ASSERT(table->table->file->ht->db_type != DB_TYPE_MRG_MYISAM);

    table= table->find_underlying_table(table->table);
    /*
      as far as we have table->table we have to find real TABLE_LIST of
      it in underlying tables
    */
    DBUG_ASSERT(table);
  }
  d_name= &table->db;
  t_name= &table->table_name;
  t_alias= &table->alias;

retry:
  DBUG_PRINT("info", ("real table: %s.%s", d_name->str, t_name->str));
  for (TABLE_LIST *tl= table_list; tl ; tl= tl->next_global, res= 0)
  {
    if (tl->select_lex && tl->select_lex->master_unit() &&
        tl->select_lex->master_unit()->executed)
    {
      /*
        There is no sense to check tables of already executed parts
        of the query
      */
      continue;
    }
    /*
      Table is unique if it is present only once in the global list
      of tables and once in the list of table locks.
    */
    if (! (res= find_table_in_global_list(tl, d_name, t_name)))
      break;
    tl= res;                       // We can continue search after this table

    /* Skip if same underlying table. */
    if (res->table && (res->table == table->table))
      continue;

    /* Skip if table is tmp table */
    if (check_flag & CHECK_DUP_SKIP_TEMP_TABLE &&
        res->table && res->table->s->tmp_table != NO_TMP_TABLE)
    {
      continue;
    }
    if (check_flag & CHECK_DUP_FOR_CREATE)
      DBUG_RETURN(res);

    /* Skip if table alias does not match. */
    if (check_flag & CHECK_DUP_ALLOW_DIFFERENT_ALIAS)
    {
      if (my_strcasecmp(table_alias_charset, t_alias->str, res->alias.str))
        continue;
    }

    /*
      If table is not excluded (could be a derived table) and table is not
      a prelocking placeholder then we found either a duplicate entry
      or a table that is part of a derived table (handled below).
      Examples are:
      INSERT INTO t1 SELECT * FROM t1;
      INSERT INTO t1 SELECT * FROM view_containing_t1;
    */
    if (res->select_lex &&
        !res->select_lex->exclude_from_table_unique_test &&
        !res->prelocking_placeholder)
      break;

    /*
      If we found entry of this table or table of SELECT which already
      processed in derived table or top select of multi-update/multi-delete
      (exclude_from_table_unique_test) or prelocking placeholder.
    */
    DBUG_PRINT("info",
               ("found same copy of table or table which we should skip"));
  }
  if (res && res->belong_to_derived)
  {
    /*
      We come here for queries of type:
      INSERT INTO t1 (SELECT tmp.a FROM (select * FROM t1) as tmp);

      Try to fix by materializing the derived table
    */
    TABLE_LIST *derived=  res->belong_to_derived;
    if (derived->is_merged_derived() && !derived->derived->is_excluded())
    {
      DBUG_PRINT("info",
                 ("convert merged to materialization to resolve the conflict"));
      derived->change_refs_to_fields();
      derived->set_materialized_derived();
      goto retry;
    }
  }
  DBUG_RETURN(res);
}


/**
  Test that the subject table of INSERT/UPDATE/DELETE/CREATE
  or (in case of MyISAMMRG) one of its children are not used later
  in the query.

  For MyISAMMRG tables, it is assumed that all the underlying
  tables of @c table (if any) are listed right after it and that
  their @c parent_l field points at the main table.


  @retval non-NULL The table list element for the table that
                   represents the duplicate. 
  @retval NULL     No duplicates found.
*/

TABLE_LIST*
unique_table(THD *thd, TABLE_LIST *table, TABLE_LIST *table_list,
             uint check_flag)
{
  TABLE_LIST *dup;

  table= table->find_table_for_update();

  if (table->table &&
      table->table->file->ha_table_flags() & HA_CAN_MULTISTEP_MERGE)
  {
    TABLE_LIST *child;
    dup= NULL;
    /* Check duplicates of all merge children. */
    for (child= table->next_global; child;
         child= child->next_global)
    {
      if (child->table &&
          child->table->file->ha_table_flags() & HA_CAN_MULTISTEP_MERGE)
        continue;

      /*
        Ensure that the child has one parent that is the table that is
        updated.
      */
      TABLE_LIST *tmp_parent= child;
      while ((tmp_parent= tmp_parent->parent_l))
      {
        if (tmp_parent == table)
          break;
      }
      if (!tmp_parent)
        break;

      if ((dup= find_dup_table(thd, child, child->next_global, check_flag)))
        break;
    }
  }
  else
    dup= find_dup_table(thd, table, table_list, check_flag);
  return dup;
}


/*
  Issue correct error message in case we found 2 duplicate tables which
  prevent some update operation

  SYNOPSIS
    update_non_unique_table_error()
    update      table which we try to update
    operation   name of update operation
    duplicate   duplicate table which we found

  NOTE:
    here we hide view underlying tables if we have them
*/

void update_non_unique_table_error(TABLE_LIST *update,
                                   const char *operation,
                                   TABLE_LIST *duplicate)
{
  update= update->top_table();
  duplicate= duplicate->top_table();
  if (!update->view || !duplicate->view ||
      update->view == duplicate->view ||
      update->view_name.length != duplicate->view_name.length ||
      update->view_db.length != duplicate->view_db.length ||
      lex_string_cmp(table_alias_charset,
                     &update->view_name, &duplicate->view_name) != 0 ||
      lex_string_cmp(table_alias_charset,
                     &update->view_db, &duplicate->view_db) != 0)
  {
    /*
      it is not the same view repeated (but it can be parts of the same copy
      of view), so we have to hide underlying tables.
    */
    if (update->view)
    {
      /* Issue the ER_NON_INSERTABLE_TABLE error for an INSERT */
      if (update->view == duplicate->view)
        my_error(!strncmp(operation, "INSERT", 6) ?
                 ER_NON_INSERTABLE_TABLE : ER_NON_UPDATABLE_TABLE, MYF(0),
                 update->alias.str, operation);
      else
        my_error(ER_VIEW_PREVENT_UPDATE, MYF(0),
                 (duplicate->view ? duplicate->alias.str : update->alias.str),
                 operation, update->alias.str);
      return;
    }
    if (duplicate->view)
    {
      my_error(ER_VIEW_PREVENT_UPDATE, MYF(0), duplicate->alias.str, operation,
               update->alias.str);
      return;
    }
  }
  my_error(ER_UPDATE_TABLE_USED, MYF(0), update->alias.str, operation);
}


/**
   Force all other threads to stop using the table by upgrading
   metadata lock on it and remove unused TABLE instances from cache.

   @param thd      Thread handler
   @param table    Table to remove from cache
   @param function HA_EXTRA_PREPARE_FOR_DROP if table is to be deleted
                   HA_EXTRA_FORCE_REOPEN if table is not be used
                   HA_EXTRA_PREPARE_FOR_RENAME if table is to be renamed
                   HA_EXTRA_NOT_USED             Don't call extra()

   @note When returning, the table will be unusable for other threads
         until metadata lock is downgraded.

   @retval FALSE Success.
   @retval TRUE  Failure (e.g. because thread was killed).
*/

bool wait_while_table_is_used(THD *thd, TABLE *table,
                              enum ha_extra_function function)
{
  DBUG_ENTER("wait_while_table_is_used");
  DBUG_ASSERT(!table->s->tmp_table);
  DBUG_PRINT("enter", ("table: '%s'  share: %p  db_stat: %u  version: %lld",
                       table->s->table_name.str, table->s,
                       table->db_stat, table->s->tdc->version));

  if (thd->mdl_context.upgrade_shared_lock(
             table->mdl_ticket, MDL_EXCLUSIVE,
             thd->variables.lock_wait_timeout))
    DBUG_RETURN(TRUE);

  tdc_remove_table(thd, TDC_RT_REMOVE_NOT_OWN,
                   table->s->db.str, table->s->table_name.str,
                   FALSE);
  /* extra() call must come only after all instances above are closed */
  if (function != HA_EXTRA_NOT_USED)
    DBUG_RETURN(table->file->extra(function));
  DBUG_RETURN(FALSE);
}


/**
  Close a and drop a just created table in CREATE TABLE ... SELECT.

  @param  thd         Thread handle
  @param  table       TABLE object for the table to be dropped
  @param  db_name     Name of database for this table
  @param  table_name  Name of this table

  This routine assumes that the table to be closed is open only
  by the calling thread, so we needn't wait until other threads
  close the table. It also assumes that the table is first
  in thd->open_ables and a data lock on it, if any, has been
  released. To sum up, it's tuned to work with
  CREATE TABLE ... SELECT and CREATE TABLE .. SELECT only.
  Note, that currently CREATE TABLE ... SELECT is not supported
  under LOCK TABLES. This function, still, can be called in
  prelocked mode, e.g. if we do CREATE TABLE .. SELECT f1();
*/

void drop_open_table(THD *thd, TABLE *table, const LEX_CSTRING *db_name,
                     const LEX_CSTRING *table_name)
{
  DBUG_ENTER("drop_open_table");
  if (table->s->tmp_table)
    thd->drop_temporary_table(table, NULL, true);
  else
  {
    DBUG_ASSERT(table == thd->open_tables);

    handlerton *table_type= table->s->db_type();
    table->file->extra(HA_EXTRA_PREPARE_FOR_DROP);
    close_thread_table(thd, &thd->open_tables);
    /* Remove the table share from the table cache. */
    tdc_remove_table(thd, TDC_RT_REMOVE_ALL, db_name->str, table_name->str,
                     FALSE);
    /* Remove the table from the storage engine and rm the .frm. */
    quick_rm_table(thd, table_type, db_name, table_name, 0);
 }
  DBUG_VOID_RETURN;
}


/**
  An error handler which converts, if possible, ER_LOCK_DEADLOCK error
  that can occur when we are trying to acquire a metadata lock to
  a request for back-off and re-start of open_tables() process.
*/

class MDL_deadlock_handler : public Internal_error_handler
{
public:
  MDL_deadlock_handler(Open_table_context *ot_ctx_arg)
    : m_ot_ctx(ot_ctx_arg), m_is_active(FALSE)
  {}

  virtual ~MDL_deadlock_handler() {}

  virtual bool handle_condition(THD *thd,
                                uint sql_errno,
                                const char* sqlstate,
                                Sql_condition::enum_warning_level *level,
                                const char* msg,
                                Sql_condition ** cond_hdl);

private:
  /** Open table context to be used for back-off request. */
  Open_table_context *m_ot_ctx;
  /**
    Indicates that we are already in the process of handling
    ER_LOCK_DEADLOCK error. Allows to re-emit the error from
    the error handler without falling into infinite recursion.
  */
  bool m_is_active;
};


bool MDL_deadlock_handler::handle_condition(THD *,
                                            uint sql_errno,
                                            const char*,
                                            Sql_condition::enum_warning_level*,
                                            const char*,
                                            Sql_condition ** cond_hdl)
{
  *cond_hdl= NULL;
  if (! m_is_active && sql_errno == ER_LOCK_DEADLOCK)
  {
    /* Disable the handler to avoid infinite recursion. */
    m_is_active= TRUE;
    (void) m_ot_ctx->request_backoff_action(
             Open_table_context::OT_BACKOFF_AND_RETRY,
             NULL);
    m_is_active= FALSE;
    /*
      If the above back-off request failed, a new instance of
      ER_LOCK_DEADLOCK error was emitted. Thus the current
      instance of error condition can be treated as handled.
    */
    return TRUE;
  }
  return FALSE;
}


/**
  Try to acquire an MDL lock for a table being opened.

  @param[in,out] thd      Session context, to report errors.
  @param[out]    ot_ctx   Open table context, to hold the back off
                          state. If we failed to acquire a lock
                          due to a lock conflict, we add the
                          failed request to the open table context.
  @param[in,out] mdl_request A request for an MDL lock.
                          If we managed to acquire a ticket
                          (no errors or lock conflicts occurred),
                          contains a reference to it on
                          return. However, is not modified if MDL
                          lock type- modifying flags were provided.
  @param[in]    flags flags MYSQL_OPEN_FORCE_SHARED_MDL,
                          MYSQL_OPEN_FORCE_SHARED_HIGH_PRIO_MDL or
                          MYSQL_OPEN_FAIL_ON_MDL_CONFLICT
                          @sa open_table().
  @param[out]   mdl_ticket Only modified if there was no error.
                          If we managed to acquire an MDL
                          lock, contains a reference to the
                          ticket, otherwise is set to NULL.

  @retval TRUE  An error occurred.
  @retval FALSE No error, but perhaps a lock conflict, check mdl_ticket.
*/

static bool
open_table_get_mdl_lock(THD *thd, Open_table_context *ot_ctx,
                        MDL_request *mdl_request,
                        uint flags,
                        MDL_ticket **mdl_ticket)
{
  MDL_request mdl_request_shared;

  if (flags & (MYSQL_OPEN_FORCE_SHARED_MDL |
               MYSQL_OPEN_FORCE_SHARED_HIGH_PRIO_MDL))
  {
    /*
      MYSQL_OPEN_FORCE_SHARED_MDL flag means that we are executing
      PREPARE for a prepared statement and want to override
      the type-of-operation aware metadata lock which was set
      in the parser/during view opening with a simple shared
      metadata lock.
      This is necessary to allow concurrent execution of PREPARE
      and LOCK TABLES WRITE statement against the same table.

      MYSQL_OPEN_FORCE_SHARED_HIGH_PRIO_MDL flag means that we open
      the table in order to get information about it for one of I_S
      queries and also want to override the type-of-operation aware
      shared metadata lock which was set earlier (e.g. during view
      opening) with a high-priority shared metadata lock.
      This is necessary to avoid unnecessary waiting and extra
      ER_WARN_I_S_SKIPPED_TABLE warnings when accessing I_S tables.

      These two flags are mutually exclusive.
    */
    DBUG_ASSERT(!(flags & MYSQL_OPEN_FORCE_SHARED_MDL) ||
                !(flags & MYSQL_OPEN_FORCE_SHARED_HIGH_PRIO_MDL));

    mdl_request_shared.init(&mdl_request->key,
                            (flags & MYSQL_OPEN_FORCE_SHARED_MDL) ?
                            MDL_SHARED : MDL_SHARED_HIGH_PRIO,
                            MDL_TRANSACTION);
    mdl_request= &mdl_request_shared;
  }

  if (flags & MYSQL_OPEN_FAIL_ON_MDL_CONFLICT)
  {
    /*
      When table is being open in order to get data for I_S table,
      we might have some tables not only open but also locked (e.g. when
      this happens under LOCK TABLES or in a stored function).
      As a result by waiting on a conflicting metadata lock to go away
      we may create a deadlock which won't entirely belong to the
      MDL subsystem and thus won't be detectable by this subsystem's
      deadlock detector.
      To avoid such situation we skip the trouble-making table if
      there is a conflicting lock.
    */
    if (thd->mdl_context.try_acquire_lock(mdl_request))
      return TRUE;
    if (mdl_request->ticket == NULL)
    {
      my_error(ER_WARN_I_S_SKIPPED_TABLE, MYF(0),
               mdl_request->key.db_name(), mdl_request->key.name());
      return TRUE;
    }
  }
  else
  {
    /*
      We are doing a normal table open. Let us try to acquire a metadata
      lock on the table. If there is a conflicting lock, acquire_lock()
      will wait for it to go away. Sometimes this waiting may lead to a
      deadlock, with the following results:
      1) If a deadlock is entirely within MDL subsystem, it is
         detected by the deadlock detector of this subsystem.
         ER_LOCK_DEADLOCK error is produced. Then, the error handler
         that is installed prior to the call to acquire_lock() attempts
         to request a back-off and retry. Upon success, ER_LOCK_DEADLOCK
         error is suppressed, otherwise propagated up the calling stack.
      2) Otherwise, a deadlock may occur when the wait-for graph
         includes edges not visible to the MDL deadlock detector.
         One such example is a wait on an InnoDB row lock, e.g. when:
         conn C1 gets SR MDL lock on t1 with SELECT * FROM t1
         conn C2 gets a row lock on t2 with  SELECT * FROM t2 FOR UPDATE
         conn C3 gets in and waits on C1 with DROP TABLE t0, t1
         conn C2 continues and blocks on C3 with SELECT * FROM t0
         conn C1 deadlocks by waiting on C2 by issuing SELECT * FROM
         t2 LOCK IN SHARE MODE.
         Such circular waits are currently only resolved by timeouts,
         e.g. @@innodb_lock_wait_timeout or @@lock_wait_timeout.
    */
    MDL_deadlock_handler mdl_deadlock_handler(ot_ctx);

    thd->push_internal_handler(&mdl_deadlock_handler);
    bool result= thd->mdl_context.acquire_lock(mdl_request,
                                               ot_ctx->get_timeout());
    thd->pop_internal_handler();

    if (result && !ot_ctx->can_recover_from_failed_open())
      return TRUE;
  }
  *mdl_ticket= mdl_request->ticket;
  return FALSE;
}

#ifdef WITH_PARTITION_STORAGE_ENGINE
/* Set all [named] partitions as used. */
static int set_partitions_as_used(TABLE_LIST *tl, TABLE *t)
{
  if (t->part_info)
    return t->file->change_partitions_to_open(tl->partition_names);
  return 0;
}
#endif


/**
  Check if the given table is actually a VIEW that was LOCK-ed

  @param thd            Thread context.
  @param t              Table to check.

  @retval TRUE  The 't'-table is a locked view
                needed to remedy problem before retrying again.
  @retval FALSE 't' was not locked, not a VIEW or an error happened.
*/
bool is_locked_view(THD *thd, TABLE_LIST *t)
{
  DBUG_ENTER("check_locked_view");
  /*
   Is this table a view and not a base table?
   (it is work around to allow to open view with locked tables,
   real fix will be made after definition cache will be made)

   Since opening of view which was not explicitly locked by LOCK
   TABLES breaks metadata locking protocol (potentially can lead
   to deadlocks) it should be disallowed.
  */
  if (thd->mdl_context.is_lock_owner(MDL_key::TABLE, t->db.str,
                                     t->table_name.str, MDL_SHARED))
  {
    char path[FN_REFLEN + 1];
    build_table_filename(path, sizeof(path) - 1,
                         t->db.str, t->table_name.str, reg_ext, 0);
    /*
      Note that we can't be 100% sure that it is a view since it's
      possible that we either simply have not found unused TABLE
      instance in THD::open_tables list or were unable to open table
      during prelocking process (in this case in theory we still
      should hold shared metadata lock on it).
    */
    if (dd_frm_is_view(thd, path))
    {
      /*
        If parent_l of the table_list is non null then a merge table
        has this view as child table, which is not supported.
      */
      if (t->parent_l)
      {
        my_error(ER_WRONG_MRG_TABLE, MYF(0));
        DBUG_RETURN(FALSE);
      }

      if (!tdc_open_view(thd, t, CHECK_METADATA_VERSION))
      {
        DBUG_ASSERT(t->view != 0);
        DBUG_RETURN(TRUE); // VIEW
      }
    }
  }

  DBUG_RETURN(FALSE);
}


/**
  Open a base table.

  @param thd            Thread context.
  @param table_list     Open first table in list.
  @param ot_ctx         Context with flags which modify how open works
                        and which is used to recover from a failed
                        open_table() attempt.
                        Some examples of flags:
                        MYSQL_OPEN_IGNORE_FLUSH - Open table even if
                        someone has done a flush. No version number
                        checking is done.
                        MYSQL_OPEN_HAS_MDL_LOCK - instead of acquiring
                        metadata locks rely on that caller already has
                        appropriate ones.

  Uses a cache of open tables to find a TABLE instance not in use.

  If TABLE_LIST::open_strategy is set to OPEN_IF_EXISTS, the table is
  opened only if it exists. If the open strategy is OPEN_STUB, the
  underlying table is never opened. In both cases, metadata locks are
  always taken according to the lock strategy.

  The function used to open temporary tables, but now it opens base tables
  only.

  @retval TRUE  Open failed. "action" parameter may contain type of action
                needed to remedy problem before retrying again.
  @retval FALSE Success. Members of TABLE_LIST structure are filled properly
                (e.g.  TABLE_LIST::table is set for real tables and
                TABLE_LIST::view is set for views).
*/

bool open_table(THD *thd, TABLE_LIST *table_list, Open_table_context *ot_ctx)
{
  TABLE *table;
  const char *key;
  uint	key_length;
  const char *alias= table_list->alias.str;
  uint flags= ot_ctx->get_flags();
  MDL_ticket *mdl_ticket;
  TABLE_SHARE *share;
  uint gts_flags;
  bool from_share= false;
#ifdef WITH_PARTITION_STORAGE_ENGINE
  int part_names_error=0;
#endif
  DBUG_ENTER("open_table");

  /*
    The table must not be opened already. The table can be pre-opened for
    some statements if it is a temporary table.

    open_temporary_table() must be used to open temporary tables.
  */
  DBUG_ASSERT(!table_list->table);

  /* an open table operation needs a lot of the stack space */
  if (check_stack_overrun(thd, STACK_MIN_SIZE_FOR_OPEN, (uchar *)&alias))
    DBUG_RETURN(TRUE);

  if (!(flags & MYSQL_OPEN_IGNORE_KILLED) && thd->killed)
  {
    thd->send_kill_message();
    DBUG_RETURN(TRUE);
  }

  /*
    Check if we're trying to take a write lock in a read only transaction.

    Note that we allow write locks on log tables as otherwise logging
    to general/slow log would be disabled in read only transactions.
  */
  if (table_list->mdl_request.is_write_lock_request() &&
      thd->tx_read_only &&
      !(flags & (MYSQL_LOCK_LOG_TABLE | MYSQL_OPEN_HAS_MDL_LOCK)))
  {
    my_error(ER_CANT_EXECUTE_IN_READ_ONLY_TRANSACTION, MYF(0));
    DBUG_RETURN(true);
  }

  if (!table_list->db.str)
  {
    my_error(ER_NO_DB_ERROR, MYF(0));
    DBUG_RETURN(true);
  }

  key_length= get_table_def_key(table_list, &key);

  /*
    If we're in pre-locked or LOCK TABLES mode, let's try to find the
    requested table in the list of pre-opened and locked tables. If the
    table is not there, return an error - we can't open not pre-opened
    tables in pre-locked/LOCK TABLES mode.
    TODO: move this block into a separate function.
  */
  if (thd->locked_tables_mode &&
      ! (flags & MYSQL_OPEN_GET_NEW_TABLE))
  {						// Using table locks
    TABLE *best_table= 0;
    int best_distance= INT_MIN;
    for (table=thd->open_tables; table ; table=table->next)
    {
      if (table->s->table_cache_key.length == key_length &&
	  !memcmp(table->s->table_cache_key.str, key, key_length))
      {
        if (!my_strcasecmp(system_charset_info, table->alias.c_ptr(), alias) &&
            table->query_id != thd->query_id && /* skip tables already used */
            (thd->locked_tables_mode == LTM_LOCK_TABLES ||
             table->query_id == 0))
        {
          int distance= ((int) table->reginfo.lock_type -
                         (int) table_list->lock_type);

          /*
            Find a table that either has the exact lock type requested,
            or has the best suitable lock. In case there is no locked
            table that has an equal or higher lock than requested,
            we us the closest matching lock to be able to produce an error
            message about wrong lock mode on the table. The best_table
            is changed if bd < 0 <= d or bd < d < 0 or 0 <= d < bd.

            distance <  0 - No suitable lock found
            distance >  0 - we have lock mode higher then we require
            distance == 0 - we have lock mode exactly which we need
          */
          if ((best_distance < 0 && distance > best_distance) ||
              (distance >= 0 && distance < best_distance))
          {
            best_distance= distance;
            best_table= table;
            if (best_distance == 0)
            {
              /*
                We have found a perfect match and can finish iterating
                through open tables list. Check for table use conflict
                between calling statement and SP/trigger is done in
                lock_tables().
              */
              break;
            }
          }
        }
      }
    }
    if (best_table)
    {
      table= best_table;
      table->query_id= thd->query_id;
      table->init(thd, table_list);
      DBUG_PRINT("info",("Using locked table"));
#ifdef WITH_PARTITION_STORAGE_ENGINE
      part_names_error= set_partitions_as_used(table_list, table);
#endif
      goto reset;
    }

    if (is_locked_view(thd, table_list))
    {
      if (table_list->sequence)
      {
        my_error(ER_NOT_SEQUENCE, MYF(0), table_list->db.str, table_list->alias.str);
        DBUG_RETURN(true);
      }
      DBUG_RETURN(FALSE); // VIEW
    }

    /*
      No table in the locked tables list. In case of explicit LOCK TABLES
      this can happen if a user did not include the table into the list.
      In case of pre-locked mode locked tables list is generated automatically,
      so we may only end up here if the table did not exist when
      locked tables list was created.
    */
    if (thd->locked_tables_mode == LTM_PRELOCKED)
      my_error(ER_NO_SUCH_TABLE, MYF(0), table_list->db.str, table_list->alias.str);
    else
      my_error(ER_TABLE_NOT_LOCKED, MYF(0), alias);
    DBUG_RETURN(TRUE);
  }

  /*
    Non pre-locked/LOCK TABLES mode, and the table is not temporary.
    This is the normal use case.
  */

  if (! (flags & MYSQL_OPEN_HAS_MDL_LOCK))
  {
    if (open_table_get_mdl_lock(thd, ot_ctx, &table_list->mdl_request,
                                flags, &mdl_ticket) ||
        mdl_ticket == NULL)
    {
      DEBUG_SYNC(thd, "before_open_table_wait_refresh");
      DBUG_RETURN(TRUE);
    }
    DEBUG_SYNC(thd, "after_open_table_mdl_shared");
  }
  else
  {
    /*
      Grab reference to the MDL lock ticket that was acquired
      by the caller.
    */
    mdl_ticket= table_list->mdl_request.ticket;
  }

  if (table_list->open_strategy == TABLE_LIST::OPEN_IF_EXISTS)
  {
    if (!ha_table_exists(thd, &table_list->db, &table_list->table_name))
      DBUG_RETURN(FALSE);
  }
  else if (table_list->open_strategy == TABLE_LIST::OPEN_STUB)
    DBUG_RETURN(FALSE);

  /* Table exists. Let us try to open it. */

  if (table_list->i_s_requested_object & OPEN_TABLE_ONLY)
    gts_flags= GTS_TABLE;
  else if (table_list->i_s_requested_object &  OPEN_VIEW_ONLY)
    gts_flags= GTS_VIEW;
  else
    gts_flags= GTS_TABLE | GTS_VIEW;

retry_share:

  share= tdc_acquire_share(thd, table_list, gts_flags, &table);

  if (unlikely(!share))
  {
    /*
      Hide "Table doesn't exist" errors if the table belongs to a view.
      The check for thd->is_error() is necessary to not push an
      unwanted error in case the error was already silenced.
      @todo Rework the alternative ways to deal with ER_NO_SUCH TABLE.
    */
    if (thd->is_error())
    {
      if (table_list->parent_l)
      {
        thd->clear_error();
        my_error(ER_WRONG_MRG_TABLE, MYF(0));
      }
      else if (table_list->belong_to_view)
      {
        TABLE_LIST *view= table_list->belong_to_view;
        thd->clear_error();
        my_error(ER_VIEW_INVALID, MYF(0),
                 view->view_db.str, view->view_name.str);
      }
    }
    DBUG_RETURN(TRUE);
  }

  /*
    Check if this TABLE_SHARE-object corresponds to a view. Note, that there is
    no need to check TABLE_SHARE::tdc.flushed as we do for regular tables,
    because view shares are always up to date.
  */
  if (share->is_view)
  {
    /*
      If parent_l of the table_list is non null then a merge table
      has this view as child table, which is not supported.
    */
    if (table_list->parent_l)
    {
      my_error(ER_WRONG_MRG_TABLE, MYF(0));
      goto err_lock;
    }
    if (table_list->sequence)
    {
      my_error(ER_NOT_SEQUENCE, MYF(0), table_list->db.str,
               table_list->alias.str);
      goto err_lock;
    }
    /*
      This table is a view. Validate its metadata version: in particular,
      that it was a view when the statement was prepared.
    */
    if (check_and_update_table_version(thd, table_list, share))
      goto err_lock;

    /* Open view */
    if (mysql_make_view(thd, share, table_list, false))
      goto err_lock;

    /* TODO: Don't free this */
    tdc_release_share(share);

    DBUG_ASSERT(table_list->view);

    DBUG_RETURN(FALSE);
  }

#ifdef WITH_WSREP
  if (!((flags & MYSQL_OPEN_IGNORE_FLUSH) ||
        (thd->wsrep_applier)))
#else
  if (!(flags & MYSQL_OPEN_IGNORE_FLUSH))
#endif
  {
    if (share->tdc->flushed)
    {
      DBUG_PRINT("info", ("Found old share version: %lld  current: %lld",
                          share->tdc->version, tdc_refresh_version()));
      /*
        We already have an MDL lock. But we have encountered an old
        version of table in the table definition cache which is possible
        when someone changes the table version directly in the cache
        without acquiring a metadata lock (e.g. this can happen during
        "rolling" FLUSH TABLE(S)).
        Release our reference to share, wait until old version of
        share goes away and then try to get new version of table share.
      */
      if (table)
        tc_release_table(table);
      else
        tdc_release_share(share);

      MDL_deadlock_handler mdl_deadlock_handler(ot_ctx);
      bool wait_result;

      thd->push_internal_handler(&mdl_deadlock_handler);
      wait_result= tdc_wait_for_old_version(thd, table_list->db.str,
                                            table_list->table_name.str,
                                            ot_ctx->get_timeout(),
                                            mdl_ticket->get_deadlock_weight());
      thd->pop_internal_handler();

      if (wait_result)
        DBUG_RETURN(TRUE);

      goto retry_share;
    }

    if (thd->open_tables && thd->open_tables->s->tdc->flushed)
    {
      /*
        If the version changes while we're opening the tables,
        we have to back off, close all the tables opened-so-far,
        and try to reopen them. Note: refresh_version is currently
        changed only during FLUSH TABLES.
      */
      if (table)
        tc_release_table(table);
      else
        tdc_release_share(share);
      (void)ot_ctx->request_backoff_action(Open_table_context::OT_REOPEN_TABLES,
                                           NULL);
      DBUG_RETURN(TRUE);
    }
  }

  if (table)
  {
    DBUG_ASSERT(table->file != NULL);
    MYSQL_REBIND_TABLE(table->file);
#ifdef WITH_PARTITION_STORAGE_ENGINE
    part_names_error= set_partitions_as_used(table_list, table);
#endif
  }
  else
  {
    enum open_frm_error error;
    /* make a new table */
    if (!(table=(TABLE*) my_malloc(sizeof(*table),MYF(MY_WME))))
      goto err_lock;

    error= open_table_from_share(thd, share, &table_list->alias,
                                 HA_OPEN_KEYFILE | HA_TRY_READ_ONLY,
                                 EXTRA_RECORD,
                                 thd->open_options, table, FALSE,
                                 IF_PARTITIONING(table_list->partition_names,0));

    if (unlikely(error))
    {
      my_free(table);

      if (error == OPEN_FRM_DISCOVER)
        (void) ot_ctx->request_backoff_action(Open_table_context::OT_DISCOVER,
                                              table_list);
      else if (share->crashed)
      {
        if (!(flags & MYSQL_OPEN_IGNORE_REPAIR))
          (void) ot_ctx->request_backoff_action(Open_table_context::OT_REPAIR,
                                                table_list);
        else
          table_list->crashed= 1;  /* Mark that table was crashed */
      }
      goto err_lock;
    }
    if (open_table_entry_fini(thd, share, table))
    {
      closefrm(table);
      my_free(table);
      goto err_lock;
    }

    /* Add table to the share's used tables list. */
    tc_add_table(thd, table);
    from_share= true;
  }

  if (!(flags & MYSQL_OPEN_HAS_MDL_LOCK) &&
      table->s->table_category < TABLE_CATEGORY_INFORMATION)
  {
    /*
      We are not under LOCK TABLES and going to acquire write-lock/
      modify the base table. We need to acquire protection against
      global read lock until end of this statement in order to have
      this statement blocked by active FLUSH TABLES WITH READ LOCK.

      We don't need to acquire this protection under LOCK TABLES as
      such protection already acquired at LOCK TABLES time and
      not released until UNLOCK TABLES.

      We don't block statements which modify only temporary tables
      as these tables are not preserved by any form of
      backup which uses FLUSH TABLES WITH READ LOCK.

      TODO: The fact that we sometimes acquire protection against
            GRL only when we encounter table to be write-locked
            slightly increases probability of deadlock.
            This problem will be solved once Alik pushes his
            temporary table refactoring patch and we can start
            pre-acquiring metadata locks at the beggining of
            open_tables() call.
    */
    enum enum_mdl_type mdl_type= MDL_BACKUP_DML;

    if (table->s->table_category != TABLE_CATEGORY_USER)
      mdl_type= MDL_BACKUP_SYS_DML;
    else if (table->s->online_backup)
      mdl_type= MDL_BACKUP_TRANS_DML;

    if (table_list->mdl_request.is_write_lock_request() &&
        ! (flags & (MYSQL_OPEN_IGNORE_GLOBAL_READ_LOCK |
                    MYSQL_OPEN_FORCE_SHARED_MDL |
                    MYSQL_OPEN_FORCE_SHARED_HIGH_PRIO_MDL |
                    MYSQL_OPEN_SKIP_SCOPED_MDL_LOCK)) &&
        ! ot_ctx->has_protection_against_grl(mdl_type))
    {
      MDL_request protection_request;
      MDL_deadlock_handler mdl_deadlock_handler(ot_ctx);

      if (thd->has_read_only_protection())
      {
        MYSQL_UNBIND_TABLE(table->file);
        tc_release_table(table);
        DBUG_RETURN(TRUE);
      }

      protection_request.init(MDL_key::BACKUP, "", "", mdl_type,
                              MDL_STATEMENT);

      /*
        Install error handler which if possible will convert deadlock error
        into request to back-off and restart process of opening tables.
      */
      thd->push_internal_handler(&mdl_deadlock_handler);
      bool result= thd->mdl_context.acquire_lock(&protection_request,
                                                 ot_ctx->get_timeout());
      thd->pop_internal_handler();

      if (result)
      {
        MYSQL_UNBIND_TABLE(table->file);
        tc_release_table(table);
        DBUG_RETURN(TRUE);
      }

      ot_ctx->set_has_protection_against_grl(mdl_type);
    }
  }

  table->mdl_ticket= mdl_ticket;
  table->reginfo.lock_type=TL_READ;		/* Assume read */

  table->init(thd, table_list);

  table->next= thd->open_tables;		/* Link into simple list */
  thd->set_open_tables(table);

 reset:
  /*
    Check that there is no reference to a condition from an earlier query
    (cf. Bug#58553). 
  */
  DBUG_ASSERT(table->file->pushed_cond == NULL);
  table_list->updatable= 1; // It is not derived table nor non-updatable VIEW
  table_list->table= table;

  if (!from_share && table->vcol_fix_expr(thd))
    DBUG_RETURN(true);

#ifdef WITH_PARTITION_STORAGE_ENGINE
  if (unlikely(table->part_info))
  {
    /* Partitions specified were incorrect.*/
    if (part_names_error)
    {
      table->file->print_error(part_names_error, MYF(0));
      DBUG_RETURN(true);
    }
  }
  else if (table_list->partition_names)
  {
    /* Don't allow PARTITION () clause on a nonpartitioned table */
    my_error(ER_PARTITION_CLAUSE_ON_NONPARTITIONED, MYF(0));
    DBUG_RETURN(true);
  }
#endif
  if (table_list->sequence && table->s->table_type != TABLE_TYPE_SEQUENCE)
  {
    my_error(ER_NOT_SEQUENCE, MYF(0), table_list->db.str, table_list->alias.str);
    DBUG_RETURN(true);
  }

  DBUG_RETURN(FALSE);

err_lock:
  tdc_release_share(share);

  DBUG_PRINT("exit", ("failed"));
  DBUG_RETURN(TRUE);
}


/**
   Find table in the list of open tables.

   @param list       List of TABLE objects to be inspected.
   @param db         Database name
   @param table_name Table name

   @return Pointer to the TABLE object found, 0 if no table found.
*/

TABLE *find_locked_table(TABLE *list, const char *db, const char *table_name)
{
  char	key[MAX_DBKEY_LENGTH];
  uint key_length= tdc_create_key(key, db, table_name);

  for (TABLE *table= list; table ; table=table->next)
  {
    if (table->s->table_cache_key.length == key_length &&
	!memcmp(table->s->table_cache_key.str, key, key_length))
      return table;
  }
  return(0);
}


/**
   Find instance of TABLE with upgradable or exclusive metadata
   lock from the list of open tables, emit error if no such table
   found.

   @param thd        Thread context
   @param db         Database name.
   @param table_name Name of table.
   @param p_error    In the case of an error (when the function returns NULL)
                     the error number is stored there.
                     If the p_error is NULL, function launches the error itself.

   @note This function checks if the connection holds a global IX
         metadata lock. If no such lock is found, it is not safe to
         upgrade the lock and ER_TABLE_NOT_LOCKED_FOR_WRITE will be
         reported.

   @return Pointer to TABLE instance with MDL_SHARED_UPGRADABLE
           MDL_SHARED_NO_WRITE, MDL_SHARED_NO_READ_WRITE, or
           MDL_EXCLUSIVE metadata lock, NULL otherwise.
*/

TABLE *find_table_for_mdl_upgrade(THD *thd, const char *db,
                                  const char *table_name, int *p_error)
{
  TABLE *tab= find_locked_table(thd->open_tables, db, table_name);
  int error;

  if (unlikely(!tab))
  {
    error= ER_TABLE_NOT_LOCKED;
    goto err_exit;
  }

  /*
    It is not safe to upgrade the metadata lock without a global IX lock.
    This can happen with FLUSH TABLES <list> WITH READ LOCK as we in these
    cases don't take a global IX lock in order to be compatible with
    global read lock.
  */
  if (unlikely(!thd->mdl_context.is_lock_owner(MDL_key::BACKUP, "", "",
                                               MDL_BACKUP_DDL)))
  {
    error= ER_TABLE_NOT_LOCKED_FOR_WRITE;
    goto err_exit;
  }

  while (tab->mdl_ticket != NULL &&
         !tab->mdl_ticket->is_upgradable_or_exclusive() &&
         (tab= find_locked_table(tab->next, db, table_name)))
    continue;

  if (unlikely(!tab))
  {
    error= ER_TABLE_NOT_LOCKED_FOR_WRITE;
    goto err_exit;
  }

  return tab;

err_exit:
  if (p_error)
    *p_error= error;
  else
    my_error(error, MYF(0), table_name);

  return NULL;
}


/***********************************************************************
  class Locked_tables_list implementation. Declared in sql_class.h
************************************************************************/

/**
  Enter LTM_LOCK_TABLES mode.

  Enter the LOCK TABLES mode using all the tables that are
  currently open and locked in this connection.
  Initializes a TABLE_LIST instance for every locked table.

  @param  thd  thread handle

  @return TRUE if out of memory.
*/

bool
Locked_tables_list::init_locked_tables(THD *thd)
{
  DBUG_ASSERT(thd->locked_tables_mode == LTM_NONE);
  DBUG_ASSERT(m_locked_tables == NULL);
  DBUG_ASSERT(m_reopen_array == NULL);
  DBUG_ASSERT(m_locked_tables_count == 0);

  for (TABLE *table= thd->open_tables; table;
       table= table->next, m_locked_tables_count++)
  {
    TABLE_LIST *src_table_list= table->pos_in_table_list;
    LEX_CSTRING db, table_name, alias;

    db.length=         table->s->db.length;
    table_name.length= table->s->table_name.length;
    alias.length=      table->alias.length();
    TABLE_LIST *dst_table_list;

    if (! multi_alloc_root(&m_locked_tables_root,
                           &dst_table_list, sizeof(*dst_table_list),
                           &db.str, (size_t) db.length + 1,
                           &table_name.str, (size_t) table_name.length + 1,
                           &alias.str, (size_t) alias.length + 1,
                           NullS))
    {
      reset();
      return TRUE;
    }

    memcpy((char*) db.str,         table->s->db.str, db.length + 1);
    memcpy((char*) table_name.str, table->s->table_name.str,
           table_name.length + 1);
    memcpy((char*) alias.str,      table->alias.c_ptr(), alias.length + 1);
    dst_table_list->init_one_table(&db, &table_name,
                                   &alias, table->reginfo.lock_type);
    dst_table_list->table= table;
    dst_table_list->mdl_request.ticket= src_table_list->mdl_request.ticket;

    /* Link last into the list of tables */
    *(dst_table_list->prev_global= m_locked_tables_last)= dst_table_list;
    m_locked_tables_last= &dst_table_list->next_global;
    table->pos_in_locked_tables= dst_table_list;
  }
  if (m_locked_tables_count)
  {
    /**
      Allocate an auxiliary array to pass to mysql_lock_tables()
      in reopen_tables(). reopen_tables() is a critical
      path and we don't want to complicate it with extra allocations.
    */
    m_reopen_array= (TABLE_LIST**)alloc_root(&m_locked_tables_root,
                                             sizeof(TABLE_LIST*) *
                                             (m_locked_tables_count+1));
    if (m_reopen_array == NULL)
    {
      reset();
      return TRUE;
    }
  }

  TRANSACT_TRACKER(add_trx_state(thd, TX_LOCKED_TABLES));

  thd->enter_locked_tables_mode(LTM_LOCK_TABLES);

  return FALSE;
}


/**
  Leave LTM_LOCK_TABLES mode if it's been entered.

  Close all locked tables, free memory, and leave the mode.

  @note This function is a no-op if we're not in LOCK TABLES.
*/

void
Locked_tables_list::unlock_locked_tables(THD *thd)
{
  DBUG_ASSERT(!thd->in_sub_stmt &&
              !(thd->state_flags & Open_tables_state::BACKUPS_AVAIL));
  /*
    Sic: we must be careful to not close open tables if
    we're not in LOCK TABLES mode: unlock_locked_tables() is
    sometimes called implicitly, expecting no effect on
    open tables, e.g. from begin_trans().
  */
  if (thd->locked_tables_mode != LTM_LOCK_TABLES)
    return;

  for (TABLE_LIST *table_list= m_locked_tables;
       table_list; table_list= table_list->next_global)
  {
    /*
      Clear the position in the list, the TABLE object will be
      returned to the table cache.
    */
    if (table_list->table)                    // If not closed
      table_list->table->pos_in_locked_tables= NULL;
  }
  thd->leave_locked_tables_mode();

  TRANSACT_TRACKER(clear_trx_state(thd, TX_LOCKED_TABLES));

  DBUG_ASSERT(thd->transaction.stmt.is_empty());
  close_thread_tables(thd);

  /*
    We rely on the caller to implicitly commit the
    transaction and release transactional locks.
  */

  /*
    After closing tables we can free memory used for storing lock
    request for metadata locks and TABLE_LIST elements.
  */
  reset();
}


/**
  Remove all meta data locks associated with table and release locked
  table mode if there is no locked tables anymore
*/

void
Locked_tables_list::unlock_locked_table(THD *thd, MDL_ticket *mdl_ticket)
{
  /*
    Ensure we are in locked table mode.
    As this function is only called on error condition it's better
    to check this condition here than in the caller.
  */
  if (thd->locked_tables_mode != LTM_LOCK_TABLES)
    return;

  if (mdl_ticket)
  {
    /*
      Under LOCK TABLES we may have several instances of table open
      and locked and therefore have to remove several metadata lock
      requests associated with them.
    */
    thd->mdl_context.release_all_locks_for_name(mdl_ticket);
  }

  if (thd->lock->table_count == 0)
    unlock_locked_tables(thd);
}


/*
  Free memory allocated for storing locks
*/

void Locked_tables_list::reset()
{
  free_root(&m_locked_tables_root, MYF(0));
  m_locked_tables= NULL;
  m_locked_tables_last= &m_locked_tables;
  m_reopen_array= NULL;
  m_locked_tables_count= 0;
  some_table_marked_for_reopen= 0;
}


/**
  Unlink a locked table from the locked tables list, either
  temporarily or permanently.

  @param  thd        thread handle
  @param  table_list the element of locked tables list.
                     The implementation assumes that this argument
                     points to a TABLE_LIST element linked into
                     the locked tables list. Passing a TABLE_LIST
                     instance that is not part of locked tables
                     list will lead to a crash.
  @param  remove_from_locked_tables
                      TRUE if the table is removed from the list
                      permanently.

  This function is a no-op if we're not under LOCK TABLES.

  @sa Locked_tables_list::reopen_tables()
*/


void Locked_tables_list::unlink_from_list(THD *thd,
                                          TABLE_LIST *table_list,
                                          bool remove_from_locked_tables)
{
  /*
    If mode is not LTM_LOCK_TABLES, we needn't do anything. Moreover,
    outside this mode pos_in_locked_tables value is not trustworthy.
  */
  if (thd->locked_tables_mode != LTM_LOCK_TABLES &&
      thd->locked_tables_mode != LTM_PRELOCKED_UNDER_LOCK_TABLES)
    return;

  /*
    table_list must be set and point to pos_in_locked_tables of some
    table.
  */
  DBUG_ASSERT(table_list->table->pos_in_locked_tables == table_list);

  /* Clear the pointer, the table will be returned to the table cache. */
  table_list->table->pos_in_locked_tables= NULL;

  /* Mark the table as closed in the locked tables list. */
  table_list->table= NULL;

  /*
    If the table is being dropped or renamed, remove it from
    the locked tables list (implicitly drop the LOCK TABLES lock
    on it).
  */
  if (remove_from_locked_tables)
  {
    *table_list->prev_global= table_list->next_global;
    if (table_list->next_global == NULL)
      m_locked_tables_last= table_list->prev_global;
    else
      table_list->next_global->prev_global= table_list->prev_global;
    m_locked_tables_count--;
  }
}

/**
  This is an attempt to recover (somewhat) in case of an error.
  If we failed to reopen a closed table, let's unlink it from the
  list and forget about it. From a user perspective that would look
  as if the server "lost" the lock on one of the locked tables.

  @note This function is a no-op if we're not under LOCK TABLES.
*/

void Locked_tables_list::
unlink_all_closed_tables(THD *thd, MYSQL_LOCK *lock, size_t reopen_count)
{
  /* If we managed to take a lock, unlock tables and free the lock. */
  if (lock)
    mysql_unlock_tables(thd, lock);
  /*
    If a failure happened in reopen_tables(), we may have succeeded
    reopening some tables, but not all.
    This works when the connection was killed in mysql_lock_tables().
  */
  if (reopen_count)
  {
    while (reopen_count--)
    {
      /*
        When closing the table, we must remove it
        from thd->open_tables list.
        We rely on the fact that open_table() that was used
        in reopen_tables() always links the opened table
        to the beginning of the open_tables list.
      */
      DBUG_ASSERT(thd->open_tables == m_reopen_array[reopen_count]->table);

      thd->open_tables->pos_in_locked_tables->table= NULL;
      thd->open_tables->pos_in_locked_tables= NULL;

      close_thread_table(thd, &thd->open_tables);
    }
  }
  /* Exclude all closed tables from the LOCK TABLES list. */
  for (TABLE_LIST *table_list= m_locked_tables; table_list; table_list=
       table_list->next_global)
  {
    if (table_list->table == NULL)
    {
      /* Unlink from list. */
      *table_list->prev_global= table_list->next_global;
      if (table_list->next_global == NULL)
        m_locked_tables_last= table_list->prev_global;
      else
        table_list->next_global->prev_global= table_list->prev_global;
      m_locked_tables_count--;
    }
  }

  /* If no tables left, do an automatic UNLOCK TABLES */
  if (thd->lock && thd->lock->table_count == 0)
  {
    /*
      We have to rollback any open transactions here.
      This is required in the case where the server has been killed
      but some transations are still open (as part of locked tables).
      If we don't do this, we will get an assert in unlock_locked_tables().
    */
    ha_rollback_trans(thd, FALSE);
    ha_rollback_trans(thd, TRUE);
    unlock_locked_tables(thd);
  }
}


/*
  Mark all instances of the table to be reopened

  This is only needed when LOCK TABLES is active
*/

void Locked_tables_list::mark_table_for_reopen(THD *thd, TABLE *table)
{
  TABLE_SHARE *share= table->s;

    for (TABLE_LIST *table_list= m_locked_tables;
       table_list; table_list= table_list->next_global)
  {
    if (table_list->table->s == share)
      table_list->table->internal_set_needs_reopen(true);
  }
  /* This is needed in the case where lock tables where not used */
  table->internal_set_needs_reopen(true);
  some_table_marked_for_reopen= 1;
}


/**
  Reopen the tables locked with LOCK TABLES and temporarily closed
  by a DDL statement or FLUSH TABLES.

  @param need_reopen  If set, reopen open tables that are marked with
                      for reopen.
                      If not set, reopen tables that where closed.

  @note This function is a no-op if we're not under LOCK TABLES.

  @return TRUE if an error reopening the tables. May happen in
               case of some fatal system error only, e.g. a disk
               corruption, out of memory or a serious bug in the
               locking.
*/

bool
Locked_tables_list::reopen_tables(THD *thd, bool need_reopen)
{
  Open_table_context ot_ctx(thd, MYSQL_OPEN_REOPEN);
  uint reopen_count= 0;
  MYSQL_LOCK *lock;
  MYSQL_LOCK *merged_lock;
  DBUG_ENTER("Locked_tables_list::reopen_tables");

  DBUG_ASSERT(some_table_marked_for_reopen || !need_reopen);


  /* Reset flag that some table was marked for reopen */
  some_table_marked_for_reopen= 0;

  for (TABLE_LIST *table_list= m_locked_tables;
       table_list; table_list= table_list->next_global)
  {
    if (need_reopen)
    {
      if (!table_list->table || !table_list->table->needs_reopen())
        continue;
      for (TABLE **prev= &thd->open_tables; *prev; prev= &(*prev)->next)
      {
        if (*prev == table_list->table)
        {
          thd->locked_tables_list.unlink_from_list(thd, table_list, false);
          mysql_lock_remove(thd, thd->lock, *prev);
          (*prev)->file->extra(HA_EXTRA_PREPARE_FOR_FORCED_CLOSE);
          close_thread_table(thd, prev);
          break;
        }
      }
      DBUG_ASSERT(table_list->table == NULL);
    }
    else
    {
      if (table_list->table)                      /* The table was not closed */
        continue;
    }

    DBUG_ASSERT(reopen_count < m_locked_tables_count);
    m_reopen_array[reopen_count++]= table_list;
  }
  if (reopen_count)
  {
    TABLE **tables= (TABLE**) my_alloca(reopen_count * sizeof(TABLE*));

    for (uint i= 0 ; i < reopen_count ; i++)
    {
      TABLE_LIST *table_list= m_reopen_array[i];
      /* Links into thd->open_tables upon success */
      if (open_table(thd, table_list, &ot_ctx))
      {
        unlink_all_closed_tables(thd, 0, i);
        my_afree((void*) tables);
        DBUG_RETURN(TRUE);
      }
      tables[i]= table_list->table;
      table_list->table->pos_in_locked_tables= table_list;
      /* See also the comment on lock type in init_locked_tables(). */
      table_list->table->reginfo.lock_type= table_list->lock_type;
    }

    thd->in_lock_tables= 1;
    /*
      We re-lock all tables with mysql_lock_tables() at once rather
      than locking one table at a time because of the case
      reported in Bug#45035: when the same table is present
      in the list many times, thr_lock.c fails to grant READ lock
      on a table that is already locked by WRITE lock, even if
      WRITE lock is taken by the same thread. If READ and WRITE
      lock are passed to thr_lock.c in the same list, everything
      works fine. Patching legacy code of thr_lock.c is risking to
      break something else.
    */
    lock= mysql_lock_tables(thd, tables, reopen_count,
                            MYSQL_OPEN_REOPEN | MYSQL_LOCK_USE_MALLOC);
    thd->in_lock_tables= 0;
    if (lock == NULL || (merged_lock=
                         mysql_lock_merge(thd->lock, lock)) == NULL)
    {
      unlink_all_closed_tables(thd, lock, reopen_count);
      if (! thd->killed)
        my_error(ER_LOCK_DEADLOCK, MYF(0));
      my_afree((void*) tables);
      DBUG_RETURN(TRUE);
    }
    thd->lock= merged_lock;
    my_afree((void*) tables);
  }
  DBUG_RETURN(FALSE);
}

/**
  Add back a locked table to the locked list that we just removed from it.
  This is needed in CREATE OR REPLACE TABLE where we are dropping, creating
  and re-opening a locked table.

  @return 0  0k
  @return 1  error
*/

bool Locked_tables_list::restore_lock(THD *thd, TABLE_LIST *dst_table_list,
                                      TABLE *table, MYSQL_LOCK *lock)
{
  MYSQL_LOCK *merged_lock;
  DBUG_ENTER("restore_lock");
  DBUG_ASSERT(!strcmp(dst_table_list->table_name.str, table->s->table_name.str));

  /* Ensure we have the memory to add the table back */
  if (!(merged_lock= mysql_lock_merge(thd->lock, lock)))
    DBUG_RETURN(1);
  thd->lock= merged_lock;

  /* Link to the new table */
  dst_table_list->table= table;
  /*
    The lock type may have changed (normally it should not as create
    table will lock the table in write mode
  */
  dst_table_list->lock_type= table->reginfo.lock_type;
  table->pos_in_locked_tables= dst_table_list;

  add_back_last_deleted_lock(dst_table_list);

  table->mdl_ticket->downgrade_lock(table->reginfo.lock_type >=
                                    TL_WRITE_ALLOW_WRITE ? 
                                    MDL_SHARED_NO_READ_WRITE :
                                    MDL_SHARED_READ);

  DBUG_RETURN(0);
}

/*
  Add back the last deleted lock structure.
  This should be followed by a call to reopen_tables() to
  open the table.
*/

void Locked_tables_list::add_back_last_deleted_lock(TABLE_LIST *dst_table_list)
{
  /* Link the lock back in the locked tables list */
  dst_table_list->prev_global= m_locked_tables_last;
  *m_locked_tables_last= dst_table_list;
  m_locked_tables_last= &dst_table_list->next_global;
  dst_table_list->next_global= 0;
  m_locked_tables_count++;
}


#ifndef DBUG_OFF
/* Cause a spurious statement reprepare for debug purposes. */
static bool inject_reprepare(THD *thd)
{
  if (thd->m_reprepare_observer && thd->stmt_arena->is_reprepared == FALSE)
  {
    thd->m_reprepare_observer->report_error(thd);
    return TRUE;
  }

  return FALSE;
}
#endif

/**
  Compare metadata versions of an element obtained from the table
  definition cache and its corresponding node in the parse tree.

  @details If the new and the old values mismatch, invoke
  Metadata_version_observer.
  At prepared statement prepare, all TABLE_LIST version values are
  NULL and we always have a mismatch. But there is no observer set
  in THD, and therefore no error is reported. Instead, we update
  the value in the parse tree, effectively recording the original
  version.
  At prepared statement execute, an observer may be installed.  If
  there is a version mismatch, we push an error and return TRUE.

  For conventional execution (no prepared statements), the
  observer is never installed.

  @sa Execute_observer
  @sa check_prepared_statement() to see cases when an observer is installed
  @sa TABLE_LIST::is_table_ref_id_equal()
  @sa TABLE_SHARE::get_table_ref_id()

  @param[in]      thd         used to report errors
  @param[in,out]  tables      TABLE_LIST instance created by the parser
                              Metadata version information in this object
                              is updated upon success.
  @param[in]      table_share an element from the table definition cache

  @retval  TRUE  an error, which has been reported
  @retval  FALSE success, version in TABLE_LIST has been updated
*/

static bool
check_and_update_table_version(THD *thd,
                               TABLE_LIST *tables, TABLE_SHARE *table_share)
{
  if (! tables->is_table_ref_id_equal(table_share))
  {
    if (thd->m_reprepare_observer &&
        thd->m_reprepare_observer->report_error(thd))
    {
      /*
        Version of the table share is different from the
        previous execution of the prepared statement, and it is
        unacceptable for this SQLCOM. Error has been reported.
      */
      DBUG_ASSERT(thd->is_error());
      return TRUE;
    }
    /* Always maintain the latest version and type */
    tables->set_table_ref_id(table_share);
  }

  DBUG_EXECUTE_IF("reprepare_each_statement", return inject_reprepare(thd););
  return FALSE;
}


/**
  Compares versions of a stored routine obtained from the sp cache
  and the version used at prepare.

  @details If the new and the old values mismatch, invoke
  Metadata_version_observer.
  At prepared statement prepare, all Sroutine_hash_entry version values
  are NULL and we always have a mismatch. But there is no observer set
  in THD, and therefore no error is reported. Instead, we update
  the value in Sroutine_hash_entry, effectively recording the original
  version.
  At prepared statement execute, an observer may be installed.  If
  there is a version mismatch, we push an error and return TRUE.

  For conventional execution (no prepared statements), the
  observer is never installed.

  @param[in]      thd         used to report errors
  @param[in/out]  rt          pointer to stored routine entry in the
                              parse tree
  @param[in]      sp          pointer to stored routine cache entry.
                              Can be NULL if there is no such routine.
  @retval  TRUE  an error, which has been reported
  @retval  FALSE success, version in Sroutine_hash_entry has been updated
*/

static bool
check_and_update_routine_version(THD *thd, Sroutine_hash_entry *rt,
                                 sp_head *sp)
{
  ulong spc_version= sp_cache_version();
  /* sp is NULL if there is no such routine. */
  ulong version= sp ? sp->sp_cache_version() : spc_version;
  /*
    If the version in the parse tree is stale,
    or the version in the cache is stale and sp is not used,
    we need to reprepare.
    Sic: version != spc_version <--> sp is not NULL.
  */
  if (rt->m_sp_cache_version != version ||
      (version != spc_version && !sp->is_invoked()))
  {
    if (thd->m_reprepare_observer &&
        thd->m_reprepare_observer->report_error(thd))
    {
      /*
        Version of the sp cache is different from the
        previous execution of the prepared statement, and it is
        unacceptable for this SQLCOM. Error has been reported.
      */
      DBUG_ASSERT(thd->is_error());
      return TRUE;
    }
    /* Always maintain the latest cache version. */
    rt->m_sp_cache_version= version;
  }
  return FALSE;
}


/**
   Open view by getting its definition from disk (and table cache in future).

   @param thd               Thread handle
   @param table_list        TABLE_LIST with db, table_name & belong_to_view
   @param flags             Flags which modify how we open the view

   @todo This function is needed for special handling of views under
         LOCK TABLES. We probably should get rid of it in long term.

   @return FALSE if success, TRUE - otherwise.
*/

bool tdc_open_view(THD *thd, TABLE_LIST *table_list, uint flags)
{
  TABLE not_used;
  TABLE_SHARE *share;
  bool err= TRUE;

  if (!(share= tdc_acquire_share(thd, table_list, GTS_VIEW)))
    return TRUE;

  DBUG_ASSERT(share->is_view);

  if (flags & CHECK_METADATA_VERSION)
  {
    /*
      Check TABLE_SHARE-version of view only if we have been instructed to do
      so. We do not need to check the version if we're executing CREATE VIEW or
      ALTER VIEW statements.

      In the future, this functionality should be moved out from
      tdc_open_view(), and  tdc_open_view() should became a part of a clean
      table-definition-cache interface.
    */
    if (check_and_update_table_version(thd, table_list, share))
      goto ret;
  }

  err= mysql_make_view(thd, share, table_list, (flags & OPEN_VIEW_NO_PARSE));
ret:
  tdc_release_share(share);

  return err;
}


/**
   Finalize the process of TABLE creation by loading table triggers
   and taking action if a HEAP table content was emptied implicitly.
*/

static bool open_table_entry_fini(THD *thd, TABLE_SHARE *share, TABLE *entry)
{
  if (Table_triggers_list::check_n_load(thd, &share->db,
                                        &share->table_name, entry, 0))
    return TRUE;

  /*
    If we are here, there was no fatal error (but error may be still
    unitialized).
  */
  if (unlikely(entry->file->implicit_emptied))
  {
    entry->file->implicit_emptied= 0;
    if (mysql_bin_log.is_open())
    {
      char query_buf[2*FN_REFLEN + 21];
      String query(query_buf, sizeof(query_buf), system_charset_info);

      query.length(0);
      query.append("DELETE FROM ");
      append_identifier(thd, &query, &share->db);
      query.append(".");
      append_identifier(thd, &query, &share->table_name);

      /*
        we bypass thd->binlog_query() here,
        as it does a lot of extra work, that is simply wrong in this case
      */
      Query_log_event qinfo(thd, query.ptr(), query.length(),
                            FALSE, TRUE, TRUE, 0);
      if (mysql_bin_log.write(&qinfo))
        return TRUE;
    }
  }
  return FALSE;
}


/**
   Auxiliary routine which is used for performing automatical table repair.
*/

static bool auto_repair_table(THD *thd, TABLE_LIST *table_list)
{
  TABLE_SHARE *share;
  TABLE *entry;
  bool result= TRUE;

  thd->clear_error();

  if (!(entry= (TABLE*)my_malloc(sizeof(TABLE), MYF(MY_WME))))
    return result;

  if (!(share= tdc_acquire_share(thd, table_list, GTS_TABLE)))
    goto end_free;

  DBUG_ASSERT(! share->is_view);

  if (open_table_from_share(thd, share, &table_list->alias,
                            HA_OPEN_KEYFILE | HA_TRY_READ_ONLY,
                            EXTRA_RECORD,
                            ha_open_options | HA_OPEN_FOR_REPAIR,
                            entry, FALSE) || ! entry->file ||
      (entry->file->is_crashed() && entry->file->ha_check_and_repair(thd)))
  {
    /* Give right error message */
    thd->clear_error();
    my_error(ER_NOT_KEYFILE, MYF(0), share->table_name.str);
    sql_print_error("Couldn't repair table: %s.%s", share->db.str,
                    share->table_name.str);
    if (entry->file)
      closefrm(entry);
  }
  else
  {
    thd->clear_error();			// Clear error message
    closefrm(entry);
    result= FALSE;
  }

  tdc_release_share(share);
  /* Remove the repaired share from the table cache. */
  tdc_remove_table(thd, TDC_RT_REMOVE_ALL,
                   table_list->db.str, table_list->table_name.str,
                   FALSE);
end_free:
  my_free(entry);
  return result;
}


/** Open_table_context */

Open_table_context::Open_table_context(THD *thd, uint flags)
  :m_thd(thd),
   m_failed_table(NULL),
   m_start_of_statement_svp(thd->mdl_context.mdl_savepoint()),
   m_timeout(flags & MYSQL_LOCK_IGNORE_TIMEOUT ?
             LONG_TIMEOUT : thd->variables.lock_wait_timeout),
   m_flags(flags),
   m_action(OT_NO_ACTION),
   m_has_locks(thd->mdl_context.has_locks()),
   m_has_protection_against_grl(0)
{}


/**
  Check if we can back-off and set back off action if we can.
  Otherwise report and return error.

  @retval  TRUE if back-off is impossible.
  @retval  FALSE if we can back off. Back off action has been set.
*/

bool
Open_table_context::
request_backoff_action(enum_open_table_action action_arg,
                       TABLE_LIST *table)
{
  /*
    A back off action may be one of three kinds:

    * We met a broken table that needs repair, or a table that
      is not present on this MySQL server and needs re-discovery.
      To perform the action, we need an exclusive metadata lock on
      the table. Acquiring X lock while holding other shared
      locks can easily lead to deadlocks. We rely on MDL deadlock
      detector to discover them. If this is a multi-statement
      transaction that holds metadata locks for completed statements,
      we should keep these locks after discovery/repair.
      The action type in this case is OT_DISCOVER or OT_REPAIR.
    * Our attempt to acquire an MDL lock lead to a deadlock,
      detected by the MDL deadlock detector. The current
      session was chosen a victim. If this is a multi-statement
      transaction that holds metadata locks taken by completed
      statements, restarting locking for the current statement
      may lead to a livelock. Releasing locks of completed
      statements can not be done as will lead to violation
      of ACID. Thus, again, if m_has_locks is set,
      we report an error. Otherwise, when there are no metadata
      locks other than which belong to this statement, we can
      try to recover from error by releasing all locks and
      restarting the pre-locking.
      Similarly, a deadlock error can occur when the
      pre-locking process met a TABLE_SHARE that is being
      flushed, and unsuccessfully waited for the flush to
      complete. A deadlock in this case can happen, e.g.,
      when our session is holding a metadata lock that
      is being waited on by a session which is using
      the table which is being flushed. The only way
      to recover from this error is, again, to close all
      open tables, release all locks, and retry pre-locking.
      Action type name is OT_REOPEN_TABLES. Re-trying
      while holding some locks may lead to a livelock,
      and thus we don't do it.
    * Finally, this session has open TABLEs from different
      "generations" of the table cache. This can happen, e.g.,
      when, after this session has successfully opened one
      table used for a statement, FLUSH TABLES interfered and
      expelled another table used in it. FLUSH TABLES then
      blocks and waits on the table already opened by this
      statement.
      We detect this situation by ensuring that table cache
      version of all tables used in a statement is the same.
      If it isn't, all tables needs to be reopened.
      Note, that we can always perform a reopen in this case,
      even if we already have metadata locks, since we don't
      keep tables open between statements and a livelock
      is not possible.
  */
  if (action_arg == OT_BACKOFF_AND_RETRY && m_has_locks)
  {
    my_error(ER_LOCK_DEADLOCK, MYF(0));
    m_thd->mark_transaction_to_rollback(true);
    return TRUE;
  }
  /*
    If auto-repair or discovery are requested, a pointer to table
    list element must be provided.
  */
  if (table)
  {
    DBUG_ASSERT(action_arg == OT_DISCOVER || action_arg == OT_REPAIR);
    m_failed_table= (TABLE_LIST*) m_thd->alloc(sizeof(TABLE_LIST));
    if (m_failed_table == NULL)
      return TRUE;
    m_failed_table->init_one_table(&table->db, &table->table_name, &table->alias, TL_WRITE);
    m_failed_table->open_strategy= table->open_strategy;
    m_failed_table->mdl_request.set_type(MDL_EXCLUSIVE);
  }
  m_action= action_arg;
  return FALSE;
}


/**
  An error handler to mark transaction to rollback on DEADLOCK error
  during DISCOVER / REPAIR.
*/
class MDL_deadlock_discovery_repair_handler : public Internal_error_handler
{
public:
  virtual bool handle_condition(THD *thd,
                                  uint sql_errno,
                                  const char* sqlstate,
                                  Sql_condition::enum_warning_level *level,
                                  const char* msg,
                                  Sql_condition ** cond_hdl)
  {
    if (sql_errno == ER_LOCK_DEADLOCK)
    {
      thd->mark_transaction_to_rollback(true);
    }
    /*
      We have marked this transaction to rollback. Return false to allow
      error to be reported or handled by other handlers.
    */
    return false;
  }
};

/**
   Recover from failed attempt of open table by performing requested action.

   @pre This function should be called only with "action" != OT_NO_ACTION
        and after having called @sa close_tables_for_reopen().

   @retval FALSE - Success. One should try to open tables once again.
   @retval TRUE  - Error
*/

bool
Open_table_context::recover_from_failed_open()
{
  bool result= FALSE;
  MDL_deadlock_discovery_repair_handler handler;
  /*
    Install error handler to mark transaction to rollback on DEADLOCK error.
  */
  m_thd->push_internal_handler(&handler);

  /* Execute the action. */
  switch (m_action)
  {
    case OT_BACKOFF_AND_RETRY:
      break;
    case OT_REOPEN_TABLES:
      break;
    case OT_DISCOVER:
      {
        if ((result= lock_table_names(m_thd, m_thd->lex->create_info,
                                      m_failed_table, NULL,
                                      get_timeout(), 0)))
          break;

        tdc_remove_table(m_thd, TDC_RT_REMOVE_ALL, m_failed_table->db.str,
                         m_failed_table->table_name.str, FALSE);

        m_thd->get_stmt_da()->clear_warning_info(m_thd->query_id);
        m_thd->clear_error();                 // Clear error message

        No_such_table_error_handler no_such_table_handler;
        bool open_if_exists= m_failed_table->open_strategy == TABLE_LIST::OPEN_IF_EXISTS;

        if (open_if_exists)
          m_thd->push_internal_handler(&no_such_table_handler);
        
        result= !tdc_acquire_share(m_thd, m_failed_table,
                                   GTS_TABLE | GTS_FORCE_DISCOVERY | GTS_NOLOCK);
        if (open_if_exists)
        {
          m_thd->pop_internal_handler();
          if (result && no_such_table_handler.safely_trapped_errors())
            result= FALSE;
        }

        /*
          Rollback to start of the current statement to release exclusive lock
          on table which was discovered but preserve locks from previous statements
          in current transaction.
        */
        m_thd->mdl_context.rollback_to_savepoint(start_of_statement_svp());
        break;
      }
    case OT_REPAIR:
      {
        if ((result= lock_table_names(m_thd, m_thd->lex->create_info,
                                      m_failed_table, NULL,
                                      get_timeout(), 0)))
          break;

        tdc_remove_table(m_thd, TDC_RT_REMOVE_ALL, m_failed_table->db.str,
                         m_failed_table->table_name.str, FALSE);

        result= auto_repair_table(m_thd, m_failed_table);
        /*
          Rollback to start of the current statement to release exclusive lock
          on table which was discovered but preserve locks from previous statements
          in current transaction.
        */
        m_thd->mdl_context.rollback_to_savepoint(start_of_statement_svp());
        break;
      }
    default:
      DBUG_ASSERT(0);
  }
  m_thd->pop_internal_handler();
  /*
    Reset the pointers to conflicting MDL request and the
    TABLE_LIST element, set when we need auto-discovery or repair,
    for safety.
  */
  m_failed_table= NULL;
  /*
    Reset flag indicating that we have already acquired protection
    against GRL. It is no longer valid as the corresponding lock was
    released by close_tables_for_reopen().
  */
  m_has_protection_against_grl= 0;
  /* Prepare for possible another back-off. */
  m_action= OT_NO_ACTION;
  return result;
}


/*
  Return a appropriate read lock type given a table object.

  @param thd              Thread context
  @param prelocking_ctx   Prelocking context.
  @param table_list       Table list element for table to be locked.
  @param routine_modifies_data
                          Some routine that is invoked by statement
                          modifies data.

  @remark Due to a statement-based replication limitation, statements such as
          INSERT INTO .. SELECT FROM .. and CREATE TABLE .. SELECT FROM need
          to grab a TL_READ_NO_INSERT lock on the source table in order to
          prevent the replication of a concurrent statement that modifies the
          source table. If such a statement gets applied on the slave before
          the INSERT .. SELECT statement finishes, data on the master could
          differ from data on the slave and end-up with a discrepancy between
          the binary log and table state.
          This also applies to SELECT/SET/DO statements which use stored
          functions. Calls to such functions are going to be logged as a
          whole and thus should be serialized against concurrent changes
          to tables used by those functions. This is avoided when functions
          do not modify data but only read it, since in this case nothing is
          written to the binary log. Argument routine_modifies_data
          denotes the same. So effectively, if the statement is not a
          update query and routine_modifies_data is false, then
          prelocking_placeholder does not take importance.

          Furthermore, this does not apply to I_S and log tables as it's
          always unsafe to replicate such tables under statement-based
          replication as the table on the slave might contain other data
          (ie: general_log is enabled on the slave). The statement will
          be marked as unsafe for SBR in decide_logging_format().
  @remark Note that even in prelocked mode it is important to correctly
          determine lock type value. In this mode lock type is passed to
          handler::start_stmt() method and can be used by storage engine,
          for example, to determine what kind of row locks it should acquire
          when reading data from the table.
*/

thr_lock_type read_lock_type_for_table(THD *thd,
                                       Query_tables_list *prelocking_ctx,
                                       TABLE_LIST *table_list,
                                       bool routine_modifies_data)
{
  /*
    In cases when this function is called for a sub-statement executed in
    prelocked mode we can't rely on OPTION_BIN_LOG flag in THD::options
    bitmap to determine that binary logging is turned on as this bit can
    be cleared before executing sub-statement. So instead we have to look
    at THD::variables::sql_log_bin member.
  */
  bool log_on= mysql_bin_log.is_open() && thd->variables.sql_log_bin;
  if ((log_on == FALSE) || (thd->wsrep_binlog_format() == BINLOG_FORMAT_ROW) ||
      (table_list->table->s->table_category == TABLE_CATEGORY_LOG) ||
      (table_list->table->s->table_category == TABLE_CATEGORY_PERFORMANCE) ||
      !(is_update_query(prelocking_ctx->sql_command) ||
        (routine_modifies_data && table_list->prelocking_placeholder) ||
        (thd->locked_tables_mode > LTM_LOCK_TABLES)))
    return TL_READ;
  else
    return TL_READ_NO_INSERT;
}


/*
  Extend the prelocking set with tables and routines used by a routine.

  @param[in]  thd                   Thread context.
  @param[in]  rt                    Element of prelocking set to be processed.
  @param[in]  ot_ctx                Context of open_table used to recover from
                                    locking failures.
  @retval false  Success.
  @retval true   Failure (Conflicting metadata lock, OOM, other errors).
*/
static bool
sp_acquire_mdl(THD *thd, Sroutine_hash_entry *rt, Open_table_context *ot_ctx)
{
  DBUG_ENTER("sp_acquire_mdl");
  /*
    Since we acquire only shared lock on routines we don't
    need to care about global intention exclusive locks.
  */
  DBUG_ASSERT(rt->mdl_request.type == MDL_SHARED);

  /*
    Waiting for a conflicting metadata lock to go away may
    lead to a deadlock, detected by MDL subsystem.
    If possible, we try to resolve such deadlocks by releasing all
    metadata locks and restarting the pre-locking process.
    To prevent the error from polluting the diagnostics area
    in case of successful resolution, install a special error
    handler for ER_LOCK_DEADLOCK error.
  */
  MDL_deadlock_handler mdl_deadlock_handler(ot_ctx);

  thd->push_internal_handler(&mdl_deadlock_handler);
  bool result= thd->mdl_context.acquire_lock(&rt->mdl_request,
                                             ot_ctx->get_timeout());
  thd->pop_internal_handler();

  DBUG_RETURN(result);
}


/*
  Handle element of prelocking set other than table. E.g. cache routine
  and, if prelocking strategy prescribes so, extend the prelocking set
  with tables and routines used by it.

  @param[in]  thd                   Thread context.
  @param[in]  prelocking_ctx        Prelocking context.
  @param[in]  rt                    Element of prelocking set to be processed.
  @param[in]  prelocking_strategy   Strategy which specifies how the
                                    prelocking set should be extended when
                                    one of its elements is processed.
  @param[in]  has_prelocking_list   Indicates that prelocking set/list for
                                    this statement has already been built.
  @param[in]  ot_ctx                Context of open_table used to recover from
                                    locking failures.
  @param[out] need_prelocking       Set to TRUE if it was detected that this
                                    statement will require prelocked mode for
                                    its execution, not touched otherwise.
  @param[out] routine_modifies_data Set to TRUE if it was detected that this
                                    routine does modify table data.

  @retval FALSE  Success.
  @retval TRUE   Failure (Conflicting metadata lock, OOM, other errors).
*/

static bool
open_and_process_routine(THD *thd, Query_tables_list *prelocking_ctx,
                         Sroutine_hash_entry *rt,
                         Prelocking_strategy *prelocking_strategy,
                         bool has_prelocking_list,
                         Open_table_context *ot_ctx,
                         bool *need_prelocking, bool *routine_modifies_data)
{
  MDL_key::enum_mdl_namespace mdl_type= rt->mdl_request.key.mdl_namespace();
  DBUG_ENTER("open_and_process_routine");

  *routine_modifies_data= false;

  switch (mdl_type)
  {
  case MDL_key::PACKAGE_BODY:
    DBUG_ASSERT(rt != (Sroutine_hash_entry*)prelocking_ctx->sroutines_list.first);
    /*
      No need to cache the package body itself.
      It gets cached during open_and_process_routine()
      for the first used package routine. See the package related code
      in the "case" below.
    */
    if (sp_acquire_mdl(thd, rt, ot_ctx))
      DBUG_RETURN(TRUE);
    break;
  case MDL_key::FUNCTION:
  case MDL_key::PROCEDURE:
    {
      sp_head *sp;
      /*
        Try to get MDL lock on the routine.
        Note that we do not take locks on top-level CALLs as this can
        lead to a deadlock. Not locking top-level CALLs does not break
        the binlog as only the statements in the called procedure show
        up there, not the CALL itself.
      */
      if (rt != (Sroutine_hash_entry*)prelocking_ctx->sroutines_list.first ||
          mdl_type != MDL_key::PROCEDURE)
      {
        /*
          TODO: If this is a package routine, we should not put MDL
          TODO: on the routine itself. We should put only the package MDL.
        */
        if (sp_acquire_mdl(thd, rt, ot_ctx))
          DBUG_RETURN(TRUE);

        /* Ensures the routine is up-to-date and cached, if exists. */
        if (rt->sp_cache_routine(thd, has_prelocking_list, &sp))
          DBUG_RETURN(TRUE);

        /* Remember the version of the routine in the parse tree. */
        if (check_and_update_routine_version(thd, rt, sp))
          DBUG_RETURN(TRUE);

        /* 'sp' is NULL when there is no such routine. */
        if (sp)
        {
          *routine_modifies_data= sp->modifies_data();

          if (!has_prelocking_list)
          {
            prelocking_strategy->handle_routine(thd, prelocking_ctx, rt, sp,
                                                need_prelocking);
            if (sp->m_parent)
            {
              /*
                If it's a package routine, we need also to handle the
                package body, as its initialization section can use
                some tables and routine calls.
                TODO: Only package public routines actually need this.
                TODO: Skip package body handling for private routines.
              */
              *routine_modifies_data|= sp->m_parent->modifies_data();
              prelocking_strategy->handle_routine(thd, prelocking_ctx, rt,
                                                  sp->m_parent,
                                                  need_prelocking);
            }
          }
        }
      }
      else
      {
        /*
          If it's a top level call, just make sure we have a recent
          version of the routine, if it exists.
          Validating routine version is unnecessary, since CALL
          does not affect the prepared statement prelocked list.
        */
        if (rt->sp_cache_routine(thd, false, &sp))
          DBUG_RETURN(TRUE);
      }
    }
    break;
  case MDL_key::TRIGGER:
    /**
      We add trigger entries to lex->sroutines_list, but we don't
      load them here. The trigger entry is only used when building
      a transitive closure of objects used in a statement, to avoid
      adding to this closure objects that are used in the trigger more
      than once.
      E.g. if a trigger trg refers to table t2, and the trigger table t1
      is used multiple times in the statement (say, because it's used in
      function f1() twice), we will only add t2 once to the list of
      tables to prelock.

      We don't take metadata locks on triggers either: they are protected
      by a respective lock on the table, on which the trigger is defined.

      The only two cases which give "trouble" are SHOW CREATE TRIGGER
      and DROP TRIGGER statements. For these, statement syntax doesn't
      specify the table on which this trigger is defined, so we have
      to make a "dirty" read in the data dictionary to find out the
      table name. Once we discover the table name, we take a metadata
      lock on it, and this protects all trigger operations.
      Of course the table, in theory, may disappear between the dirty
      read and metadata lock acquisition, but in that case we just return
      a run-time error.

      Grammar of other trigger DDL statements (CREATE, DROP) requires
      the table to be specified explicitly, so we use the table metadata
      lock to protect trigger metadata in these statements. Similarly, in
      DML we always use triggers together with their tables, and thus don't
      need to take separate metadata locks on them.
    */
    break;
  default:
    /* Impossible type value. */
    DBUG_ASSERT(0);
  }
  DBUG_RETURN(FALSE);
}

/*
  If we are not already in prelocked mode and extended table list is not
  yet built we might have to build the prelocking set for this statement.

  Since currently no prelocking strategy prescribes doing anything for
  tables which are only read, we do below checks only if table is going
  to be changed.
*/
bool extend_table_list(THD *thd, TABLE_LIST *tables,
                       Prelocking_strategy *prelocking_strategy,
                       bool has_prelocking_list)
{
  bool error= false;
  LEX *lex= thd->lex;
  bool maybe_need_prelocking=
    (tables->updating && tables->lock_type >= TL_WRITE_ALLOW_WRITE)
    || thd->lex->default_used;

  if (thd->locked_tables_mode <= LTM_LOCK_TABLES &&
      ! has_prelocking_list && maybe_need_prelocking)
  {
    bool need_prelocking= FALSE;
    TABLE_LIST **save_query_tables_last= lex->query_tables_last;
    /*
      Extend statement's table list and the prelocking set with
      tables and routines according to the current prelocking
      strategy.

      For example, for DML statements we need to add tables and routines
      used by triggers which are going to be invoked for this element of
      table list and also add tables required for handling of foreign keys.
    */
    error= prelocking_strategy->handle_table(thd, lex, tables,
                                             &need_prelocking);

    if (need_prelocking && ! lex->requires_prelocking())
      lex->mark_as_requiring_prelocking(save_query_tables_last);
  }
  return error;
}


/**
  Handle table list element by obtaining metadata lock, opening table or view
  and, if prelocking strategy prescribes so, extending the prelocking set with
  tables and routines used by it.

  @param[in]     thd                  Thread context.
  @param[in]     lex                  LEX structure for statement.
  @param[in]     tables               Table list element to be processed.
  @param[in,out] counter              Number of tables which are open.
  @param[in]     flags                Bitmap of flags to modify how the tables
                                      will be open, see open_table() description
                                      for details.
  @param[in]     prelocking_strategy  Strategy which specifies how the
                                      prelocking set should be extended
                                      when table or view is processed.
  @param[in]     has_prelocking_list  Indicates that prelocking set/list for
                                      this statement has already been built.
  @param[in]     ot_ctx               Context used to recover from a failed
                                      open_table() attempt.

  @retval  FALSE  Success.
  @retval  TRUE   Error, reported unless there is a chance to recover from it.
*/

static bool
open_and_process_table(THD *thd, TABLE_LIST *tables, uint *counter, uint flags,
                       Prelocking_strategy *prelocking_strategy,
                       bool has_prelocking_list, Open_table_context *ot_ctx)
{
  bool error= FALSE;
  bool safe_to_ignore_table= FALSE;
  LEX *lex= thd->lex;
  DBUG_ENTER("open_and_process_table");
  DEBUG_SYNC(thd, "open_and_process_table");

  /*
    Ignore placeholders for derived tables. After derived tables
    processing, link to created temporary table will be put here.
    If this is derived table for view then we still want to process
    routines used by this view.
  */
  if (tables->derived)
  {
    if (!tables->view)
    {
      if (!tables->is_derived())
        tables->set_derived();
      goto end;
    }
    /*
      We restore view's name and database wiped out by derived tables
      processing and fall back to standard open process in order to
      obtain proper metadata locks and do other necessary steps like
      stored routine processing.
    */
    tables->db= tables->view_db;
    tables->table_name= tables->view_name;
  }

  if (!tables->derived && is_infoschema_db(&tables->db))
  {
    /*
      Check whether the information schema contains a table
      whose name is tables->schema_table_name
    */
    ST_SCHEMA_TABLE *schema_table= tables->schema_table;
    if (!schema_table ||
        (schema_table->hidden &&
         ((sql_command_flags[lex->sql_command] & CF_STATUS_COMMAND) == 0 ||
          /*
            this check is used for show columns|keys from I_S hidden table
          */
          lex->sql_command == SQLCOM_SHOW_FIELDS ||
          lex->sql_command == SQLCOM_SHOW_KEYS)))
    {
      my_error(ER_UNKNOWN_TABLE, MYF(0),
               tables->table_name.str, INFORMATION_SCHEMA_NAME.str);
      DBUG_RETURN(1);
    }
  }
  /*
    If this TABLE_LIST object is a placeholder for an information_schema
    table, create a temporary table to represent the information_schema
    table in the query. Do not fill it yet - will be filled during
    execution.
  */
  if (tables->schema_table)
  {
    /*
      If this information_schema table is merged into a mergeable
      view, ignore it for now -- it will be filled when its respective
      TABLE_LIST is processed. This code works only during re-execution.
    */
    if (tables->view)
    {
      MDL_ticket *mdl_ticket;
      /*
        We still need to take a MDL lock on the merged view to protect
        it from concurrent changes.
      */
      if (!open_table_get_mdl_lock(thd, ot_ctx, &tables->mdl_request,
                                   flags, &mdl_ticket) &&
          mdl_ticket != NULL)
        goto process_view_routines;
      /* Fall-through to return error. */
    }
    else if (!mysql_schema_table(thd, lex, tables) &&
             !check_and_update_table_version(thd, tables, tables->table->s))
    {
      goto end;
    }
    error= TRUE;
    goto end;
  }
  DBUG_PRINT("tcache", ("opening table: '%s'.'%s'  item: %p",
                        tables->db.str, tables->table_name.str, tables));
  (*counter)++;

  /*
    Not a placeholder: must be a base/temporary table or a view. Let us open it.
  */
  if (tables->table)
  {
    /*
      If this TABLE_LIST object has an associated open TABLE object
      (TABLE_LIST::table is not NULL), that TABLE object must be a pre-opened
      temporary table or SEQUENCE (see sequence_insert()).
    */
    DBUG_ASSERT(is_temporary_table(tables) || tables->table->s->sequence);
    if (tables->sequence && tables->table->s->table_type != TABLE_TYPE_SEQUENCE)
    {
        my_error(ER_NOT_SEQUENCE, MYF(0), tables->db.str, tables->alias.str);
        DBUG_RETURN(true);
    }
  }
  else if (tables->open_type == OT_TEMPORARY_ONLY)
  {
    /*
      OT_TEMPORARY_ONLY means that we are in CREATE TEMPORARY TABLE statement.
      Also such table list element can't correspond to prelocking placeholder
      or to underlying table of merge table.
      So existing temporary table should have been preopened by this moment
      and we can simply continue without trying to open temporary or base
      table.
    */
    DBUG_ASSERT(tables->open_strategy);
    DBUG_ASSERT(!tables->prelocking_placeholder);
    DBUG_ASSERT(!tables->parent_l);
    DBUG_RETURN(0);
  }

  /* Not a placeholder: must be a base table or a view. Let us open it. */
  if (tables->prelocking_placeholder)
  {
    /*
      For the tables added by the pre-locking code, attempt to open
      the table but fail silently if the table does not exist.
      The real failure will occur when/if a statement attempts to use
      that table.
    */
    No_such_table_error_handler no_such_table_handler;
    thd->push_internal_handler(&no_such_table_handler);

    /*
      We're opening a table from the prelocking list.

      Since this table list element might have been added after pre-opening
      of temporary tables we have to try to open temporary table for it.

      We can't simply skip this table list element and postpone opening of
      temporary table till the execution of substatement for several reasons:
      - Temporary table can be a MERGE table with base underlying tables,
        so its underlying tables has to be properly open and locked at
        prelocking stage.
      - Temporary table can be a MERGE table and we might be in PREPARE
        phase for a prepared statement. In this case it is important to call
        HA_ATTACH_CHILDREN for all merge children.
        This is necessary because merge children remember "TABLE_SHARE ref type"
        and "TABLE_SHARE def version" in the HA_ATTACH_CHILDREN operation.
        If HA_ATTACH_CHILDREN is not called, these attributes are not set.
        Then, during the first EXECUTE, those attributes need to be updated.
        That would cause statement re-preparing (because changing those
        attributes during EXECUTE is caught by THD::m_reprepare_observers).
        The problem is that since those attributes are not set in merge
        children, another round of PREPARE will not help.
    */
    error= thd->open_temporary_table(tables);

    if (!error && !tables->table)
      error= open_table(thd, tables, ot_ctx);

    thd->pop_internal_handler();
    safe_to_ignore_table= no_such_table_handler.safely_trapped_errors();
  }
  else if (tables->parent_l && (thd->open_options & HA_OPEN_FOR_REPAIR))
  {
    /*
      Also fail silently for underlying tables of a MERGE table if this
      table is opened for CHECK/REPAIR TABLE statement. This is needed
      to provide complete list of problematic underlying tables in
      CHECK/REPAIR TABLE output.
    */
    Repair_mrg_table_error_handler repair_mrg_table_handler;
    thd->push_internal_handler(&repair_mrg_table_handler);

    error= thd->open_temporary_table(tables);

    if (!error && !tables->table)
      error= open_table(thd, tables, ot_ctx);

    thd->pop_internal_handler();
    safe_to_ignore_table= repair_mrg_table_handler.safely_trapped_errors();
  }
  else
  {
    if (tables->parent_l)
    {
      /*
        Even if we are opening table not from the prelocking list we
        still might need to look for a temporary table if this table
        list element corresponds to underlying table of a merge table.
      */
      error= thd->open_temporary_table(tables);
    }

    if (!error && !tables->table)
      error= open_table(thd, tables, ot_ctx);
  }

  if (unlikely(error))
  {
    if (! ot_ctx->can_recover_from_failed_open() && safe_to_ignore_table)
    {
      DBUG_PRINT("info", ("open_table: ignoring table '%s'.'%s'",
                          tables->db.str, tables->alias.str));
      error= FALSE;
    }
    goto end;
  }

  /*
    We can't rely on simple check for TABLE_LIST::view to determine
    that this is a view since during re-execution we might reopen
    ordinary table in place of view and thus have TABLE_LIST::view
    set from repvious execution and TABLE_LIST::table set from
    current.
  */
  if (!tables->table && tables->view)
  {
    /* VIEW placeholder */
    (*counter)--;

    /*
      tables->next_global list consists of two parts:
      1) Query tables and underlying tables of views.
      2) Tables used by all stored routines that this statement invokes on
         execution.
      We need to know where the bound between these two parts is. If we've
      just opened a view, which was the last table in part #1, and it
      has added its base tables after itself, adjust the boundary pointer
      accordingly.
    */
    if (lex->query_tables_own_last == &(tables->next_global) &&
        tables->view->query_tables)
      lex->query_tables_own_last= tables->view->query_tables_last;
    /*
      Let us free memory used by 'sroutines' hash here since we never
      call destructor for this LEX.
    */
    my_hash_free(&tables->view->sroutines);
    goto process_view_routines;
  }

  /*
    Special types of open can succeed but still don't set
    TABLE_LIST::table to anything.
  */
  if (tables->open_strategy && !tables->table)
    goto end;

  error= extend_table_list(thd, tables, prelocking_strategy, has_prelocking_list);
  if (unlikely(error))
    goto end;

  /* Copy grant information from TABLE_LIST instance to TABLE one. */
  tables->table->grant= tables->grant;

  /* Check and update metadata version of a base table. */
  error= check_and_update_table_version(thd, tables, tables->table->s);

  if (unlikely(error))
    goto end;
  /*
    After opening a MERGE table add the children to the query list of
    tables, so that they are opened too.
    Note that placeholders don't have the handler open.
  */
  /* MERGE tables need to access parent and child TABLE_LISTs. */
  DBUG_ASSERT(tables->table->pos_in_table_list == tables);
  /* Non-MERGE tables ignore this call. */
  if (tables->table->file->extra(HA_EXTRA_ADD_CHILDREN_LIST))
  {
    error= TRUE;
    goto end;
  }

process_view_routines:
  /*
    Again we may need cache all routines used by this view and add
    tables used by them to table list.
  */
  if (tables->view &&
      thd->locked_tables_mode <= LTM_LOCK_TABLES &&
      ! has_prelocking_list)
  {
    bool need_prelocking= FALSE;
    TABLE_LIST **save_query_tables_last= lex->query_tables_last;

    error= prelocking_strategy->handle_view(thd, lex, tables,
                                            &need_prelocking);

    if (need_prelocking && ! lex->requires_prelocking())
      lex->mark_as_requiring_prelocking(save_query_tables_last);

    if (unlikely(error))
      goto end;
  }

end:
  DBUG_RETURN(error);
}


static bool upgrade_lock_if_not_exists(THD *thd,
                                       const DDL_options_st &create_info,
                                       TABLE_LIST *create_table,
                                       ulong lock_wait_timeout)
{
  DBUG_ENTER("upgrade_lock_if_not_exists");

  if (thd->lex->sql_command == SQLCOM_CREATE_TABLE ||
      thd->lex->sql_command == SQLCOM_CREATE_SEQUENCE)
  {
    DEBUG_SYNC(thd,"create_table_before_check_if_exists");
    if (!create_info.or_replace() &&
        ha_table_exists(thd, &create_table->db, &create_table->table_name))
    {
      if (create_info.if_not_exists())
      {
        push_warning_printf(thd, Sql_condition::WARN_LEVEL_NOTE,
                            ER_TABLE_EXISTS_ERROR,
                            ER_THD(thd, ER_TABLE_EXISTS_ERROR),
                            create_table->table_name.str);
      }
      else
        my_error(ER_TABLE_EXISTS_ERROR, MYF(0), create_table->table_name.str);
      DBUG_RETURN(true);
    }
    DBUG_RETURN(thd->mdl_context.upgrade_shared_lock(
                                   create_table->mdl_request.ticket,
                                   MDL_EXCLUSIVE,
                                   lock_wait_timeout));
  }
  DBUG_RETURN(false);
}


/**
  Acquire upgradable (SNW, SNRW) metadata locks on tables used by
  LOCK TABLES or by a DDL statement. Under LOCK TABLES, we can't take
  new locks, so use open_tables_check_upgradable_mdl() instead.

  @param thd               Thread context.
  @param options           DDL options.
  @param tables_start      Start of list of tables on which upgradable locks
                           should be acquired.
  @param tables_end        End of list of tables.
  @param lock_wait_timeout Seconds to wait before timeout.
  @param flags             Bitmap of flags to modify how the tables will be
                           open, see open_table() description for details.

  @retval FALSE  Success.
  @retval TRUE   Failure (e.g. connection was killed) or table existed
	         for a CREATE TABLE.

  @notes
  In case of CREATE TABLE we avoid a wait for tables that are in use
  by first trying to do a meta data lock with timeout == 0.  If we get a
  timeout we will check if table exists (it should) and retry with
  normal timeout if it didn't exists.
  Note that for CREATE TABLE IF EXISTS we only generate a warning
  but still return TRUE (to abort the calling open_table() function).
  On must check THD->is_error() if one wants to distinguish between warning
  and error.
*/

bool
lock_table_names(THD *thd, const DDL_options_st &options,
                 TABLE_LIST *tables_start, TABLE_LIST *tables_end,
                 ulong lock_wait_timeout, uint flags)
{
  MDL_request_list mdl_requests;
  TABLE_LIST *table;
  MDL_request global_request;
  MDL_savepoint mdl_savepoint;
  DBUG_ENTER("lock_table_names");

  DBUG_ASSERT(!thd->locked_tables_mode);

  for (table= tables_start; table && table != tables_end;
       table= table->next_global)
  {
    DBUG_PRINT("info", ("mdl_request.type: %d  open_type: %d",
                        table->mdl_request.type, table->open_type));
    if (table->mdl_request.type < MDL_SHARED_UPGRADABLE ||
        table->mdl_request.type == MDL_SHARED_READ_ONLY ||
        table->open_type == OT_TEMPORARY_ONLY ||
        (table->open_type == OT_TEMPORARY_OR_BASE && is_temporary_table(table)))
    {
      continue;
    }

    /* Write lock on normal tables is not allowed in a read only transaction. */
    if (thd->tx_read_only)
    {
      my_error(ER_CANT_EXECUTE_IN_READ_ONLY_TRANSACTION, MYF(0));
      DBUG_RETURN(true);
    }

    /* Scoped locks: Take intention exclusive locks on all involved schemas. */
    if (!(flags & MYSQL_OPEN_SKIP_SCOPED_MDL_LOCK))
    {
      MDL_request *schema_request= new (thd->mem_root) MDL_request;
      if (schema_request == NULL)
        DBUG_RETURN(TRUE);
      schema_request->init(MDL_key::SCHEMA, table->db.str, "",
                           MDL_INTENTION_EXCLUSIVE,
                           MDL_TRANSACTION);
      mdl_requests.push_front(schema_request);
    }

    mdl_requests.push_front(&table->mdl_request);
  }

  if (mdl_requests.is_empty())
    DBUG_RETURN(FALSE);

  if (flags & MYSQL_OPEN_SKIP_SCOPED_MDL_LOCK)
  {
    DBUG_RETURN(thd->mdl_context.acquire_locks(&mdl_requests,
                                               lock_wait_timeout) ||
                upgrade_lock_if_not_exists(thd, options, tables_start,
                                           lock_wait_timeout));
  }

  /* Protect this statement against concurrent BACKUP STAGE or FTWRL. */
  if (thd->has_read_only_protection())
    DBUG_RETURN(true);

  global_request.init(MDL_key::BACKUP, "", "", MDL_BACKUP_DDL, MDL_STATEMENT);
  mdl_savepoint= thd->mdl_context.mdl_savepoint();

  while (!thd->mdl_context.acquire_locks(&mdl_requests, lock_wait_timeout) &&
         !upgrade_lock_if_not_exists(thd, options, tables_start,
                                     lock_wait_timeout) &&
         !thd->mdl_context.try_acquire_lock(&global_request))
  {
    if (global_request.ticket)
    {
      thd->mdl_backup_ticket= global_request.ticket;
      DBUG_RETURN(false);
    }

    /*
      There is ongoing or pending BACKUP STAGE or FTWRL.
      Wait until it finishes and re-try.
    */
    thd->mdl_context.rollback_to_savepoint(mdl_savepoint);
    if (thd->mdl_context.acquire_lock(&global_request, lock_wait_timeout))
      break;
    thd->mdl_context.rollback_to_savepoint(mdl_savepoint);

    /* Reset tickets for all acquired locks */
    global_request.ticket= 0;
    MDL_request_list::Iterator it(mdl_requests);
    while (auto mdl_request= it++)
      mdl_request->ticket= 0;
  }
  DBUG_RETURN(true);
}


/**
  Check for upgradable (SNW, SNRW) metadata locks on tables to be opened
  for a DDL statement. Under LOCK TABLES, we can't take new locks, so we
  must check if appropriate locks were pre-acquired.

  @param thd           Thread context.
  @param tables_start  Start of list of tables on which upgradable locks
                       should be searched for.
  @param tables_end    End of list of tables.
  @param flags         Bitmap of flags to modify how the tables will be
                       open, see open_table() description for details.

  @retval FALSE  Success.
  @retval TRUE   Failure (e.g. connection was killed)
*/

static bool
open_tables_check_upgradable_mdl(THD *thd, TABLE_LIST *tables_start,
                                 TABLE_LIST *tables_end, uint flags)
{
  TABLE_LIST *table;

  DBUG_ASSERT(thd->locked_tables_mode);

  for (table= tables_start; table && table != tables_end;
       table= table->next_global)
  {
    /*
      Check below needs to be updated if this function starts
      called for SRO locks.
    */
    DBUG_ASSERT(table->mdl_request.type != MDL_SHARED_READ_ONLY);
    if (table->mdl_request.type < MDL_SHARED_UPGRADABLE ||
        table->open_type == OT_TEMPORARY_ONLY ||
        (table->open_type == OT_TEMPORARY_OR_BASE && is_temporary_table(table)))
    {
      continue;
    }

    /*
      We don't need to do anything about the found TABLE instance as it
      will be handled later in open_tables(), we only need to check that
      an upgradable lock is already acquired. When we enter LOCK TABLES
      mode, SNRW locks are acquired before all other locks. So if under
      LOCK TABLES we find that there is TABLE instance with upgradeable
      lock, all other instances of TABLE for the same table will have the
      same ticket.

      Note that this works OK even for CREATE TABLE statements which
      request X type of metadata lock. This is because under LOCK TABLES
      such statements don't create the table but only check if it exists
      or, in most complex case, only insert into it.
      Thus SNRW lock should be enough.

      Note that find_table_for_mdl_upgrade() will report an error if
      no suitable ticket is found.
    */
    if (!find_table_for_mdl_upgrade(thd, table->db.str, table->table_name.str,
                                    NULL))
      return TRUE;
  }

  return FALSE;
}


/**
  Open all tables in list

  @param[in]     thd      Thread context.
  @param[in]     options  DDL options.
  @param[in,out] start    List of tables to be open (it can be adjusted for
                          statement that uses tables only implicitly, e.g.
                          for "SELECT f1()").
  @param[out]    counter  Number of tables which were open.
  @param[in]     flags    Bitmap of flags to modify how the tables will be
                          open, see open_table() description for details.
  @param[in]     prelocking_strategy  Strategy which specifies how prelocking
                                      algorithm should work for this statement.

  @note
    Unless we are already in prelocked mode and prelocking strategy prescribes
    so this function will also precache all SP/SFs explicitly or implicitly
    (via views and triggers) used by the query and add tables needed for their
    execution to table list. Statement that uses SFs, invokes triggers or
    requires foreign key checks will be marked as requiring prelocking.
    Prelocked mode will be enabled for such query during lock_tables() call.

    If query for which we are opening tables is already marked as requiring
    prelocking it won't do such precaching and will simply reuse table list
    which is already built.

  @retval  FALSE  Success.
  @retval  TRUE   Error, reported.
*/

bool open_tables(THD *thd, const DDL_options_st &options,
                 TABLE_LIST **start, uint *counter, uint flags,
                 Prelocking_strategy *prelocking_strategy)
{
  /*
    We use pointers to "next_global" member in the last processed
    TABLE_LIST element and to the "next" member in the last processed
    Sroutine_hash_entry element as iterators over, correspondingly,
    the table list and stored routines list which stay valid and allow
    to continue iteration when new elements are added to the tail of
    the lists.
  */
  TABLE_LIST **table_to_open;
  Sroutine_hash_entry **sroutine_to_open;
  TABLE_LIST *tables;
  Open_table_context ot_ctx(thd, flags);
  bool error= FALSE;
  bool some_routine_modifies_data= FALSE;
  bool has_prelocking_list;
  DBUG_ENTER("open_tables");

  /* Data access in XA transaction is only allowed when it is active. */
  for (TABLE_LIST *table= *start; table; table= table->next_global)
    if (!table->schema_table)
    {
      if (thd->transaction.xid_state.check_has_uncommitted_xa())
      {
	thd->transaction.xid_state.er_xaer_rmfail();
        DBUG_RETURN(true);
      }
      else
        break;
    }

  thd->current_tablenr= 0;
restart:
  /*
    Close HANDLER tables which are marked for flush or against which there
    are pending exclusive metadata locks. This is needed both in order to
    avoid deadlocks and to have a point during statement execution at
    which such HANDLERs are closed even if they don't create problems for
    the current session (i.e. to avoid having a DDL blocked by HANDLERs
    opened for a long time).
  */
  if (thd->handler_tables_hash.records)
    mysql_ha_flush(thd);

  has_prelocking_list= thd->lex->requires_prelocking();
  table_to_open= start;
  sroutine_to_open= &thd->lex->sroutines_list.first;
  *counter= 0;
  THD_STAGE_INFO(thd, stage_opening_tables);
  prelocking_strategy->reset(thd);

  /*
    If we are executing LOCK TABLES statement or a DDL statement
    (in non-LOCK TABLES mode) we might have to acquire upgradable
    semi-exclusive metadata locks (SNW or SNRW) on some of the
    tables to be opened.
    When executing CREATE TABLE .. If NOT EXISTS .. SELECT, the
    table may not yet exist, in which case we acquire an exclusive
    lock.
    We acquire all such locks at once here as doing this in one
    by one fashion may lead to deadlocks or starvation. Later when
    we will be opening corresponding table pre-acquired metadata
    lock will be reused (thanks to the fact that in recursive case
    metadata locks are acquired without waiting).
  */
  if (! (flags & (MYSQL_OPEN_HAS_MDL_LOCK |
                  MYSQL_OPEN_FORCE_SHARED_MDL |
                  MYSQL_OPEN_FORCE_SHARED_HIGH_PRIO_MDL)))
  {
    if (thd->locked_tables_mode)
    {
      /*
        Under LOCK TABLES, we can't acquire new locks, so we instead
        need to check if appropriate locks were pre-acquired.
      */
      if (open_tables_check_upgradable_mdl(thd, *start,
                                           thd->lex->first_not_own_table(),
                                           flags))
      {
        error= TRUE;
        goto error;
      }
    }
    else
    {
      TABLE_LIST *table;
      if (lock_table_names(thd, options, *start,
                           thd->lex->first_not_own_table(),
                           ot_ctx.get_timeout(), flags))
      {
        error= TRUE;
        goto error;
      }
      for (table= *start; table && table != thd->lex->first_not_own_table();
           table= table->next_global)
      {
        if (table->mdl_request.type >= MDL_SHARED_UPGRADABLE)
          table->mdl_request.ticket= NULL;
      }
    }
  }

  /*
    Perform steps of prelocking algorithm until there are unprocessed
    elements in prelocking list/set.
  */
  while (*table_to_open  ||
         (thd->locked_tables_mode <= LTM_LOCK_TABLES && *sroutine_to_open))
  {
    /*
      For every table in the list of tables to open, try to find or open
      a table.
    */
    for (tables= *table_to_open; tables;
         table_to_open= &tables->next_global, tables= tables->next_global)
    {
      error= open_and_process_table(thd, tables, counter, flags,
                                    prelocking_strategy, has_prelocking_list,
                                    &ot_ctx);

      if (unlikely(error))
      {
        if (ot_ctx.can_recover_from_failed_open())
        {
          /*
            We have met exclusive metadata lock or old version of table.
            Now we have to close all tables and release metadata locks.
            We also have to throw away set of prelocked tables (and thus
            close tables from this set that were open by now) since it
            is possible that one of tables which determined its content
            was changed.

            Instead of implementing complex/non-robust logic mentioned
            above we simply close and then reopen all tables.

            We have to save pointer to table list element for table which we
            have failed to open since closing tables can trigger removal of
            elements from the table list (if MERGE tables are involved),
          */
          close_tables_for_reopen(thd, start, ot_ctx.start_of_statement_svp());

          /*
            Here we rely on the fact that 'tables' still points to the valid
            TABLE_LIST element. Altough currently this assumption is valid
            it may change in future.
          */
          if (ot_ctx.recover_from_failed_open())
            goto error;

          /* Re-open temporary tables after close_tables_for_reopen(). */
          if (thd->open_temporary_tables(*start))
            goto error;

          error= FALSE;
          goto restart;
        }
        goto error;
      }

      DEBUG_SYNC(thd, "open_tables_after_open_and_process_table");
    }

    /*
      If we are not already in prelocked mode and extended table list is
      not yet built for our statement we need to cache routines it uses
      and build the prelocking list for it.
      If we are not in prelocked mode but have built the extended table
      list, we still need to call open_and_process_routine() to take
      MDL locks on the routines.
    */
    if (thd->locked_tables_mode <= LTM_LOCK_TABLES)
    {
      /*
        Process elements of the prelocking set which are present there
        since parsing stage or were added to it by invocations of
        Prelocking_strategy methods in the above loop over tables.

        For example, if element is a routine, cache it and then,
        if prelocking strategy prescribes so, add tables it uses to the
        table list and routines it might invoke to the prelocking set.
      */
      for (Sroutine_hash_entry *rt= *sroutine_to_open; rt;
           sroutine_to_open= &rt->next, rt= rt->next)
      {
        bool need_prelocking= false;
        bool routine_modifies_data;
        TABLE_LIST **save_query_tables_last= thd->lex->query_tables_last;

        error= open_and_process_routine(thd, thd->lex, rt, prelocking_strategy,
                                        has_prelocking_list, &ot_ctx,
                                        &need_prelocking,
                                        &routine_modifies_data);

        // Remember if any of SF modifies data.
        some_routine_modifies_data|= routine_modifies_data;

        if (need_prelocking && ! thd->lex->requires_prelocking())
          thd->lex->mark_as_requiring_prelocking(save_query_tables_last);

        if (need_prelocking && ! *start)
          *start= thd->lex->query_tables;

        if (unlikely(error))
        {
          if (ot_ctx.can_recover_from_failed_open())
          {
            close_tables_for_reopen(thd, start,
                                    ot_ctx.start_of_statement_svp());
            if (ot_ctx.recover_from_failed_open())
              goto error;

            /* Re-open temporary tables after close_tables_for_reopen(). */
            if (thd->open_temporary_tables(*start))
              goto error;

            error= FALSE;
            goto restart;
          }
          /*
            Serious error during reading stored routines from mysql.proc table.
            Something is wrong with the table or its contents, and an error has
            been emitted; we must abort.
          */
          goto error;
        }
      }
    }
    if ((error= prelocking_strategy->handle_end(thd)))
      goto error;
  }

  /*
    After successful open of all tables, including MERGE parents and
    children, attach the children to their parents. At end of statement,
    the children are detached. Attaching and detaching are always done,
    even under LOCK TABLES.

    We also convert all TL_WRITE_DEFAULT and TL_READ_DEFAULT locks to
    appropriate "real" lock types to be used for locking and to be passed
    to storage engine.

    And start wsrep TOI if needed.
  */
  for (tables= *start; tables; tables= tables->next_global)
  {
    TABLE *tbl= tables->table;

    if (!tbl)
      continue;

    /* Schema tables may not have a TABLE object here. */
    if (tbl->file->ha_table_flags() & HA_CAN_MULTISTEP_MERGE)
    {
      /* MERGE tables need to access parent and child TABLE_LISTs. */
      DBUG_ASSERT(tbl->pos_in_table_list == tables);
      if (tbl->file->extra(HA_EXTRA_ATTACH_CHILDREN))
      {
        error= TRUE;
        goto error;
      }
    }

    /* Set appropriate TABLE::lock_type. */
    if (tbl && tables->lock_type != TL_UNLOCK && !thd->locked_tables_mode)
    {
      if (tables->lock_type == TL_WRITE_DEFAULT)
        tbl->reginfo.lock_type= thd->update_lock_default;
      else if (tables->lock_type == TL_READ_DEFAULT)
          tbl->reginfo.lock_type=
            read_lock_type_for_table(thd, thd->lex, tables,
                                     some_routine_modifies_data);
      else
        tbl->reginfo.lock_type= tables->lock_type;
    }
  }

#ifdef WITH_WSREP
  if (WSREP(thd)                                       &&
      wsrep_replicate_myisam                           &&
      (*start)                                         &&
      (*start)->table                                  &&
      (*start)->table->file->ht == myisam_hton         &&
      wsrep_thd_is_local(thd)                          &&
      !is_stat_table(&(*start)->db, &(*start)->alias)  &&
      thd->get_command() != COM_STMT_PREPARE           &&
      !thd->stmt_arena->is_stmt_prepare()              &&
      ((thd->lex->sql_command == SQLCOM_INSERT         ||
        thd->lex->sql_command == SQLCOM_INSERT_SELECT  ||
        thd->lex->sql_command == SQLCOM_REPLACE        ||
        thd->lex->sql_command == SQLCOM_REPLACE_SELECT ||
        thd->lex->sql_command == SQLCOM_UPDATE         ||
        thd->lex->sql_command == SQLCOM_UPDATE_MULTI   ||
        thd->lex->sql_command == SQLCOM_LOAD           ||
        thd->lex->sql_command == SQLCOM_DELETE)))
  {
      wsrep_before_rollback(thd, true);
      wsrep_after_rollback(thd, true);
      wsrep_after_statement(thd);
      WSREP_TO_ISOLATION_BEGIN(NULL, NULL, (*start));
  }
#endif /* WITH_WSREP */

error:
#ifdef WITH_WSREP
wsrep_error_label:
#endif
  THD_STAGE_INFO(thd, stage_after_opening_tables);
  thd_proc_info(thd, 0);

  if (unlikely(error) && *table_to_open)
  {
    (*table_to_open)->table= NULL;
  }
  DBUG_PRINT("open_tables", ("returning: %d", (int) error));
  DBUG_RETURN(error);
}


/**
  Defines how prelocking algorithm for DML statements should handle routines:
  - For CALL statements we do unrolling (i.e. open and lock tables for each
    sub-statement individually). So for such statements prelocking is enabled
    only if stored functions are used in parameter list and only for period
    during which we calculate values of parameters. Thus in this strategy we
    ignore procedure which is directly called by such statement and extend
    the prelocking set only with tables/functions used by SF called from the
    parameter list.
  - For any other statement any routine which is directly or indirectly called
    by statement is going to be executed in prelocked mode. So in this case we
    simply add all tables and routines used by it to the prelocking set.

  @param[in]  thd              Thread context.
  @param[in]  prelocking_ctx   Prelocking context of the statement.
  @param[in]  rt               Prelocking set element describing routine.
  @param[in]  sp               Routine body.
  @param[out] need_prelocking  Set to TRUE if method detects that prelocking
                               required, not changed otherwise.

  @retval FALSE  Success.
  @retval TRUE   Failure (OOM).
*/

bool DML_prelocking_strategy::
handle_routine(THD *thd, Query_tables_list *prelocking_ctx,
               Sroutine_hash_entry *rt, sp_head *sp, bool *need_prelocking)
{
  /*
    We assume that for any "CALL proc(...)" statement sroutines_list will
    have 'proc' as first element (it may have several, consider e.g.
    "proc(sp_func(...)))". This property is currently guaranted by the
    parser.
  */

  if (rt != (Sroutine_hash_entry*)prelocking_ctx->sroutines_list.first ||
      rt->mdl_request.key.mdl_namespace() != MDL_key::PROCEDURE)
  {
    *need_prelocking= TRUE;
    sp_update_stmt_used_routines(thd, prelocking_ctx, &sp->m_sroutines,
                                 rt->belong_to_view);
    (void)sp->add_used_tables_to_table_list(thd,
                                            &prelocking_ctx->query_tables_last,
                                            rt->belong_to_view);
  }
  sp->propagate_attributes(prelocking_ctx);
  return FALSE;
}


/*
  @note this can be changed to use a hash, instead of scanning the linked
  list, if the performance of this function will ever become an issue
*/
bool table_already_fk_prelocked(TABLE_LIST *tl, LEX_CSTRING *db,
                                LEX_CSTRING *table, thr_lock_type lock_type)
{
  for (; tl; tl= tl->next_global )
  {
    if (tl->lock_type >= lock_type &&
        tl->prelocking_placeholder == TABLE_LIST::PRELOCK_FK &&
        strcmp(tl->db.str, db->str) == 0 &&
        strcmp(tl->table_name.str, table->str) == 0)
      return true;
  }
  return false;
}


static TABLE_LIST *internal_table_exists(TABLE_LIST *global_list,
                                         const char *table_name)
{
  do
  {
    if (global_list->table_name.str == table_name)
      return global_list;
  } while ((global_list= global_list->next_global));
  return 0;
}


static bool
add_internal_tables(THD *thd, Query_tables_list *prelocking_ctx,
                    TABLE_LIST *tables)
{
  TABLE_LIST *global_table_list= prelocking_ctx->query_tables;
  DBUG_ENTER("add_internal_tables");

  do
  {
    TABLE_LIST *tmp __attribute__((unused));
    DBUG_PRINT("info", ("table name: %s", tables->table_name.str));
    /*
      Skip table if already in the list. Can happen with prepared statements
    */
    if ((tmp= internal_table_exists(global_table_list,
                                    tables->table_name.str)))
    {
      /*
        Use the original value for the next local, used by the
        original prepared statement. We cannot trust the original
        next_local value as it may have been changed by a previous
        statement using the same table.
      */
      tables->next_local= tmp;
      continue;
    }

    TABLE_LIST *tl= (TABLE_LIST *) thd->alloc(sizeof(TABLE_LIST));
    if (!tl)
      DBUG_RETURN(TRUE);
    tl->init_one_table_for_prelocking(&tables->db,
                                      &tables->table_name,
                                      NULL, tables->lock_type,
                                      TABLE_LIST::PRELOCK_NONE,
                                      0, 0,
                                      &prelocking_ctx->query_tables_last,
                                      tables->for_insert_data);
    /*
      Store link to the new table_list that will be used by open so that
      Item_func_nextval() can find it
    */
    tables->next_local= tl;
    DBUG_PRINT("info", ("table name: %s added", tables->table_name.str));
  } while ((tables= tables->next_global));
  DBUG_RETURN(FALSE);
}

/**
  Extend the table_list to include foreign tables for prelocking.

  @param[in]  thd              Thread context.
  @param[in]  prelocking_ctx   Prelocking context of the statement.
  @param[in]  table_list       Table list element for table.
  @param[in]  sp               Routine body.
  @param[out] need_prelocking  Set to TRUE if method detects that prelocking
                               required, not changed otherwise.

  @retval FALSE  Success.
  @retval TRUE   Failure (OOM).
*/
inline bool
prepare_fk_prelocking_list(THD *thd, Query_tables_list *prelocking_ctx,
                           TABLE_LIST *table_list, bool *need_prelocking,
                           uint8 op)
{
  DBUG_ENTER("prepare_fk_prelocking_list");
  List <FOREIGN_KEY_INFO> fk_list;
  List_iterator<FOREIGN_KEY_INFO> fk_list_it(fk_list);
  FOREIGN_KEY_INFO *fk;
  Query_arena *arena, backup;
  TABLE *table= table_list->table;

  arena= thd->activate_stmt_arena_if_needed(&backup);

  table->file->get_parent_foreign_key_list(thd, &fk_list);
  if (unlikely(thd->is_error()))
  {
    if (arena)
      thd->restore_active_arena(arena, &backup);
    return TRUE;
  }

  *need_prelocking= TRUE;

  while ((fk= fk_list_it++))
  {
    // FK_OPTION_RESTRICT and FK_OPTION_NO_ACTION only need read access
    thr_lock_type lock_type;

    if ((op & (1 << TRG_EVENT_DELETE) && fk_modifies_child(fk->delete_method))
        || (op & (1 << TRG_EVENT_UPDATE) && fk_modifies_child(fk->update_method)))
      lock_type= TL_WRITE_ALLOW_WRITE;
    else
      lock_type= TL_READ;

    if (table_already_fk_prelocked(prelocking_ctx->query_tables,
          fk->foreign_db, fk->foreign_table,
          lock_type))
      continue;

    TABLE_LIST *tl= (TABLE_LIST *) thd->alloc(sizeof(TABLE_LIST));
    tl->init_one_table_for_prelocking(fk->foreign_db,
        fk->foreign_table,
        NULL, lock_type,
        TABLE_LIST::PRELOCK_FK,
        table_list->belong_to_view, op,
        &prelocking_ctx->query_tables_last,
        table_list->for_insert_data);
  }
  if (arena)
    thd->restore_active_arena(arena, &backup);
  DBUG_RETURN(FALSE);
}

/**
  Defines how prelocking algorithm for DML statements should handle table list
  elements:
  - If table has triggers we should add all tables and routines
    used by them to the prelocking set.

  We do not need to acquire metadata locks on trigger names
  in DML statements, since all DDL statements
  that change trigger metadata always lock their
  subject tables.

  @param[in]  thd              Thread context.
  @param[in]  prelocking_ctx   Prelocking context of the statement.
  @param[in]  table_list       Table list element for table.
  @param[in]  sp               Routine body.
  @param[out] need_prelocking  Set to TRUE if method detects that prelocking
                               required, not changed otherwise.

  @retval FALSE  Success.
  @retval TRUE   Failure (OOM).
*/

bool DML_prelocking_strategy::
handle_table(THD *thd, Query_tables_list *prelocking_ctx,
             TABLE_LIST *table_list, bool *need_prelocking)
{
  DBUG_ENTER("handle_table");
  TABLE *table= table_list->table;
  /* We rely on a caller to check that table is going to be changed. */
  DBUG_ASSERT(table_list->lock_type >= TL_WRITE_ALLOW_WRITE ||
              thd->lex->default_used);

  if (table_list->trg_event_map)
  {
    if (table->triggers)
    {
      *need_prelocking= TRUE;

      if (table->triggers->
          add_tables_and_routines_for_triggers(thd, prelocking_ctx, table_list))
        return TRUE;
    }

    if (table->file->referenced_by_foreign_key())
    {
      if (prepare_fk_prelocking_list(thd, prelocking_ctx, table_list,
                                     need_prelocking,
                                     table_list->trg_event_map))
        return TRUE;
    }
  }
  else if (table_list->slave_fk_event_map &&
           table->file->referenced_by_foreign_key())
  {
    if (prepare_fk_prelocking_list(thd, prelocking_ctx, table_list,
                                   need_prelocking,
                                   table_list->slave_fk_event_map))
      return TRUE;
  }

  /* Open any tables used by DEFAULT (like sequence tables) */
  DBUG_PRINT("info", ("table: %p  name: %s  db: %s  flags: %u",
                      table_list, table_list->table_name.str,
                      table_list->db.str, table_list->for_insert_data));
  if (table->internal_tables &&
      (table_list->for_insert_data ||
       thd->lex->default_used))
  {
    Query_arena *arena, backup;
    bool error;
    arena= thd->activate_stmt_arena_if_needed(&backup);
    error= add_internal_tables(thd, prelocking_ctx,
                               table->internal_tables);
    if (arena)
      thd->restore_active_arena(arena, &backup);
    if (unlikely(error))
    {
      *need_prelocking= TRUE;
      DBUG_RETURN(TRUE);
    }
  }
  DBUG_RETURN(FALSE);
}


/**
  Open all tables used by DEFAULT functions.

  This is different from normal open_and_lock_tables() as we may
  already have other tables opened and locked and we have to merge the
  new table with the old ones.
*/

bool open_and_lock_internal_tables(TABLE *table, bool lock_table)
{
  THD *thd= table->in_use;
  TABLE_LIST *tl;
  MYSQL_LOCK *save_lock,*new_lock;
  DBUG_ENTER("open_and_lock_internal_tables");

  /* remove pointer to old select_lex which is already destroyed */
  for (tl= table->internal_tables ; tl ; tl= tl->next_global)
    tl->select_lex= 0;

  uint counter;
  MDL_savepoint mdl_savepoint= thd->mdl_context.mdl_savepoint();
  TABLE_LIST *tmp= table->internal_tables;
  DML_prelocking_strategy prelocking_strategy;

  if (open_tables(thd, thd->lex->create_info, &tmp, &counter, 0,
                  &prelocking_strategy))
    goto err;

  if (lock_table)
  {
    save_lock= thd->lock;
    thd->lock= 0;
    if (lock_tables(thd, table->internal_tables, counter,
                    MYSQL_LOCK_USE_MALLOC))
      goto err;

    if (!(new_lock= mysql_lock_merge(save_lock, thd->lock)))
    {
      thd->lock= save_lock;
      mysql_unlock_tables(thd, save_lock, 1);
      /* We don't have to close tables as caller will do that */
      goto err;
    }
    thd->lock= new_lock;
  }
  DBUG_RETURN(0);

err:
  thd->mdl_context.rollback_to_savepoint(mdl_savepoint);
  DBUG_RETURN(1);
}


/**
  Defines how prelocking algorithm for DML statements should handle view -
  all view routines should be added to the prelocking set.

  @param[in]  thd              Thread context.
  @param[in]  prelocking_ctx   Prelocking context of the statement.
  @param[in]  table_list       Table list element for view.
  @param[in]  sp               Routine body.
  @param[out] need_prelocking  Set to TRUE if method detects that prelocking
                               required, not changed otherwise.

  @retval FALSE  Success.
  @retval TRUE   Failure (OOM).
*/

bool DML_prelocking_strategy::
handle_view(THD *thd, Query_tables_list *prelocking_ctx,
            TABLE_LIST *table_list, bool *need_prelocking)
{
  if (table_list->view->uses_stored_routines())
  {
    *need_prelocking= TRUE;

    sp_update_stmt_used_routines(thd, prelocking_ctx,
                                 &table_list->view->sroutines_list,
                                 table_list->top_table());
  }

  /*
    If a trigger was defined on one of the associated tables then assign the
    'trg_event_map' value of the view to the next table in table_list. When a
    Stored function is invoked, all the associated tables including the tables
    associated with the trigger are prelocked.
  */
  if (table_list->trg_event_map && table_list->next_global)
    table_list->next_global->trg_event_map= table_list->trg_event_map;
  return FALSE;
}


/**
  Defines how prelocking algorithm for LOCK TABLES statement should handle
  table list elements.

  @param[in]  thd              Thread context.
  @param[in]  prelocking_ctx   Prelocking context of the statement.
  @param[in]  table_list       Table list element for table.
  @param[in]  sp               Routine body.
  @param[out] need_prelocking  Set to TRUE if method detects that prelocking
                               required, not changed otherwise.

  @retval FALSE  Success.
  @retval TRUE   Failure (OOM).
*/

bool Lock_tables_prelocking_strategy::
handle_table(THD *thd, Query_tables_list *prelocking_ctx,
             TABLE_LIST *table_list, bool *need_prelocking)
{
  TABLE_LIST **last= prelocking_ctx->query_tables_last;

  if (DML_prelocking_strategy::handle_table(thd, prelocking_ctx, table_list,
                                            need_prelocking))
    return TRUE;

  /*
    normally we don't need to open FK-prelocked tables for RESTRICT,
    MDL is enough. But under LOCK TABLES we have to open everything
  */
  for (TABLE_LIST *tl= *last; tl; tl= tl->next_global)
    tl->open_strategy= TABLE_LIST::OPEN_NORMAL;

  /* We rely on a caller to check that table is going to be changed. */
  DBUG_ASSERT(table_list->lock_type >= TL_WRITE_ALLOW_WRITE);

  return FALSE;
}


/**
  Defines how prelocking algorithm for ALTER TABLE statement should handle
  routines - do nothing as this statement is not supposed to call routines.

  We still can end up in this method when someone tries
  to define a foreign key referencing a view, and not just
  a simple view, but one that uses stored routines.
*/

bool Alter_table_prelocking_strategy::
handle_routine(THD *thd, Query_tables_list *prelocking_ctx,
               Sroutine_hash_entry *rt, sp_head *sp, bool *need_prelocking)
{
  return FALSE;
}


/**
  Defines how prelocking algorithm for ALTER TABLE statement should handle
  table list elements.

  Unlike in DML, we do not process triggers here.

  @param[in]  thd              Thread context.
  @param[in]  prelocking_ctx   Prelocking context of the statement.
  @param[in]  table_list       Table list element for table.
  @param[in]  sp               Routine body.
  @param[out] need_prelocking  Set to TRUE if method detects that prelocking
                               required, not changed otherwise.


  @retval FALSE  Success.
  @retval TRUE   Failure (OOM).
*/

bool Alter_table_prelocking_strategy::
handle_table(THD *thd, Query_tables_list *prelocking_ctx,
             TABLE_LIST *table_list, bool *need_prelocking)
{
  return FALSE;
}


/**
  Defines how prelocking algorithm for ALTER TABLE statement
  should handle view - do nothing. We don't need to add view
  routines to the prelocking set in this case as view is not going
  to be materialized.
*/

bool Alter_table_prelocking_strategy::
handle_view(THD *thd, Query_tables_list *prelocking_ctx,
            TABLE_LIST *table_list, bool *need_prelocking)
{
  return FALSE;
}


/**
  Check that lock is ok for tables; Call start stmt if ok

  @param thd             Thread handle.
  @param prelocking_ctx  Prelocking context.
  @param table_list      Table list element for table to be checked.

  @retval FALSE - Ok.
  @retval TRUE  - Error.
*/

static bool check_lock_and_start_stmt(THD *thd,
                                      Query_tables_list *prelocking_ctx,
                                      TABLE_LIST *table_list)
{
  int error;
  thr_lock_type lock_type;
  DBUG_ENTER("check_lock_and_start_stmt");

  /*
    Prelocking placeholder is not set for TABLE_LIST that
    are directly used by TOP level statement.
  */
  DBUG_ASSERT(table_list->prelocking_placeholder == TABLE_LIST::PRELOCK_NONE);

  /*
    TL_WRITE_DEFAULT and TL_READ_DEFAULT are supposed to be parser only
    types of locks so they should be converted to appropriate other types
    to be passed to storage engine. The exact lock type passed to the
    engine is important as, for example, InnoDB uses it to determine
    what kind of row locks should be acquired when executing statement
    in prelocked mode or under LOCK TABLES with @@innodb_table_locks = 0.

    Last argument routine_modifies_data for read_lock_type_for_table()
    is ignored, as prelocking placeholder will never be set here.
  */
  if (table_list->lock_type == TL_WRITE_DEFAULT)
    lock_type= thd->update_lock_default;
  else if (table_list->lock_type == TL_READ_DEFAULT)
    lock_type= read_lock_type_for_table(thd, prelocking_ctx, table_list, true);
  else
    lock_type= table_list->lock_type;

  if ((int) lock_type >= (int) TL_WRITE_ALLOW_WRITE &&
      (int) table_list->table->reginfo.lock_type < (int) TL_WRITE_ALLOW_WRITE)
  {
    my_error(ER_TABLE_NOT_LOCKED_FOR_WRITE, MYF(0),
             table_list->table->alias.c_ptr());
    DBUG_RETURN(1);
  }
  if (unlikely((error= table_list->table->file->start_stmt(thd, lock_type))))
  {
    table_list->table->file->print_error(error, MYF(0));
    DBUG_RETURN(1);
  }

  /*
    Record in transaction state tracking
  */
  TRANSACT_TRACKER(add_trx_state(thd, lock_type,
                                 table_list->table->file->has_transactions()));

  DBUG_RETURN(0);
}


/**
  @brief Open and lock one table

  @param[in]    thd             thread handle
  @param[in]    table_l         table to open is first table in this list
  @param[in]    lock_type       lock to use for table
  @param[in]    flags           options to be used while opening and locking
                                table (see open_table(), mysql_lock_tables())
  @param[in]    prelocking_strategy  Strategy which specifies how prelocking
                                     algorithm should work for this statement.

  @return       table
    @retval     != NULL         OK, opened table returned
    @retval     NULL            Error

  @note
    If ok, the following are also set:
      table_list->lock_type 	lock_type
      table_list->table		table

  @note
    If table_l is a list, not a single table, the list is temporarily
    broken.

  @detail
    This function is meant as a replacement for open_ltable() when
    MERGE tables can be opened. open_ltable() cannot open MERGE tables.

    There may be more differences between open_n_lock_single_table() and
    open_ltable(). One known difference is that open_ltable() does
    neither call thd->decide_logging_format() nor handle some other logging
    and locking issues because it does not call lock_tables().
*/

TABLE *open_n_lock_single_table(THD *thd, TABLE_LIST *table_l,
                                thr_lock_type lock_type, uint flags,
                                Prelocking_strategy *prelocking_strategy)
{
  TABLE_LIST *save_next_global;
  DBUG_ENTER("open_n_lock_single_table");

  /* Remember old 'next' pointer. */
  save_next_global= table_l->next_global;
  /* Break list. */
  table_l->next_global= NULL;

  /* Set requested lock type. */
  table_l->lock_type= lock_type;
  /* Allow to open real tables only. */
  table_l->required_type= TABLE_TYPE_NORMAL;

  /* Open the table. */
  if (open_and_lock_tables(thd, table_l, FALSE, flags,
                           prelocking_strategy))
    table_l->table= NULL; /* Just to be sure. */

  /* Restore list. */
  table_l->next_global= save_next_global;

  DBUG_RETURN(table_l->table);
}


/*
  Open and lock one table

  SYNOPSIS
    open_ltable()
    thd			Thread handler
    table_list		Table to open is first table in this list
    lock_type		Lock to use for open
    lock_flags          Flags passed to mysql_lock_table

  NOTE
    This function doesn't do anything like SP/SF/views/triggers analysis done 
    in open_table()/lock_tables(). It is intended for opening of only one
    concrete table. And used only in special contexts.

  RETURN VALUES
    table		Opened table
    0			Error
  
    If ok, the following are also set:
      table_list->lock_type 	lock_type
      table_list->table		table
*/

TABLE *open_ltable(THD *thd, TABLE_LIST *table_list, thr_lock_type lock_type,
                   uint lock_flags)
{
  TABLE *table;
  Open_table_context ot_ctx(thd, lock_flags);
  bool error;
  DBUG_ENTER("open_ltable");

  /* Ignore temporary tables as they have already been opened. */
  if (table_list->table)
    DBUG_RETURN(table_list->table);

  /* should not be used in a prelocked_mode context, see NOTE above */
  DBUG_ASSERT(thd->locked_tables_mode < LTM_PRELOCKED);

  THD_STAGE_INFO(thd, stage_opening_tables);
  thd->current_tablenr= 0;
  /* open_ltable can be used only for BASIC TABLEs */
  table_list->required_type= TABLE_TYPE_NORMAL;

  /* This function can't properly handle requests for such metadata locks. */
  DBUG_ASSERT(table_list->mdl_request.type < MDL_SHARED_UPGRADABLE);

  while ((error= open_table(thd, table_list, &ot_ctx)) &&
         ot_ctx.can_recover_from_failed_open())
  {
    /*
      Even though we have failed to open table we still need to
      call release_transactional_locks() to release metadata locks which
      might have been acquired successfully.
    */
    thd->mdl_context.rollback_to_savepoint(ot_ctx.start_of_statement_svp());
    table_list->mdl_request.ticket= 0;
    if (ot_ctx.recover_from_failed_open())
      break;
  }

  if (likely(!error))
  {
    /*
      We can't have a view or some special "open_strategy" in this function
      so there should be a TABLE instance.
    */
    DBUG_ASSERT(table_list->table);
    table= table_list->table;
    if (table->file->ha_table_flags() & HA_CAN_MULTISTEP_MERGE)
    {
      /* A MERGE table must not come here. */
      /* purecov: begin tested */
      my_error(ER_WRONG_OBJECT, MYF(0), table->s->db.str,
               table->s->table_name.str, "BASE TABLE");
      table= 0;
      goto end;
      /* purecov: end */
    }

    table_list->lock_type= lock_type;
    table->grant= table_list->grant;
    if (thd->locked_tables_mode)
    {
      if (check_lock_and_start_stmt(thd, thd->lex, table_list))
	table= 0;
    }
    else
    {
      DBUG_ASSERT(thd->lock == 0);	// You must lock everything at once
      if ((table->reginfo.lock_type= lock_type) != TL_UNLOCK)
	if (! (thd->lock= mysql_lock_tables(thd, &table_list->table, 1,
                                            lock_flags)))
        {
          table= 0;
        }
    }
  }
  else
    table= 0;

end:
  if (table == NULL)
  {
    if (!thd->in_sub_stmt)
      trans_rollback_stmt(thd);
    close_thread_tables(thd);
  }
  THD_STAGE_INFO(thd, stage_after_opening_tables);

  thd_proc_info(thd, 0);
  DBUG_RETURN(table);
}


/**
  Open all tables in list, locks them and optionally process derived tables.

  @param thd		      Thread context.
  @param options              DDL options.
  @param tables	              List of tables for open and locking.
  @param derived              Whether to handle derived tables.
  @param flags                Bitmap of options to be used to open and lock
                              tables (see open_tables() and mysql_lock_tables()
                              for details).
  @param prelocking_strategy  Strategy which specifies how prelocking algorithm
                              should work for this statement.

  @note
    The thr_lock locks will automatically be freed by
    close_thread_tables().

  @retval FALSE  OK.
  @retval TRUE   Error
*/

bool open_and_lock_tables(THD *thd, const DDL_options_st &options,
                          TABLE_LIST *tables,
                          bool derived, uint flags,
                          Prelocking_strategy *prelocking_strategy)
{
  uint counter;
  MDL_savepoint mdl_savepoint= thd->mdl_context.mdl_savepoint();
  DBUG_ENTER("open_and_lock_tables");
  DBUG_PRINT("enter", ("derived handling: %d", derived));

  if (open_tables(thd, options, &tables, &counter, flags, prelocking_strategy))
    goto err;

  DBUG_EXECUTE_IF("sleep_open_and_lock_after_open", {
                  const char *old_proc_info= thd->proc_info;
                  thd->proc_info= "DBUG sleep";
                  my_sleep(6000000);
                  thd->proc_info= old_proc_info;});

  if (lock_tables(thd, tables, counter, flags))
    goto err;

  (void) read_statistics_for_tables_if_needed(thd, tables);
  
  if (derived)
  {
    if (mysql_handle_derived(thd->lex, DT_INIT))
      goto err;
    if (thd->prepare_derived_at_open &&
        (mysql_handle_derived(thd->lex, DT_PREPARE)))
      goto err;
  }

  DBUG_RETURN(FALSE);
err:
  if (! thd->in_sub_stmt)
    trans_rollback_stmt(thd);  /* Necessary if derived handling failed. */
  close_thread_tables(thd);
  /* Don't keep locks for a failed statement. */
  thd->mdl_context.rollback_to_savepoint(mdl_savepoint);
  DBUG_RETURN(TRUE);
}


/*
  Open all tables in list and process derived tables

  SYNOPSIS
    open_normal_and_derived_tables
    thd		- thread handler
    tables	- list of tables for open
    flags       - bitmap of flags to modify how the tables will be open:
                  MYSQL_LOCK_IGNORE_FLUSH - open table even if someone has
                  done a flush on it.
    dt_phases   - set of flags to pass to the mysql_handle_derived

  RETURN
    FALSE - ok
    TRUE  - error

  NOTE 
    This is to be used on prepare stage when you don't read any
    data from the tables.
*/

bool open_normal_and_derived_tables(THD *thd, TABLE_LIST *tables, uint flags,
                                    uint dt_phases)
{
  DML_prelocking_strategy prelocking_strategy;
  uint counter;
  MDL_savepoint mdl_savepoint= thd->mdl_context.mdl_savepoint();
  DBUG_ENTER("open_normal_and_derived_tables");
  if (open_tables(thd, &tables, &counter, flags, &prelocking_strategy) ||
      mysql_handle_derived(thd->lex, dt_phases))
    goto end;

  DBUG_RETURN(0);
end:
  /*
    No need to commit/rollback the statement transaction: it's
    either not started or we're filling in an INFORMATION_SCHEMA
    table on the fly, and thus mustn't manipulate with the
    transaction of the enclosing statement.
  */
  DBUG_ASSERT(thd->transaction.stmt.is_empty() ||
              (thd->state_flags & Open_tables_state::BACKUPS_AVAIL));
  close_thread_tables(thd);
  /* Don't keep locks for a failed statement. */
  thd->mdl_context.rollback_to_savepoint(mdl_savepoint);

  DBUG_RETURN(TRUE); /* purecov: inspected */
}


/**
  Open a table to read its structure, e.g. for:
  - SHOW FIELDS
  - delayed SP variable data type definition: DECLARE a t1.a%TYPE

  The flag MYSQL_OPEN_GET_NEW_TABLE is passed to make %TYPE work
  in stored functions, as during a stored function call
  (e.g. in a SELECT query) the tables referenced in %TYPE can already be locked,
  and attempt to open it again would return an error in open_table().

  The flag MYSQL_OPEN_GET_NEW_TABLE is not really needed for
  SHOW FIELDS or for a "CALL sp()" statement, but it's not harmful,
  so let's pass it unconditionally.
*/

bool open_tables_only_view_structure(THD *thd, TABLE_LIST *table_list,
                                     bool can_deadlock)
{
  DBUG_ENTER("open_tables_only_view_structure");
  /*
    Let us set fake sql_command so views won't try to merge
    themselves into main statement. If we don't do this,
    SELECT * from information_schema.xxxx will cause problems.
    SQLCOM_SHOW_FIELDS is used because it satisfies
    'LEX::only_view_structure()'.
  */
  enum_sql_command save_sql_command= thd->lex->sql_command;
  thd->lex->sql_command= SQLCOM_SHOW_FIELDS;
  bool rc= (thd->open_temporary_tables(table_list) ||
           open_normal_and_derived_tables(thd, table_list,
                                          (MYSQL_OPEN_IGNORE_FLUSH |
                                           MYSQL_OPEN_FORCE_SHARED_HIGH_PRIO_MDL |
                                           MYSQL_OPEN_GET_NEW_TABLE |
                                           (can_deadlock ?
                                            MYSQL_OPEN_FAIL_ON_MDL_CONFLICT : 0)),
                                          DT_INIT | DT_PREPARE));
  /*
    Restore old value of sql_command back as it is being looked at in
    process_table() function.
  */
  thd->lex->sql_command= save_sql_command;
  DBUG_RETURN(rc);
}


/*
  Mark all real tables in the list as free for reuse.

  SYNOPSIS
    mark_real_tables_as_free_for_reuse()
      thd   - thread context
      table - head of the list of tables

  DESCRIPTION
    Marks all real tables in the list (i.e. not views, derived
    or schema tables) as free for reuse.
*/

static void mark_real_tables_as_free_for_reuse(TABLE_LIST *table_list)
{
  TABLE_LIST *table;
  for (table= table_list; table; table= table->next_global)
    if (!table->placeholder())
    {
      table->table->query_id= 0;
    }
  for (table= table_list; table; table= table->next_global)
    if (!table->placeholder())
    {
      /*
        Detach children of MyISAMMRG tables used in
        sub-statements, they will be reattached at open.
        This has to be done in a separate loop to make sure
        that children have had their query_id cleared.
      */
      table->table->file->extra(HA_EXTRA_DETACH_CHILDREN);
    }
}


/**
  Lock all tables in a list.

  @param  thd           Thread handler
  @param  tables        Tables to lock
  @param  count         Number of opened tables
  @param  flags         Options (see mysql_lock_tables() for details)

  You can't call lock_tables() while holding thr_lock locks, as
  this would break the dead-lock-free handling thr_lock gives us.
  You must always get all needed locks at once.

  If the query for which we are calling this function is marked as
  requiring prelocking, this function will change
  locked_tables_mode to LTM_PRELOCKED.

  @retval FALSE         Success. 
  @retval TRUE          A lock wait timeout, deadlock or out of memory.
*/

bool lock_tables(THD *thd, TABLE_LIST *tables, uint count, uint flags)
{
  TABLE_LIST *table;
  DBUG_ENTER("lock_tables");
  /*
    We can't meet statement requiring prelocking if we already
    in prelocked mode.
  */
  DBUG_ASSERT(thd->locked_tables_mode <= LTM_LOCK_TABLES ||
              !thd->lex->requires_prelocking());

  if (!tables && !thd->lex->requires_prelocking())
    DBUG_RETURN(thd->decide_logging_format(tables));

  /*
    Check for thd->locked_tables_mode to avoid a redundant
    and harmful attempt to lock the already locked tables again.
    Checking for thd->lock is not enough in some situations. For example,
    if a stored function contains
    "drop table t3; create temporary t3 ..; insert into t3 ...;"
    thd->lock may be 0 after drop tables, whereas locked_tables_mode
    is still on. In this situation an attempt to lock temporary
    table t3 will lead to a memory leak.
  */
  if (! thd->locked_tables_mode)
  {
    DBUG_ASSERT(thd->lock == 0);	// You must lock everything at once
    TABLE **start,**ptr;

    if (!(ptr=start=(TABLE**) thd->alloc(sizeof(TABLE*)*count)))
      DBUG_RETURN(TRUE);
    for (table= tables; table; table= table->next_global)
    {
      if (!table->placeholder())
	*(ptr++)= table->table;
    }

    DEBUG_SYNC(thd, "before_lock_tables_takes_lock");

    if (! (thd->lock= mysql_lock_tables(thd, start, (uint) (ptr - start),
                                        flags)))
      DBUG_RETURN(TRUE);

    DEBUG_SYNC(thd, "after_lock_tables_takes_lock");

    if (thd->lex->requires_prelocking() &&
        thd->lex->sql_command != SQLCOM_LOCK_TABLES)
    {
      TABLE_LIST *first_not_own= thd->lex->first_not_own_table();
      /*
        We just have done implicit LOCK TABLES, and now we have
        to emulate first open_and_lock_tables() after it.

        When open_and_lock_tables() is called for a single table out of
        a table list, the 'next_global' chain is temporarily broken. We
        may not find 'first_not_own' before the end of the "list".
        Look for example at those places where open_n_lock_single_table()
        is called. That function implements the temporary breaking of
        a table list for opening a single table.
      */
      for (table= tables;
           table && table != first_not_own;
           table= table->next_global)
      {
        if (!table->placeholder())
        {
          table->table->query_id= thd->query_id;
          if (check_lock_and_start_stmt(thd, thd->lex, table))
          {
            mysql_unlock_tables(thd, thd->lock);
            thd->lock= 0;
            DBUG_RETURN(TRUE);
          }
        }
      }
      /*
        Let us mark all tables which don't belong to the statement itself,
        and was marked as occupied during open_tables() as free for reuse.
      */
      mark_real_tables_as_free_for_reuse(first_not_own);
      DBUG_PRINT("info",("locked_tables_mode= LTM_PRELOCKED"));
      thd->enter_locked_tables_mode(LTM_PRELOCKED);
    }
  }
  else
  {
    TABLE_LIST *first_not_own= thd->lex->first_not_own_table();
    /*
      When open_and_lock_tables() is called for a single table out of
      a table list, the 'next_global' chain is temporarily broken. We
      may not find 'first_not_own' before the end of the "list".
      Look for example at those places where open_n_lock_single_table()
      is called. That function implements the temporary breaking of
      a table list for opening a single table.
    */
    for (table= tables;
         table && table != first_not_own;
         table= table->next_global)
    {
      if (table->placeholder())
        continue;

      /*
        In a stored function or trigger we should ensure that we won't change
        a table that is already used by the calling statement.
      */
      if (thd->locked_tables_mode >= LTM_PRELOCKED &&
          table->lock_type >= TL_WRITE_ALLOW_WRITE)
      {
        for (TABLE* opentab= thd->open_tables; opentab; opentab= opentab->next)
        {
          if (table->table->s == opentab->s && opentab->query_id &&
              table->table->query_id != opentab->query_id)
          {
            my_error(ER_CANT_UPDATE_USED_TABLE_IN_SF_OR_TRG, MYF(0),
                     table->table->s->table_name.str);
            DBUG_RETURN(TRUE);
          }
        }
      }

      if (check_lock_and_start_stmt(thd, thd->lex, table))
      {
	DBUG_RETURN(TRUE);
      }
    }
    /*
      If we are under explicit LOCK TABLES and our statement requires
      prelocking, we should mark all "additional" tables as free for use
      and enter prelocked mode.
    */
    if (thd->lex->requires_prelocking())
    {
      mark_real_tables_as_free_for_reuse(first_not_own);
      DBUG_PRINT("info",
                 ("thd->locked_tables_mode= LTM_PRELOCKED_UNDER_LOCK_TABLES"));
      thd->locked_tables_mode= LTM_PRELOCKED_UNDER_LOCK_TABLES;
    }
  }

  const bool res= thd->decide_logging_format(tables);

  DBUG_RETURN(res);
}


/*
  Restart transaction for tables

  This is used when we had to do an implicit commit after tables are opened
  and want to restart transactions on tables.

  This is used in case of:
  LOCK TABLES xx
  CREATE OR REPLACE TABLE xx;
*/

bool restart_trans_for_tables(THD *thd, TABLE_LIST *table)
{
  DBUG_ENTER("restart_trans_for_tables");

  for (; table; table= table->next_global)
  {
    if (table->placeholder())
      continue;

    if (check_lock_and_start_stmt(thd, thd->lex, table))
    {
      DBUG_ASSERT(0);                           // Should never happen
      DBUG_RETURN(TRUE);
    }
  }
  DBUG_RETURN(FALSE);
}


/**
  Prepare statement for reopening of tables and recalculation of set of
  prelocked tables.

  @param[in] thd         Thread context.
  @param[in,out] tables  List of tables which we were trying to open
                         and lock.
  @param[in] start_of_statement_svp MDL savepoint which represents the set
                         of metadata locks which the current transaction
                         managed to acquire before execution of the current
                         statement and to which we should revert before
                         trying to reopen tables. NULL if no metadata locks
                         were held and thus all metadata locks should be
                         released.
*/

void close_tables_for_reopen(THD *thd, TABLE_LIST **tables,
                             const MDL_savepoint &start_of_statement_svp)
{
  TABLE_LIST *first_not_own_table= thd->lex->first_not_own_table();
  TABLE_LIST *tmp;

  /*
    If table list consists only from tables from prelocking set, table list
    for new attempt should be empty, so we have to update list's root pointer.
  */
  if (first_not_own_table == *tables)
    *tables= 0;
  thd->lex->chop_off_not_own_tables();
  /* Reset MDL tickets for procedures/functions */
  for (Sroutine_hash_entry *rt=
         (Sroutine_hash_entry*)thd->lex->sroutines_list.first;
       rt; rt= rt->next)
    rt->mdl_request.ticket= NULL;
  sp_remove_not_own_routines(thd->lex);
  for (tmp= *tables; tmp; tmp= tmp->next_global)
  {
    tmp->table= 0;
    tmp->mdl_request.ticket= NULL;
    /* We have to cleanup translation tables of views. */
    tmp->cleanup_items();
  }
  /*
    No need to commit/rollback the statement transaction: it's
    either not started or we're filling in an INFORMATION_SCHEMA
    table on the fly, and thus mustn't manipulate with the
    transaction of the enclosing statement.
  */
  DBUG_ASSERT(thd->transaction.stmt.is_empty() ||
              (thd->state_flags & Open_tables_state::BACKUPS_AVAIL));
  close_thread_tables(thd);
  thd->mdl_context.rollback_to_savepoint(start_of_statement_svp);
}


/*****************************************************************************
* The following find_field_in_XXX procedures implement the core of the
* name resolution functionality. The entry point to resolve a column name in a
* list of tables is 'find_field_in_tables'. It calls 'find_field_in_table_ref'
* for each table reference. In turn, depending on the type of table reference,
* 'find_field_in_table_ref' calls one of the 'find_field_in_XXX' procedures
* below specific for the type of table reference.
******************************************************************************/

/* Special Field pointers as return values of find_field_in_XXX functions. */
Field *not_found_field= (Field*) 0x1;
Field *view_ref_found= (Field*) 0x2; 

#define WRONG_GRANT (Field*) -1

static void update_field_dependencies(THD *thd, Field *field, TABLE *table)
{
  DBUG_ENTER("update_field_dependencies");
  if (should_mark_column(thd->column_usage))
  {
    /*
      We always want to register the used keys, as the column bitmap may have
      been set for all fields (for example for view).
    */
    table->covering_keys.intersect(field->part_of_key);

    if (thd->column_usage == MARK_COLUMNS_READ)
    {
      if (table->mark_column_with_deps(field))
        DBUG_VOID_RETURN; // Field was already marked
    }
    else
    {
      if (bitmap_fast_test_and_set(table->write_set, field->field_index))
      {
        DBUG_PRINT("warning", ("Found duplicated field"));
        thd->dup_field= field;
        DBUG_VOID_RETURN;
      }
    }

    table->used_fields++;
  }
  if (table->get_fields_in_item_tree)
    field->flags|= GET_FIXED_FIELDS_FLAG;
  DBUG_VOID_RETURN;
}


/*
  Find a field by name in a view that uses merge algorithm.

  SYNOPSIS
    find_field_in_view()
    thd				thread handler
    table_list			view to search for 'name'
    name			name of field
    length			length of name
    item_name                   name of item if it will be created (VIEW)
    ref				expression substituted in VIEW should be passed
                                using this reference (return view_ref_found)
    register_tree_change        TRUE if ref is not stack variable and we
                                need register changes in item tree

  RETURN
    0			field is not found
    view_ref_found	found value in VIEW (real result is in *ref)
    #			pointer to field - only for schema table fields
*/

static Field *
find_field_in_view(THD *thd, TABLE_LIST *table_list,
                   const char *name, size_t length,
                   const char *item_name, Item **ref,
                   bool register_tree_change)
{
  DBUG_ENTER("find_field_in_view");
  DBUG_PRINT("enter",
             ("view: '%s', field name: '%s', item name: '%s', ref %p",
              table_list->alias.str, name, item_name, ref));
  Field_iterator_view field_it;
  field_it.set(table_list);
  Query_arena *arena= 0, backup;  

  for (; !field_it.end_of_fields(); field_it.next())
  {
    if (!my_strcasecmp(system_charset_info, field_it.name()->str, name))
    {
      // in PS use own arena or data will be freed after prepare
      if (register_tree_change &&
          thd->stmt_arena->is_stmt_prepare_or_first_stmt_execute())
        arena= thd->activate_stmt_arena_if_needed(&backup);
      /*
        create_item() may, or may not create a new Item, depending on
        the column reference. See create_view_field() for details.
      */
      Item *item= field_it.create_item(thd);
      if (arena)
        thd->restore_active_arena(arena, &backup);
      
      if (!item)
        DBUG_RETURN(0);
      if (!ref)
        DBUG_RETURN((Field*) view_ref_found);
      /*
       *ref != NULL means that *ref contains the item that we need to
       replace. If the item was aliased by the user, set the alias to
       the replacing item.
      */
      if (*ref && !(*ref)->is_autogenerated_name)
        item->set_name(thd, (*ref)->name.str, (*ref)->name.length,
                       system_charset_info);
      if (register_tree_change)
        thd->change_item_tree(ref, item);
      else
        *ref= item;
      DBUG_RETURN((Field*) view_ref_found);
    }
  }
  DBUG_RETURN(0);
}


/*
  Find field by name in a NATURAL/USING join table reference.

  SYNOPSIS
    find_field_in_natural_join()
    thd			 [in]  thread handler
    table_ref            [in]  table reference to search
    name		 [in]  name of field
    length		 [in]  length of name
    ref                  [in/out] if 'name' is resolved to a view field, ref is
                               set to point to the found view field
    register_tree_change [in]  TRUE if ref is not stack variable and we
                               need register changes in item tree
    actual_table         [out] the original table reference where the field
                               belongs - differs from 'table_list' only for
                               NATURAL/USING joins

  DESCRIPTION
    Search for a field among the result fields of a NATURAL/USING join.
    Notice that this procedure is called only for non-qualified field
    names. In the case of qualified fields, we search directly the base
    tables of a natural join.

  RETURN
    NULL        if the field was not found
    WRONG_GRANT if no access rights to the found field
    #           Pointer to the found Field
*/

static Field *
find_field_in_natural_join(THD *thd, TABLE_LIST *table_ref, const char *name, size_t length, Item **ref, bool register_tree_change,
                           TABLE_LIST **actual_table)
{
  List_iterator_fast<Natural_join_column>
    field_it(*(table_ref->join_columns));
  Natural_join_column *nj_col, *curr_nj_col;
  Field *UNINIT_VAR(found_field);
  Query_arena *UNINIT_VAR(arena), backup;
  DBUG_ENTER("find_field_in_natural_join");
  DBUG_PRINT("enter", ("field name: '%s', ref %p",
		       name, ref));
  DBUG_ASSERT(table_ref->is_natural_join && table_ref->join_columns);
  DBUG_ASSERT(*actual_table == NULL);

  for (nj_col= NULL, curr_nj_col= field_it++; curr_nj_col; 
       curr_nj_col= field_it++)
  {
    if (!my_strcasecmp(system_charset_info, curr_nj_col->name()->str, name))
    {
      if (nj_col)
      {
        my_error(ER_NON_UNIQ_ERROR, MYF(0), name, thd->where);
        DBUG_RETURN(NULL);
      }
      nj_col= curr_nj_col;
    }
  }
  if (!nj_col)
    DBUG_RETURN(NULL);

  if (nj_col->view_field)
  {
    Item *item;
    if (register_tree_change)
      arena= thd->activate_stmt_arena_if_needed(&backup);
    /*
      create_item() may, or may not create a new Item, depending on the
      column reference. See create_view_field() for details.
    */
    item= nj_col->create_item(thd);
    if (!item)
      DBUG_RETURN(NULL);

    /*
     *ref != NULL means that *ref contains the item that we need to
     replace. If the item was aliased by the user, set the alias to
     the replacing item.
     */
    if (*ref && !(*ref)->is_autogenerated_name)
      item->set_name(thd, (*ref)->name.str, (*ref)->name.length,
                     system_charset_info);
    if (register_tree_change && arena)
      thd->restore_active_arena(arena, &backup);

    if (!item)
      DBUG_RETURN(NULL);
    DBUG_ASSERT(nj_col->table_field == NULL);
    if (nj_col->table_ref->schema_table_reformed)
    {
      /*
        Translation table items are always Item_fields and fixed
        already('mysql_schema_table' function). So we can return
        ->field. It is used only for 'show & where' commands.
      */
      DBUG_RETURN(((Item_field*) (nj_col->view_field->item))->field);
    }
    if (register_tree_change)
      thd->change_item_tree(ref, item);
    else
      *ref= item;
    found_field= (Field*) view_ref_found;
  }
  else
  {
    /* This is a base table. */
    DBUG_ASSERT(nj_col->view_field == NULL);
    Item *ref= 0;
    /*
      This fix_fields is not necessary (initially this item is fixed by
      the Item_field constructor; after reopen_tables the Item_func_eq
      calls fix_fields on that item), it's just a check during table
      reopening for columns that was dropped by the concurrent connection.
    */
    if (nj_col->table_field->fix_fields_if_needed(thd, &ref))
    {
      DBUG_PRINT("info", ("column '%s' was dropped by the concurrent connection",
                          nj_col->table_field->name.str));
      DBUG_RETURN(NULL);
    }
    DBUG_ASSERT(ref == 0);                      // Should not have changed
    DBUG_ASSERT(nj_col->table_ref->table == nj_col->table_field->field->table);
    found_field= nj_col->table_field->field;
    update_field_dependencies(thd, found_field, nj_col->table_ref->table);
  }

  *actual_table= nj_col->table_ref;
  
  DBUG_RETURN(found_field);
}


/*
  Find field by name in a base table or a view with temp table algorithm.

  The caller is expected to check column-level privileges.

  SYNOPSIS
    find_field_in_table()
    thd				thread handler
    table			table where to search for the field
    name			name of field
    length			length of name
    allow_rowid			do allow finding of "_rowid" field?
    cached_field_index_ptr	cached position in field list (used to speedup
                                lookup for fields in prepared tables)

  RETURN
    0	field is not found
    #	pointer to field
*/

Field *
find_field_in_table(THD *thd, TABLE *table, const char *name, size_t length,
                    bool allow_rowid, uint *cached_field_index_ptr)
{
  Field *field;
  uint cached_field_index= *cached_field_index_ptr;
  DBUG_ENTER("find_field_in_table");
  DBUG_PRINT("enter", ("table: '%s', field name: '%s'", table->alias.c_ptr(),
                       name));

  /* We assume here that table->field < NO_CACHED_FIELD_INDEX = UINT_MAX */
  if (cached_field_index < table->s->fields &&
      !my_strcasecmp(system_charset_info,
                     table->field[cached_field_index]->field_name.str, name))
    field= table->field[cached_field_index];
  else
  {
    LEX_CSTRING fname= {name, length};
    field= table->find_field_by_name(&fname);
  }

  if (field)
  {
    if (field->invisible == INVISIBLE_FULL &&
        DBUG_EVALUATE_IF("test_completely_invisible", 0, 1))
      DBUG_RETURN((Field*)0);

    if (field->invisible == INVISIBLE_SYSTEM &&
        thd->column_usage != MARK_COLUMNS_READ &&
        thd->column_usage != COLUMNS_READ)
      DBUG_RETURN((Field*)0);
  }
  else
  {
    if (!allow_rowid ||
        my_strcasecmp(system_charset_info, name, "_rowid") ||
        table->s->rowid_field_offset == 0)
      DBUG_RETURN((Field*) 0);
    field= table->field[table->s->rowid_field_offset-1];
  }
  *cached_field_index_ptr= field->field_index;

  update_field_dependencies(thd, field, table);

  DBUG_RETURN(field);
}


/*
  Find field in a table reference.

  SYNOPSIS
    find_field_in_table_ref()
    thd			   [in]  thread handler
    table_list		   [in]  table reference to search
    name		   [in]  name of field
    length		   [in]  field length of name
    item_name              [in]  name of item if it will be created (VIEW)
    db_name                [in]  optional database name that qualifies the
    table_name             [in]  optional table name that qualifies the field
                                 0 for non-qualified field in natural joins
    ref		       [in/out] if 'name' is resolved to a view field, ref
                                 is set to point to the found view field
    check_privileges       [in]  check privileges
    allow_rowid		   [in]  do allow finding of "_rowid" field?
    cached_field_index_ptr [in]  cached position in field list (used to
                                 speedup lookup for fields in prepared tables)
    register_tree_change   [in]  TRUE if ref is not stack variable and we
                                 need register changes in item tree
    actual_table           [out] the original table reference where the field
                                 belongs - differs from 'table_list' only for
                                 NATURAL_USING joins.

  DESCRIPTION
    Find a field in a table reference depending on the type of table
    reference. There are three types of table references with respect
    to the representation of their result columns:
    - an array of Field_translator objects for MERGE views and some
      information_schema tables,
    - an array of Field objects (and possibly a name hash) for stored
      tables,
    - a list of Natural_join_column objects for NATURAL/USING joins.
    This procedure detects the type of the table reference 'table_list'
    and calls the corresponding search routine.

    The routine checks column-level privieleges for the found field.

  RETURN
    0			field is not found
    view_ref_found	found value in VIEW (real result is in *ref)
    #			pointer to field
*/

Field *
find_field_in_table_ref(THD *thd, TABLE_LIST *table_list,
                        const char *name, size_t length,
                        const char *item_name, const char *db_name,
                        const char *table_name, Item **ref,
                        bool check_privileges, bool allow_rowid,
                        uint *cached_field_index_ptr,
                        bool register_tree_change, TABLE_LIST **actual_table)
{
  Field *fld;
  DBUG_ENTER("find_field_in_table_ref");
  DBUG_ASSERT(table_list->alias.str);
  DBUG_ASSERT(name);
  DBUG_ASSERT(item_name);
  DBUG_PRINT("enter",
             ("table: '%s'  field name: '%s'  item name: '%s'  ref %p",
              table_list->alias.str, name, item_name, ref));

  /*
    Check that the table and database that qualify the current field name
    are the same as the table reference we are going to search for the field.

    Exclude from the test below nested joins because the columns in a
    nested join generally originate from different tables. Nested joins
    also have no table name, except when a nested join is a merge view
    or an information schema table.

    We include explicitly table references with a 'field_translation' table,
    because if there are views over natural joins we don't want to search
    inside the view, but we want to search directly in the view columns
    which are represented as a 'field_translation'.

    tables->db.str may be 0 if we are preparing a statement
    db_name is 0 if item doesn't have a db name
    table_name is 0 if item doesn't have a specified table_name
  */
  if (db_name && !db_name[0])
    db_name= 0;                                 // Simpler test later

  if (/* Exclude nested joins. */
      (!table_list->nested_join ||
       /* Include merge views and information schema tables. */
       table_list->field_translation) &&
      /*
        Test if the field qualifiers match the table reference we plan
        to search.
      */
      table_name && table_name[0] &&
      (my_strcasecmp(table_alias_charset, table_list->alias.str, table_name) ||
       (db_name && (!table_list->db.str || !table_list->db.str[0])) ||
       (db_name && table_list->db.str && table_list->db.str[0] &&
        (table_list->schema_table ?
         my_strcasecmp(system_charset_info, db_name, table_list->db.str) :
         strcmp(db_name, table_list->db.str)))))
    DBUG_RETURN(0);

  /*
    Don't allow usage of fields in sequence table that is opened as part of
    NEXT VALUE for sequence_name
  */
  if (table_list->sequence)
    DBUG_RETURN(0);

  *actual_table= NULL;

  if (table_list->field_translation)
  {
    /* 'table_list' is a view or an information schema table. */
    if ((fld= find_field_in_view(thd, table_list, name, length, item_name, ref,
                                 register_tree_change)))
      *actual_table= table_list;
  }
  else if (!table_list->nested_join)
  {
    /* 'table_list' is a stored table. */
    DBUG_ASSERT(table_list->table);
    if ((fld= find_field_in_table(thd, table_list->table, name, length,
                                  allow_rowid,
                                  cached_field_index_ptr)))
      *actual_table= table_list;
  }
  else
  {
    /*
      'table_list' is a NATURAL/USING join, or an operand of such join that
      is a nested join itself.

      If the field name we search for is qualified, then search for the field
      in the table references used by NATURAL/USING the join.
    */
    if (table_name && table_name[0])
    {
      List_iterator<TABLE_LIST> it(table_list->nested_join->join_list);
      TABLE_LIST *table;
      while ((table= it++))
      {
        if ((fld= find_field_in_table_ref(thd, table, name, length, item_name,
                                          db_name, table_name, ref,
                                          check_privileges, allow_rowid,
                                          cached_field_index_ptr,
                                          register_tree_change, actual_table)))
          DBUG_RETURN(fld);
      }
      DBUG_RETURN(0);
    }
    /*
      Non-qualified field, search directly in the result columns of the
      natural join. The condition of the outer IF is true for the top-most
      natural join, thus if the field is not qualified, we will search
      directly the top-most NATURAL/USING join.
    */
    fld= find_field_in_natural_join(thd, table_list, name, length, ref,
                                    register_tree_change, actual_table);
  }

  if (fld)
  {
#ifndef NO_EMBEDDED_ACCESS_CHECKS
    /* Check if there are sufficient access rights to the found field. */
    if (check_privileges &&
        !table_list->is_derived() &&
        check_column_grant_in_table_ref(thd, *actual_table, name, length, fld))
      fld= WRONG_GRANT;
    else
#endif
      if (should_mark_column(thd->column_usage))
      {
        /*
          Get rw_set correct for this field so that the handler
          knows that this field is involved in the query and gets
          retrieved/updated
         */
        Field *field_to_set= NULL;
        if (fld == view_ref_found)
        {
          if (!ref)
            DBUG_RETURN(fld);
          Item *it= (*ref)->real_item();
          if (it->type() == Item::FIELD_ITEM)
            field_to_set= ((Item_field*)it)->field;
          else
          {
            if (thd->column_usage == MARK_COLUMNS_READ)
              it->walk(&Item::register_field_in_read_map, 0, 0);
            else
              it->walk(&Item::register_field_in_write_map, 0, 0);
          }
        }
        else
          field_to_set= fld;
        if (field_to_set)
        {
          TABLE *table= field_to_set->table;
          DBUG_ASSERT(table);
          if (thd->column_usage == MARK_COLUMNS_READ)
            field_to_set->register_field_in_read_map();
          else
            bitmap_set_bit(table->write_set, field_to_set->field_index);
        }
      }
  }
  DBUG_RETURN(fld);
}


/*
  Find field in table, no side effects, only purpose is to check for field
  in table object and get reference to the field if found.

  SYNOPSIS
  find_field_in_table_sef()

  table                         table where to find
  name                          Name of field searched for

  RETURN
    0                   field is not found
    #                   pointer to field
*/

Field *find_field_in_table_sef(TABLE *table, const char *name)
{
  Field **field_ptr;
  if (table->s->name_hash.records)
  {
    field_ptr= (Field**)my_hash_search(&table->s->name_hash,(uchar*) name,
                                       strlen(name));
    if (field_ptr)
    {
      /*
        field_ptr points to field in TABLE_SHARE. Convert it to the matching
        field in table
      */
      field_ptr= (table->field + (field_ptr - table->s->field));
    }
  }
  else
  {
    if (!(field_ptr= table->field))
      return (Field *)0;
    for (; *field_ptr; ++field_ptr)
      if (!my_strcasecmp(system_charset_info, (*field_ptr)->field_name.str,
                         name))
        break;
  }
  if (field_ptr)
    return *field_ptr;
  else
    return (Field *)0;
}


/*
  Find field in table list.

  SYNOPSIS
    find_field_in_tables()
    thd			  pointer to current thread structure
    item		  field item that should be found
    first_table           list of tables to be searched for item
    last_table            end of the list of tables to search for item. If NULL
                          then search to the end of the list 'first_table'.
    ref			  if 'item' is resolved to a view field, ref is set to
                          point to the found view field
    report_error	  Degree of error reporting:
                          - IGNORE_ERRORS then do not report any error
                          - IGNORE_EXCEPT_NON_UNIQUE report only non-unique
                            fields, suppress all other errors
                          - REPORT_EXCEPT_NON_UNIQUE report all other errors
                            except when non-unique fields were found
                          - REPORT_ALL_ERRORS
    check_privileges      need to check privileges
    register_tree_change  TRUE if ref is not a stack variable and we
                          to need register changes in item tree

  RETURN VALUES
    0			If error: the found field is not unique, or there are
                        no sufficient access priviliges for the found field,
                        or the field is qualified with non-existing table.
    not_found_field	The function was called with report_error ==
                        (IGNORE_ERRORS || IGNORE_EXCEPT_NON_UNIQUE) and a
			field was not found.
    view_ref_found	View field is found, item passed through ref parameter
    found field         If a item was resolved to some field
*/

Field *
find_field_in_tables(THD *thd, Item_ident *item,
                     TABLE_LIST *first_table, TABLE_LIST *last_table,
		     Item **ref, find_item_error_report_type report_error,
                     bool check_privileges, bool register_tree_change)
{
  Field *found=0;
  const char *db= item->db_name;
  const char *table_name= item->table_name;
  const char *name= item->field_name.str;
  size_t length= item->field_name.length;
  char name_buff[SAFE_NAME_LEN+1];
  TABLE_LIST *cur_table= first_table;
  TABLE_LIST *actual_table;
  bool allow_rowid;

  if (!table_name || !table_name[0])
  {
    table_name= 0;                              // For easier test
    db= 0;
  }

  allow_rowid= table_name || (cur_table && !cur_table->next_local);

  if (item->cached_table)
  {
    DBUG_PRINT("info", ("using cached table"));
    /*
      This shortcut is used by prepared statements. We assume that
      TABLE_LIST *first_table is not changed during query execution (which
      is true for all queries except RENAME but luckily RENAME doesn't
      use fields...) so we can rely on reusing pointer to its member.
      With this optimization we also miss case when addition of one more
      field makes some prepared query ambiguous and so erroneous, but we
      accept this trade off.
    */
    TABLE_LIST *table_ref= item->cached_table;
    /*
      The condition (table_ref->view == NULL) ensures that we will call
      find_field_in_table even in the case of information schema tables
      when table_ref->field_translation != NULL.
      */
    if (table_ref->table && !table_ref->view &&
        (!table_ref->is_merged_derived() ||
         (!table_ref->is_multitable() && table_ref->merged_for_insert)))
    {

      found= find_field_in_table(thd, table_ref->table, name, length,
                                 TRUE, &(item->cached_field_index));
#ifndef NO_EMBEDDED_ACCESS_CHECKS
      /* Check if there are sufficient access rights to the found field. */
      if (found && check_privileges && !is_temporary_table(table_ref) &&
          check_column_grant_in_table_ref(thd, table_ref, name, length,
                                          found))
        found= WRONG_GRANT;
#endif
    }
    else
      found= find_field_in_table_ref(thd, table_ref, name, length, item->name.str,
                                     NULL, NULL, ref, check_privileges,
                                     TRUE, &(item->cached_field_index),
                                     register_tree_change,
                                     &actual_table);
    if (found)
    {
      if (found == WRONG_GRANT)
	return (Field*) 0;

      /*
        Only views fields should be marked as dependent, not an underlying
        fields.
      */
      if (!table_ref->belong_to_view &&
          !table_ref->belong_to_derived)
      {
        SELECT_LEX *current_sel= item->context->select_lex;
        SELECT_LEX *last_select= table_ref->select_lex;
        bool all_merged= TRUE;
        for (SELECT_LEX *sl= current_sel; sl && sl!=last_select;
             sl=sl->outer_select())
        {
          Item *subs= sl->master_unit()->item;
          if (!subs ||
              (subs->type() == Item::SUBSELECT_ITEM &&
               ((Item_subselect*)subs)->substype() == Item_subselect::IN_SUBS &&
               ((Item_in_subselect*)subs)->test_strategy(SUBS_SEMI_JOIN)))
          {
            continue;
          }
          all_merged= FALSE;
          break;
        }
        /*
          If the field was an outer referencee, mark all selects using this
          sub query as dependent on the outer query
        */
        if (!all_merged && current_sel != last_select)
        {
          mark_select_range_as_dependent(thd, last_select, current_sel,
                                         found, *ref, item, true);
        }
      }
      return found;
    }
  }
  else
    item->can_be_depended= TRUE;

  if (db && lower_case_table_names)
  {
    /*
      convert database to lower case for comparison.
      We can't do this in Item_field as this would change the
      'name' of the item which may be used in the select list
    */
    strmake_buf(name_buff, db);
    my_casedn_str(files_charset_info, name_buff);
    db= name_buff;
  }

  if (last_table)
    last_table= last_table->next_name_resolution_table;

  for (; cur_table != last_table ;
       cur_table= cur_table->next_name_resolution_table)
  {
    Field *cur_field= find_field_in_table_ref(thd, cur_table, name, length,
                                              item->name.str, db, table_name, ref,
                                              (thd->lex->sql_command ==
                                               SQLCOM_SHOW_FIELDS)
                                              ? false : check_privileges,
                                              allow_rowid,
                                              &(item->cached_field_index),
                                              register_tree_change,
                                              &actual_table);
    if (cur_field)
    {
      if (cur_field == WRONG_GRANT)
      {
        if (thd->lex->sql_command != SQLCOM_SHOW_FIELDS)
          return (Field*) 0;

        thd->clear_error();
        cur_field= find_field_in_table_ref(thd, cur_table, name, length,
                                           item->name.str, db, table_name, ref,
                                           false,
                                           allow_rowid,
                                           &(item->cached_field_index),
                                           register_tree_change,
                                           &actual_table);
        if (cur_field)
        {
          Field *nf=new Field_null(NULL,0,Field::NONE,
                                   &cur_field->field_name,
                                   &my_charset_bin);
          nf->init(cur_table->table);
          cur_field= nf;
        }
      }

      /*
        Store the original table of the field, which may be different from
        cur_table in the case of NATURAL/USING join.
      */
      item->cached_table= (!actual_table->cacheable_table || found) ?
                          0 : actual_table;

      DBUG_ASSERT(thd->where);
      /*
        If we found a fully qualified field we return it directly as it can't
        have duplicates.
       */
      if (db)
        return cur_field;
      
      if (unlikely(found))
      {
        if (report_error == REPORT_ALL_ERRORS ||
            report_error == IGNORE_EXCEPT_NON_UNIQUE)
          my_error(ER_NON_UNIQ_ERROR, MYF(0),
                   table_name ? item->full_name() : name, thd->where);
        return (Field*) 0;
      }
      found= cur_field;
    }
  }

  if (likely(found))
    return found;
  
  /*
    If the field was qualified and there were no tables to search, issue
    an error that an unknown table was given. The situation is detected
    as follows: if there were no tables we wouldn't go through the loop
    and cur_table wouldn't be updated by the loop increment part, so it
    will be equal to the first table.
  */
  if (table_name && (cur_table == first_table) &&
      (report_error == REPORT_ALL_ERRORS ||
       report_error == REPORT_EXCEPT_NON_UNIQUE))
  {
    char buff[SAFE_NAME_LEN*2 + 2];
    if (db && db[0])
    {
      strxnmov(buff,sizeof(buff)-1,db,".",table_name,NullS);
      table_name=buff;
    }
    my_error(ER_UNKNOWN_TABLE, MYF(0), table_name, thd->where);
  }
  else
  {
    if (report_error == REPORT_ALL_ERRORS ||
        report_error == REPORT_EXCEPT_NON_UNIQUE)
      my_error(ER_BAD_FIELD_ERROR, MYF(0), item->full_name(), thd->where);
    else
      found= not_found_field;
  }
  return found;
}


/*
  Find Item in list of items (find_field_in_tables analog)

  TODO
    is it better return only counter?

  SYNOPSIS
    find_item_in_list()
    find			Item to find
    items			List of items
    counter			To return number of found item
    report_error
      REPORT_ALL_ERRORS		report errors, return 0 if error
      REPORT_EXCEPT_NOT_FOUND	Do not report 'not found' error and
				return not_found_item, report other errors,
				return 0
      IGNORE_ERRORS		Do not report errors, return 0 if error
    resolution                  Set to the resolution type if the item is found 
                                (it says whether the item is resolved 
                                 against an alias name,
                                 or as a field name without alias,
                                 or as a field hidden by alias,
                                 or ignoring alias)
    limit                       How many items in the list to check
                                (if limit==0 then all items are to be checked)
                                
  RETURN VALUES
    0			Item is not found or item is not unique,
			error message is reported
    not_found_item	Function was called with
			report_error == REPORT_EXCEPT_NOT_FOUND and
			item was not found. No error message was reported
                        found field
*/

/* Special Item pointer to serve as a return value from find_item_in_list(). */
Item **not_found_item= (Item**) 0x1;


Item **
find_item_in_list(Item *find, List<Item> &items, uint *counter,
                  find_item_error_report_type report_error,
                  enum_resolution_type *resolution, uint limit)
{
  List_iterator<Item> li(items);
  uint n_items= limit == 0 ? items.elements : limit;
  Item **found=0, **found_unaliased= 0, *item;
  const char *db_name=0;
  const LEX_CSTRING *field_name= 0;
  const char *table_name=0;
  bool found_unaliased_non_uniq= 0;
  /*
    true if the item that we search for is a valid name reference
    (and not an item that happens to have a name).
  */
  bool is_ref_by_name= 0;
  uint unaliased_counter= 0;

  *resolution= NOT_RESOLVED;

  is_ref_by_name= (find->type() == Item::FIELD_ITEM  || 
                   find->type() == Item::REF_ITEM);
  if (is_ref_by_name)
  {
    field_name= &((Item_ident*) find)->field_name;
    table_name= ((Item_ident*) find)->table_name;
    db_name=    ((Item_ident*) find)->db_name;
  }

  for (uint i= 0; i < n_items; i++)
  {
    item= li++;
    if (field_name && field_name->str &&
        (item->real_item()->type() == Item::FIELD_ITEM ||
         ((item->type() == Item::REF_ITEM) &&
          (((Item_ref *)item)->ref_type() == Item_ref::VIEW_REF))))
    {
      Item_ident *item_field= (Item_ident*) item;

      /*
	In case of group_concat() with ORDER BY condition in the QUERY
	item_field can be field of temporary table without item name 
	(if this field created from expression argument of group_concat()),
	=> we have to check presence of name before compare
      */ 
      if (unlikely(!item_field->name.str))
        continue;

      if (table_name)
      {
        /*
          If table name is specified we should find field 'field_name' in
          table 'table_name'. According to SQL-standard we should ignore
          aliases in this case.

          Since we should NOT prefer fields from the select list over
          other fields from the tables participating in this select in
          case of ambiguity we have to do extra check outside this function.

          We use strcmp for table names and database names as these may be
          case sensitive. In cases where they are not case sensitive, they
          are always in lower case.

	  item_field->field_name and item_field->table_name can be 0x0 if
	  item is not fix_field()'ed yet.
        */
        if (item_field->field_name.str && item_field->table_name &&
	    !lex_string_cmp(system_charset_info, &item_field->field_name,
                            field_name) &&
            !my_strcasecmp(table_alias_charset, item_field->table_name, 
                           table_name) &&
            (!db_name || (item_field->db_name &&
                          !strcmp(item_field->db_name, db_name))))
        {
          if (found_unaliased)
          {
            if ((*found_unaliased)->eq(item, 0))
              continue;
            /*
              Two matching fields in select list.
              We already can bail out because we are searching through
              unaliased names only and will have duplicate error anyway.
            */
            if (report_error != IGNORE_ERRORS)
              my_error(ER_NON_UNIQ_ERROR, MYF(0),
                       find->full_name(), current_thd->where);
            return (Item**) 0;
          }
          found_unaliased= li.ref();
          unaliased_counter= i;
          *resolution= RESOLVED_IGNORING_ALIAS;
          if (db_name)
            break;                              // Perfect match
        }
      }
      else
      {
        bool fname_cmp= lex_string_cmp(system_charset_info,
                                       &item_field->field_name,
                                       field_name);
        if (!lex_string_cmp(system_charset_info,
                            &item_field->name, field_name))
        {
          /*
            If table name was not given we should scan through aliases
            and non-aliased fields first. We are also checking unaliased
            name of the field in then next  else-if, to be able to find
            instantly field (hidden by alias) if no suitable alias or
            non-aliased field was found.
          */
          if (found)
          {
            if ((*found)->eq(item, 0))
              continue;                           // Same field twice
            if (report_error != IGNORE_ERRORS)
              my_error(ER_NON_UNIQ_ERROR, MYF(0),
                       find->full_name(), current_thd->where);
            return (Item**) 0;
          }
          found= li.ref();
          *counter= i;
          *resolution= fname_cmp ? RESOLVED_AGAINST_ALIAS:
	                           RESOLVED_WITH_NO_ALIAS;
        }
        else if (!fname_cmp)
        {
          /*
            We will use non-aliased field or react on such ambiguities only if
            we won't be able to find aliased field.
            Again if we have ambiguity with field outside of select list
            we should prefer fields from select list.
          */
          if (found_unaliased)
          {
            if ((*found_unaliased)->eq(item, 0))
              continue;                           // Same field twice
            found_unaliased_non_uniq= 1;
          }
          found_unaliased= li.ref();
          unaliased_counter= i;
        }
      }
    }
    else if (!table_name)
    { 
      if (is_ref_by_name && find->name.str && item->name.str &&
          find->name.length == item->name.length &&
	  !lex_string_cmp(system_charset_info, &item->name, &find->name))
      {
        found= li.ref();
        *counter= i;
        *resolution= RESOLVED_AGAINST_ALIAS;
        break;
      }
      else if (find->eq(item,0))
      {
        found= li.ref();
        *counter= i;
        *resolution= RESOLVED_IGNORING_ALIAS;
        break;
      }
    }
  }

  if (likely(found))
    return found;

  if (unlikely(found_unaliased_non_uniq))
  {
    if (report_error != IGNORE_ERRORS)
      my_error(ER_NON_UNIQ_ERROR, MYF(0),
               find->full_name(), current_thd->where);
    return (Item **) 0;
  }
  if (found_unaliased)
  {
    found= found_unaliased;
    *counter= unaliased_counter;
    *resolution= RESOLVED_BEHIND_ALIAS;
  }

  if (found)
    return found;

  if (report_error != REPORT_EXCEPT_NOT_FOUND)
  {
    if (report_error == REPORT_ALL_ERRORS)
      my_error(ER_BAD_FIELD_ERROR, MYF(0),
               find->full_name(), current_thd->where);
    return (Item **) 0;
  }
  else
    return (Item **) not_found_item;
}


/*
  Test if a string is a member of a list of strings.

  SYNOPSIS
    test_if_string_in_list()
    find      the string to look for
    str_list  a list of strings to be searched

  DESCRIPTION
    Sequentially search a list of strings for a string, and test whether
    the list contains the same string.

  RETURN
    TRUE  if find is in str_list
    FALSE otherwise
*/

static bool
test_if_string_in_list(const char *find, List<String> *str_list)
{
  List_iterator<String> str_list_it(*str_list);
  String *curr_str;
  size_t find_length= strlen(find);
  while ((curr_str= str_list_it++))
  {
    if (find_length != curr_str->length())
      continue;
    if (!my_strcasecmp(system_charset_info, find, curr_str->ptr()))
      return TRUE;
  }
  return FALSE;
}


/*
  Create a new name resolution context for an item so that it is
  being resolved in a specific table reference.

  SYNOPSIS
    set_new_item_local_context()
    thd        pointer to current thread
    item       item for which new context is created and set
    table_ref  table ref where an item showld be resolved

  DESCRIPTION
    Create a new name resolution context for an item, so that the item
    is resolved only the supplied 'table_ref'.

  RETURN
    FALSE  if all OK
    TRUE   otherwise
*/

static bool
set_new_item_local_context(THD *thd, Item_ident *item, TABLE_LIST *table_ref)
{
  Name_resolution_context *context;
  if (!(context= new (thd->mem_root) Name_resolution_context))
    return TRUE;
  context->init();
  context->first_name_resolution_table=
    context->last_name_resolution_table= table_ref;
  item->context= context;
  return FALSE;
}


/*
  Find and mark the common columns of two table references.

  SYNOPSIS
    mark_common_columns()
    thd                [in] current thread
    table_ref_1        [in] the first (left) join operand
    table_ref_2        [in] the second (right) join operand
    using_fields       [in] if the join is JOIN...USING - the join columns,
                            if NATURAL join, then NULL
    found_using_fields [out] number of fields from the USING clause that were
                             found among the common fields

  DESCRIPTION
    The procedure finds the common columns of two relations (either
    tables or intermediate join results), and adds an equi-join condition
    to the ON clause of 'table_ref_2' for each pair of matching columns.
    If some of table_ref_XXX represents a base table or view, then we
    create new 'Natural_join_column' instances for each column
    reference and store them in the 'join_columns' of the table
    reference.

  IMPLEMENTATION
    The procedure assumes that store_natural_using_join_columns() was
    called for the previous level of NATURAL/USING joins.

  RETURN
    TRUE   error when some common column is non-unique, or out of memory
    FALSE  OK
*/

static bool
mark_common_columns(THD *thd, TABLE_LIST *table_ref_1, TABLE_LIST *table_ref_2,
                    List<String> *using_fields, uint *found_using_fields)
{
  Field_iterator_table_ref it_1, it_2;
  Natural_join_column *nj_col_1, *nj_col_2;
  Query_arena *arena, backup;
  bool result= TRUE;
  bool first_outer_loop= TRUE;
  Field *field_1;
  field_visibility_t field_1_invisible, field_2_invisible;
  /*
    Leaf table references to which new natural join columns are added
    if the leaves are != NULL.
  */
  TABLE_LIST *leaf_1= (table_ref_1->nested_join &&
                       !table_ref_1->is_natural_join) ?
                      NULL : table_ref_1;
  TABLE_LIST *leaf_2= (table_ref_2->nested_join &&
                       !table_ref_2->is_natural_join) ?
                      NULL : table_ref_2;

  DBUG_ENTER("mark_common_columns");
  DBUG_PRINT("info", ("operand_1: %s  operand_2: %s",
                      table_ref_1->alias.str, table_ref_2->alias.str));

  *found_using_fields= 0;
  arena= thd->activate_stmt_arena_if_needed(&backup);

  for (it_1.set(table_ref_1); !it_1.end_of_fields(); it_1.next())
  {
    bool found= FALSE;
    const LEX_CSTRING *field_name_1;
    Field *field_2= 0;

    /* true if field_name_1 is a member of using_fields */
    bool is_using_column_1;
    if (!(nj_col_1= it_1.get_or_create_column_ref(thd, leaf_1)))
      goto err;

    field_1= nj_col_1->field();
    field_1_invisible= field_1 ? field_1->invisible : VISIBLE;

    if (field_1_invisible == INVISIBLE_FULL)
      continue;

    field_name_1= nj_col_1->name();
    is_using_column_1= using_fields && 
      test_if_string_in_list(field_name_1->str, using_fields);
    DBUG_PRINT ("info", ("field_name_1=%s.%s", 
                         nj_col_1->safe_table_name(),
                         field_name_1->str));

    if (field_1_invisible && !is_using_column_1)
      continue;

    /*
      Find a field with the same name in table_ref_2.

      Note that for the second loop, it_2.set() will iterate over
      table_ref_2->join_columns and not generate any new elements or
      lists.
    */
    nj_col_2= NULL;
    for (it_2.set(table_ref_2); !it_2.end_of_fields(); it_2.next())
    {
      Natural_join_column *cur_nj_col_2;
      const LEX_CSTRING *cur_field_name_2;
      if (!(cur_nj_col_2= it_2.get_or_create_column_ref(thd, leaf_2)))
        goto err;

      field_2= cur_nj_col_2->field();
      field_2_invisible= field_2 ? field_2->invisible : VISIBLE;

      if (field_2_invisible == INVISIBLE_FULL)
        continue;

      cur_field_name_2= cur_nj_col_2->name();
      DBUG_PRINT ("info", ("cur_field_name_2=%s.%s", 
                           cur_nj_col_2->safe_table_name(),
                           cur_field_name_2->str));

      /*
        Compare the two columns and check for duplicate common fields.
        A common field is duplicate either if it was already found in
        table_ref_2 (then found == TRUE), or if a field in table_ref_2
        was already matched by some previous field in table_ref_1
        (then cur_nj_col_2->is_common == TRUE).
        Note that it is too early to check the columns outside of the
        USING list for ambiguity because they are not actually "referenced"
        here. These columns must be checked only on unqualified reference 
        by name (e.g. in SELECT list).
      */
      if (!lex_string_cmp(system_charset_info, field_name_1,
                          cur_field_name_2))
      {
        DBUG_PRINT ("info", ("match c1.is_common=%d", nj_col_1->is_common));
        if (cur_nj_col_2->is_common || found)
        {
          my_error(ER_NON_UNIQ_ERROR, MYF(0), field_name_1->str, thd->where);
          goto err;
        }
        if ((!using_fields && !field_2_invisible) || is_using_column_1)
        {
          DBUG_ASSERT(nj_col_2 == NULL);
          nj_col_2= cur_nj_col_2;
          found= TRUE;
        }
      }
    }
    if (first_outer_loop && leaf_2)
    {
      /*
        Make sure that the next inner loop "knows" that all columns
        are materialized already.
      */
      leaf_2->is_join_columns_complete= TRUE;
      first_outer_loop= FALSE;
    }
    if (!found)
      continue;                                 // No matching field

    /*
      field_1 and field_2 have the same names. Check if they are in the USING
      clause (if present), mark them as common fields, and add a new
      equi-join condition to the ON clause.
    */
    if (nj_col_2)
    {
      /*
        Create non-fixed fully qualified field and let fix_fields to
        resolve it.
      */
      Item *item_1=   nj_col_1->create_item(thd);
      Item *item_2=   nj_col_2->create_item(thd);
      Item_ident *item_ident_1, *item_ident_2;
      Item_func_eq *eq_cond;

      if (!item_1 || !item_2)
        goto err;                               // out of memory

      /*
        The following assert checks that the two created items are of
        type Item_ident.
      */
      DBUG_ASSERT(!thd->lex->current_select->no_wrap_view_item);
      /*
        In the case of no_wrap_view_item == 0, the created items must be
        of sub-classes of Item_ident.
      */
      DBUG_ASSERT(item_1->type() == Item::FIELD_ITEM ||
                  item_1->type() == Item::REF_ITEM);
      DBUG_ASSERT(item_2->type() == Item::FIELD_ITEM ||
                  item_2->type() == Item::REF_ITEM);

      /*
        We need to cast item_1,2 to Item_ident, because we need to hook name
        resolution contexts specific to each item.
      */
      item_ident_1= (Item_ident*) item_1;
      item_ident_2= (Item_ident*) item_2;
      /*
        Create and hook special name resolution contexts to each item in the
        new join condition . We need this to both speed-up subsequent name
        resolution of these items, and to enable proper name resolution of
        the items during the execute phase of PS.
      */
      if (set_new_item_local_context(thd, item_ident_1, nj_col_1->table_ref) ||
          set_new_item_local_context(thd, item_ident_2, nj_col_2->table_ref))
        goto err;

      if (!(eq_cond= new (thd->mem_root) Item_func_eq(thd, item_ident_1, item_ident_2)))
        goto err;                               /* Out of memory. */

      /*
        Add the new equi-join condition to the ON clause. Notice that
        fix_fields() is applied to all ON conditions in setup_conds()
        so we don't do it here.
      */
      add_join_on(thd, (table_ref_1->outer_join & JOIN_TYPE_RIGHT ?
                        table_ref_1 : table_ref_2),
                  eq_cond);

      nj_col_1->is_common= nj_col_2->is_common= TRUE;
      DBUG_PRINT ("info", ("%s.%s and %s.%s are common", 
                           nj_col_1->safe_table_name(),
                           nj_col_1->name()->str,
                           nj_col_2->safe_table_name(),
                           nj_col_2->name()->str));

      if (field_1)
        update_field_dependencies(thd, field_1, field_1->table);
      if (field_2)
        update_field_dependencies(thd, field_2, field_2->table);

      if (using_fields != NULL)
        ++(*found_using_fields);
    }
  }
  if (leaf_1)
    leaf_1->is_join_columns_complete= TRUE;

  /*
    Everything is OK.
    Notice that at this point there may be some column names in the USING
    clause that are not among the common columns. This is an SQL error and
    we check for this error in store_natural_using_join_columns() when
    (found_using_fields < length(join_using_fields)).
  */
  result= FALSE;

err:
  if (arena)
    thd->restore_active_arena(arena, &backup);
  DBUG_RETURN(result);
}



/*
  Materialize and store the row type of NATURAL/USING join.

  SYNOPSIS
    store_natural_using_join_columns()
    thd                current thread
    natural_using_join the table reference of the NATURAL/USING join
    table_ref_1        the first (left) operand (of a NATURAL/USING join).
    table_ref_2        the second (right) operand (of a NATURAL/USING join).
    using_fields       if the join is JOIN...USING - the join columns,
                       if NATURAL join, then NULL
    found_using_fields number of fields from the USING clause that were
                       found among the common fields

  DESCRIPTION
    Iterate over the columns of both join operands and sort and store
    all columns into the 'join_columns' list of natural_using_join
    where the list is formed by three parts:
      part1: The coalesced columns of table_ref_1 and table_ref_2,
             sorted according to the column order of the first table.
      part2: The other columns of the first table, in the order in
             which they were defined in CREATE TABLE.
      part3: The other columns of the second table, in the order in
             which they were defined in CREATE TABLE.
    Time complexity - O(N1+N2), where Ni = length(table_ref_i).

  IMPLEMENTATION
    The procedure assumes that mark_common_columns() has been called
    for the join that is being processed.

  RETURN
    TRUE    error: Some common column is ambiguous
    FALSE   OK
*/

static bool
store_natural_using_join_columns(THD *thd, TABLE_LIST *natural_using_join,
                                 TABLE_LIST *table_ref_1,
                                 TABLE_LIST *table_ref_2,
                                 List<String> *using_fields,
                                 uint found_using_fields)
{
  Field_iterator_table_ref it_1, it_2;
  Natural_join_column *nj_col_1, *nj_col_2;
  Query_arena *arena, backup;
  bool result= TRUE;
  List<Natural_join_column> *non_join_columns;
  List<Natural_join_column> *join_columns;
  DBUG_ENTER("store_natural_using_join_columns");

  DBUG_ASSERT(!natural_using_join->join_columns);

  arena= thd->activate_stmt_arena_if_needed(&backup);

  if (!(non_join_columns= new List<Natural_join_column>) ||
      !(join_columns= new List<Natural_join_column>))
    goto err;

  /* Append the columns of the first join operand. */
  for (it_1.set(table_ref_1); !it_1.end_of_fields(); it_1.next())
  {
    nj_col_1= it_1.get_natural_column_ref();
    if (nj_col_1->is_common)
    {
      join_columns->push_back(nj_col_1, thd->mem_root);
      /* Reset the common columns for the next call to mark_common_columns. */
      nj_col_1->is_common= FALSE;
    }
    else
      non_join_columns->push_back(nj_col_1, thd->mem_root);
  }

  /*
    Check that all columns in the USING clause are among the common
    columns. If this is not the case, report the first one that was
    not found in an error.
  */
  if (using_fields && found_using_fields < using_fields->elements)
  {
    String *using_field_name;
    List_iterator_fast<String> using_fields_it(*using_fields);
    while ((using_field_name= using_fields_it++))
    {
      const char *using_field_name_ptr= using_field_name->c_ptr();
      List_iterator_fast<Natural_join_column>
        it(*join_columns);
      Natural_join_column *common_field;

      for (;;)
      {
        /* If reached the end of fields, and none was found, report error. */
        if (!(common_field= it++))
        {
          my_error(ER_BAD_FIELD_ERROR, MYF(0), using_field_name_ptr,
                   current_thd->where);
          goto err;
        }
        if (!my_strcasecmp(system_charset_info,
                           common_field->name()->str, using_field_name_ptr))
          break;                                // Found match
      }
    }
  }

  /* Append the non-equi-join columns of the second join operand. */
  for (it_2.set(table_ref_2); !it_2.end_of_fields(); it_2.next())
  {
    nj_col_2= it_2.get_natural_column_ref();
    if (!nj_col_2->is_common)
      non_join_columns->push_back(nj_col_2, thd->mem_root);
    else
    {
      /* Reset the common columns for the next call to mark_common_columns. */
      nj_col_2->is_common= FALSE;
    }
  }

  if (non_join_columns->elements > 0)
    join_columns->append(non_join_columns);
  natural_using_join->join_columns= join_columns;
  natural_using_join->is_join_columns_complete= TRUE;

  result= FALSE;

  if (arena)
    thd->restore_active_arena(arena, &backup);
  DBUG_RETURN(result);

err:
  /*
     Actually we failed to build join columns list, so we have to
     clear it to avoid problems with half-build join on next run.
     The list was created in mark_common_columns().
   */
  table_ref_1->remove_join_columns();
  table_ref_2->remove_join_columns();

  if (arena)
    thd->restore_active_arena(arena, &backup);
  DBUG_RETURN(TRUE);
}


/*
  Precompute and store the row types of the top-most NATURAL/USING joins.

  SYNOPSIS
    store_top_level_join_columns()
    thd            current thread
    table_ref      nested join or table in a FROM clause
    left_neighbor  neighbor table reference to the left of table_ref at the
                   same level in the join tree
    right_neighbor neighbor table reference to the right of table_ref at the
                   same level in the join tree

  DESCRIPTION
    The procedure performs a post-order traversal of a nested join tree
    and materializes the row types of NATURAL/USING joins in a
    bottom-up manner until it reaches the TABLE_LIST elements that
    represent the top-most NATURAL/USING joins. The procedure should be
    applied to each element of SELECT_LEX::top_join_list (i.e. to each
    top-level element of the FROM clause).

  IMPLEMENTATION
    Notice that the table references in the list nested_join->join_list
    are in reverse order, thus when we iterate over it, we are moving
    from the right to the left in the FROM clause.

  RETURN
    TRUE   Error
    FALSE  OK
*/

static bool
store_top_level_join_columns(THD *thd, TABLE_LIST *table_ref,
                             TABLE_LIST *left_neighbor,
                             TABLE_LIST *right_neighbor)
{
  Query_arena *arena, backup;
  bool result= TRUE;

  DBUG_ENTER("store_top_level_join_columns");

  arena= thd->activate_stmt_arena_if_needed(&backup);

  /* Call the procedure recursively for each nested table reference. */
  if (table_ref->nested_join)
  {
    List_iterator_fast<TABLE_LIST> nested_it(table_ref->nested_join->join_list);
    TABLE_LIST *same_level_left_neighbor= nested_it++;
    TABLE_LIST *same_level_right_neighbor= NULL;
    /* Left/right-most neighbors, possibly at higher levels in the join tree. */
    TABLE_LIST *real_left_neighbor, *real_right_neighbor;

    while (same_level_left_neighbor)
    {
      TABLE_LIST *cur_table_ref= same_level_left_neighbor;
      same_level_left_neighbor= nested_it++;
      /*
        The order of RIGHT JOIN operands is reversed in 'join list' to
        transform it into a LEFT JOIN. However, in this procedure we need
        the join operands in their lexical order, so below we reverse the
        join operands. Notice that this happens only in the first loop,
        and not in the second one, as in the second loop
        same_level_left_neighbor == NULL.
        This is the correct behavior, because the second loop sets
        cur_table_ref reference correctly after the join operands are
        swapped in the first loop.
      */
      if (same_level_left_neighbor &&
          cur_table_ref->outer_join & JOIN_TYPE_RIGHT)
      {
        /* This can happen only for JOIN ... ON. */
        DBUG_ASSERT(table_ref->nested_join->join_list.elements == 2);
        swap_variables(TABLE_LIST*, same_level_left_neighbor, cur_table_ref);
      }

      /*
        Pick the parent's left and right neighbors if there are no immediate
        neighbors at the same level.
      */
      real_left_neighbor=  (same_level_left_neighbor) ?
                           same_level_left_neighbor : left_neighbor;
      real_right_neighbor= (same_level_right_neighbor) ?
                           same_level_right_neighbor : right_neighbor;

      if (cur_table_ref->nested_join &&
          store_top_level_join_columns(thd, cur_table_ref,
                                       real_left_neighbor, real_right_neighbor))
        goto err;
      same_level_right_neighbor= cur_table_ref;
    }
  }

  /*
    If this is a NATURAL/USING join, materialize its result columns and
    convert to a JOIN ... ON.
  */
  if (table_ref->is_natural_join)
  {
    DBUG_ASSERT(table_ref->nested_join &&
                table_ref->nested_join->join_list.elements == 2);
    List_iterator_fast<TABLE_LIST> operand_it(table_ref->nested_join->join_list);
    /*
      Notice that the order of join operands depends on whether table_ref
      represents a LEFT or a RIGHT join. In a RIGHT join, the operands are
      in inverted order.
     */
    TABLE_LIST *table_ref_2= operand_it++; /* Second NATURAL join operand.*/
    TABLE_LIST *table_ref_1= operand_it++; /* First NATURAL join operand. */
    List<String> *using_fields= table_ref->join_using_fields;
    uint found_using_fields;

    /*
      The two join operands were interchanged in the parser, change the order
      back for 'mark_common_columns'.
    */
    if (table_ref_2->outer_join & JOIN_TYPE_RIGHT)
      swap_variables(TABLE_LIST*, table_ref_1, table_ref_2);
    if (mark_common_columns(thd, table_ref_1, table_ref_2,
                            using_fields, &found_using_fields))
      goto err;

    /*
      Swap the join operands back, so that we pick the columns of the second
      one as the coalesced columns. In this way the coalesced columns are the
      same as of an equivalent LEFT JOIN.
    */
    if (table_ref_1->outer_join & JOIN_TYPE_RIGHT)
      swap_variables(TABLE_LIST*, table_ref_1, table_ref_2);
    if (store_natural_using_join_columns(thd, table_ref, table_ref_1,
                                         table_ref_2, using_fields,
                                         found_using_fields))
      goto err;

    /*
      Change NATURAL JOIN to JOIN ... ON. We do this for both operands
      because either one of them or the other is the one with the
      natural join flag because RIGHT joins are transformed into LEFT,
      and the two tables may be reordered.
    */
    table_ref_1->natural_join= table_ref_2->natural_join= NULL;

    /* Add a TRUE condition to outer joins that have no common columns. */
    if (table_ref_2->outer_join &&
        !table_ref_1->on_expr && !table_ref_2->on_expr)
      table_ref_2->on_expr= new (thd->mem_root) Item_int(thd, (longlong) 1, 1); // Always true.

    /* Change this table reference to become a leaf for name resolution. */
    if (left_neighbor)
    {
      TABLE_LIST *last_leaf_on_the_left;
      last_leaf_on_the_left= left_neighbor->last_leaf_for_name_resolution();
      last_leaf_on_the_left->next_name_resolution_table= table_ref;
    }
    if (right_neighbor)
    {
      TABLE_LIST *first_leaf_on_the_right;
      first_leaf_on_the_right= right_neighbor->first_leaf_for_name_resolution();
      table_ref->next_name_resolution_table= first_leaf_on_the_right;
    }
    else
      table_ref->next_name_resolution_table= NULL;
  }
  result= FALSE; /* All is OK. */

err:
  if (arena)
    thd->restore_active_arena(arena, &backup);
  DBUG_RETURN(result);
}


/*
  Compute and store the row types of the top-most NATURAL/USING joins
  in a FROM clause.

  SYNOPSIS
    setup_natural_join_row_types()
    thd          current thread
    from_clause  list of top-level table references in a FROM clause

  DESCRIPTION
    Apply the procedure 'store_top_level_join_columns' to each of the
    top-level table referencs of the FROM clause. Adjust the list of tables
    for name resolution - context->first_name_resolution_table to the
    top-most, lef-most NATURAL/USING join.

  IMPLEMENTATION
    Notice that the table references in 'from_clause' are in reverse
    order, thus when we iterate over it, we are moving from the right
    to the left in the FROM clause.

  NOTES
    We can't run this many times as the first_name_resolution_table would
    be different for subsequent runs when sub queries has been optimized
    away.

  RETURN
    TRUE   Error
    FALSE  OK
*/

static bool setup_natural_join_row_types(THD *thd,
                                         List<TABLE_LIST> *from_clause,
                                         Name_resolution_context *context)
{
  DBUG_ENTER("setup_natural_join_row_types");
  thd->where= "from clause";
  if (from_clause->elements == 0)
    DBUG_RETURN(false); /* We come here in the case of UNIONs. */

  /* 
     Do not redo work if already done:
     1) for stored procedures,
     2) for multitable update after lock failure and table reopening.
  */
  if (!context->select_lex->first_natural_join_processing)
  {
    context->first_name_resolution_table= context->natural_join_first_table;
    DBUG_PRINT("info", ("using cached setup_natural_join_row_types"));
    DBUG_RETURN(false);
  }

  List_iterator_fast<TABLE_LIST> table_ref_it(*from_clause);
  TABLE_LIST *table_ref; /* Current table reference. */
  /* Table reference to the left of the current. */
  TABLE_LIST *left_neighbor;
  /* Table reference to the right of the current. */
  TABLE_LIST *right_neighbor= NULL;

  /* Note that tables in the list are in reversed order */
  for (left_neighbor= table_ref_it++; left_neighbor ; )
  {
    table_ref= left_neighbor;
    do
    {
      left_neighbor= table_ref_it++;
    }
    while (left_neighbor && left_neighbor->sj_subq_pred);

    if (store_top_level_join_columns(thd, table_ref,
                                     left_neighbor, right_neighbor))
      DBUG_RETURN(true);
    if (left_neighbor)
    {
      TABLE_LIST *first_leaf_on_the_right;
      first_leaf_on_the_right= table_ref->first_leaf_for_name_resolution();
      left_neighbor->next_name_resolution_table= first_leaf_on_the_right;
    }
    right_neighbor= table_ref;
  }

  /*
    Store the top-most, left-most NATURAL/USING join, so that we start
    the search from that one instead of context->table_list. At this point
    right_neighbor points to the left-most top-level table reference in the
    FROM clause.
  */
  DBUG_ASSERT(right_neighbor);
  context->first_name_resolution_table=
    right_neighbor->first_leaf_for_name_resolution();
  /*
    This is only to ensure that first_name_resolution_table doesn't
    change on re-execution
  */
  context->natural_join_first_table= context->first_name_resolution_table;
  context->select_lex->first_natural_join_processing= false;
  DBUG_RETURN (false);
}


/****************************************************************************
** Expand all '*' in given fields
****************************************************************************/

int setup_wild(THD *thd, TABLE_LIST *tables, List<Item> &fields,
	       List<Item> *sum_func_list,
	       uint wild_num, uint *hidden_bit_fields)
{
  if (!wild_num)
    return(0);

  Item *item;
  List_iterator<Item> it(fields);
  Query_arena *arena, backup;
  DBUG_ENTER("setup_wild");

  /*
    Don't use arena if we are not in prepared statements or stored procedures
    For PS/SP we have to use arena to remember the changes
  */
  arena= thd->activate_stmt_arena_if_needed(&backup);

  thd->lex->current_select->cur_pos_in_select_list= 0;
  while (wild_num && (item= it++))
  {
    if (item->type() == Item::FIELD_ITEM &&
        ((Item_field*) item)->field_name.str == star_clex_str.str &&
	!((Item_field*) item)->field)
    {
      uint elem= fields.elements;
      bool any_privileges= ((Item_field *) item)->any_privileges;
      Item_subselect *subsel= thd->lex->current_select->master_unit()->item;
      if (subsel &&
          subsel->substype() == Item_subselect::EXISTS_SUBS)
      {
        /*
          It is EXISTS(SELECT * ...) and we can replace * by any constant.

          Item_int do not need fix_fields() because it is basic constant.
        */
        it.replace(new (thd->mem_root) Item_int(thd, "Not_used", (longlong) 1,
                                MY_INT64_NUM_DECIMAL_DIGITS));
      }
      else if (insert_fields(thd, ((Item_field*) item)->context,
                             ((Item_field*) item)->db_name,
                             ((Item_field*) item)->table_name, &it,
                             any_privileges, hidden_bit_fields))
      {
	if (arena)
	  thd->restore_active_arena(arena, &backup);
	DBUG_RETURN(-1);
      }
      if (sum_func_list)
      {
	/*
	  sum_func_list is a list that has the fields list as a tail.
	  Because of this we have to update the element count also for this
	  list after expanding the '*' entry.
	*/
	sum_func_list->elements+= fields.elements - elem;
      }
      wild_num--;
    }
    else
      thd->lex->current_select->cur_pos_in_select_list++;
  }
  thd->lex->current_select->cur_pos_in_select_list= UNDEF_POS;
  if (arena)
  {
    /* make * substituting permanent */
    SELECT_LEX *select_lex= thd->lex->current_select;
    select_lex->with_wild= 0;
#ifdef HAVE_valgrind
    if (&select_lex->item_list != &fields)      // Avoid warning
#endif
    /*   
      The assignment below is translated to memcpy() call (at least on some
      platforms). memcpy() expects that source and destination areas do not
      overlap. That problem was detected by valgrind. 
    */
    if (&select_lex->item_list != &fields)
      select_lex->item_list= fields;

    thd->restore_active_arena(arena, &backup);
  }
  DBUG_RETURN(0);
}

/****************************************************************************
** Check that all given fields exists and fill struct with current data
****************************************************************************/

bool setup_fields(THD *thd, Ref_ptr_array ref_pointer_array,
                  List<Item> &fields, enum_column_usage column_usage,
                  List<Item> *sum_func_list, List<Item> *pre_fix,
                  bool allow_sum_func)
{
  Item *item;
  enum_column_usage saved_column_usage= thd->column_usage;
  nesting_map save_allow_sum_func= thd->lex->allow_sum_func;
  List_iterator<Item> it(fields);
  bool save_is_item_list_lookup;
  bool make_pre_fix= (pre_fix && (pre_fix->elements == 0));
  DBUG_ENTER("setup_fields");
  DBUG_PRINT("enter", ("ref_pointer_array: %p", ref_pointer_array.array()));

  thd->column_usage= column_usage;
  DBUG_PRINT("info", ("thd->column_usage: %d", thd->column_usage));
  /*
    Followimg 2 condition always should be true (but they was added
    due to an error present only in 10.3):
    1) nest_level shoud be 0 or positive;
    2) nest level of all SELECTs on the same level shoud be equal first
       SELECT on this level (and each other).
  */
  DBUG_ASSERT(thd->lex->current_select->nest_level >= 0);
  DBUG_ASSERT(thd->lex->current_select->master_unit()->first_select()
                ->nest_level ==
              thd->lex->current_select->nest_level);
  if (allow_sum_func)
    thd->lex->allow_sum_func.set_bit(thd->lex->current_select->nest_level);
  thd->where= THD::DEFAULT_WHERE;
  save_is_item_list_lookup= thd->lex->current_select->is_item_list_lookup;
  thd->lex->current_select->is_item_list_lookup= 0;

  /*
    To prevent fail on forward lookup we fill it with zeroes,
    then if we got pointer on zero after find_item_in_list we will know
    that it is forward lookup.

    There is other way to solve problem: fill array with pointers to list,
    but it will be slower.

    TODO: remove it when (if) we made one list for allfields and
    ref_pointer_array
  */
  if (!ref_pointer_array.is_null())
  {
    DBUG_ASSERT(ref_pointer_array.size() >= fields.elements);
    memset(ref_pointer_array.array(), 0, sizeof(Item *) * fields.elements);
  }

  /*
    We call set_entry() there (before fix_fields() of the whole list of field
    items) because:
    1) the list of field items has same order as in the query, and the
       Item_func_get_user_var item may go before the Item_func_set_user_var:
          SELECT @a, @a := 10 FROM t;
    2) The entry->update_query_id value controls constantness of
       Item_func_get_user_var items, so in presence of Item_func_set_user_var
       items we have to refresh their entries before fixing of
       Item_func_get_user_var items.
  */
  List_iterator<Item_func_set_user_var> li(thd->lex->set_var_list);
  Item_func_set_user_var *var;
  while ((var= li++))
    var->set_entry(thd, FALSE);

  Ref_ptr_array ref= ref_pointer_array;
  thd->lex->current_select->cur_pos_in_select_list= 0;
  while ((item= it++))
  {
    if (make_pre_fix)
      pre_fix->push_back(item, thd->stmt_arena->mem_root);

    if (item->fix_fields_if_needed_for_scalar(thd, it.ref()))
    {
      thd->lex->current_select->is_item_list_lookup= save_is_item_list_lookup;
      thd->lex->allow_sum_func= save_allow_sum_func;
      thd->column_usage= saved_column_usage;
      DBUG_PRINT("info", ("thd->column_usage: %d", thd->column_usage));
      DBUG_RETURN(TRUE); /* purecov: inspected */
    }
    item= *(it.ref()); // Item might have changed in fix_fields()
    if (!ref.is_null())
    {
      ref[0]= item;
      ref.pop_front();
    }
    /*
      split_sum_func() must be called for Window Function items, see
      Item_window_func::split_sum_func.
    */
    if (sum_func_list &&
         ((item->with_sum_func() && item->type() != Item::SUM_FUNC_ITEM) ||
          item->with_window_func))
    {
      item->split_sum_func(thd, ref_pointer_array, *sum_func_list,
                           SPLIT_SUM_SELECT);
    }
    thd->lex->current_select->select_list_tables|= item->used_tables();
    thd->lex->used_tables|= item->used_tables();
    thd->lex->current_select->cur_pos_in_select_list++;
  }
  thd->lex->current_select->is_item_list_lookup= save_is_item_list_lookup;
  thd->lex->current_select->cur_pos_in_select_list= UNDEF_POS;

  thd->lex->allow_sum_func= save_allow_sum_func;
  thd->column_usage= saved_column_usage;
  DBUG_PRINT("info", ("thd->column_usage: %d", thd->column_usage));
  DBUG_RETURN(MY_TEST(thd->is_error()));
}


/*
  make list of leaves of join table tree

  SYNOPSIS
    make_leaves_list()
    list    pointer to pointer on list first element
    tables  table list
    full_table_list whether to include tables from mergeable derived table/view.
                    we need them for checks for INSERT/UPDATE statements only.

  RETURN pointer on pointer to next_leaf of last element
*/

void make_leaves_list(THD *thd, List<TABLE_LIST> &list, TABLE_LIST *tables,
                      bool full_table_list, TABLE_LIST *boundary)
 
{
  for (TABLE_LIST *table= tables; table; table= table->next_local)
  {
    if (table == boundary)
      full_table_list= !full_table_list;
    if (full_table_list && table->is_merged_derived())
    {
      SELECT_LEX *select_lex= table->get_single_select();
      /*
        It's safe to use select_lex->leaf_tables because all derived
        tables/views were already prepared and has their leaf_tables
        set properly.
      */
      make_leaves_list(thd, list, select_lex->get_table_list(),
      full_table_list, boundary);
    }
    else
    {
      list.push_back(table, thd->mem_root);
    }
  }
}

/*
  prepare tables

  SYNOPSIS
    setup_tables()
    thd		  Thread handler
    context       name resolution contest to setup table list there
    from_clause   Top-level list of table references in the FROM clause
    tables	  Table list (select_lex->table_list)
    leaves        List of join table leaves list (select_lex->leaf_tables)
    refresh       It is only refresh for subquery
    select_insert It is SELECT ... INSERT command
    full_table_list a parameter to pass to the make_leaves_list function

  NOTE
    Check also that the 'used keys' and 'ignored keys' exists and set up the
    table structure accordingly.
    Create a list of leaf tables. For queries with NATURAL/USING JOINs,
    compute the row types of the top most natural/using join table references
    and link these into a list of table references for name resolution.

    This has to be called for all tables that are used by items, as otherwise
    table->map is not set and all Item_field will be regarded as const items.

  RETURN
    FALSE ok;  In this case *map will includes the chosen index
    TRUE  error
*/

bool setup_tables(THD *thd, Name_resolution_context *context,
                  List<TABLE_LIST> *from_clause, TABLE_LIST *tables,
                  List<TABLE_LIST> &leaves, bool select_insert,
                  bool full_table_list)
{
  uint tablenr= 0;
  List_iterator<TABLE_LIST> ti(leaves);
  TABLE_LIST *table_list;

  DBUG_ENTER("setup_tables");

  DBUG_ASSERT ((select_insert && !tables->next_name_resolution_table) || !tables || 
               (context->table_list && context->first_name_resolution_table));
  /*
    this is used for INSERT ... SELECT.
    For select we setup tables except first (and its underlying tables)
  */
  TABLE_LIST *first_select_table= (select_insert ?
                                   tables->next_local:
                                   0);
  SELECT_LEX *select_lex= select_insert ? thd->lex->first_select_lex() :
                                          thd->lex->current_select;
  if (select_lex->first_cond_optimization)
  {
    leaves.empty();
    if (select_lex->prep_leaf_list_state != SELECT_LEX::SAVED)
    {
      make_leaves_list(thd, leaves, tables, full_table_list, first_select_table);
      select_lex->prep_leaf_list_state= SELECT_LEX::READY;
      select_lex->leaf_tables_exec.empty();
    }
    else
    {
      List_iterator_fast <TABLE_LIST> ti(select_lex->leaf_tables_prep);
      while ((table_list= ti++))
        leaves.push_back(table_list, thd->mem_root);
    }
      
    while ((table_list= ti++))
    {
      TABLE *table= table_list->table;
      if (table)
        table->pos_in_table_list= table_list;
      if (first_select_table &&
          table_list->top_table() == first_select_table)
      {
        /* new counting for SELECT of INSERT ... SELECT command */
        first_select_table= 0;
        thd->lex->first_select_lex()->insert_tables= tablenr;
        tablenr= 0;
      }
      if(table_list->jtbm_subselect)
      {
        table_list->jtbm_table_no= tablenr;
      }
      else if (table)
      {
        table->pos_in_table_list= table_list;
        setup_table_map(table, table_list, tablenr);

        if (table_list->process_index_hints(table))
          DBUG_RETURN(1);
      }
      tablenr++;
      /*
        We test the max tables here as we setup_table_map() should not be called
        with tablenr >= 64
      */
      if (tablenr > MAX_TABLES)
      {
        my_error(ER_TOO_MANY_TABLES,MYF(0), static_cast<int>(MAX_TABLES));
        DBUG_RETURN(1);
      }
    }
  }
  else
  { 
    List_iterator_fast <TABLE_LIST> ti(select_lex->leaf_tables_exec);
    select_lex->leaf_tables.empty();
    while ((table_list= ti++))
    {
      if(table_list->jtbm_subselect)
      {
        table_list->jtbm_table_no= table_list->tablenr_exec;
      }
      else
      {
        table_list->table->tablenr= table_list->tablenr_exec;
        table_list->table->map= table_list->map_exec;
        table_list->table->maybe_null= table_list->maybe_null_exec;
        table_list->table->pos_in_table_list= table_list;
        if (table_list->process_index_hints(table_list->table))
          DBUG_RETURN(1);
      }
      select_lex->leaf_tables.push_back(table_list);
    }
  }    

  for (table_list= tables;
       table_list;
       table_list= table_list->next_local)
  {
    if (table_list->merge_underlying_list)
    {
      DBUG_ASSERT(table_list->is_merged_derived());
      Query_arena *arena, backup;
      arena= thd->activate_stmt_arena_if_needed(&backup);
      bool res;
      res= table_list->setup_underlying(thd);
      if (arena)
        thd->restore_active_arena(arena, &backup);
      if (res)
        DBUG_RETURN(1);
    }

    if (table_list->jtbm_subselect)
    {
      Item *item= table_list->jtbm_subselect->optimizer;
      if (!table_list->jtbm_subselect->optimizer->fixed &&
          table_list->jtbm_subselect->optimizer->fix_fields(thd, &item))
      {
        my_error(ER_TOO_MANY_TABLES,MYF(0), static_cast<int>(MAX_TABLES)); /* psergey-todo: WHY ER_TOO_MANY_TABLES ???*/
        DBUG_RETURN(1);
      }
      DBUG_ASSERT(item == table_list->jtbm_subselect->optimizer);
    }
  }

  /* Precompute and store the row types of NATURAL/USING joins. */
  if (setup_natural_join_row_types(thd, from_clause, context))
    DBUG_RETURN(1);

  DBUG_RETURN(0);
}


/*
  prepare tables and check access for the view tables

  SYNOPSIS
    setup_tables_and_check_access()
    thd		  Thread handler
    context       name resolution contest to setup table list there
    from_clause   Top-level list of table references in the FROM clause
    tables	  Table list (select_lex->table_list)
    conds	  Condition of current SELECT (can be changed by VIEW)
    leaves        List of join table leaves list (select_lex->leaf_tables)
    refresh       It is onle refresh for subquery
    select_insert It is SELECT ... INSERT command
    want_access   what access is needed
    full_table_list a parameter to pass to the make_leaves_list function

  NOTE
    a wrapper for check_tables that will also check the resulting
    table leaves list for access to all the tables that belong to a view

  RETURN
    FALSE ok;  In this case *map will include the chosen index
    TRUE  error
*/
bool setup_tables_and_check_access(THD *thd, Name_resolution_context *context,
                                   List<TABLE_LIST> *from_clause,
                                   TABLE_LIST *tables, List<TABLE_LIST> &leaves,
                                   bool select_insert, ulong want_access_first,
                                   ulong want_access, bool full_table_list)
{
  DBUG_ENTER("setup_tables_and_check_access");

  if (setup_tables(thd, context, from_clause, tables,
                   leaves, select_insert, full_table_list))
    DBUG_RETURN(TRUE);

  List_iterator<TABLE_LIST> ti(leaves);
  TABLE_LIST *table_list;
  ulong access= want_access_first;
  while ((table_list= ti++))
  {
    if (table_list->belong_to_view && !table_list->view && 
        check_single_table_access(thd, access, table_list, FALSE))
    {
      tables->hide_view_error(thd);
      DBUG_RETURN(TRUE);
    }
    access= want_access;
  }
  DBUG_RETURN(FALSE);
}


/*
   Create a key_map from a list of index names

   SYNOPSIS
     get_key_map_from_key_list()
     map		key_map to fill in
     table		Table
     index_list		List of index names

   RETURN
     0	ok;  In this case *map will includes the choosed index
     1	error
*/

bool get_key_map_from_key_list(key_map *map, TABLE *table,
                               List<String> *index_list)
{
  List_iterator_fast<String> it(*index_list);
  String *name;
  uint pos;

  map->clear_all();
  while ((name=it++))
  {
    if (table->s->keynames.type_names == 0 ||
        (pos= find_type(&table->s->keynames, name->ptr(),
                        name->length(), 1)) <=
        0)
    {
      my_error(ER_KEY_DOES_NOT_EXITS, MYF(0), name->c_ptr(),
	       table->pos_in_table_list->alias.str);
      map->set_all();
      return 1;
    }
    map->set_bit(pos-1);
  }
  return 0;
}


/*
  Drops in all fields instead of current '*' field

  SYNOPSIS
    insert_fields()
    thd			Thread handler
    context             Context for name resolution
    db_name		Database name in case of 'database_name.table_name.*'
    table_name		Table name in case of 'table_name.*'
    it			Pointer to '*'
    any_privileges	0 If we should ensure that we have SELECT privileges
		          for all columns
                        1 If any privilege is ok
  RETURN
    0	ok     'it' is updated to point at last inserted
    1	error.  Error message is generated but not sent to client
*/

bool
insert_fields(THD *thd, Name_resolution_context *context, const char *db_name,
	      const char *table_name, List_iterator<Item> *it,
              bool any_privileges, uint *hidden_bit_fields)
{
  Field_iterator_table_ref field_iterator;
  bool found;
  char name_buff[SAFE_NAME_LEN+1];
  DBUG_ENTER("insert_fields");
  DBUG_PRINT("arena", ("stmt arena: %p",thd->stmt_arena));

  if (db_name && lower_case_table_names)
  {
    /*
      convert database to lower case for comparison
      We can't do this in Item_field as this would change the
      'name' of the item which may be used in the select list
    */
    strmake_buf(name_buff, db_name);
    my_casedn_str(files_charset_info, name_buff);
    db_name= name_buff;
  }

  found= FALSE;

  /*
    If table names are qualified, then loop over all tables used in the query,
    else treat natural joins as leaves and do not iterate over their underlying
    tables.
  */
  for (TABLE_LIST *tables= (table_name ? context->table_list :
                            context->first_name_resolution_table);
       tables;
       tables= (table_name ? tables->next_local :
                tables->next_name_resolution_table)
       )
  {
    Field *field;
    TABLE *table= tables->table;

    DBUG_ASSERT(tables->is_leaf_for_name_resolution());

    if ((table_name && my_strcasecmp(table_alias_charset, table_name,
                                     tables->alias.str)) ||
        (db_name && strcmp(tables->db.str, db_name)))
      continue;

#ifndef NO_EMBEDDED_ACCESS_CHECKS
    /* 
       Ensure that we have access rights to all fields to be inserted
       the table 'tables'. Under some circumstances, this check may be skipped.

       The check is skipped in the following cases:

       - any_privileges is true

       - the table is a derived table

       - the table is a view with SELECT privilege

       - the table is a base table with SELECT privilege
    */
    if (!any_privileges &&
        !tables->is_derived() &&
        !(tables->is_view() && (tables->grant.privilege & SELECT_ACL)) &&
        !(table && (table->grant.privilege & SELECT_ACL)))
    {
      field_iterator.set(tables);
      if (check_grant_all_columns(thd, SELECT_ACL, &field_iterator))
        DBUG_RETURN(TRUE);
    }
#endif

    /*
      Update the tables used in the query based on the referenced fields. For
      views and natural joins this update is performed inside the loop below.
    */
    if (table)
    {
      thd->lex->used_tables|= table->map;
      thd->lex->current_select->select_list_tables|= table->map;
    }

    /*
      Initialize a generic field iterator for the current table reference.
      Notice that it is guaranteed that this iterator will iterate over the
      fields of a single table reference, because 'tables' is a leaf (for
      name resolution purposes).
    */
    field_iterator.set(tables);

    for (; !field_iterator.end_of_fields(); field_iterator.next())
    {
      /*
        field() is always NULL for views (see, e.g. Field_iterator_view or
        Field_iterator_natural_join).
        But view fields can never be invisible.
      */
      if ((field= field_iterator.field()) && field->invisible != VISIBLE)
        continue;

      Item *item;

      if (!(item= field_iterator.create_item(thd)))
        DBUG_RETURN(TRUE);

      /* cache the table for the Item_fields inserted by expanding stars */
      if (item->type() == Item::FIELD_ITEM && tables->cacheable_table)
        ((Item_field *)item)->cached_table= tables;

      if (!found)
      {
        found= TRUE;
        it->replace(item); /* Replace '*' with the first found item. */
      }
      else
        it->after(item);   /* Add 'item' to the SELECT list. */

      if (item->type() == Item::FIELD_ITEM && item->field_type() == MYSQL_TYPE_BIT)
        (*hidden_bit_fields)++;

#ifndef NO_EMBEDDED_ACCESS_CHECKS
      /*
        Set privilege information for the fields of newly created views.
        We have that (any_priviliges == TRUE) if and only if we are creating
        a view. In the time of view creation we can't use the MERGE algorithm,
        therefore if 'tables' is itself a view, it is represented by a
        temporary table. Thus in this case we can be sure that 'item' is an
        Item_field.
      */
      if (any_privileges && !tables->is_with_table() && !tables->is_derived())
      {
        DBUG_ASSERT((tables->field_translation == NULL && table) ||
                    tables->is_natural_join);
        DBUG_ASSERT(item->type() == Item::FIELD_ITEM);
        Item_field *fld= (Item_field*) item;
        const char *field_table_name= field_iterator.get_table_name();

        if (!tables->schema_table && 
            !(fld->have_privileges=
              (get_column_grant(thd, field_iterator.grant(),
                                field_iterator.get_db_name(),
                                field_table_name, fld->field_name.str) &
               VIEW_ANY_ACL)))
        {
          my_error(ER_TABLEACCESS_DENIED_ERROR, MYF(0), "ANY",
                   thd->security_ctx->priv_user,
                   thd->security_ctx->host_or_ip,
                   field_table_name);
          DBUG_RETURN(TRUE);
        }
      }
#endif

      if ((field= field_iterator.field()))
      {
        field->table->mark_column_with_deps(field);
        if (table)
          table->covering_keys.intersect(field->part_of_key);
        if (tables->is_natural_join)
        {
          TABLE *field_table;
          /*
            In this case we are sure that the column ref will not be created
            because it was already created and stored with the natural join.
          */
          Natural_join_column *nj_col;
          if (!(nj_col= field_iterator.get_natural_column_ref()))
            DBUG_RETURN(TRUE);
          DBUG_ASSERT(nj_col->table_field);
          field_table= nj_col->table_ref->table;
          if (field_table)
          {
            thd->lex->used_tables|= field_table->map;
            thd->lex->current_select->select_list_tables|=
              field_table->map;
            field_table->covering_keys.intersect(field->part_of_key);
            field_table->used_fields++;
          }
        }
      }
      else
        thd->lex->used_tables|= item->used_tables();
      thd->lex->current_select->cur_pos_in_select_list++;
    }
    /*
      In case of stored tables, all fields are considered as used,
      while in the case of views, the fields considered as used are the
      ones marked in setup_tables during fix_fields of view columns.
      For NATURAL joins, used_tables is updated in the IF above.
    */
    if (table)
      table->used_fields= table->s->fields;
  }
  if (found)
    DBUG_RETURN(FALSE);

  /*
    TODO: in the case when we skipped all columns because there was a
    qualified '*', and all columns were coalesced, we have to give a more
    meaningful message than ER_BAD_TABLE_ERROR.
  */
  if (!table_name)
    my_error(ER_NO_TABLES_USED, MYF(0));
  else if (!db_name && !thd->db.str)
    my_error(ER_NO_DB_ERROR, MYF(0));
  else
  {
    char name[FN_REFLEN];
    my_snprintf(name, sizeof(name), "%s.%s",
                db_name ? db_name : thd->get_db(), table_name);
    my_error(ER_BAD_TABLE_ERROR, MYF(0), name);
  }

  DBUG_RETURN(TRUE);
}


/**
  Wrap Item_ident

  @param thd             thread handle
  @param conds           pointer to the condition which should be wrapped
*/

void wrap_ident(THD *thd, Item **conds)
{
  Item_direct_ref_to_ident *wrapper;
  DBUG_ASSERT((*conds)->type() == Item::FIELD_ITEM || (*conds)->type() == Item::REF_ITEM);
  Query_arena *arena, backup;
  arena= thd->activate_stmt_arena_if_needed(&backup);
  if ((wrapper= new (thd->mem_root) Item_direct_ref_to_ident(thd, (Item_ident *) (*conds))))
    (*conds)= (Item*) wrapper;
  if (arena)
    thd->restore_active_arena(arena, &backup);
}

/**
  Prepare ON expression

  @param thd             Thread handle
  @param table           Pointer to table list
  @param is_update       Update flag

  @retval TRUE error.
  @retval FALSE OK.
*/

bool setup_on_expr(THD *thd, TABLE_LIST *table, bool is_update)
{
  uchar buff[STACK_BUFF_ALLOC];			// Max argument in function
  if (check_stack_overrun(thd, STACK_MIN_SIZE, buff))
    return TRUE;				// Fatal error flag is set!
  for(; table; table= table->next_local)
  {
    TABLE_LIST *embedded; /* The table at the current level of nesting. */
    TABLE_LIST *embedding= table; /* The parent nested table reference. */
    do
    {
      embedded= embedding;
      if (embedded->on_expr)
      {
        thd->where="on clause";
        embedded->on_expr->mark_as_condition_AND_part(embedded);
        if (embedded->on_expr->fix_fields_if_needed_for_bool(thd,
                                                           &embedded->on_expr))
          return TRUE;
      }
      /*
        If it's a semi-join nest, fix its "left expression", as it is used by
        the SJ-Materialization
      */
      if (embedded->sj_subq_pred)
      {
        Item **left_expr= &embedded->sj_subq_pred->left_expr;
        if ((*left_expr)->fix_fields_if_needed(thd, left_expr))
          return TRUE;
      }

      embedding= embedded->embedding;
    }
    while (embedding &&
           embedding->nested_join->join_list.head() == embedded);

    if (table->is_merged_derived())
    {
      SELECT_LEX *select_lex= table->get_single_select();
      setup_on_expr(thd, select_lex->get_table_list(), is_update);
    }

    /* process CHECK OPTION */
    if (is_update)
    {
      TABLE_LIST *view= table->top_table();
      if (view->effective_with_check)
      {
        if (view->prepare_check_option(thd))
          return TRUE;
        thd->change_item_tree(&table->check_option, view->check_option);
      }
    }
  }
  return FALSE;
}

/*
  Fix all conditions and outer join expressions.

  SYNOPSIS
    setup_conds()
    thd     thread handler
    tables  list of tables for name resolving (select_lex->table_list)
    leaves  list of leaves of join table tree (select_lex->leaf_tables)
    conds   WHERE clause

  DESCRIPTION
    TODO

  RETURN
    TRUE  if some error occurred (e.g. out of memory)
    FALSE if all is OK
*/

int setup_conds(THD *thd, TABLE_LIST *tables, List<TABLE_LIST> &leaves,
                COND **conds)
{
  SELECT_LEX *select_lex= thd->lex->current_select;
  TABLE_LIST *table= NULL;	// For HP compilers
  /*
    it_is_update set to TRUE when tables of primary SELECT_LEX (SELECT_LEX
    which belong to LEX, i.e. most up SELECT) will be updated by
    INSERT/UPDATE/LOAD
    NOTE: using this condition helps to prevent call of prepare_check_option()
    from subquery of VIEW, because tables of subquery belongs to VIEW
    (see condition before prepare_check_option() call)
  */
  bool it_is_update= (select_lex == thd->lex->first_select_lex()) &&
    thd->lex->which_check_option_applicable();
  bool save_is_item_list_lookup= select_lex->is_item_list_lookup;
  TABLE_LIST *derived= select_lex->master_unit()->derived;
  bool save_resolve_in_select_list= select_lex->context.resolve_in_select_list;
  DBUG_ENTER("setup_conds");

  select_lex->is_item_list_lookup= 0;
  select_lex->context.resolve_in_select_list= false;

  thd->column_usage= MARK_COLUMNS_READ;
  DBUG_PRINT("info", ("thd->column_usage: %d", thd->column_usage));
  select_lex->cond_count= 0;
  select_lex->between_count= 0;
  select_lex->max_equal_elems= 0;

  for (table= tables; table; table= table->next_local)
  {
    if (select_lex == thd->lex->first_select_lex() &&
        select_lex->first_cond_optimization &&
        table->merged_for_insert &&
        table->prepare_where(thd, conds, FALSE))
      goto err_no_arena;
  }

  if (*conds)
  {
    thd->where="where clause";
    DBUG_EXECUTE("where",
                 print_where(*conds,
                             "WHERE in setup_conds",
                             QT_ORDINARY););
    /*
      Wrap alone field in WHERE clause in case it will be outer field of subquery
      which need persistent pointer on it, but conds could be changed by optimizer
    */
    if ((*conds)->type() == Item::FIELD_ITEM && !derived)
      wrap_ident(thd, conds);
    (*conds)->mark_as_condition_AND_part(NO_JOIN_NEST);
    if ((*conds)->fix_fields_if_needed_for_bool(thd, conds))
      goto err_no_arena;
  }

  /*
    Apply fix_fields() to all ON clauses at all levels of nesting,
    including the ones inside view definitions.
  */
  if (setup_on_expr(thd, tables, it_is_update))
    goto err_no_arena;

  if (!thd->stmt_arena->is_conventional())
  {
    /*
      We are in prepared statement preparation code => we should store
      WHERE clause changing for next executions.

      We do this ON -> WHERE transformation only once per PS/SP statement.
    */
    select_lex->where= *conds;
  }
  thd->lex->current_select->is_item_list_lookup= save_is_item_list_lookup;
  select_lex->context.resolve_in_select_list= save_resolve_in_select_list;
  DBUG_RETURN(thd->is_error());

err_no_arena:
  select_lex->is_item_list_lookup= save_is_item_list_lookup;
  DBUG_RETURN(1);
}


/******************************************************************************
** Fill a record with data (for INSERT or UPDATE)
** Returns : 1 if some field has wrong type
******************************************************************************/


/**
  Fill the fields of a table with the values of an Item list

  @param thd           thread handler
  @param table_arg     the table that is being modified
  @param fields        Item_fields list to be filled
  @param values        values to fill with
  @param ignore_errors TRUE if we should ignore errors
  @param update        TRUE if update query

  @details
    fill_record() may set table->auto_increment_field_not_null and a
    caller should make sure that it is reset after their last call to this
    function.
    default functions are executed for inserts.
    virtual fields are always updated

  @return Status
  @retval true An error occurred.
  @retval false OK.
*/

bool
fill_record(THD *thd, TABLE *table_arg, List<Item> &fields, List<Item> &values,
            bool ignore_errors, bool update)
{
  List_iterator_fast<Item> f(fields),v(values);
  Item *value, *fld;
  Item_field *field;
  Field *rfield;
  TABLE *table;
  bool only_unvers_fields= update && table_arg->versioned();
  bool save_abort_on_warning= thd->abort_on_warning;
  bool save_no_errors= thd->no_errors;
  DBUG_ENTER("fill_record");

  thd->no_errors= ignore_errors;
  /*
    Reset the table->auto_increment_field_not_null as it is valid for
    only one row.
  */
  if (fields.elements)
    table_arg->auto_increment_field_not_null= FALSE;

  while ((fld= f++))
  {
    if (!(field= fld->field_for_view_update()))
    {
      my_error(ER_NONUPDATEABLE_COLUMN, MYF(0), fld->name.str);
      goto err;
    }
    value=v++;
    DBUG_ASSERT(value);
    rfield= field->field;
    table= rfield->table;
    if (table->next_number_field &&
        rfield->field_index ==  table->next_number_field->field_index)
      table->auto_increment_field_not_null= TRUE;
    const bool skip_sys_field= rfield->vers_sys_field(); // TODO: && !thd->vers_modify_history() [MDEV-16546]
    if ((rfield->vcol_info || skip_sys_field) &&
        !value->vcol_assignment_allowed_value() &&
        table->s->table_category != TABLE_CATEGORY_TEMPORARY)
    {
      push_warning_printf(thd, Sql_condition::WARN_LEVEL_WARN,
                          ER_WARNING_NON_DEFAULT_VALUE_FOR_GENERATED_COLUMN,
                          ER_THD(thd, ER_WARNING_NON_DEFAULT_VALUE_FOR_GENERATED_COLUMN),
                          rfield->field_name.str, table->s->table_name.str);
    }
    if (only_unvers_fields && !rfield->vers_update_unversioned())
      only_unvers_fields= false;

    if (rfield->stored_in_db())
    {
      if (!skip_sys_field &&
          unlikely(value->save_in_field(rfield, 0) < 0) && !ignore_errors)
      {
        my_message(ER_UNKNOWN_ERROR, ER_THD(thd, ER_UNKNOWN_ERROR), MYF(0));
        goto err;
      }
      /*
        In sql MODE_SIMULTANEOUS_ASSIGNMENT,
        move field pointer on value stored in record[1]
        which contains row before update (see MDEV-13417)
      */
      if (update && thd->variables.sql_mode & MODE_SIMULTANEOUS_ASSIGNMENT)
        rfield->move_field_offset((my_ptrdiff_t) (table->record[1] -
                                                  table->record[0]));
    }
    rfield->set_has_explicit_value();
  }

  if (update && thd->variables.sql_mode & MODE_SIMULTANEOUS_ASSIGNMENT)
  {
    // restore fields pointers on record[0]
    f.rewind();
    while ((fld= f++))
    {
      rfield= fld->field_for_view_update()->field;
      if (rfield->stored_in_db())
      {
        table= rfield->table;
        rfield->move_field_offset((my_ptrdiff_t) (table->record[0] -
                                                  table->record[1]));
      }
    }
  }

  if (update)
    table_arg->evaluate_update_default_function();
  else
    if (table_arg->default_field &&
        table_arg->update_default_fields(ignore_errors))
      goto err;

  if (table_arg->versioned() && !only_unvers_fields)
    table_arg->vers_update_fields();
  /* Update virtual fields */
  if (table_arg->vfield &&
      table_arg->update_virtual_fields(table_arg->file, VCOL_UPDATE_FOR_WRITE))
    goto err;
  thd->abort_on_warning= save_abort_on_warning;
  thd->no_errors=        save_no_errors;
  DBUG_RETURN(thd->is_error());
err:
  DBUG_PRINT("error",("got error"));
  thd->abort_on_warning= save_abort_on_warning;
  thd->no_errors=        save_no_errors;
  if (fields.elements)
    table_arg->auto_increment_field_not_null= FALSE;
  DBUG_RETURN(TRUE);
}


/**
  Prepare Item_field's for fill_record_n_invoke_before_triggers()

  This means redirecting from table->field to
  table->field_to_fill(), if needed.
*/
void switch_to_nullable_trigger_fields(List<Item> &items, TABLE *table)
{
  Field** field= table->field_to_fill();

 /* True if we have NOT NULL fields and BEFORE triggers */
  if (field != table->field)
  {
    List_iterator_fast<Item> it(items);
    Item *item;

    while ((item= it++))
      item->walk(&Item::switch_to_nullable_fields_processor, 1, field);
    table->triggers->reset_extra_null_bitmap();
  }
}


/**
  Prepare Virtual fields and field with default expressions to use
  trigger fields

  This means redirecting from table->field to
  table->field_to_fill(), if needed.
*/

void switch_defaults_to_nullable_trigger_fields(TABLE *table)
{
  if (!table->default_field)
    return; // no defaults

  Field **trigger_field= table->field_to_fill();

 /* True if we have NOT NULL fields and BEFORE triggers */
  if (*trigger_field != *table->field)
  {
    for (Field **field_ptr= table->default_field; *field_ptr ; field_ptr++)
    {
      Field *field= (*field_ptr);
      field->default_value->expr->walk(&Item::switch_to_nullable_fields_processor, 1, trigger_field);
      *field_ptr= (trigger_field[field->field_index]);
    }
  }
}


/**
  Test NOT NULL constraint after BEFORE triggers
*/
static bool not_null_fields_have_null_values(TABLE *table)
{
  Field **orig_field= table->field;
  Field **filled_field= table->field_to_fill();

  if (filled_field != orig_field)
  {
    THD *thd=table->in_use;
    for (uint i=0; i < table->s->fields; i++)
    {
      Field *of= orig_field[i];
      Field *ff= filled_field[i];
      if (ff != of)
      {
        // copy after-update flags to of, copy before-update flags to ff
        swap_variables(uint32, of->flags, ff->flags);
        if (ff->is_real_null())
        {
          ff->set_notnull(); // for next row WHERE condition in UPDATE
          if (convert_null_to_field_value_or_error(of) || thd->is_error())
            return true;
        }
      }
    }
  }

  return false;
}

/**
  Fill fields in list with values from the list of items and invoke
  before triggers.

  @param thd           thread context
  @param table         the table that is being modified
  @param fields        Item_fields list to be filled
  @param values        values to fill with
  @param ignore_errors TRUE if we should ignore errors
  @param event         event type for triggers to be invoked

  @detail
    This function assumes that fields which values will be set and triggers
    to be invoked belong to the same table, and that TABLE::record[0] and
    record[1] buffers correspond to new and old versions of row respectively.

  @return Status
  @retval true An error occurred.
  @retval false OK.
*/

bool
fill_record_n_invoke_before_triggers(THD *thd, TABLE *table,
                                     List<Item> &fields,
                                     List<Item> &values, bool ignore_errors,
                                     enum trg_event_type event)
{
  int result;
  Table_triggers_list *triggers= table->triggers;

  result= fill_record(thd, table, fields, values, ignore_errors,
                      event == TRG_EVENT_UPDATE);

  if (!result && triggers)
  {
    if (triggers->process_triggers(thd, event, TRG_ACTION_BEFORE,
                                    TRUE) ||
        not_null_fields_have_null_values(table))
      return TRUE;

    /*
      Re-calculate virtual fields to cater for cases when base columns are
      updated by the triggers.
    */
    if (table->vfield && fields.elements)
    {
      Item *fld= (Item_field*) fields.head();
      Item_field *item_field= fld->field_for_view_update();
      if (item_field)
      {
        DBUG_ASSERT(table == item_field->field->table);
        result|= table->update_virtual_fields(table->file,
                                              VCOL_UPDATE_FOR_WRITE);
      }
    }
  }
  return result;
}


/**
  Fill the field buffer of a table with the values of an Item list
  All fields are given a value

  @param thd           thread handler
  @param table_arg     the table that is being modified
  @param ptr           pointer on pointer to record of fields
  @param values        values to fill with
  @param ignore_errors TRUE if we should ignore errors
  @param use_value     forces usage of value of the items instead of result

  @details
    fill_record() may set table->auto_increment_field_not_null and a
    caller should make sure that it is reset after their last call to this
    function.

  @return Status
  @retval true An error occurred.
  @retval false OK.
*/

bool
fill_record(THD *thd, TABLE *table, Field **ptr, List<Item> &values,
            bool ignore_errors, bool use_value)
{
  List_iterator_fast<Item> v(values);
  List<TABLE> tbl_list;
  Item *value;
  Field *field;
  bool abort_on_warning_saved= thd->abort_on_warning;
  uint autoinc_index= table->next_number_field
                        ? table->next_number_field->field_index
                        : ~0U;
  DBUG_ENTER("fill_record");
  if (!*ptr)
  {
    /* No fields to update, quite strange!*/
    DBUG_RETURN(0);
  }

  /*
    On INSERT or UPDATE fields are checked to be from the same table,
    thus we safely can take table from the first field.
  */
  DBUG_ASSERT((*ptr)->table == table);

  /*
    Reset the table->auto_increment_field_not_null as it is valid for
    only one row.
  */
  table->auto_increment_field_not_null= FALSE;
  while ((field = *ptr++) && ! thd->is_error())
  {
    /* Ensure that all fields are from the same table */
    DBUG_ASSERT(field->table == table);

    if (unlikely(field->invisible))
      continue;
    else
      value=v++;

    bool vers_sys_field= table->versioned() && field->vers_sys_field();

    if (field->field_index == autoinc_index)
      table->auto_increment_field_not_null= TRUE;
    if ((unlikely(field->vcol_info) || (vers_sys_field && !ignore_errors)) &&
        !value->vcol_assignment_allowed_value() &&
        table->s->table_category != TABLE_CATEGORY_TEMPORARY)
    {
      push_warning_printf(thd, Sql_condition::WARN_LEVEL_WARN,
                          ER_WARNING_NON_DEFAULT_VALUE_FOR_GENERATED_COLUMN,
                          ER_THD(thd, ER_WARNING_NON_DEFAULT_VALUE_FOR_GENERATED_COLUMN),
                          field->field_name.str, table->s->table_name.str);
      if (vers_sys_field)
        continue;
    }

    if (use_value)
      value->save_val(field);
    else
      if (value->save_in_field(field, 0) < 0)
        goto err;
    field->set_has_explicit_value();
  }
  /* Update virtual fields if there wasn't any errors */
  if (!thd->is_error())
  {
    thd->abort_on_warning= FALSE;
    if (table->default_field && table->update_default_fields(ignore_errors))
      goto err;
    if (table->versioned())
      table->vers_update_fields();
    if (table->vfield &&
        table->update_virtual_fields(table->file, VCOL_UPDATE_FOR_WRITE))
      goto err;
    thd->abort_on_warning= abort_on_warning_saved;
  }
  DBUG_RETURN(thd->is_error());

err:
  thd->abort_on_warning= abort_on_warning_saved;
  table->auto_increment_field_not_null= FALSE;
  DBUG_RETURN(TRUE);
}


/*
  Fill fields in an array with values from the list of items and invoke
  before triggers.

  @param thd           thread context
  @param table         the table that is being modified
  @param ptr        the fields to be filled
  @param values        values to fill with
  @param ignore_errors TRUE if we should ignore errors
  @param event         event type for triggers to be invoked

  @detail
    This function assumes that fields which values will be set and triggers
    to be invoked belong to the same table, and that TABLE::record[0] and
    record[1] buffers correspond to new and old versions of row respectively.

  @return Status
  @retval true An error occurred.
  @retval false OK.
*/

bool
fill_record_n_invoke_before_triggers(THD *thd, TABLE *table, Field **ptr,
                                     List<Item> &values, bool ignore_errors,
                                     enum trg_event_type event)
{
  bool result;
  Table_triggers_list *triggers= table->triggers;

  result= fill_record(thd, table, ptr, values, ignore_errors, FALSE);

  if (!result && triggers && *ptr)
    result= triggers->process_triggers(thd, event, TRG_ACTION_BEFORE, TRUE) ||
            not_null_fields_have_null_values(table);
  /*
    Re-calculate virtual fields to cater for cases when base columns are
    updated by the triggers.
  */
  if (!result && triggers && *ptr)
  {
    DBUG_ASSERT(table == (*ptr)->table);
    if (table->vfield)
      result= table->update_virtual_fields(table->file, VCOL_UPDATE_FOR_WRITE);
  }
  return result;

}


my_bool mysql_rm_tmp_tables(void)
{
  uint i, idx;
  char	filePath[FN_REFLEN], *tmpdir, filePathCopy[FN_REFLEN];
  MY_DIR *dirp;
  FILEINFO *file;
  TABLE_SHARE share;
  THD *thd;
  DBUG_ENTER("mysql_rm_tmp_tables");

  if (!(thd= new THD(0)))
    DBUG_RETURN(1);
  thd->thread_stack= (char*) &thd;
  thd->store_globals();

  for (i=0; i<=mysql_tmpdir_list.max; i++)
  {
    tmpdir=mysql_tmpdir_list.list[i];
    /* See if the directory exists */
    if (!(dirp = my_dir(tmpdir,MYF(MY_WME | MY_DONT_SORT))))
      continue;

    /* Remove all SQLxxx tables from directory */

    for (idx=0 ; idx < (uint) dirp->number_of_files ; idx++)
    {
      file=dirp->dir_entry+idx;

      if (!strncmp(file->name, tmp_file_prefix, tmp_file_prefix_length))
      {
        char *ext= fn_ext(file->name);
        size_t ext_len= strlen(ext);
        size_t filePath_len= my_snprintf(filePath, sizeof(filePath),
                                       "%s%c%s", tmpdir, FN_LIBCHAR,
                                       file->name);
        if (!strcmp(reg_ext, ext))
        {
          handler *handler_file= 0;
          /* We should cut file extention before deleting of table */
          memcpy(filePathCopy, filePath, filePath_len - ext_len);
          filePathCopy[filePath_len - ext_len]= 0;
          init_tmp_table_share(thd, &share, "", 0, "", filePathCopy);
          if (!open_table_def(thd, &share) &&
              ((handler_file= get_new_handler(&share, thd->mem_root,
                                              share.db_type()))))
          {
            handler_file->ha_delete_table(filePathCopy);
            delete handler_file;
          }
          free_table_share(&share);
        }
        /*
          File can be already deleted by tmp_table.file->delete_table().
          So we hide error messages which happnes during deleting of these
          files(MYF(0)).
        */
        (void) mysql_file_delete(key_file_misc, filePath, MYF(0));
      }
    }
    my_dirend(dirp);
  }
  delete thd;
  DBUG_RETURN(0);
}


/*****************************************************************************
	unireg support functions
*****************************************************************************/

int setup_ftfuncs(SELECT_LEX *select_lex)
{
  List_iterator<Item_func_match> li(*(select_lex->ftfunc_list)),
                                 lj(*(select_lex->ftfunc_list));
  Item_func_match *ftf, *ftf2;

  while ((ftf=li++))
  {
    if (ftf->fix_index())
      return 1;
    lj.rewind();
    while ((ftf2=lj++) != ftf)
    {
      if (ftf->eq(ftf2,1) && !ftf2->master)
        ftf2->master=ftf;
    }
  }

  return 0;
}


void cleanup_ftfuncs(SELECT_LEX *select_lex)
{
  List_iterator<Item_func_match> li(*(select_lex->ftfunc_list)),
                                 lj(*(select_lex->ftfunc_list));
  Item_func_match *ftf;

  while ((ftf=li++))
  {
    ftf->cleanup();
  }
}


int init_ftfuncs(THD *thd, SELECT_LEX *select_lex, bool no_order)
{
  if (select_lex->ftfunc_list->elements)
  {
    List_iterator<Item_func_match> li(*(select_lex->ftfunc_list));
    Item_func_match *ifm;

    while ((ifm=li++))
      if (unlikely(!ifm->is_fixed()))
        /*
          it mean that clause where was FT function was removed, so we have
          to remove the function from the list.
        */
        li.remove();
      else if (ifm->init_search(thd, no_order))
	return 1;
  }
  return 0;
}


bool is_equal(const LEX_CSTRING *a, const LEX_CSTRING *b)
{
  return a->length == b->length && !strncmp(a->str, b->str, a->length);
}

/*
  Open and lock system tables for read.

  SYNOPSIS
    open_system_tables_for_read()
      thd         Thread context.
      table_list  List of tables to open.
      backup      Pointer to Open_tables_state instance where
                  information about currently open tables will be
                  saved, and from which will be restored when we will
                  end work with system tables.

  NOTES
    Thanks to restrictions which we put on opening and locking of
    system tables for writing, we can open and lock them for reading
    even when we already have some other tables open and locked.  One
    must call close_system_tables() to close systems tables opened
    with this call.

  NOTES
   In some situations we  use this function to open system tables for
   writing. It happens, for examples, with statistical tables when
   they are updated by an ANALYZE command. In these cases we should
   guarantee that system tables will not be deadlocked.

  RETURN
    FALSE   Success
    TRUE    Error
*/

bool
open_system_tables_for_read(THD *thd, TABLE_LIST *table_list,
                            Open_tables_backup *backup)
{
  Query_tables_list query_tables_list_backup;
  LEX *lex= thd->lex;
  DBUG_ENTER("open_system_tables_for_read");

  /*
    Besides using new Open_tables_state for opening system tables,
    we also have to backup and reset/and then restore part of LEX
    which is accessed by open_tables() in order to determine if
    prelocking is needed and what tables should be added for it.
    close_system_tables() doesn't require such treatment.
  */
  lex->reset_n_backup_query_tables_list(&query_tables_list_backup);
  thd->reset_n_backup_open_tables_state(backup);
  thd->lex->sql_command= SQLCOM_SELECT;

  /*
    Only use MYSQL_LOCK_IGNORE_TIMEOUT for tables opened for read.
    This is to ensure that lock_wait_timeout is honored when trying
    to update stats tables.
  */
  if (open_and_lock_tables(thd, table_list, FALSE,
                           (MYSQL_OPEN_IGNORE_FLUSH |
                            (table_list->lock_type < TL_WRITE_ALLOW_WRITE ?
                             MYSQL_LOCK_IGNORE_TIMEOUT : 0))))
  {
    lex->restore_backup_query_tables_list(&query_tables_list_backup);
    thd->restore_backup_open_tables_state(backup);
    DBUG_RETURN(TRUE);
  }

  for (TABLE_LIST *tables= table_list; tables; tables= tables->next_global)
  {
    DBUG_ASSERT(tables->table->s->table_category == TABLE_CATEGORY_SYSTEM);
    tables->table->use_all_columns();
  }
  lex->restore_backup_query_tables_list(&query_tables_list_backup);

  DBUG_RETURN(FALSE);
}


/*
  Close system tables, opened with open_system_tables_for_read().

  SYNOPSIS
    close_system_tables()
      thd     Thread context
      backup  Pointer to Open_tables_backup instance which holds
              information about tables which were open before we
              decided to access system tables.
*/

void
close_system_tables(THD *thd, Open_tables_backup *backup)
{
  /*
    Inform the transaction handler that we are closing the
    system tables and we don't need the read view anymore.
  */
  for (TABLE *table= thd->open_tables ; table ; table= table->next)
    table->file->extra(HA_EXTRA_PREPARE_FOR_FORCED_CLOSE);

  close_thread_tables(thd);
  thd->restore_backup_open_tables_state(backup);
}


/**
  A helper function to close a mysql.* table opened
  in an auxiliary THD during bootstrap or in the main
  connection, when we know that there are no locks
  held by the connection due to a preceding implicit
  commit.

  We need this function since we'd like to not
  just close the system table, but also release
  the metadata lock on it.

  Note, that in LOCK TABLES mode this function
  does not release the metadata lock. But in this
  mode the table can be opened only if it is locked
  explicitly with LOCK TABLES.
*/

void
close_mysql_tables(THD *thd)
{
  if (! thd->in_sub_stmt)
    trans_commit_stmt(thd);
  close_thread_tables(thd);
  thd->release_transactional_locks();
}

/*
  Open and lock one system table for update.

  SYNOPSIS
    open_system_table_for_update()
      thd        Thread context.
      one_table  Table to open.

  NOTES
    Table opened with this call should closed using close_thread_tables().

  RETURN
    0	Error
    #	Pointer to TABLE object of system table
*/

TABLE *
open_system_table_for_update(THD *thd, TABLE_LIST *one_table)
{
  DBUG_ENTER("open_system_table_for_update");

  TABLE *table= open_ltable(thd, one_table, one_table->lock_type,
                            MYSQL_LOCK_IGNORE_TIMEOUT);
  if (table)
  {
    DBUG_ASSERT(table->s->table_category == TABLE_CATEGORY_SYSTEM);
    table->use_all_columns();
  }

  DBUG_RETURN(table);
}

/**
  Open a log table.
  Opening such tables is performed internally in the server
  implementation, and is a 'nested' open, since some tables
  might be already opened by the current thread.
  The thread context before this call is saved, and is restored
  when calling close_log_table().
  @param thd The current thread
  @param one_table Log table to open
  @param backup [out] Temporary storage used to save the thread context
*/
TABLE *
open_log_table(THD *thd, TABLE_LIST *one_table, Open_tables_backup *backup)
{
  uint flags= ( MYSQL_OPEN_IGNORE_GLOBAL_READ_LOCK |
                MYSQL_LOCK_IGNORE_GLOBAL_READ_ONLY |
                MYSQL_OPEN_IGNORE_FLUSH |
                MYSQL_LOCK_IGNORE_TIMEOUT |
                MYSQL_LOCK_LOG_TABLE);
  TABLE *table;
  /* Save value that is changed in mysql_lock_tables() */
  ulonglong save_utime_after_lock= thd->utime_after_lock;
  DBUG_ENTER("open_log_table");

  thd->reset_n_backup_open_tables_state(backup);

  if ((table= open_ltable(thd, one_table, one_table->lock_type, flags)))
  {
    DBUG_ASSERT(table->s->table_category == TABLE_CATEGORY_LOG);
    /* Make sure all columns get assigned to a default value */
    table->use_all_columns();
    DBUG_ASSERT(table->s->no_replicate);
  }
  else
    thd->restore_backup_open_tables_state(backup);

  thd->utime_after_lock= save_utime_after_lock;
  DBUG_RETURN(table);
}

/**
  Close a log table.
  The last table opened by open_log_table()
  is closed, then the thread context is restored.
  @param thd The current thread
  @param backup [in] the context to restore.
*/
void close_log_table(THD *thd, Open_tables_backup *backup)
{
  close_system_tables(thd, backup);
}


/**
  @brief
  Remove 'fixed' flag from items in a list

  @param items list of items to un-fix

  @details
  This function sets to 0 the 'fixed' flag for items in the 'items' list.
  It's needed to force correct marking of views' fields for INSERT/UPDATE
  statements.
*/

void unfix_fields(List<Item> &fields)
{
  List_iterator<Item> li(fields);
  Item *item;
  while ((item= li++))
    item->unfix_fields();
}


/**
  Check result of dynamic column function and issue error if it is needed

  @param rc              The result code of dynamic column function

  @return the result code which was get as an argument\
*/

int dynamic_column_error_message(enum_dyncol_func_result rc)
{
  switch (rc) {
  case ER_DYNCOL_YES:
  case ER_DYNCOL_OK:
  case ER_DYNCOL_TRUNCATED:
    break; // it is not an error
  case ER_DYNCOL_FORMAT:
    my_error(ER_DYN_COL_WRONG_FORMAT, MYF(0));
    break;
  case ER_DYNCOL_LIMIT:
    my_error(ER_DYN_COL_IMPLEMENTATION_LIMIT, MYF(0));
    break;
  case ER_DYNCOL_RESOURCE:
    my_error(ER_OUT_OF_RESOURCES, MYF(0));
    break;
  case ER_DYNCOL_DATA:
    my_error(ER_DYN_COL_DATA, MYF(0));
    break;
  case ER_DYNCOL_UNKNOWN_CHARSET:
    my_error(ER_DYN_COL_WRONG_CHARSET, MYF(0));
    break;
  }
  return rc;
}


/**
  Turn on the SELECT_DESCRIBE flag for the primary SELECT_LEX of the statement
  being processed in case the statement is EXPLAIN UPDATE/DELETE.

  @param lex  current LEX
*/

void promote_select_describe_flag_if_needed(LEX *lex)
{
  if (lex->describe)
    lex->first_select_lex()->options|= SELECT_DESCRIBE;
}


/**
  @} (end of group Data_Dictionary)
*/<|MERGE_RESOLUTION|>--- conflicted
+++ resolved
@@ -914,12 +914,9 @@
         table->part_info->vers_check_limit(thd);
 #endif
       table->vcol_cleanup_expr(thd);
-<<<<<<< HEAD
+    }
 
     /* Detach MERGE children after every statement. Even under LOCK TABLES. */
-=======
-    }
->>>>>>> 79660e59
     if (thd->locked_tables_mode <= LTM_LOCK_TABLES ||
         table->query_id == thd->query_id)
     {
