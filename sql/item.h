#ifndef SQL_ITEM_INCLUDED
#define SQL_ITEM_INCLUDED

/* Copyright (c) 2000, 2017, Oracle and/or its affiliates.
   Copyright (c) 2009, 2020, MariaDB Corporation.

   This program is free software; you can redistribute it and/or modify
   it under the terms of the GNU General Public License as published by
   the Free Software Foundation; version 2 of the License.

   This program is distributed in the hope that it will be useful,
   but WITHOUT ANY WARRANTY; without even the implied warranty of
   MERCHANTABILITY or FITNESS FOR A PARTICULAR PURPOSE.  See the
   GNU General Public License for more details.

   You should have received a copy of the GNU General Public License
   along with this program; if not, write to the Free Software
   Foundation, Inc., 51 Franklin Street, Fifth Floor, Boston, MA  02110-1335  USA */


#ifdef USE_PRAGMA_INTERFACE
#pragma interface			/* gcc class implementation */
#endif

#include "sql_priv.h"                /* STRING_BUFFER_USUAL_SIZE */
#include "unireg.h"
#include "sql_const.h"                 /* RAND_TABLE_BIT, MAX_FIELD_NAME */
#include "field.h"                              /* Derivation */
#include "sql_type.h"
#include "sql_time.h"
#include "mem_root_array.h"

C_MODE_START
#include <ma_dyncol.h>

/*
  A prototype for a C-compatible structure to store a value of any data type.
  Currently it has to stay in /sql, as it depends on String and my_decimal.
  We'll do the following changes:
  1. add pure C "struct st_string" and "struct st_my_decimal"
  2. change type of m_string to struct st_string and move inside the union
  3. change type of m_decmal to struct st_my_decimal and move inside the union
  4. move the definition to some file in /include
*/
struct st_value
{
  enum enum_dynamic_column_type m_type;
  union
  {
    longlong m_longlong;
    double m_double;
    MYSQL_TIME m_time;
  } value;
  String m_string;
  my_decimal m_decimal;
};

C_MODE_END


class Value: public st_value
{
public:
  bool is_null() const { return m_type == DYN_COL_NULL; }
  bool is_longlong() const
  {
    return m_type == DYN_COL_UINT || m_type == DYN_COL_INT;
  }
  bool is_double() const { return m_type == DYN_COL_DOUBLE; }
  bool is_temporal() const { return m_type == DYN_COL_DATETIME; }
  bool is_string() const { return m_type == DYN_COL_STRING; }
  bool is_decimal() const { return m_type == DYN_COL_DECIMAL; }
};


template<size_t buffer_size>
class ValueBuffer: public Value
{
  char buffer[buffer_size];
  void reset_buffer()
  {
    m_string.set(buffer, buffer_size, &my_charset_bin);
  }
public:
  ValueBuffer()
  {
    reset_buffer();
  }
};


#ifdef DBUG_OFF
static inline const char *dbug_print_item(Item *item) { return NULL; }
#else
const char *dbug_print_item(Item *item);
#endif

class Virtual_tmp_table;
class sp_head;
class Protocol;
struct TABLE_LIST;
void item_init(void);			/* Init item functions */
class Item_field;
class Item_param;
class user_var_entry;
class JOIN;
struct KEY_FIELD;
struct SARGABLE_PARAM;
class RANGE_OPT_PARAM;
class SEL_TREE;

enum precedence {
  LOWEST_PRECEDENCE,
  ASSIGN_PRECEDENCE,    // :=
  OR_PRECEDENCE,        // OR, || (unless PIPES_AS_CONCAT)
  XOR_PRECEDENCE,       // XOR
  AND_PRECEDENCE,       // AND, &&
  NOT_PRECEDENCE,       // NOT (unless HIGH_NOT_PRECEDENCE)
  BETWEEN_PRECEDENCE,   // BETWEEN, CASE, WHEN, THEN, ELSE
  CMP_PRECEDENCE,       // =, <=>, >=, >, <=, <, <>, !=, IS, LIKE, REGEXP, IN
  BITOR_PRECEDENCE,     // |
  BITAND_PRECEDENCE,    // &
  SHIFT_PRECEDENCE,     // <<, >>
  ADDINTERVAL_PRECEDENCE, // first argument in +INTERVAL
  ADD_PRECEDENCE,       // +, -
  MUL_PRECEDENCE,       // *, /, DIV, %, MOD
  BITXOR_PRECEDENCE,    // ^
  PIPES_PRECEDENCE,     // || (if PIPES_AS_CONCAT)
  NEG_PRECEDENCE,       // unary -, ~
  BANG_PRECEDENCE,      // !, NOT (if HIGH_NOT_PRECEDENCE)
  COLLATE_PRECEDENCE,   // BINARY, COLLATE
  INTERVAL_PRECEDENCE,  // INTERVAL
  DEFAULT_PRECEDENCE,
  HIGHEST_PRECEDENCE
};

bool mark_unsupported_function(const char *where, void *store, uint result);

/* convenience helper for mark_unsupported_function() above */
bool mark_unsupported_function(const char *w1, const char *w2,
                               void *store, uint result);

/* Bits for the split_sum_func() function */
#define SPLIT_SUM_SKIP_REGISTERED 1     /* Skip registered funcs */
#define SPLIT_SUM_SELECT 2		/* SELECT item; Split all parts */


#define NO_EXTRACTION_FL              (1 << 6)
#define FULL_EXTRACTION_FL            (1 << 7)
#define SUBSTITUTION_FL               (1 << 8)
#define EXTRACTION_MASK               (NO_EXTRACTION_FL | FULL_EXTRACTION_FL)

extern const char *item_empty_name;

void dummy_error_processor(THD *thd, void *data);

void view_error_processor(THD *thd, void *data);

/*
  Instances of Name_resolution_context store the information necessary for
  name resolution of Items and other context analysis of a query made in
  fix_fields().

  This structure is a part of SELECT_LEX, a pointer to this structure is
  assigned when an item is created (which happens mostly during  parsing
  (sql_yacc.yy)), but the structure itself will be initialized after parsing
  is complete

  TODO: move subquery of INSERT ... SELECT and CREATE ... SELECT to
  separate SELECT_LEX which allow to remove tricks of changing this
  structure before and after INSERT/CREATE and its SELECT to make correct
  field name resolution.
*/
struct Name_resolution_context: Sql_alloc
{
  /*
    The name resolution context to search in when an Item cannot be
    resolved in this context (the context of an outer select)
  */
  Name_resolution_context *outer_context;

  /*
    List of tables used to resolve the items of this context.  Usually these
    are tables from the FROM clause of SELECT statement.  The exceptions are
    INSERT ... SELECT and CREATE ... SELECT statements, where SELECT
    subquery is not moved to a separate SELECT_LEX.  For these types of
    statements we have to change this member dynamically to ensure correct
    name resolution of different parts of the statement.
  */
  TABLE_LIST *table_list;
  /*
    In most cases the two table references below replace 'table_list' above
    for the purpose of name resolution. The first and last name resolution
    table references allow us to search only in a sub-tree of the nested
    join tree in a FROM clause. This is needed for NATURAL JOIN, JOIN ... USING
    and JOIN ... ON. 
  */
  TABLE_LIST *first_name_resolution_table;
  /*
    Last table to search in the list of leaf table references that begins
    with first_name_resolution_table.
  */
  TABLE_LIST *last_name_resolution_table;

  /* Cache first_name_resolution_table in setup_natural_join_row_types */
  TABLE_LIST *natural_join_first_table;
  /*
    SELECT_LEX item belong to, in case of merged VIEW it can differ from
    SELECT_LEX where item was created, so we can't use table_list/field_list
    from there
  */
  st_select_lex *select_lex;

  /*
    Processor of errors caused during Item name resolving, now used only to
    hide underlying tables in errors about views (i.e. it substitute some
    errors for views)
  */
  void (*error_processor)(THD *, void *);
  void *error_processor_data;

  /*
    When TRUE items are resolved in this context both against the
    SELECT list and this->table_list. If FALSE, items are resolved
    only against this->table_list.
  */
  bool resolve_in_select_list;

  /*
    Security context of this name resolution context. It's used for views
    and is non-zero only if the view is defined with SQL SECURITY DEFINER.
  */
  Security_context *security_ctx;

  Name_resolution_context()
    :outer_context(0), table_list(0), select_lex(0),
    error_processor_data(0),
    security_ctx(0)
    {}

  void init()
  {
    resolve_in_select_list= FALSE;
    error_processor= &dummy_error_processor;
    first_name_resolution_table= NULL;
    last_name_resolution_table= NULL;
  }

  void resolve_in_table_list_only(TABLE_LIST *tables)
  {
    table_list= first_name_resolution_table= tables;
    resolve_in_select_list= FALSE;
  }

  void process_error(THD *thd)
  {
    (*error_processor)(thd, error_processor_data);
  }
  st_select_lex *outer_select()
  {
    return (outer_context ?
            outer_context->select_lex :
            NULL);
  }
};


/*
  Store and restore the current state of a name resolution context.
*/

class Name_resolution_context_state
{
private:
  TABLE_LIST *save_table_list;
  TABLE_LIST *save_first_name_resolution_table;
  TABLE_LIST *save_next_name_resolution_table;
  bool        save_resolve_in_select_list;
  TABLE_LIST *save_next_local;

public:
  Name_resolution_context_state() {}          /* Remove gcc warning */

public:
  /* Save the state of a name resolution context. */
  void save_state(Name_resolution_context *context, TABLE_LIST *table_list)
  {
    save_table_list=                  context->table_list;
    save_first_name_resolution_table= context->first_name_resolution_table;
    save_resolve_in_select_list=      context->resolve_in_select_list;
    save_next_local=                  table_list->next_local;
    save_next_name_resolution_table=  table_list->next_name_resolution_table;
  }

  /* Restore a name resolution context from saved state. */
  void restore_state(Name_resolution_context *context, TABLE_LIST *table_list)
  {
    table_list->next_local=                save_next_local;
    table_list->next_name_resolution_table= save_next_name_resolution_table;
    context->table_list=                   save_table_list;
    context->first_name_resolution_table=  save_first_name_resolution_table;
    context->resolve_in_select_list=       save_resolve_in_select_list;
  }

  TABLE_LIST *get_first_name_resolution_table()
  {
    return save_first_name_resolution_table;
  }
};

class Name_resolution_context_backup
{
  Name_resolution_context &ctx;
  TABLE_LIST &table_list;
  table_map save_map;
  Name_resolution_context_state ctx_state;

public:
  Name_resolution_context_backup(Name_resolution_context &_ctx, TABLE_LIST &_table_list)
    : ctx(_ctx), table_list(_table_list), save_map(_table_list.map)
  {
    ctx_state.save_state(&ctx, &table_list);
    ctx.table_list= &table_list;
    ctx.first_name_resolution_table= &table_list;
  }
  ~Name_resolution_context_backup()
  {
    ctx_state.restore_state(&ctx, &table_list);
    table_list.map= save_map;
  }
};


/*
  This enum is used to report information about monotonicity of function
  represented by Item* tree.
  Monotonicity is defined only for Item* trees that represent table
  partitioning expressions (i.e. have no subselects/user vars/PS parameters
  etc etc). An Item* tree is assumed to have the same monotonicity properties
  as its corresponding function F:

  [signed] longlong F(field1, field2, ...) {
    put values of field_i into table record buffer;
    return item->val_int(); 
  }

  NOTE
  At the moment function monotonicity is not well defined (and so may be
  incorrect) for Item trees with parameters/return types that are different
  from INT_RESULT, may be NULL, or are unsigned.
  It will be possible to address this issue once the related partitioning bugs
  (BUG#16002, BUG#15447, BUG#13436) are fixed.

  The NOT_NULL enums are used in TO_DAYS, since TO_DAYS('2001-00-00') returns
  NULL which puts those rows into the NULL partition, but
  '2000-12-31' < '2001-00-00' < '2001-01-01'. So special handling is needed
  for this (see Bug#20577).
*/

typedef enum monotonicity_info 
{
   NON_MONOTONIC,              /* none of the below holds */
   MONOTONIC_INCREASING,       /* F() is unary and (x < y) => (F(x) <= F(y)) */
   MONOTONIC_INCREASING_NOT_NULL,  /* But only for valid/real x and y */
   MONOTONIC_STRICT_INCREASING,/* F() is unary and (x < y) => (F(x) <  F(y)) */
   MONOTONIC_STRICT_INCREASING_NOT_NULL  /* But only for valid/real x and y */
} enum_monotonicity_info;

/*************************************************************************/

class sp_rcontext;

/**
  A helper class to collect different behavior of various kinds of SP variables:
  - local SP variables and SP parameters
  - PACKAGE BODY routine variables
  - (there will be more kinds in the future)
*/

class Sp_rcontext_handler
{
public:
  virtual ~Sp_rcontext_handler() {}
  /**
    A prefix used for SP variable names in queries:
    - EXPLAIN EXTENDED
    - SHOW PROCEDURE CODE
    Local variables and SP parameters have empty prefixes.
    Package body variables are marked with a special prefix.
    This improves readability of the output of these queries,
    especially when a local variable or a parameter has the same
    name with a package body variable.
  */
  virtual const LEX_CSTRING *get_name_prefix() const= 0;
  /**
    At execution time THD->spcont points to the run-time context (sp_rcontext)
    of the currently executed routine.
    Local variables store their data in the sp_rcontext pointed by thd->spcont.
    Package body variables store data in separate sp_rcontext that belongs
    to the package.
    This method provides access to the proper sp_rcontext structure,
    depending on the SP variable kind.
  */
  virtual sp_rcontext *get_rcontext(sp_rcontext *ctx) const= 0;
};


class Sp_rcontext_handler_local: public Sp_rcontext_handler
{
public:
  const LEX_CSTRING *get_name_prefix() const;
  sp_rcontext *get_rcontext(sp_rcontext *ctx) const;
};


class Sp_rcontext_handler_package_body: public Sp_rcontext_handler
{
public:
  const LEX_CSTRING *get_name_prefix() const;
  sp_rcontext *get_rcontext(sp_rcontext *ctx) const;
};


extern MYSQL_PLUGIN_IMPORT
  Sp_rcontext_handler_local sp_rcontext_handler_local;


extern MYSQL_PLUGIN_IMPORT
  Sp_rcontext_handler_package_body sp_rcontext_handler_package_body;



class Item_equal;

struct st_join_table* const NO_PARTICULAR_TAB= (struct st_join_table*)0x1;

typedef struct replace_equal_field_arg 
{
  Item_equal *item_equal;
  struct st_join_table *context_tab;
} REPLACE_EQUAL_FIELD_ARG;

class Settable_routine_parameter
{
public:
  /*
    Set required privileges for accessing the parameter.

    SYNOPSIS
      set_required_privilege()
        rw        if 'rw' is true then we are going to read and set the
                  parameter, so SELECT and UPDATE privileges might be
                  required, otherwise we only reading it and SELECT
                  privilege might be required.
  */
  Settable_routine_parameter() {}
  virtual ~Settable_routine_parameter() {}
  virtual void set_required_privilege(bool rw) {};

  /*
    Set parameter value.

    SYNOPSIS
      set_value()
        thd       thread handle
        ctx       context to which parameter belongs (if it is local
                  variable).
        it        item which represents new value

    RETURN
      FALSE if parameter value has been set,
      TRUE if error has occurred.
  */
  virtual bool set_value(THD *thd, sp_rcontext *ctx, Item **it)= 0;

  virtual void set_out_param_info(Send_field *info) {}

  virtual const Send_field *get_out_param_info() const
  { return NULL; }

  virtual Item_param *get_item_param() { return 0; }
};


/*
  A helper class to calculate offset and length of a query fragment
  - outside of SP
  - inside an SP
  - inside a compound block
*/
class Query_fragment
{
  uint m_pos;
  uint m_length;
  void set(size_t pos, size_t length)
  {
    DBUG_ASSERT(pos < UINT_MAX32);
    DBUG_ASSERT(length < UINT_MAX32);
    m_pos= (uint) pos;
    m_length= (uint) length;
  }
public:
  Query_fragment(THD *thd, sp_head *sphead, const char *start, const char *end);
  uint pos() const { return m_pos; }
  uint length() const { return m_length; }
};


/**
  This is used for items in the query that needs to be rewritten
  before binlogging

  At the moment this applies to Item_param and Item_splocal
*/
class Rewritable_query_parameter
{
  public:
  /*
    Offset inside the query text.
    Value of 0 means that this object doesn't have to be replaced
    (for example SP variables in control statements)
  */
  my_ptrdiff_t pos_in_query;

  /*
    Byte length of parameter name in the statement.  This is not
    Item::name.length because name.length contains byte length of UTF8-encoded
    name, but the query string is in the client charset.
  */
  uint len_in_query;

  bool limit_clause_param;

  Rewritable_query_parameter(uint pos_in_q= 0, uint len_in_q= 0)
    : pos_in_query(pos_in_q), len_in_query(len_in_q),
      limit_clause_param(false)
  { }

  virtual ~Rewritable_query_parameter() { }

  virtual bool append_for_log(THD *thd, String *str) = 0;
};

class Copy_query_with_rewrite
{
  THD *thd;
  const char *src;
  size_t src_len, from;
  String *dst;

  bool copy_up_to(size_t bytes)
  {
    DBUG_ASSERT(bytes >= from);
    return dst->append(src + from, uint32(bytes - from));
  }

public:

  Copy_query_with_rewrite(THD *t, const char *s, size_t l, String *d)
    :thd(t), src(s), src_len(l), from(0), dst(d) { }

  bool append(Rewritable_query_parameter *p)
  {
    if (copy_up_to(p->pos_in_query) || p->append_for_log(thd, dst))
      return true;
    from= p->pos_in_query + p->len_in_query;
    return false;
  }

  bool finalize()
  { return copy_up_to(src_len); }
};

struct st_dyncall_create_def
{
  Item  *key, *value;
  CHARSET_INFO *cs;
  uint len, frac;
  DYNAMIC_COLUMN_TYPE type;
};

typedef struct st_dyncall_create_def DYNCALL_CREATE_DEF;


typedef bool (Item::*Item_processor) (void *arg);
/*
  Analyzer function
    SYNOPSIS
      argp   in/out IN:  Analysis parameter
                    OUT: Parameter to be passed to the transformer

    RETURN 
      TRUE   Invoke the transformer
      FALSE  Don't do it

*/
typedef bool (Item::*Item_analyzer) (uchar **argp);
typedef Item* (Item::*Item_transformer) (THD *thd, uchar *arg);
typedef void (*Cond_traverser) (const Item *item, void *arg);

struct st_cond_statistic;

struct find_selective_predicates_list_processor_data
{
  TABLE *table;
  List<st_cond_statistic> list;
};

class MY_LOCALE;

class Item_equal;
class COND_EQUAL;

class st_select_lex_unit;

class Item_func_not;
class Item_splocal;

/**
  String_copier that sends Item specific warnings.
*/
class String_copier_for_item: public String_copier
{
  THD *m_thd;
public:
  bool copy_with_warn(CHARSET_INFO *dstcs, String *dst,
                      CHARSET_INFO *srccs, const char *src,
                      uint32 src_length, uint32 nchars);
  String_copier_for_item(THD *thd): m_thd(thd) { }
};

class Item: public Value_source,
            public Type_all_attributes
{
  /**
    The index in the JOIN::join_tab array of the JOIN_TAB this Item is attached
    to. Items are attached (or 'pushed') to JOIN_TABs during optimization by the
    make_cond_for_table procedure. During query execution, this item is
    evaluated when the join loop reaches the corresponding JOIN_TAB.

    If the value of join_tab_idx >= MAX_TABLES, this means that there is no
    corresponding JOIN_TAB.
  */
  uint join_tab_idx;

  static void *operator new(size_t size);

public:
  static void *operator new(size_t size, MEM_ROOT *mem_root) throw ()
  { return alloc_root(mem_root, size); }
  static void operator delete(void *ptr,size_t size) { TRASH_FREE(ptr, size); }
  static void operator delete(void *ptr, MEM_ROOT *mem_root) {}

  enum Type {FIELD_ITEM= 0, FUNC_ITEM, SUM_FUNC_ITEM,
             WINDOW_FUNC_ITEM, STRING_ITEM,
	     INT_ITEM, REAL_ITEM, NULL_ITEM, VARBIN_ITEM,
	     COPY_STR_ITEM, FIELD_AVG_ITEM, DEFAULT_VALUE_ITEM,
	     CONTEXTUALLY_TYPED_VALUE_ITEM,
	     PROC_ITEM,COND_ITEM, REF_ITEM, FIELD_STD_ITEM,
	     FIELD_VARIANCE_ITEM, INSERT_VALUE_ITEM,
             SUBSELECT_ITEM, ROW_ITEM, CACHE_ITEM, TYPE_HOLDER,
             PARAM_ITEM, TRIGGER_FIELD_ITEM, DECIMAL_ITEM,
             XPATH_NODESET, XPATH_NODESET_CMP,
             VIEW_FIXER_ITEM, EXPR_CACHE_ITEM,
             DATE_ITEM};

  enum cond_result { COND_UNDEF,COND_OK,COND_TRUE,COND_FALSE };

  enum traverse_order { POSTFIX, PREFIX };
  
  /* Cache of the result of is_expensive(). */
  int8 is_expensive_cache;
  
  /* Reuse size, only used by SP local variable assignment, otherwise 0 */
  uint rsize;

protected:
  /*
    str_values's main purpose is to be used to cache the value in
    save_in_field
  */
  String str_value;

  SEL_TREE *get_mm_tree_for_const(RANGE_OPT_PARAM *param);

  /**
    Create a field based on the exact data type handler.
  */
  Field *create_table_field_from_handler(TABLE *table)
  {
    const Type_handler *h= type_handler();
    return h->make_and_init_table_field(&name, Record_addr(maybe_null),
                                        *this, table);
  }
  /**
    Create a field based on field_type of argument.
    This is used to create a field for
    - IFNULL(x,something)
    - time functions
    - prepared statement placeholders
    - SP variables with data type references: DECLARE a TYPE OF t1.a;
    @retval  NULL  error
    @retval  !NULL on success
  */
  Field *tmp_table_field_from_field_type(TABLE *table)
  {
    const Type_handler *h= type_handler()->type_handler_for_tmp_table(this);
    return h->make_and_init_table_field(&name, Record_addr(maybe_null),
                                        *this, table);
  }
  Field *create_tmp_field_int(TABLE *table, uint convert_int_length);

  void raise_error_not_evaluable();
  void push_note_converted_to_negative_complement(THD *thd);
  void push_note_converted_to_positive_complement(THD *thd);

  /* Helper methods, to get an Item value from another Item */
  double val_real_from_item(Item *item)
  {
    DBUG_ASSERT(fixed == 1);
    double value= item->val_real();
    null_value= item->null_value;
    return value;
  }
  longlong val_int_from_item(Item *item)
  {
    DBUG_ASSERT(fixed == 1);
    longlong value= item->val_int();
    null_value= item->null_value;
    return value;
  }
  String *val_str_from_item(Item *item, String *str)
  {
    DBUG_ASSERT(fixed == 1);
    String *res= item->val_str(str);
    if (res)
      res->set_charset(collation.collation);
    if ((null_value= item->null_value))
      res= NULL;
    return res;
  }
  my_decimal *val_decimal_from_item(Item *item, my_decimal *decimal_value)
  {
    DBUG_ASSERT(fixed == 1);
    my_decimal *value= item->val_decimal(decimal_value);
    if ((null_value= item->null_value))
      value= NULL;
    return value;
  }
  bool get_date_from_item(Item *item, MYSQL_TIME *ltime, ulonglong fuzzydate)
  {
    bool rc= item->get_date(ltime, fuzzydate);
    null_value= MY_TEST(rc || item->null_value);
    return rc;
  }
  /*
    This method is used if the item was not null but conversion to
    TIME/DATE/DATETIME failed. We return a zero date if allowed,
    otherwise - null.
  */
  bool make_zero_date(MYSQL_TIME *ltime, ulonglong fuzzydate);

public:
  /*
    Cache val_str() into the own buffer, e.g. to evaluate constant
    expressions with subqueries in the ORDER/GROUP clauses.
  */
  String *val_str() { return val_str(&str_value); }

  const MY_LOCALE *locale_from_val_str();

  LEX_CSTRING name;			/* Name of item */
  /* Original item name (if it was renamed)*/
  const char *orig_name;
  /**
     Intrusive list pointer for free list. If not null, points to the next
     Item on some Query_arena's free list. For instance, stored procedures
     have their own Query_arena's.

     @see Query_arena::free_list
   */
  Item *next;
  int  marker;
  bool maybe_null;			/* If item may be null */
  bool in_rollup;                       /* If used in GROUP BY list
                                           of a query with ROLLUP */ 
  bool null_value;			/* if item is null */
  bool with_sum_func;                   /* True if item contains a sum func */
  bool with_param;                      /* True if contains an SP parameter */
  bool with_window_func;             /* True if item contains a window func */
  /**
    True if any item except Item_sum contains a field. Set during parsing.
  */
  bool with_field;
  bool fixed;                           /* If item fixed with fix_fields */
  bool is_autogenerated_name;           /* indicate was name of this Item
                                           autogenerated or set by user */
  // alloc & destruct is done as start of select on THD::mem_root
  Item(THD *thd);
  /*
     Constructor used by Item_field, Item_ref & aggregate (sum) functions.
     Used for duplicating lists in processing queries with temporary
     tables
     Also it used for Item_cond_and/Item_cond_or for creating
     top AND/OR structure of WHERE clause to protect it of
     optimisation changes in prepared statements
  */
  Item(THD *thd, Item *item);
  virtual ~Item()
  {
#ifdef EXTRA_DEBUG
    name.str= 0;
    name.length= 0;
#endif
  }		/*lint -e1509 */
  void set_name(THD *thd, const char *str, size_t length, CHARSET_INFO *cs);
  void set_name_no_truncate(THD *thd, const char *str, uint length,
                            CHARSET_INFO *cs);
  void init_make_send_field(Send_field *tmp_field,enum enum_field_types type);
  virtual void cleanup();
  virtual void make_send_field(THD *thd, Send_field *field);

  bool fix_fields_if_needed(THD *thd, Item **ref)
  {
    return fixed ? false : fix_fields(thd, ref);
  }
  bool fix_fields_if_needed_for_scalar(THD *thd, Item **ref)
  {
    return fix_fields_if_needed(thd, ref) || check_cols(1);
  }
  bool fix_fields_if_needed_for_bool(THD *thd, Item **ref)
  {
    return fix_fields_if_needed_for_scalar(thd, ref);
  }
  bool fix_fields_if_needed_for_order_by(THD *thd, Item **ref)
  {
    return fix_fields_if_needed_for_scalar(thd, ref);
  }
  virtual bool fix_fields(THD *, Item **);
  /*
    Fix after some tables has been pulled out. Basically re-calculate all
    attributes that are dependent on the tables.
  */
  virtual void fix_after_pullout(st_select_lex *new_parent, Item **ref,
                                 bool merge)
    {};

  /*
    This method should be used in case where we are sure that we do not need
    complete fix_fields() procedure.
    Usually this method is used by the optimizer when it has to create a new
    item out of other already fixed items. For example, if the optimizer has
    to create a new Item_func for an inferred equality whose left and right
    parts are already fixed items. In some cases the optimizer cannot use
    directly fixed items as the arguments of the created functional item, 
    but rather uses intermediate type conversion items. Then the method is
    supposed to be applied recursively.  
  */
  virtual inline void quick_fix_field() { fixed= 1; }

  bool save_in_value(struct st_value *value)
  {
    return type_handler()->Item_save_in_value(this, value);
  }

  /* Function returns 1 on overflow and -1 on fatal errors */
  int save_in_field_no_warnings(Field *field, bool no_conversions);
  virtual int save_in_field(Field *field, bool no_conversions);
  virtual bool save_in_param(THD *thd, Item_param *param);
  virtual void save_org_in_field(Field *field,
                                 fast_field_copier data
                                 __attribute__ ((__unused__)))
  { (void) save_in_field(field, 1); }
  virtual fast_field_copier setup_fast_field_copier(Field *field)
  { return NULL; }
  virtual int save_safe_in_field(Field *field)
  { return save_in_field(field, 1); }
  virtual bool send(Protocol *protocol, st_value *buffer)
  {
    return type_handler()->Item_send(this, protocol, buffer);
  }
  virtual bool eq(const Item *, bool binary_cmp) const;
  enum_field_types field_type() const
  {
    return type_handler()->field_type();
  }
  virtual const Type_handler *type_handler() const= 0;
  const Type_handler *type_handler_for_comparison() const
  {
    return type_handler()->type_handler_for_comparison();
  }
  virtual const Type_handler *real_type_handler() const
  {
    return type_handler();
  }
  virtual const Type_handler *cast_to_int_type_handler() const
  {
    return type_handler();
  }
  virtual const Type_handler *type_handler_for_system_time() const
  {
    return real_type_handler();
  }
  /* result_type() of an item specifies how the value should be returned */
  Item_result result_type() const
  {
    return type_handler()->result_type();
  }
  /* ... while cmp_type() specifies how it should be compared */
  Item_result cmp_type() const
  {
    return type_handler()->cmp_type();
  }
  const Type_handler *string_type_handler() const
  {
    return Type_handler::string_type_handler(max_length);
  }
  /*
    Calculate the maximum length of an expression.
    This method is used in data type aggregation for UNION, e.g.:
      SELECT 'b' UNION SELECT COALESCE(double_10_3_field) FROM t1;

    The result is usually equal to max_length, except for some numeric types.
    In case of the INT, FLOAT, DOUBLE data types Item::max_length and
    Item::decimals are ignored, so the returned value depends only on the
    data type itself. E.g. for an expression of the DOUBLE(10,3) data type,
    the result is always 53 (length 10 and precision 3 do not matter).

    max_length is ignored for these numeric data types because the length limit
    means only "expected maximum length", it is not a hard limit, so it does
    not impose any data truncation. E.g. a column of the type INT(4) can
    normally store big values up to 2147483647 without truncation. When we're
    aggregating such column for UNION it's important to create a long enough
    result column, not to lose any data.

    For detailed behaviour of various data types see implementations of
    the corresponding Type_handler_xxx::max_display_length().

    Note, Item_field::max_display_length() overrides this to get
    max_display_length() from the underlying field.
  */
  virtual uint32 max_display_length() const
  {
    return type_handler()->max_display_length(this);
  }
  TYPELIB *get_typelib() const { return NULL; }
  void set_maybe_null(bool maybe_null_arg) { maybe_null= maybe_null_arg; }
  void set_typelib(TYPELIB *typelib)
  {
    // Non-field Items (e.g. hybrid functions) never have ENUM/SET types yet.
    DBUG_ASSERT(0);
  }
  Item_cache* get_cache(THD *thd) const
  {
    return type_handler()->Item_get_cache(thd, this);
  }
  virtual enum Type type() const =0;
  /*
    real_type() is the type of base item.  This is same as type() for
    most items, except Item_ref() and Item_cache_wrapper() where it
    shows the type for the underlying item.
  */
  virtual enum Type real_type() const { return type(); }
  
  /*
    Return information about function monotonicity. See comment for
    enum_monotonicity_info for details. This function can only be called
    after fix_fields() call.
  */
  virtual enum_monotonicity_info get_monotonicity_info() const
  { return NON_MONOTONIC; }

  /*
    Convert "func_arg $CMP$ const" half-interval into "FUNC(func_arg) $CMP2$ const2"

    SYNOPSIS
      val_int_endpoint()
        left_endp  FALSE  <=> The interval is "x < const" or "x <= const"
                   TRUE   <=> The interval is "x > const" or "x >= const"

        incl_endp  IN   FALSE <=> the comparison is '<' or '>'
                        TRUE  <=> the comparison is '<=' or '>='
                   OUT  The same but for the "F(x) $CMP$ F(const)" comparison

    DESCRIPTION
      This function is defined only for unary monotonic functions. The caller
      supplies the source half-interval

         x $CMP$ const

      The value of const is supplied implicitly as the value this item's
      argument, the form of $CMP$ comparison is specified through the
      function's arguments. The calle returns the result interval
         
         F(x) $CMP2$ F(const)
      
      passing back F(const) as the return value, and the form of $CMP2$ 
      through the out parameter. NULL values are assumed to be comparable and
      be less than any non-NULL values.

    RETURN
      The output range bound, which equal to the value of val_int()
        - If the value of the function is NULL then the bound is the 
          smallest possible value of LONGLONG_MIN 
  */
  virtual longlong val_int_endpoint(bool left_endp, bool *incl_endp)
  { DBUG_ASSERT(0); return 0; }


  /* valXXX methods must return NULL or 0 or 0.0 if null_value is set. */
  /*
    Return double precision floating point representation of item.

    SYNOPSIS
      val_real()

    RETURN
      In case of NULL value return 0.0 and set null_value flag to TRUE.
      If value is not null null_value flag will be reset to FALSE.
  */
  virtual double val_real()=0;
  /*
    Return integer representation of item.

    SYNOPSIS
      val_int()

    RETURN
      In case of NULL value return 0 and set null_value flag to TRUE.
      If value is not null null_value flag will be reset to FALSE.
  */
  virtual longlong val_int()=0;
  Longlong_hybrid to_longlong_hybrid()
  {
    return Longlong_hybrid(val_int(), unsigned_flag);
  }
  /**
    Get a value for CAST(x AS SIGNED).
    Too large positive unsigned integer values are converted
    to negative complements.
    Values of non-integer data types are adjusted to the SIGNED range.
  */
  virtual longlong val_int_signed_typecast()
  {
    return cast_to_int_type_handler()->Item_val_int_signed_typecast(this);
  }
  longlong val_int_signed_typecast_from_str();
  /**
    Get a value for CAST(x AS UNSIGNED).
    Negative signed integer values are converted
    to positive complements.
    Values of non-integer data types are adjusted to the UNSIGNED range.
  */
  virtual longlong val_int_unsigned_typecast()
  {
    return cast_to_int_type_handler()->Item_val_int_unsigned_typecast(this);
  }
  longlong val_int_unsigned_typecast_from_decimal();
  longlong val_int_unsigned_typecast_from_int();
  longlong val_int_unsigned_typecast_from_str();

  /**
    Get a value for CAST(x AS UNSIGNED).
    Huge positive unsigned values are converted to negative complements.
  */
  longlong val_int_signed_typecast_from_int();

  /*
    This is just a shortcut to avoid the cast. You should still use
    unsigned_flag to check the sign of the item.
  */
  inline ulonglong val_uint() { return (ulonglong) val_int(); }

  /*
    Return string representation of this item object.

    SYNOPSIS
      val_str()
      str   an allocated buffer this or any nested Item object can use to
            store return value of this method.

    NOTE
      The caller can modify the returned String, if it's not marked
      "const" (with the String::mark_as_const() method). That means that
      if the item returns its own internal buffer (e.g. tmp_value), it
      *must* be marked "const" [1]. So normally it's preferable to
      return the result value in the String, that was passed as an
      argument. But, for example, SUBSTR() returns a String that simply
      points into the buffer of SUBSTR()'s args[0]->val_str(). Such a
      String is always "const", so it's ok to use tmp_value for that and
      avoid reallocating/copying of the argument String.

      [1] consider SELECT CONCAT(f, ":", f) FROM (SELECT func() AS f);
      here the return value of f() is used twice in the top-level
      select, and if they share the same tmp_value buffer, modifying the
      first one will implicitly modify the second too.

    RETURN
      In case of NULL value return 0 (NULL pointer) and set null_value flag
      to TRUE.
      If value is not null null_value flag will be reset to FALSE.
  */
  virtual String *val_str(String *str)=0;

  /*
    Returns string representation of this item in ASCII format.

    SYNOPSIS
      val_str_ascii()
      str - similar to val_str();

    NOTE
      This method is introduced for performance optimization purposes.

      1. val_str() result of some Items in string context
      depends on @@character_set_results.
      @@character_set_results can be set to a "real multibyte" character
      set like UCS2, UTF16, UTF32. (We'll use only UTF32 in the examples
      below for convenience.)

      So the default string result of such functions
      in these circumstances is real multi-byte character set, like UTF32.

      For example, all numbers in string context
      return result in @@character_set_results:

      SELECT CONCAT(20010101); -> UTF32

      We do sprintf() first (to get ASCII representation)
      and then convert to UTF32;
      
      So these kind "data sources" can use ASCII representation
      internally, but return multi-byte data only because
      @@character_set_results wants so.
      Therefore, conversion from ASCII to UTF32 is applied internally.


      2. Some other functions need in fact ASCII input.

      For example,
        inet_aton(), GeometryFromText(), Convert_TZ(), GET_FORMAT().

      Similar, fields of certain type, like DATE, TIME,
      when you insert string data into them, expect in fact ASCII input.
      If they get non-ASCII input, for example UTF32, they
      convert input from UTF32 to ASCII, and then use ASCII
      representation to do further processing.


      3. Now imagine we pass result of a data source of the first type
         to a data destination of the second type.

      What happens:
        a. data source converts data from ASCII to UTF32, because
           @@character_set_results wants so and passes the result to
           data destination.
        b. data destination gets UTF32 string.
        c. data destination converts UTF32 string to ASCII,
           because it needs ASCII representation to be able to handle data
           correctly.

      As a result we get two steps of unnecessary conversion:
      From ASCII to UTF32, then from UTF32 to ASCII.

      A better way to handle these situations is to pass ASCII
      representation directly from the source to the destination.

      This is why val_str_ascii() introduced.

    RETURN
      Similar to val_str()
  */
  virtual String *val_str_ascii(String *str);

  /*
    Returns the result of val_str_ascii(), translating NULLs back
    to empty strings (if MODE_EMPTY_STRING_IS_NULL is set).
  */
  String *val_str_ascii_revert_empty_string_is_null(THD *thd, String *str);

  /*
    Returns the val_str() value converted to the given character set.
  */
  String *val_str(String *str, String *converter, CHARSET_INFO *to);

  virtual String *val_json(String *str) { return val_str(str); }
  /*
    Return decimal representation of item with fixed point.

    SYNOPSIS
      val_decimal()
      decimal_buffer  buffer which can be used by Item for returning value
                      (but can be not)

    NOTE
      Returned value should not be changed if it is not the same which was
      passed via argument.

    RETURN
      Return pointer on my_decimal (it can be other then passed via argument)
        if value is not NULL (null_value flag will be reset to FALSE).
      In case of NULL value it return 0 pointer and set null_value flag
        to TRUE.
  */
  virtual my_decimal *val_decimal(my_decimal *decimal_buffer)= 0;
  /*
    Return boolean value of item.

    RETURN
      FALSE value is false or NULL
      TRUE value is true (not equal to 0)
  */
  virtual bool val_bool()
  {
    return type_handler()->Item_val_bool(this);
  }
  virtual String *val_nodeset(String*) { return 0; }

  bool eval_const_cond()
  {
    DBUG_ASSERT(const_item());
    DBUG_ASSERT(!is_expensive());
    return val_bool();
  }

  /*
    save_val() is method of val_* family which stores value in the given
    field.
  */
  virtual void save_val(Field *to) { save_org_in_field(to, NULL); }
  /*
    save_result() is method of val*result() family which stores value in
    the given field.
  */
  virtual void save_result(Field *to) { save_val(to); }
  /* Helper functions, see item_sum.cc */
  String *val_string_from_real(String *str);
  String *val_string_from_int(String *str);
  String *val_string_from_decimal(String *str);
  String *val_string_from_date(String *str);
  my_decimal *val_decimal_from_real(my_decimal *decimal_value);
  my_decimal *val_decimal_from_int(my_decimal *decimal_value);
  my_decimal *val_decimal_from_string(my_decimal *decimal_value);
  my_decimal *val_decimal_from_date(my_decimal *decimal_value);
  my_decimal *val_decimal_from_time(my_decimal *decimal_value);
  longlong val_int_from_decimal();
  longlong val_int_from_date();
  longlong val_int_from_real()
  {
    DBUG_ASSERT(fixed == 1);
    return Converter_double_to_longlong_with_warn(val_real(), false).result();
  }
  longlong val_int_from_str(int *error);
  double val_real_from_decimal();
  double val_real_from_date();

  /*
    Returns true if this item can be calculated during
    value_depends_on_sql_mode()
  */
  bool value_depends_on_sql_mode_const_item()
  {
    /*
      Currently we use value_depends_on_sql_mode() only for virtual
      column expressions. They should not contain any expensive items.
      If we ever get a crash on the assert below, it means
      check_vcol_func_processor() is badly implemented for this item.
    */
    DBUG_ASSERT(!is_expensive());
    /*
      It should return const_item() actually.
      But for some reasons Item_field::const_item() returns true
      at value_depends_on_sql_mode() call time.
      This should be checked and fixed.
    */
    return basic_const_item();
  }
  virtual Sql_mode_dependency value_depends_on_sql_mode() const
  {
    return Sql_mode_dependency();
  }

  // Get TIME, DATE or DATETIME using proper sql_mode flags for the field type
  bool get_temporal_with_sql_mode(MYSQL_TIME *ltime);
  // Check NULL value for a TIME, DATE or DATETIME expression
  bool is_null_from_temporal();

  int save_time_in_field(Field *field, bool no_conversions);
  int save_date_in_field(Field *field, bool no_conversions);
  int save_str_in_field(Field *field, bool no_conversions);
  int save_real_in_field(Field *field, bool no_conversions);
  int save_int_in_field(Field *field, bool no_conversions);
  int save_decimal_in_field(Field *field, bool no_conversions);

  int save_str_value_in_field(Field *field, String *result);

  virtual Field *get_tmp_table_field() { return 0; }
  virtual Field *create_field_for_create_select(TABLE *table);
  virtual Field *create_field_for_schema(THD *thd, TABLE *table);
  virtual const char *full_name() const { return name.str ? name.str : "???"; }
  const char *field_name_or_null()
  { return real_item()->type() == Item::FIELD_ITEM ? name.str : NULL; }
  const TABLE_SHARE *field_table_or_null();

  /*
    *result* family of methods is analog of *val* family (see above) but
    return value of result_field of item if it is present. If Item have not
    result field, it return val(). This methods set null_value flag in same
    way as *val* methods do it.
  */
  virtual double  val_result() { return val_real(); }
  virtual longlong val_int_result() { return val_int(); }
  virtual String *str_result(String* tmp) { return val_str(tmp); }
  virtual my_decimal *val_decimal_result(my_decimal *val)
  { return val_decimal(val); }
  virtual bool val_bool_result() { return val_bool(); }
  virtual bool is_null_result() { return is_null(); }
  /*
    Returns 1 if result type and collation for val_str() can change between
    calls
  */
  virtual bool dynamic_result() { return 0; }
  /* 
    Bitmap of tables used by item
    (note: if you need to check dependencies on individual columns, check out
     class Field_enumerator)
  */
  virtual table_map used_tables() const { return (table_map) 0L; }
  virtual table_map all_used_tables() const { return used_tables(); }
  /*
    Return table map of tables that can't be NULL tables (tables that are
    used in a context where if they would contain a NULL row generated
    by a LEFT or RIGHT join, the item would not be true).
    This expression is used on WHERE item to determinate if a LEFT JOIN can be
    converted to a normal join.
    Generally this function should return used_tables() if the function
    would return null if any of the arguments are null
    As this is only used in the beginning of optimization, the value don't
    have to be updated in update_used_tables()
  */
  virtual table_map not_null_tables() const { return used_tables(); }
  /*
    Returns true if this is a simple constant item like an integer, not
    a constant expression. Used in the optimizer to propagate basic constants.
  */
  virtual bool basic_const_item() const { return 0; }
  /*
    Determines if the expression is allowed as
    a virtual column assignment source:
      INSERT INTO t1 (vcol) VALUES (10)    -> error
      INSERT INTO t1 (vcol) VALUES (NULL)  -> ok
  */
  virtual bool vcol_assignment_allowed_value() const { return false; }
  /*
    Determines if the Item is an evaluable expression, that is
    it can return a value, so we can call methods val_xxx(), get_date(), etc.
    Most items are evaluable expressions.
    Examples of non-evaluable expressions:
    - Item_contextually_typed_value_specification (handling DEFAULT and IGNORE)
    - Item_type_param bound to DEFAULT and IGNORE
    We cannot call the mentioned methods for these Items,
    their method implementations typically have DBUG_ASSERT(0).
  */
  virtual bool is_evaluable_expression() const { return true; }
  bool check_is_evaluable_expression_or_error()
  {
    if (is_evaluable_expression())
      return false; // Ok
    raise_error_not_evaluable();
    return true;    // Error
  }
  /* cloning of constant items (0 if it is not const) */
  virtual Item *clone_item(THD *thd) { return 0; }
  virtual Item* build_clone(THD *thd) { return get_copy(thd); }
  virtual cond_result eq_cmp_result() const { return COND_OK; }
  inline uint float_length(uint decimals_par) const
  { return decimals < FLOATING_POINT_DECIMALS ? (DBL_DIG+2+decimals_par) : DBL_DIG+8;}
  /* Returns total number of decimal digits */
  virtual uint decimal_precision() const
  {
    return type_handler()->Item_decimal_precision(this);
  }
  /* Returns the number of integer part digits only */
  inline int decimal_int_part() const
  { return my_decimal_int_part(decimal_precision(), decimals); }
  /*
    Returns the number of fractional digits only.
    NOT_FIXED_DEC is replaced to the maximum possible number
    of fractional digits, taking into account the data type.
  */
  uint decimal_scale() const
  {
    return type_handler()->Item_decimal_scale(this);
  }
  /*
    Returns how many digits a divisor adds into a division result.
    This is important when the integer part of the divisor can be 0.
    In this  example:
      SELECT 1 / 0.000001; -> 1000000.0000
    the divisor adds 5 digits into the result precision.

    Currently this method only replaces NOT_FIXED_DEC to
    TIME_SECOND_PART_DIGITS for temporal data types.
    This method can be made virtual, to create more efficient (smaller)
    data types for division results.
    For example, in
      SELECT 1/1.000001;
    the divisor could provide no additional precision into the result,
    so could any other items that are know to return a result
    with non-zero integer part.
  */
  uint divisor_precision_increment() const
  {
    return type_handler()->Item_divisor_precision_increment(this);
  }
  /**
    TIME or DATETIME precision of the item: 0..6
  */
  uint time_precision()
  {
    return const_item() ? type_handler()->Item_time_precision(this) :
                          MY_MIN(decimals, TIME_SECOND_PART_DIGITS);
  }
  uint datetime_precision()
  {
    return const_item() ? type_handler()->Item_datetime_precision(this) :
                          MY_MIN(decimals, TIME_SECOND_PART_DIGITS);
  }
  virtual longlong val_int_min() const
  {
    return LONGLONG_MIN;
  }
  /* 
    Returns true if this is constant (during query execution, i.e. its value
    will not change until next fix_fields) and its value is known.
  */
  virtual bool const_item() const { return used_tables() == 0; }
  /* 
    Returns true if this is constant but its value may be not known yet.
    (Can be used for parameters of prep. stmts or of stored procedures.)
  */
  virtual bool const_during_execution() const 
  { return (used_tables() & ~PARAM_TABLE_BIT) == 0; }

  /**
    This method is used for to:
      - to generate a view definition query (SELECT-statement);
      - to generate a SQL-query for EXPLAIN EXTENDED;
      - to generate a SQL-query to be shown in INFORMATION_SCHEMA;
      - debug.

    For more information about view definition query, INFORMATION_SCHEMA
    query and why they should be generated from the Item-tree, @see
    mysql_register_view().
  */
  virtual enum precedence precedence() const { return DEFAULT_PRECEDENCE; }
  void print_parenthesised(String *str, enum_query_type query_type,
                           enum precedence parent_prec);
  /**
    This helper is used to print expressions as a part of a table definition,
    in particular for
      - generated columns
      - check constraints
      - default value expressions
      - partitioning expressions
  */
  void print_for_table_def(String *str)
  {
    print_parenthesised(str,
                     (enum_query_type)(QT_ITEM_ORIGINAL_FUNC_NULLIF |
                                       QT_ITEM_IDENT_SKIP_DB_NAMES |
                                       QT_ITEM_IDENT_SKIP_TABLE_NAMES |
                                       QT_NO_DATA_EXPANSION |
                                       QT_TO_SYSTEM_CHARSET),
                     LOWEST_PRECEDENCE);
  }
  virtual void print(String *str, enum_query_type query_type);

  class Print: public String
  {
  public:
    Print(Item *item, enum_query_type type)
    {
      item->print(this, type);
    }
  };

  void print_item_w_name(String *str, enum_query_type query_type);
  void print_value(String *str);

  virtual void update_used_tables() {}
  virtual COND *build_equal_items(THD *thd, COND_EQUAL *inheited,
                                  bool link_item_fields,
                                  COND_EQUAL **cond_equal_ref)
  {
    update_used_tables();
    DBUG_ASSERT(!cond_equal_ref || !cond_equal_ref[0]);
    return this;
  }
  virtual COND *remove_eq_conds(THD *thd, Item::cond_result *cond_value,
                                bool top_level);
  virtual void add_key_fields(JOIN *join, KEY_FIELD **key_fields,
                              uint *and_level,
                              table_map usable_tables,
                              SARGABLE_PARAM **sargables)
  {
    return;
  }
   /*
     Make a select tree for all keys in a condition or a condition part
     @param param         Context
     @param cond_ptr[OUT] Store a replacement item here if the condition
                          can be simplified, e.g.:
                            WHERE part1 OR part2 OR part3
                          with one of the partN evaluating to SEL_TREE::ALWAYS.
   */
   virtual SEL_TREE *get_mm_tree(RANGE_OPT_PARAM *param, Item **cond_ptr);
  /*
    Checks whether the item is:
    - a simple equality (field=field_item or field=constant_item), or
    - a row equality
    and form multiple equality predicates.
  */
  virtual bool check_equality(THD *thd, COND_EQUAL *cond, List<Item> *eq_list)
  {
    return false;
  }
  virtual void split_sum_func(THD *thd, Ref_ptr_array ref_pointer_array,
                              List<Item> &fields, uint flags) {}
  /* Called for items that really have to be split */
  void split_sum_func2(THD *thd, Ref_ptr_array ref_pointer_array,
                       List<Item> &fields,
                       Item **ref, uint flags);
  virtual bool get_date(MYSQL_TIME *ltime, ulonglong fuzzydate)= 0;
  bool get_date_from_int(MYSQL_TIME *ltime, ulonglong fuzzydate);
  bool get_date_from_year(MYSQL_TIME *ltime, ulonglong fuzzydate);
  bool get_date_from_real(MYSQL_TIME *ltime, ulonglong fuzzydate);
  bool get_date_from_decimal(MYSQL_TIME *ltime, ulonglong fuzzydate);
  bool get_date_from_string(MYSQL_TIME *ltime, ulonglong fuzzydate);
  bool get_time(MYSQL_TIME *ltime)
  { return get_date(ltime, Time::flags_for_get_date()); }
  /*
    Get time with automatic DATE/DATETIME to TIME conversion,
    by subtracting CURRENT_DATE.

    Performce a reverse operation to CAST(time AS DATETIME)
    Suppose:
    - we have a set of items (typically with the native MYSQL_TYPE_TIME type)
      whose item->get_date() return TIME1 value, and
    - CAST(AS DATETIME) for the same Items return DATETIME1,
      after applying time-to-datetime conversion to TIME1.

    then all items (typically of the native MYSQL_TYPE_{DATE|DATETIME} types)
    whose get_date() return DATETIME1 must also return TIME1 from
    get_time_with_conversion()

    @param thd        - the thread, its variables.old_mode is checked
                        to decide if use simple YYYYMMDD truncation (old mode),
                        or perform full DATETIME-to-TIME conversion with
                        CURRENT_DATE subtraction.
    @param[out] ltime - store the result here
    @param fuzzydate  - flags to be used for the get_date() call.
                        Normally, should include TIME_TIME_ONLY, to let
                        the called low-level routines, e.g. str_to_date(),
                        know that we prefer TIME rather that DATE/DATETIME
                        and do less conversion outside of the low-level
                        routines.

    @returns true     - on error, e.g. get_date() returned NULL value,
                        or get_date() returned DATETIME/DATE with non-zero
                        YYYYMMDD part.
    @returns false    - on success
  */
  bool get_time_with_conversion(THD *thd, MYSQL_TIME *ltime,
                                ulonglong fuzzydate);
  // Get a DATE or DATETIME value in numeric packed format for comparison
  virtual longlong val_datetime_packed()
  {
    ulonglong fuzzydate= TIME_FUZZY_DATES | TIME_INVALID_DATES;
    Datetime dt(current_thd, this, fuzzydate);
    return dt.is_valid_datetime() ? pack_time(dt.get_mysql_time()) : 0;
  }
  // Get a TIME value in numeric packed format for comparison
  virtual longlong val_time_packed()
  {
    Time tm(this, Time::comparison_flags_for_get_date());
    return tm.is_valid_time() ? pack_time(tm.get_mysql_time()) : 0;
  }
  longlong val_datetime_packed_result();
  longlong val_time_packed_result()
  {
    MYSQL_TIME ltime;
    ulonglong fuzzydate= Time::comparison_flags_for_get_date();
    return get_date_result(&ltime, fuzzydate) ? 0 : pack_time(&ltime);
  }

  // Get a temporal value in packed DATE/DATETIME or TIME format
  longlong val_temporal_packed(enum_field_types f_type)
  {
    return f_type == MYSQL_TYPE_TIME ? val_time_packed() :
                                       val_datetime_packed();
  }
  bool get_seconds(ulonglong *sec, ulong *sec_part);
  virtual bool get_date_result(MYSQL_TIME *ltime, ulonglong fuzzydate)
  { return get_date(ltime,fuzzydate); }
  /*
    The method allows to determine nullness of a complex expression 
    without fully evaluating it, instead of calling val/result*() then 
    checking null_value. Used in Item_func_isnull/Item_func_isnotnull
    and Item_sum_count.
    Any new item which can be NULL must implement this method.
  */
  virtual bool is_null() { return 0; }

  /*
   Make sure the null_value member has a correct value.
  */
  virtual void update_null_value ()
  {
    switch (cmp_type()) {
    case INT_RESULT:
      (void) val_int();
      break;
    case REAL_RESULT:
      (void) val_real();
      break;
    case DECIMAL_RESULT:
      {
        my_decimal tmp;
        (void) val_decimal(&tmp);
      }
      break;
    case TIME_RESULT:
      {
        MYSQL_TIME ltime;
        (void) get_temporal_with_sql_mode(&ltime);
      }
      break;
    case STRING_RESULT:
      {
        StringBuffer<MAX_FIELD_WIDTH> tmp;
        (void) val_str(&tmp);
      }
      break;
    case ROW_RESULT:
      DBUG_ASSERT(0);
      null_value= true;
    }
  }

  /*
    Inform the item that there will be no distinction between its result
    being FALSE or NULL.

    NOTE
      This function will be called for eg. Items that are top-level AND-parts
      of the WHERE clause. Items implementing this function (currently
      Item_cond_and and subquery-related item) enable special optimizations
      when they are "top level".
  */
  virtual void top_level_item() {}
  /*
    set field of temporary table for Item which can be switched on temporary
    table during query processing (grouping and so on)
  */
  virtual void set_result_field(Field *field) {}
  virtual bool is_result_field() { return 0; }
  virtual bool is_bool_type() { return false; }
  virtual bool is_json_type() { return false; }
  /* This is to handle printing of default values */
  virtual bool need_parentheses_in_default() { return false; }
  virtual void save_in_result_field(bool no_conversions) {}
  /*
    set value of aggregate function in case of no rows for grouping were found
  */
  virtual void no_rows_in_result() {}
  virtual void restore_to_before_no_rows_in_result() {}
  virtual Item *copy_or_same(THD *thd) { return this; }
  virtual Item *copy_andor_structure(THD *thd) { return this; }
  virtual Item *real_item() { return this; }
  virtual Item *get_tmp_table_item(THD *thd) { return copy_or_same(thd); }
  virtual Item *make_odbc_literal(THD *thd, const LEX_CSTRING *typestr)
  {
    return this;
  }

  static CHARSET_INFO *default_charset();

  CHARSET_INFO *charset_for_protocol(void) const
  {
    return type_handler()->charset_for_protocol(this);
  };

  virtual bool walk(Item_processor processor, bool walk_subquery, void *arg)
  {
    return (this->*processor)(arg);
  }

  virtual Item* transform(THD *thd, Item_transformer transformer, uchar *arg);

  /*
    This function performs a generic "compilation" of the Item tree.
    The process of compilation is assumed to go as follows: 
    
    compile()
    { 
      if (this->*some_analyzer(...))
      {
        compile children if any;
        this->*some_transformer(...);
      }
    }

    i.e. analysis is performed top-down while transformation is done
    bottom-up.      
  */
  virtual Item* compile(THD *thd, Item_analyzer analyzer, uchar **arg_p,
                        Item_transformer transformer, uchar *arg_t)
  {
    if ((this->*analyzer) (arg_p))
      return ((this->*transformer) (thd, arg_t));
    return 0;
  }

   virtual void traverse_cond(Cond_traverser traverser,
                              void *arg, traverse_order order)
   {
     (*traverser)(this, arg);
   }

  /*========= Item processors, to be used with Item::walk() ========*/
  virtual bool remove_dependence_processor(void *arg) { return 0; }
  virtual bool cleanup_processor(void *arg);
  virtual bool cleanup_excluding_fields_processor(void *arg) { return cleanup_processor(arg); }
  virtual bool cleanup_excluding_const_fields_processor(void *arg) { return cleanup_processor(arg); }
  virtual bool collect_item_field_processor(void *arg) { return 0; }
  virtual bool collect_outer_ref_processor(void *arg) {return 0; }
  virtual bool check_inner_refs_processor(void *arg) { return 0; }
  virtual bool find_item_in_field_list_processor(void *arg) { return 0; }
  virtual bool find_item_processor(void *arg);
  virtual bool change_context_processor(void *arg) { return 0; }
  virtual bool reset_query_id_processor(void *arg) { return 0; }
  virtual bool is_expensive_processor(void *arg) { return 0; }

  // FIXME reduce the number of "add field to bitmap" processors
  virtual bool add_field_to_set_processor(void *arg) { return 0; }
  virtual bool register_field_in_read_map(void *arg) { return 0; }
  virtual bool register_field_in_write_map(void *arg) { return 0; }
  virtual bool register_field_in_bitmap(void *arg) { return 0; }
  virtual bool update_table_bitmaps_processor(void *arg) { return 0; }

  virtual bool enumerate_field_refs_processor(void *arg) { return 0; }
  virtual bool mark_as_eliminated_processor(void *arg) { return 0; }
  virtual bool eliminate_subselect_processor(void *arg) { return 0; }
  virtual bool set_fake_select_as_master_processor(void *arg) { return 0; }
  virtual bool view_used_tables_processor(void *arg) { return 0; }
  virtual bool eval_not_null_tables(void *arg) { return 0; }
  virtual bool is_subquery_processor(void *arg) { return 0; }
  virtual bool count_sargable_conds(void *arg) { return 0; }
  virtual bool limit_index_condition_pushdown_processor(void *arg) { return 0; }
  virtual bool exists2in_processor(void *arg) { return 0; }
  virtual bool find_selective_predicates_list_processor(void *arg) { return 0; }
  bool cleanup_is_expensive_cache_processor(void *arg)
  {
    is_expensive_cache= (int8)(-1);
    return 0;
  }

  /* 
    TRUE if the expression depends only on the table indicated by tab_map
    or can be converted to such an exression using equalities.
    Not to be used for AND/OR formulas.
  */
  virtual bool excl_dep_on_table(table_map tab_map) { return false; }
  /* 
    TRUE if the expression depends only on grouping fields of sel
    or can be converted to such an exression using equalities.
    Not to be used for AND/OR formulas.
  */
  virtual bool excl_dep_on_grouping_fields(st_select_lex *sel) { return false; }

  virtual bool switch_to_nullable_fields_processor(void *arg) { return 0; }
  virtual bool find_function_processor (void *arg) { return 0; }
  /*
    Check if a partition function is allowed
    SYNOPSIS
      check_partition_func_processor()
      int_arg                        Ignored
    RETURN VALUE
      TRUE                           Partition function not accepted
      FALSE                          Partition function accepted

    DESCRIPTION
    check_partition_func_processor is used to check if a partition function
    uses an allowed function. An allowed function will always ensure that
    X=Y guarantees that also part_function(X)=part_function(Y) where X is
    a set of partition fields and so is Y. The problems comes mainly from
    character sets where two equal strings can be quite unequal. E.g. the
    german character for double s is equal to 2 s.

    The default is that an item is not allowed
    in a partition function. Allowed functions
    can never depend on server version, they cannot depend on anything
    related to the environment. They can also only depend on a set of
    fields in the table itself. They cannot depend on other tables and
    cannot contain any queries and cannot contain udf's or similar.
    If a new Item class is defined and it inherits from a class that is
    allowed in a partition function then it is very important to consider
    whether this should be inherited to the new class. If not the function
    below should be defined in the new Item class.

    The general behaviour is that most integer functions are allowed.
    If the partition function contains any multi-byte collations then
    the function check_part_func_fields will report an error on the
    partition function independent of what functions are used. So the
    only character sets allowed are single character collation and
    even for those only a limited set of functions are allowed. The
    problem with multi-byte collations is that almost every string
    function has the ability to change things such that two strings
    that are equal will not be equal after manipulated by a string
    function. E.g. two strings one contains a double s, there is a
    special german character that is equal to two s. Now assume a
    string function removes one character at this place, then in
    one the double s will be removed and in the other there will
    still be one s remaining and the strings are no longer equal
    and thus the partition function will not sort equal strings into
    the same partitions.

    So the check if a partition function is valid is two steps. First
    check that the field types are valid, next check that the partition
    function is valid. The current set of partition functions valid
    assumes that there are no multi-byte collations amongst the partition
    fields.
  */
  virtual bool check_partition_func_processor(void *arg) { return 1;}
  virtual bool post_fix_fields_part_expr_processor(void *arg) { return 0; }
  virtual bool rename_fields_processor(void *arg) { return 0; }
  /** Processor used to check acceptability of an item in the defining
      expression for a virtual column 

    @param arg     always ignored

    @retval 0    the item is accepted in the definition of a virtual column
    @retval 1    otherwise
  */
  struct vcol_func_processor_result
  {
    uint errors;                                /* Bits of possible errors */
    const char *name;                           /* Not supported function */
  };
  struct func_processor_rename
  {
    LEX_CSTRING db_name;
    LEX_CSTRING table_name;
    List<Create_field> fields;
  };
  virtual bool check_vcol_func_processor(void *arg)
  {
    return mark_unsupported_function(full_name(), arg, VCOL_IMPOSSIBLE);
  }
  virtual bool check_field_expression_processor(void *arg) { return 0; }
  virtual bool check_func_default_processor(void *arg) { return 0; }
  /*
    Check if an expression value has allowed arguments, like DATE/DATETIME
    for date functions. Also used by partitioning code to reject
    timezone-dependent expressions in a (sub)partitioning function.
  */
  virtual bool check_valid_arguments_processor(void *arg) { return 0; }
  virtual bool update_vcol_processor(void *arg) { return 0; }
  virtual bool set_fields_as_dependent_processor(void *arg) { return 0; }
  /*============== End of Item processor list ======================*/

  virtual Item *get_copy(THD *thd)=0;

  bool cache_const_expr_analyzer(uchar **arg);
  Item* cache_const_expr_transformer(THD *thd, uchar *arg);

  virtual Item* propagate_equal_fields(THD*, const Context &, COND_EQUAL *)
  {
    return this;
  };

  Item* propagate_equal_fields_and_change_item_tree(THD *thd,
                                                    const Context &ctx,
                                                    COND_EQUAL *cond,
                                                    Item **place);

  /* arg points to REPLACE_EQUAL_FIELD_ARG object */
  virtual Item *replace_equal_field(THD *thd, uchar *arg) { return this; }

  struct Collect_deps_prm
  {
    List<Item> *parameters;
    /* unit from which we count nest_level */
    st_select_lex_unit *nest_level_base;
    uint count;
    int nest_level;
    bool collect;
  };

  /*
    For SP local variable returns pointer to Item representing its
    current value and pointer to current Item otherwise.
  */
  virtual Item *this_item() { return this; }
  virtual const Item *this_item() const { return this; }

  /*
    For SP local variable returns address of pointer to Item representing its
    current value and pointer passed via parameter otherwise.
  */
  virtual Item **this_item_addr(THD *thd, Item **addr_arg) { return addr_arg; }

  // Row emulation
  virtual uint cols() const { return 1; }
  virtual Item* element_index(uint i) { return this; }
  virtual Item** addr(uint i) { return 0; }
  virtual bool check_cols(uint c);
  bool check_type_traditional_scalar(const char *opname) const;
  bool check_type_scalar(const char *opname) const;
  bool check_type_or_binary(const char *opname, const Type_handler *handler) const;
  bool check_type_general_purpose_string(const char *opname) const;
  bool check_type_can_return_int(const char *opname) const;
  bool check_type_can_return_decimal(const char *opname) const;
  bool check_type_can_return_real(const char *opname) const;
  bool check_type_can_return_str(const char *opname) const;
  bool check_type_can_return_text(const char *opname) const;
  bool check_type_can_return_date(const char *opname) const;
  bool check_type_can_return_time(const char *opname) const;
  // It is not row => null inside is impossible
  virtual bool null_inside() { return 0; }
  // used in row subselects to get value of elements
  virtual void bring_value() {}

  const Type_handler *type_handler_long_or_longlong() const
  {
    return Type_handler::type_handler_long_or_longlong(max_char_length());
  }

  virtual Field *create_tmp_field(bool group, TABLE *table)
  {
    return tmp_table_field_from_field_type(table);
  }

  virtual Item_field *field_for_view_update() { return 0; }

  virtual Item *neg_transformer(THD *thd) { return NULL; }
  virtual Item *update_value_transformer(THD *thd, uchar *select_arg)
  { return this; }
  virtual Item *expr_cache_insert_transformer(THD *thd, uchar *unused)
  { return this; }
  virtual Item *derived_field_transformer_for_having(THD *thd, uchar *arg)
  { return this; }
  virtual Item *derived_field_transformer_for_where(THD *thd, uchar *arg)
  { return this; }
  virtual Item *derived_grouping_field_transformer_for_where(THD *thd,
                                                             uchar *arg)
  { return this; }
  virtual Item *in_predicate_to_in_subs_transformer(THD *thd, uchar *arg)
  { return this; }
  virtual bool expr_cache_is_needed(THD *) { return FALSE; }
  virtual Item *safe_charset_converter(THD *thd, CHARSET_INFO *tocs);
  bool needs_charset_converter(uint32 length, CHARSET_INFO *tocs) const
  {
    /*
      This will return "true" if conversion happens:
      - between two non-binary different character sets
      - from "binary" to "unsafe" character set
        (those that can have non-well-formed string)
      - from "binary" to UCS2-alike character set with mbminlen>1,
        when prefix left-padding is needed for an incomplete character:
        binary 0xFF -> ucs2 0x00FF)
    */
    if (!String::needs_conversion_on_storage(length,
                                             collation.collation, tocs))
      return false;
    /*
      No needs to add converter if an "arg" is NUMERIC or DATETIME
      value (which is pure ASCII) and at the same time target DTCollation
      is ASCII-compatible. For example, no needs to rewrite:
        SELECT * FROM t1 WHERE datetime_field = '2010-01-01';
      to
        SELECT * FROM t1 WHERE CONVERT(datetime_field USING cs) = '2010-01-01';

      TODO: avoid conversion of any values with
      repertoire ASCII and 7bit-ASCII-compatible,
      not only numeric/datetime origin.
    */
    if (collation.derivation == DERIVATION_NUMERIC &&
        collation.repertoire == MY_REPERTOIRE_ASCII &&
        !(collation.collation->state & MY_CS_NONASCII) &&
        !(tocs->state & MY_CS_NONASCII))
      return false;
    return true;
  }
  bool needs_charset_converter(CHARSET_INFO *tocs)
  {
    // Pass 1 as length to force conversion if tocs->mbminlen>1.
    return needs_charset_converter(1, tocs);
  }
  Item *const_charset_converter(THD *thd, CHARSET_INFO *tocs, bool lossless,
                                const char *func_name);
  Item *const_charset_converter(THD *thd, CHARSET_INFO *tocs, bool lossless)
  { return const_charset_converter(thd, tocs, lossless, NULL); }
  void delete_self()
  {
    cleanup();
    delete this;
  }

  virtual Item_splocal *get_item_splocal() { return 0; }
  virtual Rewritable_query_parameter *get_rewritable_query_parameter()
  { return 0; }

  /*
    Return Settable_routine_parameter interface of the Item.  Return 0
    if this Item is not Settable_routine_parameter.
  */
  virtual Settable_routine_parameter *get_settable_routine_parameter()
  {
    return 0;
  }

  virtual Load_data_outvar *get_load_data_outvar()
  {
    return 0;
  }
  Load_data_outvar *get_load_data_outvar_or_error()
  {
    Load_data_outvar *dst= get_load_data_outvar();
    if (dst)
      return dst;
    my_error(ER_NONUPDATEABLE_COLUMN, MYF(0), name.str);
    return NULL;
  }

  /**
    Test whether an expression is expensive to compute. Used during
    optimization to avoid computing expensive expressions during this
    phase. Also used to force temp tables when sorting on expensive
    functions.
    @todo
    Normally we should have a method:
      cost Item::execution_cost(),
    where 'cost' is either 'double' or some structure of various cost
    parameters.

    @note
      This function is now used to prevent evaluation of expensive subquery
      predicates during the optimization phase. It also prevents evaluation
      of predicates that are not computable at this moment.
  */
  virtual bool is_expensive()
  {
    if (is_expensive_cache < 0)
      is_expensive_cache= walk(&Item::is_expensive_processor, 0, NULL);
    return MY_TEST(is_expensive_cache);
  }
  virtual Field::geometry_type get_geometry_type() const
    { return Field::GEOM_GEOMETRY; };
  uint uint_geometry_type() const
  { return get_geometry_type(); }
  void set_geometry_type(uint type)
  {
    DBUG_ASSERT(0);
  }
  String *check_well_formed_result(String *str, bool send_error= 0);
  bool eq_by_collation(Item *item, bool binary_cmp, CHARSET_INFO *cs); 
  bool too_big_for_varchar() const
  { return max_char_length() > CONVERT_IF_BIGGER_TO_BLOB; }
  void fix_length_and_charset(uint32 max_char_length_arg, CHARSET_INFO *cs)
  {
    max_length= char_to_byte_length_safe(max_char_length_arg, cs->mbmaxlen);
    collation.collation= cs;
  }
  void fix_char_length(size_t max_char_length_arg)
  {
    max_length= char_to_byte_length_safe(max_char_length_arg,
                                         collation.collation->mbmaxlen);
  }
  /*
    Return TRUE if the item points to a column of an outer-joined table.
  */
  virtual bool is_outer_field() const { DBUG_ASSERT(fixed); return FALSE; }

  /**
<<<<<<< HEAD
    Checks if this item or any of its decendents contains a subquery. This is a
    replacement of the former Item::has_subquery() and Item::with_subselect.
=======
    Checks if this item or any of its descendents contains a subquery.
>>>>>>> 555c6632
  */
  virtual bool with_subquery() const { DBUG_ASSERT(fixed); return false; }

  Item* set_expr_cache(THD *thd);

  virtual Item_equal *get_item_equal() { return NULL; }
  virtual void set_item_equal(Item_equal *item_eq) {};
  virtual Item_equal *find_item_equal(COND_EQUAL *cond_equal) { return NULL; }
  /**
    Set the join tab index to the minimal (left-most) JOIN_TAB to which this
    Item is attached. The number is an index is depth_first_tab() traversal
    order.
  */
  virtual void set_join_tab_idx(uint join_tab_idx_arg)
  {
    if (join_tab_idx_arg < join_tab_idx)
      join_tab_idx= join_tab_idx_arg;
  }
  virtual uint get_join_tab_idx() { return join_tab_idx; }

  table_map view_used_tables(TABLE_LIST *view)
  {
    view->view_used_tables= 0;
    walk(&Item::view_used_tables_processor, 0, view);
    return view->view_used_tables;
  }

  /**
    Collect and add to the list cache parameters for this Item.

    @note Now implemented only for subqueries and in_optimizer,
    if we need it for general function then this method should
    be defined for Item_func.
  */
  virtual void get_cache_parameters(List<Item> &parameters) { };

  virtual void mark_as_condition_AND_part(TABLE_LIST *embedding) {};

  /* how much position should be reserved for Exists2In transformation */
  virtual uint exists2in_reserved_items() { return 0; };

  virtual Item *neg(THD *thd);

  /**
    Inform the item that it is located under a NOT, which is a top-level item.
  */
  virtual void under_not(Item_func_not * upper
                         __attribute__((unused))) {};
	

  void register_in(THD *thd);	 
  
  bool depends_only_on(table_map view_map) 
  { return marker & FULL_EXTRACTION_FL; }
  int get_extraction_flag()
  { return  marker & EXTRACTION_MASK; }
  void set_extraction_flag(int flags) 
  { 
    marker &= ~EXTRACTION_MASK;
    marker|= flags; 
  }
  void clear_extraction_flag()
  {
    marker &= ~EXTRACTION_MASK;
  }
};

MEM_ROOT *get_thd_memroot(THD *thd);

template <class T>
inline Item* get_item_copy (THD *thd, T* item)
{
  Item *copy= new (get_thd_memroot(thd)) T(*item);
  if (likely(copy))
    copy->register_in(thd);
  return copy;
}	


/*
  This class is a replacement for the former member Item::with_subselect.
  Determines if the descendant Item is a subselect or some of
  its arguments is or contains a subselect.
*/
class With_subquery_cache
{
protected:
  bool m_with_subquery;
public:
  With_subquery_cache(): m_with_subquery(false) { }
  void join(const Item *item) { m_with_subquery|= item->with_subquery(); }
};


class Type_geometry_attributes
{
  uint m_geometry_type;
  static const uint m_geometry_type_unknown= Field::GEOM_GEOMETRYCOLLECTION + 1;
  void copy(const Type_handler *handler, const Type_all_attributes *gattr)
  {
    // Ignore implicit NULLs
    m_geometry_type= handler == &type_handler_geometry ?
                     gattr->uint_geometry_type() :
                     m_geometry_type_unknown;
  }
public:
  Type_geometry_attributes()
   :m_geometry_type(m_geometry_type_unknown)
  { }
  Type_geometry_attributes(const Type_handler *handler,
                           const Type_all_attributes *gattr)
   :m_geometry_type(m_geometry_type_unknown)
  {
    copy(handler, gattr);
  }
  void join(const Item *item)
  {
    // Ignore implicit NULLs
    if (m_geometry_type == m_geometry_type_unknown)
      copy(item->type_handler(), item);
    else if (item->type_handler() == &type_handler_geometry)
    {
      m_geometry_type=
        Field_geom::geometry_type_merge((Field_geom::geometry_type)
                                         m_geometry_type,
                                        (Field_geom::geometry_type)
                                         item->uint_geometry_type());
    }
  }
  Field::geometry_type get_geometry_type() const
  {
    return m_geometry_type == m_geometry_type_unknown ?
           Field::GEOM_GEOMETRY :
           (Field::geometry_type) m_geometry_type;
  }
  void set_geometry_type(uint type)
  {
    DBUG_ASSERT(type <= m_geometry_type_unknown);
    m_geometry_type= type;
  }
};



/**
  Compare two Items for List<Item>::add_unique()
*/

bool cmp_items(Item *a, Item *b);


/**
  Array of items, e.g. function or aggerate function arguments.
*/
class Item_args
{
protected:
  Item **args, *tmp_arg[2];
  uint arg_count;
  void set_arguments(THD *thd, List<Item> &list);
  bool walk_args(Item_processor processor, bool walk_subquery, void *arg)
  {
    for (uint i= 0; i < arg_count; i++)
    {
      if (args[i]->walk(processor, walk_subquery, arg))
        return true;
    }
    return false;
  }
  bool transform_args(THD *thd, Item_transformer transformer, uchar *arg);
  void propagate_equal_fields(THD *, const Item::Context &, COND_EQUAL *);
  bool excl_dep_on_table(table_map tab_map)
  {
    for (uint i= 0; i < arg_count; i++)
    {
      if (args[i]->const_item())
        continue;
      if (!args[i]->excl_dep_on_table(tab_map))
        return false;
    }
    return true;
  }
  bool excl_dep_on_grouping_fields(st_select_lex *sel)
  {
    for (uint i= 0; i < arg_count; i++)
    {
      if (args[i]->const_item())
        continue;
      if (!args[i]->excl_dep_on_grouping_fields(sel))
        return false;
    }
    return true;
  }
  bool eq(const Item_args *other, bool binary_cmp) const
  {
    for (uint i= 0; i < arg_count ; i++)
    {
      if (!args[i]->eq(other->args[i], binary_cmp))
        return false;
    }
    return true;
  }
public:
  Item_args(void)
    :args(NULL), arg_count(0)
  { }
  Item_args(Item *a)
    :args(tmp_arg), arg_count(1)
  {
    args[0]= a;
  }
  Item_args(Item *a, Item *b)
    :args(tmp_arg), arg_count(2)
  {
    args[0]= a; args[1]= b;
  }
  Item_args(THD *thd, Item *a, Item *b, Item *c)
  {
    arg_count= 0;
    if (likely((args= (Item**) thd_alloc(thd, sizeof(Item*) * 3))))
    {
      arg_count= 3;
      args[0]= a; args[1]= b; args[2]= c;
    }
  }
  Item_args(THD *thd, Item *a, Item *b, Item *c, Item *d)
  {
    arg_count= 0;
    if (likely((args= (Item**) thd_alloc(thd, sizeof(Item*) * 4))))
    {
      arg_count= 4;
      args[0]= a; args[1]= b; args[2]= c; args[3]= d;
    }
  }
  Item_args(THD *thd, Item *a, Item *b, Item *c, Item *d, Item* e)
  {
    arg_count= 5;
    if (likely((args= (Item**) thd_alloc(thd, sizeof(Item*) * 5))))
    {
      arg_count= 5;
      args[0]= a; args[1]= b; args[2]= c; args[3]= d; args[4]= e;
    }
  }
  Item_args(THD *thd, List<Item> &list)
  {
    set_arguments(thd, list);
  }
  Item_args(THD *thd, const Item_args *other);
  bool alloc_arguments(THD *thd, uint count);
  void add_argument(Item *item)
  {
    args[arg_count++]= item;
  }
  inline Item **arguments() const { return args; }
  inline uint argument_count() const { return arg_count; }
  inline void remove_arguments() { arg_count=0; }
  Sql_mode_dependency value_depends_on_sql_mode_bit_or() const;
};


/*
  Class to be used to enumerate all field references in an item tree. This
  includes references to outside but not fields of the tables within a
  subquery.
  Suggested usage:

    class My_enumerator : public Field_enumerator 
    {
      virtual void visit_field() { ... your actions ...} 
    }

    My_enumerator enumerator;
    item->walk(Item::enumerate_field_refs_processor, ...,&enumerator);

  This is similar to Visitor pattern.
*/

class Field_enumerator
{
public:
  virtual void visit_field(Item_field *field)= 0;
  virtual ~Field_enumerator() {};             /* purecov: inspected */
  Field_enumerator() {}                       /* Remove gcc warning */
};

class Item_string;


/**
  A common class for Item_basic_constant and Item_param
*/
class Item_basic_value :public Item
{
  bool is_basic_value(const Item *item, Type type_arg) const
  {
    return item->basic_const_item() && item->type() == type_arg;
  }
  bool is_basic_value(Type type_arg) const
  {
    return basic_const_item() && type() == type_arg;
  }
  bool str_eq(const String *value,
              const String *other, CHARSET_INFO *cs, bool binary_cmp) const
  {
    return binary_cmp ?
      value->bin_eq(other) :
      collation.collation == cs && value->eq(other, collation.collation);
  }

protected:
  // Value metadata, e.g. to make string processing easier
  class Metadata: private MY_STRING_METADATA
  {
  public:
    Metadata(const String *str)
    {
      my_string_metadata_get(this, str->charset(), str->ptr(), str->length());
    }
    Metadata(const String *str, uint repertoire_arg)
    {
      MY_STRING_METADATA::repertoire= repertoire_arg;
      MY_STRING_METADATA::char_length= str->numchars();
    }
    uint repertoire() const { return MY_STRING_METADATA::repertoire; }
    size_t char_length() const { return MY_STRING_METADATA::char_length; }
  };
  void fix_charset_and_length(CHARSET_INFO *cs,
                              Derivation dv, Metadata metadata)
  {
    /*
      We have to have a different max_length than 'length' here to
      ensure that we get the right length if we do use the item
      to create a new table. In this case max_length must be the maximum
      number of chars for a string of this type because we in Create_field::
      divide the max_length with mbmaxlen).
    */
    collation.set(cs, dv, metadata.repertoire());
    fix_char_length(metadata.char_length());
    decimals= NOT_FIXED_DEC;
  }
  void fix_charset_and_length_from_str_value(const String &str, Derivation dv)
  {
    fix_charset_and_length(str.charset(), dv, Metadata(&str));
  }
  Item_basic_value(THD *thd): Item(thd) {}
  /*
    In the xxx_eq() methods below we need to cast off "const" to
    call val_xxx(). This is OK for Item_basic_constant and Item_param.
  */
  bool null_eq(const Item *item) const
  {
    DBUG_ASSERT(is_basic_value(NULL_ITEM));
    return item->type() == NULL_ITEM;
  }
  bool str_eq(const String *value, const Item *item, bool binary_cmp) const
  {
    DBUG_ASSERT(is_basic_value(STRING_ITEM));
    return is_basic_value(item, STRING_ITEM) &&
           str_eq(value, ((Item_basic_value*)item)->val_str(NULL),
                  item->collation.collation, binary_cmp);
  }
  bool real_eq(double value, const Item *item) const
  {
    DBUG_ASSERT(is_basic_value(REAL_ITEM));
    return is_basic_value(item, REAL_ITEM) &&
           value == ((Item_basic_value*)item)->val_real();
  }
  bool int_eq(longlong value, const Item *item) const
  {
    DBUG_ASSERT(is_basic_value(INT_ITEM));
    return is_basic_value(item, INT_ITEM) &&
           value == ((Item_basic_value*)item)->val_int() &&
           (value >= 0 || item->unsigned_flag == unsigned_flag);
  }
};


class Item_basic_constant :public Item_basic_value
{
  table_map used_table_map;
public:
  Item_basic_constant(THD *thd): Item_basic_value(thd), used_table_map(0) {};
  void set_used_tables(table_map map) { used_table_map= map; }
  table_map used_tables() const { return used_table_map; }
  bool check_vcol_func_processor(void *arg) { return FALSE;}
  virtual Item_basic_constant *make_string_literal_concat(THD *thd,
                                                          const LEX_CSTRING *)
  {
    DBUG_ASSERT(0);
    return this;
  }
  /* to prevent drop fixed flag (no need parent cleanup call) */
  void cleanup()
  {
    /*
      Restore the original field name as it might not have been allocated
      in the statement memory. If the name is auto generated, it must be
      done again between subsequent executions of a prepared statement.
    */
    if (orig_name)
    {
      name.str=    orig_name;
      name.length= strlen(orig_name);
    }
  }
};


/*****************************************************************************
  The class is a base class for representation of stored routine variables in
  the Item-hierarchy. There are the following kinds of SP-vars:
    - local variables (Item_splocal);
    - CASE expression (Item_case_expr);
*****************************************************************************/

class Item_sp_variable :public Item
{
protected:
  /*
    THD, which is stored in fix_fields() and is used in this_item() to avoid
    current_thd use.
  */
  THD *m_thd;

  bool fix_fields_from_item(THD *thd, Item **, const Item *);
public:
  LEX_CSTRING m_name;

public:
#ifdef DBUG_ASSERT_EXISTS
  /*
    Routine to which this Item_splocal belongs. Used for checking if correct
    runtime context is used for variable handling.
  */
  const sp_head *m_sp;
#endif

public:
  Item_sp_variable(THD *thd, const LEX_CSTRING *sp_var_name);

public:
  bool fix_fields(THD *thd, Item **)= 0;

  double val_real();
  longlong val_int();
  String *val_str(String *sp);
  my_decimal *val_decimal(my_decimal *decimal_value);
  bool get_date(MYSQL_TIME *ltime, ulonglong fuzzydate);
  bool is_null();

public:
  void make_send_field(THD *thd, Send_field *field);
  
  inline bool const_item() const;
  
  inline int save_in_field(Field *field, bool no_conversions);
  inline bool send(Protocol *protocol, st_value *buffer);
  bool check_vcol_func_processor(void *arg) 
  {
    return mark_unsupported_function(m_name.str, arg, VCOL_IMPOSSIBLE);
  }
}; 

/*****************************************************************************
  Item_sp_variable inline implementation.
*****************************************************************************/

inline bool Item_sp_variable::const_item() const
{
  return TRUE;
}

inline int Item_sp_variable::save_in_field(Field *field, bool no_conversions)
{
  return this_item()->save_in_field(field, no_conversions);
}

inline bool Item_sp_variable::send(Protocol *protocol, st_value *buffer)
{
  return this_item()->send(protocol, buffer);
}


/*****************************************************************************
  A reference to local SP variable (incl. reference to SP parameter), used in
  runtime.
*****************************************************************************/

class Item_splocal :public Item_sp_variable,
                    private Settable_routine_parameter,
                    public Rewritable_query_parameter,
                    public Type_handler_hybrid_field_type
{
protected:
  const Sp_rcontext_handler *m_rcontext_handler;

  uint m_var_idx;

  Type m_type;

  bool append_value_for_log(THD *thd, String *str);

  sp_rcontext *get_rcontext(sp_rcontext *local_ctx) const;
  Item_field *get_variable(sp_rcontext *ctx) const;

public:
  Item_splocal(THD *thd, const Sp_rcontext_handler *rh,
               const LEX_CSTRING *sp_var_name, uint sp_var_idx,
               const Type_handler *handler,
               uint pos_in_q= 0, uint len_in_q= 0);

  bool fix_fields(THD *, Item **);
  Item *this_item();
  const Item *this_item() const;
  Item **this_item_addr(THD *thd, Item **);

  virtual void print(String *str, enum_query_type query_type);

public:
  inline const LEX_CSTRING *my_name() const;

  inline uint get_var_idx() const;

  inline enum Type type() const;
  const Type_handler *type_handler() const
  { return Type_handler_hybrid_field_type::type_handler(); }
  uint cols() const { return this_item()->cols(); }
  Item* element_index(uint i) { return this_item()->element_index(i); }
  Item** addr(uint i) { return this_item()->addr(i); }
  bool check_cols(uint c);

private:
  bool set_value(THD *thd, sp_rcontext *ctx, Item **it);

public:
  Item_splocal *get_item_splocal() { return this; }

  Rewritable_query_parameter *get_rewritable_query_parameter()
  { return this; }

  Settable_routine_parameter *get_settable_routine_parameter()
  { return this; }

  bool append_for_log(THD *thd, String *str);
  
  Item *get_copy(THD *thd) { return 0; }

  /*
    Override the inherited create_field_for_create_select(),
    because we want to preserve the exact data type for:
      DECLARE a1 INT;
      DECLARE a2 TYPE OF t1.a2;
      CREATE TABLE t1 AS SELECT a1, a2;
    The inherited implementation would create a column
    based on result_type(), which is less exact.
  */
  Field *create_field_for_create_select(TABLE *table)
  { return create_table_field_from_handler(table); }
};


/**
  An Item_splocal variant whose data type becomes known only at
  sp_rcontext creation time, e.g. "DECLARE var1 t1.col1%TYPE".
*/
class Item_splocal_with_delayed_data_type: public Item_splocal
{
public:
  Item_splocal_with_delayed_data_type(THD *thd,
                                      const Sp_rcontext_handler *rh,
                                      const LEX_CSTRING *sp_var_name,
                                      uint sp_var_idx,
                                      uint pos_in_q, uint len_in_q)
   :Item_splocal(thd, rh, sp_var_name, sp_var_idx, &type_handler_null,
                 pos_in_q, len_in_q)
  { }
};


/**
  SP variables that are fields of a ROW.
  DELCARE r ROW(a INT,b INT);
  SELECT r.a; -- This is handled by Item_splocal_row_field
*/
class Item_splocal_row_field :public Item_splocal
{
protected:
  LEX_CSTRING m_field_name;
  uint m_field_idx;
  bool set_value(THD *thd, sp_rcontext *ctx, Item **it);
public:
  Item_splocal_row_field(THD *thd,
                         const Sp_rcontext_handler *rh,
                         const LEX_CSTRING *sp_var_name,
                         const LEX_CSTRING *sp_field_name,
                         uint sp_var_idx, uint sp_field_idx,
                         const Type_handler *handler,
                         uint pos_in_q= 0, uint len_in_q= 0)
   :Item_splocal(thd, rh, sp_var_name, sp_var_idx, handler, pos_in_q, len_in_q),
    m_field_name(*sp_field_name),
    m_field_idx(sp_field_idx)
  { }
  bool fix_fields(THD *thd, Item **);
  Item *this_item();
  const Item *this_item() const;
  Item **this_item_addr(THD *thd, Item **);
  bool append_for_log(THD *thd, String *str);
  void print(String *str, enum_query_type query_type);
};


class Item_splocal_row_field_by_name :public Item_splocal_row_field
{
  bool set_value(THD *thd, sp_rcontext *ctx, Item **it);
public:
  Item_splocal_row_field_by_name(THD *thd,
                                 const Sp_rcontext_handler *rh,
                                 const LEX_CSTRING *sp_var_name,
                                 const LEX_CSTRING *sp_field_name,
                                 uint sp_var_idx,
                                 const Type_handler *handler,
                                 uint pos_in_q= 0, uint len_in_q= 0)
   :Item_splocal_row_field(thd, rh, sp_var_name, sp_field_name,
                           sp_var_idx, 0 /* field index will be set later */,
                           handler, pos_in_q, len_in_q)
  { }
  bool fix_fields(THD *thd, Item **it);
  void print(String *str, enum_query_type query_type);
};


/*****************************************************************************
  Item_splocal inline implementation.
*****************************************************************************/

inline const LEX_CSTRING *Item_splocal::my_name() const
{
  return &m_name;
}

inline uint Item_splocal::get_var_idx() const
{
  return m_var_idx;
}

inline enum Item::Type Item_splocal::type() const
{
  return m_type;
}

/*****************************************************************************
  A reference to case expression in SP, used in runtime.
*****************************************************************************/

class Item_case_expr :public Item_sp_variable
{
public:
  Item_case_expr(THD *thd, uint case_expr_id);

public:
  bool fix_fields(THD *thd, Item **);
  Item *this_item();
  const Item *this_item() const;
  Item **this_item_addr(THD *thd, Item **);

  inline enum Type type() const;
  const Type_handler *type_handler() const { return this_item()->type_handler(); }

public:
  /*
    NOTE: print() is intended to be used from views and for debug.
    Item_case_expr can not occur in views, so here it is only for debug
    purposes.
  */
  virtual void print(String *str, enum_query_type query_type);
  Item *get_copy(THD *thd) { return 0; }

private:
  uint m_case_expr_id;
};

/*****************************************************************************
  Item_case_expr inline implementation.
*****************************************************************************/

inline enum Item::Type Item_case_expr::type() const
{
  return this_item()->type();
}

/*
  NAME_CONST(given_name, const_value). 
  This 'function' has all properties of the supplied const_value (which is 
  assumed to be a literal constant), and the name given_name. 

  This is used to replace references to SP variables when we write PROCEDURE
  statements into the binary log.

  TODO
    Together with Item_splocal and Item::this_item() we can actually extract
    common a base of this class and Item_splocal. Maybe it is possible to
    extract a common base with class Item_ref, too.
*/

class Item_name_const : public Item
{
  Item *value_item;
  Item *name_item;
  bool valid_args;
public:
  Item_name_const(THD *thd, Item *name_arg, Item *val);

  bool fix_fields(THD *, Item **);

  enum Type type() const;
  double val_real();
  longlong val_int();
  String *val_str(String *sp);
  my_decimal *val_decimal(my_decimal *);
  bool get_date(MYSQL_TIME *ltime, ulonglong fuzzydate);
  bool is_null();
  virtual void print(String *str, enum_query_type query_type);

  const Type_handler *type_handler() const
  {
    return value_item->type_handler();
  }

  bool const_item() const
  {
    return TRUE;
  }

  int save_in_field(Field *field, bool no_conversions)
  {
    return  value_item->save_in_field(field, no_conversions);
  }

  bool send(Protocol *protocol, st_value *buffer)
  {
    return value_item->send(protocol, buffer);
  }
  bool check_vcol_func_processor(void *arg) 
  {
    return mark_unsupported_function("name_const()", arg, VCOL_IMPOSSIBLE);
  }
  Item *get_copy(THD *thd)
  { return get_item_copy<Item_name_const>(thd, this); }
};

class Item_num: public Item_basic_constant
{
public:
  Item_num(THD *thd): Item_basic_constant(thd) { collation.set_numeric(); }
  Item *safe_charset_converter(THD *thd, CHARSET_INFO *tocs);
  bool check_partition_func_processor(void *int_arg) { return FALSE;}
  bool get_date(MYSQL_TIME *ltime, ulonglong fuzzydate)
  {
    return type_handler()->Item_get_date(this, ltime, fuzzydate);
  }
};

#define NO_CACHED_FIELD_INDEX ((uint)(-1))

class st_select_lex;


class Item_result_field :public Item	/* Item with result field */
{
public:
  Field *result_field;				/* Save result here */
  Item_result_field(THD *thd): Item(thd), result_field(0) {}
  // Constructor used for Item_sum/Item_cond_and/or (see Item comment)
  Item_result_field(THD *thd, Item_result_field *item):
    Item(thd, item), result_field(item->result_field)
  {}
  ~Item_result_field() {}			/* Required with gcc 2.95 */
  Field *get_tmp_table_field() { return result_field; }
  /*
    This implementation of used_tables() used by Item_avg_field and
    Item_variance_field which work when only temporary table left, so theu
    return table map of the temporary table.
  */
  table_map used_tables() const { return 1; }
  void set_result_field(Field *field) { result_field= field; }
  bool is_result_field() { return true; }
  void save_in_result_field(bool no_conversions)
  {
    save_in_field(result_field, no_conversions);
  }
  void cleanup();
  bool check_vcol_func_processor(void *arg) { return FALSE;}
};


class Item_ident :public Item_result_field
{
protected:
  /* 
    We have to store initial values of db_name, table_name and field_name
    to be able to restore them during cleanup() because they can be 
    updated during fix_fields() to values from Field object and life-time 
    of those is shorter than life-time of Item_field.
  */
  const char *orig_db_name;
  const char *orig_table_name;
  LEX_CSTRING orig_field_name;

public:
  Name_resolution_context *context;
  const char *db_name;
  const char *table_name;
  LEX_CSTRING field_name;
  bool alias_name_used; /* true if item was resolved against alias */
  /* 
    Cached value of index for this field in table->field array, used by prep. 
    stmts for speeding up their re-execution. Holds NO_CACHED_FIELD_INDEX 
    if index value is not known.
  */
  uint cached_field_index;
  /*
    Cached pointer to table which contains this field, used for the same reason
    by prep. stmt. too in case then we have not-fully qualified field.
    0 - means no cached value.
  */
  TABLE_LIST *cached_table;
  st_select_lex *depended_from;
  /*
    Some Items resolved in another select should not be marked as dependency
    of the subquery where they are. During normal name resolution, we check
    this. Stored procedures and prepared statements first try to resolve an
    ident item using a cached table reference and field position from the
    previous query execution (cached_table/cached_field_index). If the
    tables were not changed, the ident matches the table/field, and we have
    faster resolution of the ident without looking through all tables and
    fields in the query. But in this case, we can not check all conditions
    about this ident item dependency, so we should cache the condition in
    this variable.
  */
  bool can_be_depended;
  Item_ident(THD *thd, Name_resolution_context *context_arg,
             const char *db_name_arg, const char *table_name_arg,
             const LEX_CSTRING *field_name_arg);
  Item_ident(THD *thd, Item_ident *item);
  Item_ident(THD *thd, TABLE_LIST *view_arg, const LEX_CSTRING *field_name_arg);
  const char *full_name() const;
  void cleanup();
  st_select_lex *get_depended_from() const;
  bool remove_dependence_processor(void * arg);
  virtual void print(String *str, enum_query_type query_type);
  virtual bool change_context_processor(void *cntx)
    { context= (Name_resolution_context *)cntx; return FALSE; }
  /**
    Collect outer references
  */
  virtual bool collect_outer_ref_processor(void *arg);
  friend bool insert_fields(THD *thd, Name_resolution_context *context,
                            const char *db_name,
                            const char *table_name, List_iterator<Item> *it,
                            bool any_privileges);
};


class Item_ident_for_show :public Item
{
public:
  Field *field;
  const char *db_name;
  const char *table_name;

  Item_ident_for_show(THD *thd, Field *par_field, const char *db_arg,
                      const char *table_name_arg):
    Item(thd), field(par_field), db_name(db_arg), table_name(table_name_arg)
  {
    Type_std_attributes::set(par_field->type_std_attributes());
  }
  enum Type type() const { return FIELD_ITEM; }
  double val_real() { return field->val_real(); }
  longlong val_int() { return field->val_int(); }
  String *val_str(String *str) { return field->val_str(str); }
  my_decimal *val_decimal(my_decimal *dec) { return field->val_decimal(dec); }
  bool get_date(MYSQL_TIME *ltime, ulonglong fuzzydate)
  {
    return field->get_date(ltime, fuzzydate);
  }
  void make_send_field(THD *thd, Send_field *tmp_field);
  const Type_handler *type_handler() const
  {
    const Type_handler *handler= field->type_handler();
    return handler->type_handler_for_item_field();
  }
  Item* get_copy(THD *thd)
  { return get_item_copy<Item_ident_for_show>(thd, this); }
};


class Item_field :public Item_ident,
                  public Load_data_outvar
{
protected:
  void set_field(Field *field);
public:
  Field *field;
  Item_equal *item_equal;
  /*
    if any_privileges set to TRUE then here real effective privileges will
    be stored
  */
  uint have_privileges;
  /* field need any privileges (for VIEW creation) */
  bool any_privileges;
  Item_field(THD *thd, Name_resolution_context *context_arg,
             const char *db_arg,const char *table_name_arg,
	     const LEX_CSTRING *field_name_arg);
  /*
    Constructor needed to process subselect with temporary tables (see Item)
  */
  Item_field(THD *thd, Item_field *item);
  /*
    Constructor used inside setup_wild(), ensures that field, table,
    and database names will live as long as Item_field (this is important
    in prepared statements).
  */
  Item_field(THD *thd, Name_resolution_context *context_arg, Field *field);
  /*
    If this constructor is used, fix_fields() won't work, because
    db_name, table_name and column_name are unknown. It's necessary to call
    reset_field() before fix_fields() for all fields created this way.
  */
  Item_field(THD *thd, Field *field);
  enum Type type() const { return FIELD_ITEM; }
  bool eq(const Item *item, bool binary_cmp) const;
  double val_real();
  longlong val_int();
  my_decimal *val_decimal(my_decimal *);
  String *val_str(String*);
  void save_result(Field *to);
  double val_result();
  longlong val_int_result();
  String *str_result(String* tmp);
  my_decimal *val_decimal_result(my_decimal *);
  bool val_bool_result();
  bool is_null_result();
  bool send(Protocol *protocol, st_value *buffer);
  Load_data_outvar *get_load_data_outvar()
  {
    return this;
  }
  bool load_data_set_null(THD *thd, const Load_data_param *param)
  {
    return field->load_data_set_null(thd);
  }
  bool load_data_set_value(THD *thd, const char *pos, uint length,
                           const Load_data_param *param)
  {
    field->load_data_set_value(pos, length, param->charset());
    return false;
  }
  bool load_data_set_no_data(THD *thd, const Load_data_param *param);
  void load_data_print_for_log_event(THD *thd, String *to) const;
  bool load_data_add_outvar(THD *thd, Load_data_param *param) const
  {
    return param->add_outvar_field(thd, field);
  }
  uint load_data_fixed_length() const
  {
    return field->field_length;
  }
  void reset_field(Field *f);
  bool fix_fields(THD *, Item **);
  void fix_after_pullout(st_select_lex *new_parent, Item **ref, bool merge);
  void make_send_field(THD *thd, Send_field *tmp_field);
  int save_in_field(Field *field,bool no_conversions);
  void save_org_in_field(Field *field, fast_field_copier optimizer_data);
  fast_field_copier setup_fast_field_copier(Field *field);
  table_map used_tables() const;
  table_map all_used_tables() const; 
  const Type_handler *type_handler() const
  {
    const Type_handler *handler= field->type_handler();
    return handler->type_handler_for_item_field();
  }
  const Type_handler *cast_to_int_type_handler() const
  {
    return field->type_handler()->cast_to_int_type_handler();
  }
  const Type_handler *real_type_handler() const
  {
    if (field->is_created_from_null_item)
      return &type_handler_null;
    return field->type_handler();
  }
  TYPELIB *get_typelib() const { return field->get_typelib(); }
  enum_monotonicity_info get_monotonicity_info() const
  {
    return MONOTONIC_STRICT_INCREASING;
  }
  Sql_mode_dependency value_depends_on_sql_mode() const
  {
    return Sql_mode_dependency(0, field->value_depends_on_sql_mode());
  }
  longlong val_int_endpoint(bool left_endp, bool *incl_endp);
  bool get_date(MYSQL_TIME *ltime, ulonglong fuzzydate);
  bool get_date_result(MYSQL_TIME *ltime,ulonglong fuzzydate);
  bool is_null() { return field->is_null(); }
  void update_null_value();
  void update_table_bitmaps()
  {
    if (field && field->table)
    {
      TABLE *tab= field->table;
      tab->covering_keys.intersect(field->part_of_key);
      if (tab->read_set)
        bitmap_fast_test_and_set(tab->read_set, field->field_index);
      /* 
        Do not mark a self-referecing virtual column.
        Such virtual columns are reported as invalid.
      */
      if (field->vcol_info && tab->vcol_set)
        tab->mark_virtual_col(field);
    }
  }
  void update_used_tables()
  {
    update_table_bitmaps();
  }
  COND *build_equal_items(THD *thd, COND_EQUAL *inherited,
                          bool link_item_fields,
                          COND_EQUAL **cond_equal_ref)
  {
    /*
      normilize_cond() replaced all conditions of type
         WHERE/HAVING field
      to:
        WHERE/HAVING field<>0
      By the time of a build_equal_items() call, all such conditions should
      already be replaced. No Item_field are possible.
      Note, some Item_field derivants are still possible.
      Item_insert_value:
        SELECT * FROM t1 WHERE VALUES(a);
      Item_default_value:
        SELECT * FROM t1 WHERE DEFAULT(a);
    */
    DBUG_ASSERT(type() != FIELD_ITEM);
    return Item_ident::build_equal_items(thd, inherited, link_item_fields,
                                         cond_equal_ref);
  }
  bool is_result_field() { return false; }
  void save_in_result_field(bool no_conversions);
  Item *get_tmp_table_item(THD *thd);
  bool collect_item_field_processor(void * arg);
  bool add_field_to_set_processor(void * arg);
  bool find_item_in_field_list_processor(void *arg);
  bool register_field_in_read_map(void *arg);
  bool register_field_in_write_map(void *arg);
  bool register_field_in_bitmap(void *arg);
  bool check_partition_func_processor(void *int_arg) {return FALSE;}
  bool post_fix_fields_part_expr_processor(void *bool_arg);
  bool check_valid_arguments_processor(void *bool_arg);
  bool check_field_expression_processor(void *arg);
  bool enumerate_field_refs_processor(void *arg);
  bool update_table_bitmaps_processor(void *arg);
  bool switch_to_nullable_fields_processor(void *arg);
  bool update_vcol_processor(void *arg);
  bool rename_fields_processor(void *arg);
  bool check_vcol_func_processor(void *arg)
  {
    context= 0;
    if (field && (field->unireg_check == Field::NEXT_NUMBER))
    {
      // Auto increment fields are unsupported
      return mark_unsupported_function(field_name.str, arg, VCOL_FIELD_REF | VCOL_AUTO_INC);
    }
    return mark_unsupported_function(field_name.str, arg, VCOL_FIELD_REF);
  }
  bool set_fields_as_dependent_processor(void *arg)
  {
    if (!(used_tables() & OUTER_REF_TABLE_BIT))
    {
      depended_from= (st_select_lex *) arg;
      item_equal= NULL;
    }
    return 0;
  }
  void cleanup();
  Item_equal *get_item_equal() { return item_equal; }
  void set_item_equal(Item_equal *item_eq) { item_equal= item_eq; }
  Item_equal *find_item_equal(COND_EQUAL *cond_equal);
  Item* propagate_equal_fields(THD *, const Context &, COND_EQUAL *);
  Item *replace_equal_field(THD *thd, uchar *arg);
  uint32 max_display_length() const { return field->max_display_length(); }
  Item_field *field_for_view_update() { return this; }
  int fix_outer_field(THD *thd, Field **field, Item **reference);
  virtual Item *update_value_transformer(THD *thd, uchar *select_arg);
  Item *derived_field_transformer_for_having(THD *thd, uchar *arg);
  Item *derived_field_transformer_for_where(THD *thd, uchar *arg);
  Item *derived_grouping_field_transformer_for_where(THD *thd, uchar *arg);
  virtual void print(String *str, enum_query_type query_type);
  bool excl_dep_on_table(table_map tab_map);
  bool excl_dep_on_grouping_fields(st_select_lex *sel);
  bool cleanup_excluding_fields_processor(void *arg)
  { return field ? 0 : cleanup_processor(arg); }
  bool cleanup_excluding_const_fields_processor(void *arg)
  { return field && const_item() ? 0 : cleanup_processor(arg); }
  
  Item *get_copy(THD *thd)
  { return get_item_copy<Item_field>(thd, this); }
  bool is_outer_field() const
  {
    DBUG_ASSERT(fixed);
    return field->table->pos_in_table_list->outer_join;
  }
  Field::geometry_type get_geometry_type() const
  {
    DBUG_ASSERT(field_type() == MYSQL_TYPE_GEOMETRY);
    return field->get_geometry_type();
  }
  friend class Item_default_value;
  friend class Item_insert_value;
  friend class st_select_lex_unit;
};


/**
  Item_field for the ROW data type
*/
class Item_field_row: public Item_field,
                      public Item_args
{
public:
  Item_field_row(THD *thd, Field *field)
   :Item_field(thd, field),
    Item_args()
  { }
  Item *get_copy(THD *thd)
  { return get_item_copy<Item_field_row>(thd, this); }

  const Type_handler *type_handler() const { return &type_handler_row; }
  uint cols() const { return arg_count; }
  Item* element_index(uint i) { return arg_count ? args[i] : this; }
  Item** addr(uint i) { return arg_count ? args + i : NULL; }
  bool check_cols(uint c)
  {
    if (cols() != c)
    {
      my_error(ER_OPERAND_COLUMNS, MYF(0), c);
      return true;
    }
    return false;
  }
  bool row_create_items(THD *thd, List<Spvar_definition> *list);
};


/*
  @brief 
    Item_temptable_field is the same as Item_field, except that print() 
    continues to work even if the table has been dropped.

  @detail

    We need this item for "ANALYZE statement" feature. Query execution has 
    these steps:

      1. Run the query.
      2. Cleanup starts. Temporary tables are destroyed
      3. print "ANALYZE statement" output, if needed
      4. Call close_thread_table() for regular tables.

    Step #4 is done after step #3, so "ANALYZE stmt" has no problem printing
    Item_field objects that refer to regular tables.

    However, Step #3 is done after Step #2. Attempt to print Item_field objects
    that refer to temporary tables will cause access to freed memory. 
    
    To resolve this, we use Item_temptable_field to refer to items in temporary
    (work) tables.
*/

class Item_temptable_field :public Item_field
{
public:
  Item_temptable_field(THD *thd, Name_resolution_context *context_arg, Field *field)
   : Item_field(thd, context_arg, field) {}

  Item_temptable_field(THD *thd, Field *field)
   : Item_field(thd, field) {}

  Item_temptable_field(THD *thd, Item_field *item) : Item_field(thd, item) {};

  virtual void print(String *str, enum_query_type query_type);
};


class Item_null :public Item_basic_constant
{
public:
  Item_null(THD *thd, const char *name_par=0, CHARSET_INFO *cs= &my_charset_bin):
    Item_basic_constant(thd)
  {
    maybe_null= null_value= TRUE;
    max_length= 0;
    name.str= name_par ? name_par : "NULL";
    name.length= strlen(name.str);
    fixed= 1;
    collation.set(cs, DERIVATION_IGNORABLE, MY_REPERTOIRE_ASCII);
  }
  enum Type type() const { return NULL_ITEM; }
  bool vcol_assignment_allowed_value() const { return true; }
  bool eq(const Item *item, bool binary_cmp) const { return null_eq(item); }
  double val_real();
  longlong val_int();
  String *val_str(String *str);
  my_decimal *val_decimal(my_decimal *);
  bool get_date(MYSQL_TIME *ltime, ulonglong fuzzydate);
  longlong val_datetime_packed();
  longlong val_time_packed();
  int save_in_field(Field *field, bool no_conversions);
  int save_safe_in_field(Field *field);
  bool send(Protocol *protocol, st_value *buffer);
  const Type_handler *type_handler() const { return &type_handler_null; }
  bool basic_const_item() const { return 1; }
  Item *clone_item(THD *thd);
  bool is_null() { return 1; }

  virtual inline void print(String *str, enum_query_type query_type)
  {
    str->append(STRING_WITH_LEN("NULL"));
  }

  Item *safe_charset_converter(THD *thd, CHARSET_INFO *tocs);
  bool check_partition_func_processor(void *int_arg) {return FALSE;}
  Item_basic_constant *make_string_literal_concat(THD *thd,
                                                  const LEX_CSTRING *);
  Item *get_copy(THD *thd)
  { return get_item_copy<Item_null>(thd, this); }
};

class Item_null_result :public Item_null
{
public:
  Field *result_field;
  Item_null_result(THD *thd): Item_null(thd), result_field(0) {}
  bool is_result_field() { return result_field != 0; }
  enum_field_types field_type() const
  {
    return result_field->type();
  }
  void save_in_result_field(bool no_conversions)
  {
    save_in_field(result_field, no_conversions);
  }
  bool check_partition_func_processor(void *int_arg) {return TRUE;}
  bool check_vcol_func_processor(void *arg)
  {
    return mark_unsupported_function(full_name(), arg, VCOL_IMPOSSIBLE);
  }
};

/*
  Item represents one placeholder ('?') of prepared statement

  Notes:
  Item_param::field_type() is used when this item is in a temporary table.
  This is NOT placeholder metadata sent to client, as this value
  is assigned after sending metadata (in setup_one_conversion_function).
  For example in case of 'SELECT ?' you'll get MYSQL_TYPE_STRING both
  in result set and placeholders metadata, no matter what type you will
  supply for this placeholder in mysql_stmt_execute.

  Item_param has two Type_handler pointers,
  which can point to different handlers:

  1. In the Type_handler_hybrid_field_type member
     It's initialized in:
     - Item_param::setup_conversion(), for client-server PS protocol,
       according to the bind type.
     - Item_param::set_from_item(), for EXECUTE and EXECUTE IMMEDIATE,
       according to the actual parameter data type.

  2. In the "value" member.
     It's initialized in:
     - Item_param::set_param_func(), for client-server PS protocol.
     - Item_param::set_from_item(), for EXECUTE and EXECUTE IMMEDIATE.
*/

class Item_param :public Item_basic_value,
                  private Settable_routine_parameter,
                  public Rewritable_query_parameter,
                  private Type_handler_hybrid_field_type,
                  public Type_geometry_attributes
{
  /*
    NO_VALUE is a special value meaning that the parameter has not been
    assigned yet. Item_param::state is assigned to NO_VALUE in constructor
    and is used at prepare time.

    1. At prepare time
      Item_param::fix_fields() sets "fixed" to true,
      but as Item_param::state is still NO_VALUE,
      Item_param::basic_const_item() returns false. This prevents various
      optimizations to happen at prepare time fix_fields().
      For example, in this query:
        PREPARE stmt FROM 'SELECT FORMAT(10000,2,?)';
      Item_param::basic_const_item() is tested from
      Item_func_format::fix_length_and_dec().

    2. At execute time:
      When Item_param gets a value
      (or a pseudo-value like DEFAULT_VALUE or IGNORE_VALUE):
      - Item_param::state changes from NO_VALUE to something else
      - Item_param::fixed is changed to true
      All Item_param::set_xxx() make sure to do so.
      In the state with an assigned value:
      - Item_param::basic_const_item() returns true
      - Item::type() returns NULL_ITEM, INT_ITEM, REAL_ITEM, DECIMAL_ITEM,
        DATE_ITEM, STRING_ITEM, depending on the value assigned.
      So in this state Item_param behaves in many cases like a literal.

      When Item_param::cleanup() is called:
      - Item_param::state does not change
      - Item_param::fixed changes to false
      Note, this puts Item_param into an inconsistent state:
      - Item_param::basic_const_item() still returns "true"
      - Item_param::type() still pretends to be a basic constant Item
      Both are not expected in combination with fixed==false.
      However, these methods are not really called in this state,
      see asserts in Item_param::basic_const_item() and Item_param::type().

      When Item_param::reset() is called:
      - Item_param::state changes to NO_VALUE
      - Item_param::fixed changes to false
  */
  enum enum_item_param_state
  {
    NO_VALUE, NULL_VALUE, SHORT_DATA_VALUE, LONG_DATA_VALUE,
    DEFAULT_VALUE, IGNORE_VALUE
  } state;

  enum Type item_type;

  void fix_type(Type type)
  {
    item_type= type;
    fixed= true;
  }

  void fix_temporal(uint32 max_length_arg, uint decimals_arg);

  struct CONVERSION_INFO
  {
    /*
      Character sets conversion info for string values.
      Character sets of client and connection defined at bind time are used
      for all conversions, even if one of them is later changed (i.e.
      between subsequent calls to mysql_stmt_execute).
    */
    CHARSET_INFO *character_set_client;
    CHARSET_INFO *character_set_of_placeholder;
    /*
      This points at character set of connection if conversion
      to it is required (i. e. if placeholder typecode is not BLOB).
      Otherwise it's equal to character_set_client (to simplify
      check in convert_str_value()).
    */
    CHARSET_INFO *final_character_set_of_str_value;
  private:
    bool needs_conversion() const
    {
      return final_character_set_of_str_value !=
             character_set_of_placeholder;
    }
    bool convert(THD *thd, String *str);
  public:
    void set(THD *thd, CHARSET_INFO *cs);
    bool convert_if_needed(THD *thd, String *str)
    {
      /*
        Check is so simple because all charsets were set up properly
        in setup_one_conversion_function, where typecode of
        placeholder was also taken into account: the variables are different
        here only if conversion is really necessary.
      */
      if (needs_conversion())
        return convert(thd, str);
      str->set_charset(final_character_set_of_str_value);
      return false;
    }
  };

  bool m_empty_string_is_null;

  class PValue_simple
  {
  public:
    union
    {
      longlong integer;
      double   real;
      CONVERSION_INFO cs_info;
      MYSQL_TIME     time;
    };
    void swap(PValue_simple &other)
    {
      swap_variables(PValue_simple, *this, other);
    }
  };

  class PValue: public Type_handler_hybrid_field_type,
                public PValue_simple,
                public Value_source
  {
  public:
    PValue(): Type_handler_hybrid_field_type(&type_handler_null) {}
    my_decimal m_decimal;
    String m_string;
    /*
      A buffer for string and long data values. Historically all allocated
      values returned from val_str() were treated as eligible to
      modification. I. e. in some cases Item_func_concat can append it's
      second argument to return value of the first one. Because of that we
      can't return the original buffer holding string data from val_str(),
      and have to have one buffer for data and another just pointing to
      the data. This is the latter one and it's returned from val_str().
      Can not be declared inside the union as it's not a POD type.
    */
    String m_string_ptr;

    void swap(PValue &other)
    {
      Type_handler_hybrid_field_type::swap(other);
      PValue_simple::swap(other);
      m_decimal.swap(other.m_decimal);
      m_string.swap(other.m_string);
      m_string_ptr.swap(other.m_string_ptr);
    }
    double val_real() const;
    longlong val_int(const Type_std_attributes *attr) const;
    my_decimal *val_decimal(my_decimal *dec, const Type_std_attributes *attr);
    String *val_str(String *str, const Type_std_attributes *attr);
  };

  PValue value;

  const String *value_query_val_str(THD *thd, String* str) const;
  bool value_eq(const Item *item, bool binary_cmp) const;
  Item *value_clone_item(THD *thd);
  bool is_evaluable_expression() const;
  bool can_return_value() const;

public:
  /*
    Used for bulk protocol only.
  */
  enum enum_indicator_type indicator;

  const Type_handler *type_handler() const
  { return Type_handler_hybrid_field_type::type_handler(); }

  bool vcol_assignment_allowed_value() const
  {
    switch (state) {
    case NULL_VALUE:
    case DEFAULT_VALUE:
    case IGNORE_VALUE:
      return true;
    case NO_VALUE:
    case SHORT_DATA_VALUE:
    case LONG_DATA_VALUE:
      break;
    }
    return false;
  }

  Field::geometry_type get_geometry_type() const
  { return Type_geometry_attributes::get_geometry_type(); };

  void set_geometry_type(uint type)
  { Type_geometry_attributes::set_geometry_type(type); }

  Item_param(THD *thd, const LEX_CSTRING *name_arg,
             uint pos_in_query_arg, uint len_in_query_arg);

  enum Type type() const
  {
    return item_type;
  }

  double val_real()
  {
    return can_return_value() ? value.val_real() : 0e0;
  }
  longlong val_int()
  {
    return can_return_value() ? value.val_int(this) : 0;
  }
  my_decimal *val_decimal(my_decimal *dec)
  {
    return can_return_value() ? value.val_decimal(dec, this) : NULL;
  }
  String *val_str(String *str)
  {
    return can_return_value() ? value.val_str(str, this) : NULL;
  }
  bool get_date(MYSQL_TIME *tm, ulonglong fuzzydate);
  int  save_in_field(Field *field, bool no_conversions);

  void set_default();
  void set_ignore();
  void set_null();
  void set_int(longlong i, uint32 max_length_arg);
  void set_double(double i);
  void set_decimal(const char *str, ulong length);
  void set_decimal(const my_decimal *dv, bool unsigned_arg);
  bool set_str(const char *str, ulong length,
               CHARSET_INFO *fromcs, CHARSET_INFO *tocs);
  bool set_longdata(const char *str, ulong length);
  void set_time(MYSQL_TIME *tm, timestamp_type type, uint32 max_length_arg);
  void set_time(const MYSQL_TIME *tm, uint32 max_length_arg, uint decimals_arg);
  bool set_from_item(THD *thd, Item *item);
  void reset();

  void set_param_tiny(uchar **pos, ulong len);
  void set_param_short(uchar **pos, ulong len);
  void set_param_int32(uchar **pos, ulong len);
  void set_param_int64(uchar **pos, ulong len);
  void set_param_float(uchar **pos, ulong len);
  void set_param_double(uchar **pos, ulong len);
  void set_param_decimal(uchar **pos, ulong len);
  void set_param_time(uchar **pos, ulong len);
  void set_param_datetime(uchar **pos, ulong len);
  void set_param_date(uchar **pos, ulong len);
  void set_param_str(uchar **pos, ulong len);

  void setup_conversion(THD *thd, uchar param_type);
  void setup_conversion_blob(THD *thd);
  void setup_conversion_string(THD *thd, CHARSET_INFO *fromcs);

  /*
    Assign placeholder value from bind data.
    Note, that 'len' has different semantics in embedded library (as we
    don't need to check that packet is not broken there). See
    sql_prepare.cc for details.
  */
  void set_param_func(uchar **pos, ulong len)
  {
    /*
      To avoid Item_param::set_xxx() asserting on data type mismatch,
      we set the value type handler here:
      - It can not be initialized yet after Item_param::setup_conversion().
      - Also, for LIMIT clause parameters, the value type handler might have
        changed from the real type handler to type_handler_longlong.
        So here we'll restore it.
    */
    const Type_handler *h= Item_param::type_handler();
    value.set_handler(h);
    h->Item_param_set_param_func(this, pos, len);
  }

  bool set_value(THD *thd, const Type_all_attributes *attr,
                 const st_value *val, const Type_handler *h)
  {
    value.set_handler(h); // See comments in set_param_func()
    return h->Item_param_set_from_value(thd, this, attr, val);
  }

  bool set_limit_clause_param(longlong nr)
  {
    value.set_handler(&type_handler_longlong);
    set_int(nr, MY_INT64_NUM_DECIMAL_DIGITS);
    return !unsigned_flag && value.integer < 0;
  }
  const String *query_val_str(THD *thd, String *str) const;

  bool convert_str_value(THD *thd);

  /*
    If value for parameter was not set we treat it as non-const
    so no one will use parameters value in fix_fields still
    parameter is constant during execution.
  */
  virtual table_map used_tables() const
  { return state != NO_VALUE ? (table_map)0 : PARAM_TABLE_BIT; }
  virtual void print(String *str, enum_query_type query_type);
  bool is_null()
  { DBUG_ASSERT(state != NO_VALUE); return state == NULL_VALUE; }
  bool basic_const_item() const;
  bool has_no_value() const
  {
    return state == NO_VALUE;
  }
  bool has_long_data_value() const
  {
    return state == LONG_DATA_VALUE;
  }
  bool has_int_value() const
  {
    return state == SHORT_DATA_VALUE &&
           value.type_handler()->cmp_type() == INT_RESULT;
  }
  /*
    This method is used to make a copy of a basic constant item when
    propagating constants in the optimizer. The reason to create a new
    item and not use the existing one is not precisely known (2005/04/16).
    Probably we are trying to preserve tree structure of items, in other
    words, avoid pointing at one item from two different nodes of the tree.
    Return a new basic constant item if parameter value is a basic
    constant, assert otherwise. This method is called only if
    basic_const_item returned TRUE.
  */
  Item *safe_charset_converter(THD *thd, CHARSET_INFO *tocs);
  Item *clone_item(THD *thd);
  /*
    Implement by-value equality evaluation if parameter value
    is set and is a basic constant (integer, real or string).
    Otherwise return FALSE.
  */
  bool eq(const Item *item, bool binary_cmp) const;
  void set_param_type_and_swap_value(Item_param *from);

  Rewritable_query_parameter *get_rewritable_query_parameter()
  { return this; }
  Settable_routine_parameter *get_settable_routine_parameter()
  { return m_is_settable_routine_parameter ? this : NULL; }

  bool append_for_log(THD *thd, String *str);
  bool check_vcol_func_processor(void *int_arg) {return FALSE;}
  Item *get_copy(THD *thd) { return 0; }

  bool add_as_clone(THD *thd);
  void sync_clones();
  bool register_clone(Item_param *i) { return m_clones.push_back(i); }

private:
  void invalid_default_param() const;

  virtual bool set_value(THD *thd, sp_rcontext *ctx, Item **it);

  virtual void set_out_param_info(Send_field *info);

public:
  virtual const Send_field *get_out_param_info() const;

  Item_param *get_item_param() { return this; }

  virtual void make_send_field(THD *thd, Send_field *field);

private:
  Send_field *m_out_param_info;
  bool m_is_settable_routine_parameter;
  /*
    Array of all references of this parameter marker used in a CTE to its clones
    created for copies of this marker used the CTE's copies. It's used to
    synchronize the actual value of the parameter with the values of the clones.
  */
  Mem_root_array<Item_param *, true> m_clones;
};


class Item_int :public Item_num
{
public:
  longlong value;
  Item_int(THD *thd, int32 i,size_t length= MY_INT32_NUM_DECIMAL_DIGITS):
    Item_num(thd), value((longlong) i)
    { max_length=(uint32)length; fixed= 1; }
  Item_int(THD *thd, longlong i,size_t length= MY_INT64_NUM_DECIMAL_DIGITS):
    Item_num(thd), value(i)
    { max_length=(uint32)length; fixed= 1; }
  Item_int(THD *thd, ulonglong i, size_t length= MY_INT64_NUM_DECIMAL_DIGITS):
    Item_num(thd), value((longlong)i)
    { max_length=(uint32)length; fixed= 1; unsigned_flag= 1; }
  Item_int(THD *thd, const char *str_arg,longlong i,size_t length):
    Item_num(thd), value(i)
    {
      max_length=(uint32)length;
      name.str= str_arg; name.length= safe_strlen(name.str);
      fixed= 1;
    }
  Item_int(THD *thd, const char *str_arg,longlong i,size_t length, bool flag):
    Item_num(thd), value(i)
    {
      max_length=(uint32)length;
      name.str= str_arg; name.length= safe_strlen(name.str);
      fixed= 1;
      unsigned_flag= flag;
    }
  Item_int(THD *thd, const char *str_arg, size_t length=64);
  enum Type type() const { return INT_ITEM; }
  const Type_handler *type_handler() const
  { return type_handler_long_or_longlong(); }
  Field *create_tmp_field(bool group, TABLE *table)
  { return tmp_table_field_from_field_type(table); }
  Field *create_field_for_create_select(TABLE *table)
  { return tmp_table_field_from_field_type(table); }
  longlong val_int() { DBUG_ASSERT(fixed == 1); return value; }
  longlong val_int_min() const { DBUG_ASSERT(fixed == 1); return value; }
  double val_real() { DBUG_ASSERT(fixed == 1); return (double) value; }
  my_decimal *val_decimal(my_decimal *);
  String *val_str(String*);
  int save_in_field(Field *field, bool no_conversions);
  bool basic_const_item() const { return 1; }
  Item *clone_item(THD *thd);
  virtual void print(String *str, enum_query_type query_type);
  Item *neg(THD *thd);
  uint decimal_precision() const
  { return (uint) (max_length - MY_TEST(value < 0)); }
  bool eq(const Item *item, bool binary_cmp) const
  { return int_eq(value, item); }
  Item *get_copy(THD *thd)
  { return get_item_copy<Item_int>(thd, this); }
};


/*
  We sometimes need to distinguish a number from a boolean:
  a[1] and a[true] are different things in XPath.
  Also in JSON boolean values should be treated differently.
*/
class Item_bool :public Item_int
{
public:
  Item_bool(THD *thd, const char *str_arg, longlong i):
    Item_int(thd, str_arg, i, 1) {}
  bool is_bool_type() { return true; }
  Item *neg_transformer(THD *thd);
};


class Item_uint :public Item_int
{
public:
  Item_uint(THD *thd, const char *str_arg, size_t length);
  Item_uint(THD *thd, ulonglong i): Item_int(thd, i, 10) {}
  Item_uint(THD *thd, const char *str_arg, longlong i, uint length);
  double val_real()
    { DBUG_ASSERT(fixed == 1); return ulonglong2double((ulonglong)value); }
  String *val_str(String*);
  Item *clone_item(THD *thd);
  virtual void print(String *str, enum_query_type query_type);
  Item *neg(THD *thd);
  uint decimal_precision() const { return max_length; }
  Item *get_copy(THD *thd)
  { return get_item_copy<Item_uint>(thd, this); }
};


class Item_datetime :public Item_int
{
protected:
  MYSQL_TIME ltime;
public:
  Item_datetime(THD *thd): Item_int(thd, 0) { unsigned_flag=0; }
  int save_in_field(Field *field, bool no_conversions);
  longlong val_int();
  double val_real() { return (double)val_int(); }
  void set(longlong packed, enum_mysql_timestamp_type ts_type);
  bool get_date(MYSQL_TIME *to, ulonglong fuzzydate)
  {
    *to= ltime;
    return false;
  }
};


/* decimal (fixed point) constant */
class Item_decimal :public Item_num
{
protected:
  my_decimal decimal_value;
public:
  Item_decimal(THD *thd, const char *str_arg, size_t length,
               CHARSET_INFO *charset);
  Item_decimal(THD *thd, const char *str, const my_decimal *val_arg,
               uint decimal_par, uint length);
  Item_decimal(THD *thd, my_decimal *value_par);
  Item_decimal(THD *thd, longlong val, bool unsig);
  Item_decimal(THD *thd, double val, int precision, int scale);
  Item_decimal(THD *thd, const uchar *bin, int precision, int scale);

  enum Type type() const { return DECIMAL_ITEM; }
  const Type_handler *type_handler() const { return &type_handler_newdecimal; }
  longlong val_int();
  double val_real();
  String *val_str(String*);
  my_decimal *val_decimal(my_decimal *val) { return &decimal_value; }
  int save_in_field(Field *field, bool no_conversions);
  bool basic_const_item() const { return 1; }
  Item *clone_item(THD *thd);
  virtual void print(String *str, enum_query_type query_type);
  Item *neg(THD *thd);
  uint decimal_precision() const { return decimal_value.precision(); }
  bool eq(const Item *, bool binary_cmp) const;
  void set_decimal_value(my_decimal *value_par);
  Item *get_copy(THD *thd)
  { return get_item_copy<Item_decimal>(thd, this); }
};


class Item_float :public Item_num
{
  const char *presentation;
public:
  double value;
  Item_float(THD *thd, const char *str_arg, size_t length);
  Item_float(THD *thd, const char *str, double val_arg, uint decimal_par,
             uint length): Item_num(thd), value(val_arg)
  {
    presentation= name.str= str;
    name.length= safe_strlen(str);
    decimals=(uint8) decimal_par;
    max_length= length;
    fixed= 1;
  }
  Item_float(THD *thd, double value_par, uint decimal_par):
    Item_num(thd), presentation(0), value(value_par)
  {
    decimals= (uint8) decimal_par;
    fixed= 1;
  }
  int save_in_field(Field *field, bool no_conversions);
  enum Type type() const { return REAL_ITEM; }
  const Type_handler *type_handler() const { return &type_handler_double; }
  double val_real() { DBUG_ASSERT(fixed == 1); return value; }
  longlong val_int()
  {
    DBUG_ASSERT(fixed == 1);
    if (value <= (double) LONGLONG_MIN)
    {
       return LONGLONG_MIN;
    }
    else if (value >= (double) (ulonglong) LONGLONG_MAX)
    {
      return LONGLONG_MAX;
    }
    return (longlong) rint(value);
  }
  String *val_str(String*);
  my_decimal *val_decimal(my_decimal *);
  bool basic_const_item() const { return 1; }
  Item *clone_item(THD *thd);
  Item *neg(THD *thd);
  virtual void print(String *str, enum_query_type query_type);
  bool eq(const Item *item, bool binary_cmp) const
  { return real_eq(value, item); }
  Item *get_copy(THD *thd)
  { return get_item_copy<Item_float>(thd, this); }
};


class Item_static_float_func :public Item_float
{
  const char *func_name;
public:
  Item_static_float_func(THD *thd, const char *str, double val_arg,
                         uint decimal_par, uint length):
    Item_float(thd, NullS, val_arg, decimal_par, length), func_name(str)
  {}

  virtual inline void print(String *str, enum_query_type query_type)
  {
    str->append(func_name);
  }

  Item *safe_charset_converter(THD *thd, CHARSET_INFO *tocs)
  {
    return const_charset_converter(thd, tocs, true, func_name);
  }
};


class Item_string :public Item_basic_constant
{
protected:
  void fix_from_value(Derivation dv, const Metadata metadata)
  {
    fix_charset_and_length(str_value.charset(), dv, metadata);
    // it is constant => can be used without fix_fields (and frequently used)
    fixed= 1;
  }
  void fix_and_set_name_from_value(THD *thd, Derivation dv,
                                   const Metadata metadata)
  {
    fix_from_value(dv, metadata);
    set_name(thd, str_value.ptr(), str_value.length(), str_value.charset());
  }
protected:
  /* Just create an item and do not fill string representation */
  Item_string(THD *thd, CHARSET_INFO *cs, Derivation dv= DERIVATION_COERCIBLE):
    Item_basic_constant(thd)
  {
    collation.set(cs, dv);
    max_length= 0;
    set_name(thd, NULL, 0, system_charset_info);
    decimals= NOT_FIXED_DEC;
    fixed= 1;
  }
public:
  Item_string(THD *thd, CHARSET_INFO *csi, const char *str_arg, uint length_arg):
    Item_basic_constant(thd)
  {
    collation.set(csi, DERIVATION_COERCIBLE);
    set_name(thd, NULL, 0, system_charset_info);
    decimals= NOT_FIXED_DEC;
    fixed= 1;
    str_value.copy(str_arg, length_arg, csi);
    max_length= str_value.numchars() * csi->mbmaxlen;
  }
  // Constructors with the item name set from its value
  Item_string(THD *thd, const char *str, uint length, CHARSET_INFO *cs,
              Derivation dv, uint repertoire): Item_basic_constant(thd)
  {
    str_value.set_or_copy_aligned(str, length, cs);
    fix_and_set_name_from_value(thd, dv, Metadata(&str_value, repertoire));
  }
  Item_string(THD *thd, const char *str, size_t length,
              CHARSET_INFO *cs, Derivation dv= DERIVATION_COERCIBLE):
    Item_basic_constant(thd)
  {
    str_value.set_or_copy_aligned(str, length, cs);
    fix_and_set_name_from_value(thd, dv, Metadata(&str_value));
  }
  Item_string(THD *thd, const String *str, CHARSET_INFO *tocs, uint *conv_errors,
              Derivation dv, uint repertoire): Item_basic_constant(thd)
  {
    if (str_value.copy(str, tocs, conv_errors))
      str_value.set("", 0, tocs); // EOM ?
    str_value.mark_as_const();
    fix_and_set_name_from_value(thd, dv, Metadata(&str_value, repertoire));
  }
  // Constructors with an externally provided item name
  Item_string(THD *thd, const char *name_par, const char *str, size_t length,
              CHARSET_INFO *cs, Derivation dv= DERIVATION_COERCIBLE):
    Item_basic_constant(thd)
  {
    str_value.set_or_copy_aligned(str, length, cs);
    fix_from_value(dv, Metadata(&str_value));
    set_name(thd, name_par,safe_strlen(name_par), system_charset_info);
  }
  Item_string(THD *thd, const char *name_par, const char *str, size_t length,
              CHARSET_INFO *cs, Derivation dv, uint repertoire):
    Item_basic_constant(thd)
  {
    str_value.set_or_copy_aligned(str, length, cs);
    fix_from_value(dv, Metadata(&str_value, repertoire));
    set_name(thd, name_par, safe_strlen(name_par), system_charset_info);
  }
  void print_value(String *to) const
  {
    str_value.print(to);
  }
  enum Type type() const { return STRING_ITEM; }
  double val_real();
  longlong val_int();
  String *val_str(String*)
  {
    DBUG_ASSERT(fixed == 1);
    return (String*) &str_value;
  }
  my_decimal *val_decimal(my_decimal *);
  bool get_date(MYSQL_TIME *ltime, ulonglong fuzzydate)
  {
    return get_date_from_string(ltime, fuzzydate);
  }
  int save_in_field(Field *field, bool no_conversions);
  const Type_handler *type_handler() const { return &type_handler_varchar; }
  bool basic_const_item() const { return 1; }
  bool eq(const Item *item, bool binary_cmp) const
  {
    return str_eq(&str_value, item, binary_cmp);
  }
  Item *clone_item(THD *thd);
  Item *safe_charset_converter(THD *thd, CHARSET_INFO *tocs)
  {
    return const_charset_converter(thd, tocs, true);
  }
  inline void append(const char *str, uint length)
  {
    str_value.append(str, length);
    max_length= str_value.numchars() * collation.collation->mbmaxlen;
  }
  virtual void print(String *str, enum_query_type query_type);
  bool check_partition_func_processor(void *int_arg) {return FALSE;}

  /**
    Return TRUE if character-set-introducer was explicitly specified in the
    original query for this item (text literal).

    This operation is to be called from Item_string::print(). The idea is
    that when a query is generated (re-constructed) from the Item-tree,
    character-set-introducers should appear only for those literals, where
    they were explicitly specified by the user. Otherwise, that may lead to
    loss collation information (character set introducers implies default
    collation for the literal).

    Basically, that makes sense only for views and hopefully will be gone
    one day when we start using original query as a view definition.

    @return This operation returns the value of m_cs_specified attribute.
      @retval TRUE if character set introducer was explicitly specified in
      the original query.
      @retval FALSE otherwise.
  */
  virtual bool is_cs_specified() const
  {
    return false;
  }

  String *check_well_formed_result(bool send_error)
  { return Item::check_well_formed_result(&str_value, send_error); }

  enum_field_types odbc_temporal_literal_type(const LEX_CSTRING *type_str) const
  {
    /*
      If string is a reasonably short pure ASCII string literal,
      try to parse known ODBC style date, time or timestamp literals,
      e.g:
      SELECT {d'2001-01-01'};
      SELECT {t'10:20:30'};
      SELECT {ts'2001-01-01 10:20:30'};
    */
    if (collation.repertoire == MY_REPERTOIRE_ASCII &&
        str_value.length() < MAX_DATE_STRING_REP_LENGTH * 4)
    {
      if (type_str->length == 1)
      {
        if (type_str->str[0] == 'd')  /* {d'2001-01-01'} */
          return MYSQL_TYPE_DATE;
        else if (type_str->str[0] == 't') /* {t'10:20:30'} */
          return MYSQL_TYPE_TIME;
      }
      else if (type_str->length == 2) /* {ts'2001-01-01 10:20:30'} */
      {
        if (type_str->str[0] == 't' && type_str->str[1] == 's')
          return MYSQL_TYPE_DATETIME;
      }
    }
    return MYSQL_TYPE_STRING; // Not a temporal literal
  }
  Item_basic_constant *make_string_literal_concat(THD *thd,
                                                  const LEX_CSTRING *);
  Item *make_odbc_literal(THD *thd, const LEX_CSTRING *typestr);

  Item *get_copy(THD *thd)
  { return get_item_copy<Item_string>(thd, this); }

};


class Item_string_with_introducer :public Item_string
{
public:
  Item_string_with_introducer(THD *thd, const char *str, uint length,
                              CHARSET_INFO *cs):
    Item_string(thd, str, length, cs)
  { }
  Item_string_with_introducer(THD *thd, const char *name_arg,
                              const char *str, uint length, CHARSET_INFO *tocs):
    Item_string(thd, name_arg, str, length, tocs)
  { }
  virtual bool is_cs_specified() const
  {
    return true;
  }
};


class Item_string_sys :public Item_string
{
public:
  Item_string_sys(THD *thd, const char *str, uint length):
    Item_string(thd, str, length, system_charset_info)
  { }
  Item_string_sys(THD *thd, const char *str):
    Item_string(thd, str, (uint) strlen(str), system_charset_info)
  { }
};


class Item_string_ascii :public Item_string
{
public:
  Item_string_ascii(THD *thd, const char *str, uint length):
    Item_string(thd, str, length, &my_charset_latin1,
                DERIVATION_COERCIBLE, MY_REPERTOIRE_ASCII)
  { }
  Item_string_ascii(THD *thd, const char *str):
    Item_string(thd, str, (uint) strlen(str), &my_charset_latin1,
                DERIVATION_COERCIBLE, MY_REPERTOIRE_ASCII)
  { }
};


class Item_static_string_func :public Item_string
{
  const char *func_name;
public:
  Item_static_string_func(THD *thd, const char *name_par, const char *str,
                          uint length, CHARSET_INFO *cs,
                          Derivation dv= DERIVATION_COERCIBLE):
    Item_string(thd, NullS, str, length, cs, dv), func_name(name_par)
  {}
  Item_static_string_func(THD *thd, const char *name_par,
                          const String *str,
                          CHARSET_INFO *tocs, uint *conv_errors,
                          Derivation dv, uint repertoire):
    Item_string(thd, str, tocs, conv_errors, dv, repertoire),
    func_name(name_par)
  {}
  Item *safe_charset_converter(THD *thd, CHARSET_INFO *tocs)
  {
    return const_charset_converter(thd, tocs, true, func_name);
  }

  virtual inline void print(String *str, enum_query_type query_type)
  {
    str->append(func_name);
  }

  bool check_partition_func_processor(void *int_arg) {return TRUE;}

  bool check_vcol_func_processor(void *arg)
  { // VCOL_TIME_FUNC because the value is not constant, but does not
    // require fix_fields() to be re-run for every statement.
    return mark_unsupported_function(func_name, arg, VCOL_TIME_FUNC);
  }
};


/* for show tables */
class Item_partition_func_safe_string: public Item_string
{
public:
  Item_partition_func_safe_string(THD *thd, const char *name_arg, uint length,
                                  CHARSET_INFO *cs= NULL):
    Item_string(thd, name_arg, length, cs)
  {}
  bool check_vcol_func_processor(void *arg) 
  {
    return mark_unsupported_function("safe_string", arg, VCOL_IMPOSSIBLE);
  }
};


class Item_return_date_time :public Item_partition_func_safe_string
{
  enum_field_types date_time_field_type;
public:
  Item_return_date_time(THD *thd, const char *name_arg, uint length_arg,
                        enum_field_types field_type_arg, uint dec_arg= 0):
    Item_partition_func_safe_string(thd, name_arg, length_arg, &my_charset_bin),
    date_time_field_type(field_type_arg)
  { decimals= dec_arg; }
  const Type_handler *type_handler() const
  {
    return Type_handler::get_handler_by_field_type(date_time_field_type);
  }
};


class Item_blob :public Item_partition_func_safe_string
{
public:
  Item_blob(THD *thd, const char *name_arg, uint length):
    Item_partition_func_safe_string(thd, name_arg, (uint) safe_strlen(name_arg),
                                    &my_charset_bin)
  { max_length= length; }
  enum Type type() const { return TYPE_HOLDER; }
  const Type_handler *type_handler() const
  {
    return Type_handler::blob_type_handler(max_length);
  }
  const Type_handler *real_type_handler() const
  {
    // Should not be called, Item_blob is used for SHOW purposes only.
    DBUG_ASSERT(0);
    return &type_handler_varchar;
  }
  Field *create_field_for_schema(THD *thd, TABLE *table)
  { return tmp_table_field_from_field_type(table); }
};


/**
  Item_empty_string -- is a utility class to put an item into List<Item>
  which is then used in protocol.send_result_set_metadata() when sending SHOW output to
  the client.
*/

class Item_empty_string :public Item_partition_func_safe_string
{
public:
  Item_empty_string(THD *thd, const char *header,uint length,
                    CHARSET_INFO *cs= NULL):
    Item_partition_func_safe_string(thd, "", 0,
                                    cs ? cs : &my_charset_utf8_general_ci)
    {
      name.str=    header;
      name.length= strlen(name.str);
      max_length= length * collation.collation->mbmaxlen;
    }
  void make_send_field(THD *thd, Send_field *field);
};


class Item_return_int :public Item_int
{
  enum_field_types int_field_type;
public:
  Item_return_int(THD *thd, const char *name_arg, uint length,
		  enum_field_types field_type_arg, longlong value_arg= 0):
    Item_int(thd, name_arg, value_arg, length), int_field_type(field_type_arg)
  {
    unsigned_flag=1;
  }
  const Type_handler *type_handler() const
  {
    return Type_handler::get_handler_by_field_type(int_field_type);
  }
};


/**
  Item_hex_constant -- a common class for hex literals: X'HHHH' and 0xHHHH
*/
class Item_hex_constant: public Item_basic_constant
{
private:
  void hex_string_init(THD *thd, const char *str, size_t str_length);
public:
  Item_hex_constant(THD *thd): Item_basic_constant(thd)
  {
    hex_string_init(thd, "", 0);
  }
  Item_hex_constant(THD *thd, const char *str, size_t str_length):
    Item_basic_constant(thd)
  {
    hex_string_init(thd, str, str_length);
  }
  enum Type type() const { return VARBIN_ITEM; }
  const Type_handler *type_handler() const { return &type_handler_varchar; }
  virtual Item *safe_charset_converter(THD *thd, CHARSET_INFO *tocs)
  {
    return const_charset_converter(thd, tocs, true);
  }
  bool check_partition_func_processor(void *int_arg) {return FALSE;}
  bool basic_const_item() const { return 1; }
  bool eq(const Item *item, bool binary_cmp) const
  {
    return item->basic_const_item() && item->type() == type() &&
           item->cast_to_int_type_handler() == cast_to_int_type_handler() &&
           str_value.bin_eq(&((Item_hex_constant*)item)->str_value);
  }
  String *val_str(String*) { DBUG_ASSERT(fixed == 1); return &str_value; }
  bool get_date(MYSQL_TIME *ltime, ulonglong fuzzydate)
  {
    return type_handler()->Item_get_date(this, ltime, fuzzydate);
  }
};


/**
  Item_hex_hybrid -- is a class implementing 0xHHHH literals, e.g.:
    SELECT 0x3132;
  They can behave as numbers and as strings depending on context.
*/
class Item_hex_hybrid: public Item_hex_constant
{
public:
  Item_hex_hybrid(THD *thd): Item_hex_constant(thd) {}
  Item_hex_hybrid(THD *thd, const char *str, size_t str_length):
    Item_hex_constant(thd, str, str_length) {}
  uint decimal_precision() const;
  double val_real()
  { 
    DBUG_ASSERT(fixed == 1); 
    return (double) (ulonglong) Item_hex_hybrid::val_int();
  }
  longlong val_int()
  {
    // following assert is redundant, because fixed=1 assigned in constructor
    DBUG_ASSERT(fixed == 1);
    return longlong_from_hex_hybrid(str_value.ptr(), str_value.length());
  }
  my_decimal *val_decimal(my_decimal *decimal_value)
  {
    // following assert is redundant, because fixed=1 assigned in constructor
    DBUG_ASSERT(fixed == 1);
    longlong value= Item_hex_hybrid::val_int();
    int2my_decimal(E_DEC_FATAL_ERROR, value, TRUE, decimal_value);
    return decimal_value;
  }
  int save_in_field(Field *field, bool no_conversions)
  {
    field->set_notnull();
    return field->store_hex_hybrid(str_value.ptr(), str_value.length());
  }
  const Type_handler *cast_to_int_type_handler() const
  {
    return &type_handler_longlong;
  }
  const Type_handler *type_handler_for_system_time() const
  {
    return &type_handler_longlong;
  }
  void print(String *str, enum_query_type query_type);
  Item *get_copy(THD *thd)
  { return get_item_copy<Item_hex_hybrid>(thd, this); }
};


/**
  Item_hex_string -- is a class implementing X'HHHH' literals, e.g.:
    SELECT X'3132';
  Unlike Item_hex_hybrid, X'HHHH' literals behave as strings in all contexts.
  X'HHHH' are also used in replication of string constants in case of
  "dangerous" charsets (sjis, cp932, big5, gbk) who can have backslash (0x5C)
  as the second byte of a multi-byte character, so using '\' escaping for
  these charsets is not desirable.
*/
class Item_hex_string: public Item_hex_constant
{
public:
  Item_hex_string(THD *thd): Item_hex_constant(thd) {}
  Item_hex_string(THD *thd, const char *str, size_t str_length):
    Item_hex_constant(thd, str, str_length) {}
  longlong val_int()
  {
    DBUG_ASSERT(fixed == 1);
    return longlong_from_string_with_check(&str_value);
  }
  double val_real()
  { 
    DBUG_ASSERT(fixed == 1);
    return double_from_string_with_check(&str_value);
  }
  my_decimal *val_decimal(my_decimal *decimal_value)
  {
    return val_decimal_from_string(decimal_value);
  }
  int save_in_field(Field *field, bool no_conversions)
  {
    field->set_notnull();
    return field->store(str_value.ptr(), str_value.length(), 
                        collation.collation);
  }
  void print(String *str, enum_query_type query_type);
  Item *get_copy(THD *thd)
  { return get_item_copy<Item_hex_string>(thd, this); }
};


class Item_bin_string: public Item_hex_hybrid
{
public:
  Item_bin_string(THD *thd, const char *str, size_t str_length);
};


class Item_temporal_literal :public Item_basic_constant
{
protected:
  MYSQL_TIME cached_time;
public:
  /**
    Constructor for Item_date_literal.
    @param ltime  DATE value.
  */
  Item_temporal_literal(THD *thd, const MYSQL_TIME *ltime)
   :Item_basic_constant(thd)
  {
    collation.set(&my_charset_numeric, DERIVATION_NUMERIC, MY_REPERTOIRE_ASCII);
    decimals= 0;
    cached_time= *ltime;
  }
  Item_temporal_literal(THD *thd, const MYSQL_TIME *ltime, uint dec_arg):
    Item_basic_constant(thd)
  {
    collation.set(&my_charset_numeric, DERIVATION_NUMERIC, MY_REPERTOIRE_ASCII);
    decimals= dec_arg;
    cached_time= *ltime;
  }
  bool basic_const_item() const { return true; }
  bool const_item() const { return true; }
  enum Type type() const { return DATE_ITEM; }
  bool eq(const Item *item, bool binary_cmp) const;

  bool check_partition_func_processor(void *int_arg) {return FALSE;}

  bool is_null()
  { return is_null_from_temporal(); }
  bool get_date_with_sql_mode(MYSQL_TIME *to);
  String *val_str(String *str)
  { return val_string_from_date(str); }
  longlong val_int()
  { return val_int_from_date(); }
  double val_real()
  { return val_real_from_date(); }
  my_decimal *val_decimal(my_decimal *decimal_value)
  { return  val_decimal_from_date(decimal_value); }
  int save_in_field(Field *field, bool no_conversions)
  { return save_date_in_field(field, no_conversions); }
};


/**
  DATE'2010-01-01'
*/
class Item_date_literal: public Item_temporal_literal
{
public:
  Item_date_literal(THD *thd, const MYSQL_TIME *ltime)
    :Item_temporal_literal(thd, ltime)
  {
    max_length= MAX_DATE_WIDTH;
    fixed= 1;
    /*
      If date has zero month or day, it can return NULL in case of
      NO_ZERO_DATE or NO_ZERO_IN_DATE.
      We can't just check the current sql_mode here in constructor,
      because sql_mode can change in case of prepared statements
      between PREPARE and EXECUTE.
    */
    maybe_null= !ltime->month || !ltime->day;
  }
  const Type_handler *type_handler() const { return &type_handler_newdate; }
  void print(String *str, enum_query_type query_type);
  Item *clone_item(THD *thd);
  bool get_date(MYSQL_TIME *res, ulonglong fuzzy_date);
  Item *get_copy(THD *thd)
  { return get_item_copy<Item_date_literal>(thd, this); }
};


/**
  TIME'10:10:10'
*/
class Item_time_literal: public Item_temporal_literal
{
public:
  Item_time_literal(THD *thd, const MYSQL_TIME *ltime, uint dec_arg):
    Item_temporal_literal(thd, ltime, dec_arg)
  {
    max_length= MIN_TIME_WIDTH + (decimals ? decimals + 1 : 0);
    fixed= 1;
  }
  const Type_handler *type_handler() const { return &type_handler_time2; }
  void print(String *str, enum_query_type query_type);
  Item *clone_item(THD *thd);
  bool get_date(MYSQL_TIME *res, ulonglong fuzzy_date);
  Item *get_copy(THD *thd)
  { return get_item_copy<Item_time_literal>(thd, this); }
};


/**
  TIMESTAMP'2001-01-01 10:20:30'
*/
class Item_datetime_literal: public Item_temporal_literal
{
public:
  Item_datetime_literal(THD *thd, const MYSQL_TIME *ltime, uint dec_arg):
    Item_temporal_literal(thd, ltime, dec_arg)
  {
    max_length= MAX_DATETIME_WIDTH + (decimals ? decimals + 1 : 0);
    fixed= 1;
    // See the comment on maybe_null in Item_date_literal
    maybe_null= !ltime->month || !ltime->day;
  }
  const Type_handler *type_handler() const { return &type_handler_datetime2; }
  void print(String *str, enum_query_type query_type);
  Item *clone_item(THD *thd);
  bool get_date(MYSQL_TIME *res, ulonglong fuzzy_date);
  Item *get_copy(THD *thd)
  { return get_item_copy<Item_datetime_literal>(thd, this); }
};


/**
  An error-safe counterpart for Item_date_literal
*/
class Item_date_literal_for_invalid_dates: public Item_date_literal
{
  /**
    During equal field propagation we can replace non-temporal constants
    found in equalities to their native temporal equivalents:
      WHERE date_column='2001-01-01'      ... ->
      WHERE date_column=DATE'2001-01-01'  ...

    This is done to make the eqial field propagation code handle mixtures of
    different temporal types in the same expressions easier (MDEV-8706), e.g.
      WHERE LENGTH(date_column)=10 AND date_column=TIME'00:00:00'

    Item_date_literal_for_invalid_dates::get_date()
    (unlike the regular Item_date_literal::get_date())
    does not check the result for NO_ZERO_IN_DATE and NO_ZERO_DATE,
    always returns success (false), and does not produce error/warning messages.

    We need these _for_invalid_dates classes to be able to rewrite:
      SELECT * FROM t1 WHERE date_column='0000-00-00' ...
    to:
      SELECT * FROM t1 WHERE date_column=DATE'0000-00-00' ...

    to avoid returning NULL value instead of '0000-00-00' even
    in sql_mode=TRADITIONAL.
  */
public:
  Item_date_literal_for_invalid_dates(THD *thd, const MYSQL_TIME *ltime)
   :Item_date_literal(thd, ltime) { }
  bool get_date(MYSQL_TIME *ltime, ulonglong fuzzy_date)
  {
    *ltime= cached_time;
    return (null_value= false);
  }
};


/**
  An error-safe counterpart for Item_datetime_literal
  (see Item_date_literal_for_invalid_dates for comments)
*/
class Item_datetime_literal_for_invalid_dates: public Item_datetime_literal
{
public:
  Item_datetime_literal_for_invalid_dates(THD *thd,
                                          const MYSQL_TIME *ltime, uint dec_arg)
   :Item_datetime_literal(thd, ltime, dec_arg) { }
  bool get_date(MYSQL_TIME *ltime, ulonglong fuzzy_date)
  {
    *ltime= cached_time;
    return (null_value= false);
  }
};


class Used_tables_and_const_cache
{
public:
  /*
    In some cases used_tables_cache is not what used_tables() return
    so the method should be used where one need used tables bit map
    (even internally in Item_func_* code).
  */
  table_map used_tables_cache;
  bool const_item_cache;

  Used_tables_and_const_cache()
   :used_tables_cache(0),
    const_item_cache(true)
  { }
  Used_tables_and_const_cache(const Used_tables_and_const_cache *other)
   :used_tables_cache(other->used_tables_cache),
    const_item_cache(other->const_item_cache)
  { }
  void used_tables_and_const_cache_init()
  {
    used_tables_cache= 0;
    const_item_cache= true;
  }
  void used_tables_and_const_cache_join(const Item *item)
  {
    used_tables_cache|= item->used_tables();
    const_item_cache&= item->const_item();
  }
  void used_tables_and_const_cache_update_and_join(Item *item)
  {
    item->update_used_tables();
    used_tables_and_const_cache_join(item);
  }
  /*
    Call update_used_tables() for all "argc" items in the array "argv"
    and join with the current cache.
    "this" must be initialized with a constructor or
    re-initialized with used_tables_and_const_cache_init().
  */
  void used_tables_and_const_cache_update_and_join(uint argc, Item **argv)
  {
    for (uint i=0 ; i < argc ; i++)
      used_tables_and_const_cache_update_and_join(argv[i]);
  }
  /*
    Call update_used_tables() for all items in the list
    and join with the current cache.
    "this" must be initialized with a constructor or
    re-initialized with used_tables_and_const_cache_init().
  */
  void used_tables_and_const_cache_update_and_join(List<Item> &list)
  {
    List_iterator_fast<Item> li(list);
    Item *item;
    while ((item=li++))
      used_tables_and_const_cache_update_and_join(item);
  }
};


/**
  An abstract class representing common features of
  regular functions and aggregate functions.
*/
class Item_func_or_sum: public Item_result_field,
                        public Item_args,
                        public Used_tables_and_const_cache,
                        public With_subquery_cache
{
protected:
  bool agg_arg_charsets(DTCollation &c, Item **items, uint nitems,
                        uint flags, int item_sep)
  {
    return Type_std_attributes::agg_arg_charsets(c, func_name(),
                                                 items, nitems,
                                                 flags, item_sep);
  }
  bool agg_arg_charsets_for_string_result(DTCollation &c,
                                          Item **items, uint nitems,
                                          int item_sep= 1)
  {
    return Type_std_attributes::
      agg_arg_charsets_for_string_result(c, func_name(),
                                         items, nitems, item_sep);
  }
  bool agg_arg_charsets_for_string_result_with_comparison(DTCollation &c,
                                                          Item **items,
                                                          uint nitems,
                                                          int item_sep= 1)
  {
    return Type_std_attributes::
      agg_arg_charsets_for_string_result_with_comparison(c, func_name(),
                                                         items, nitems,
                                                         item_sep);
  }

  /*
    Aggregate arguments for comparison, e.g: a=b, a LIKE b, a RLIKE b
    - don't convert to @@character_set_connection if all arguments are numbers
    - don't allow DERIVATION_NONE
  */
  bool agg_arg_charsets_for_comparison(DTCollation &c,
                                       Item **items, uint nitems,
                                       int item_sep= 1)
  {
    return Type_std_attributes::
      agg_arg_charsets_for_comparison(c, func_name(), items, nitems, item_sep);
  }

public:
  // This method is used by Arg_comparator
  bool agg_arg_charsets_for_comparison(CHARSET_INFO **cs, Item **a, Item **b)
  {
    DTCollation tmp;
    if (tmp.set((*a)->collation, (*b)->collation, MY_COLL_CMP_CONV) ||
        tmp.derivation == DERIVATION_NONE)
    {
      my_error(ER_CANT_AGGREGATE_2COLLATIONS,MYF(0),
               (*a)->collation.collation->name,
               (*a)->collation.derivation_name(),
               (*b)->collation.collation->name,
               (*b)->collation.derivation_name(),
               func_name());
      return true;
    }
    if (agg_item_set_converter(tmp, func_name(),
                               a, 1, MY_COLL_CMP_CONV, 1) ||
        agg_item_set_converter(tmp, func_name(),
                               b, 1, MY_COLL_CMP_CONV, 1))
      return true;
    *cs= tmp.collation;
    return false;
  }

public:
  Item_func_or_sum(THD *thd): Item_result_field(thd), Item_args() {}
  Item_func_or_sum(THD *thd, Item *a): Item_result_field(thd), Item_args(a) { }
  Item_func_or_sum(THD *thd, Item *a, Item *b):
    Item_result_field(thd), Item_args(a, b) { }
  Item_func_or_sum(THD *thd, Item *a, Item *b, Item *c):
    Item_result_field(thd), Item_args(thd, a, b, c) { }
  Item_func_or_sum(THD *thd, Item *a, Item *b, Item *c, Item *d):
    Item_result_field(thd), Item_args(thd, a, b, c, d) { }
  Item_func_or_sum(THD *thd, Item *a, Item *b, Item *c, Item *d, Item *e):
    Item_result_field(thd), Item_args(thd, a, b, c, d, e) { }
  Item_func_or_sum(THD *thd, Item_func_or_sum *item):
    Item_result_field(thd, item), Item_args(thd, item),
    Used_tables_and_const_cache(item) { }
  Item_func_or_sum(THD *thd, List<Item> &list):
    Item_result_field(thd), Item_args(thd, list) { }
  bool with_subquery() const { DBUG_ASSERT(fixed); return m_with_subquery; }
  bool walk(Item_processor processor, bool walk_subquery, void *arg)
  {
    if (walk_args(processor, walk_subquery, arg))
      return true;
    return (this->*processor)(arg);
  }
  /*
    This method is used for debug purposes to print the name of an
    item to the debug log. The second use of this method is as
    a helper function of print() and error messages, where it is
    applicable. To suit both goals it should return a meaningful,
    distinguishable and sintactically correct string. This method
    should not be used for runtime type identification, use enum
    {Sum}Functype and Item_func::functype()/Item_sum::sum_func()
    instead.
    Added here, to the parent class of both Item_func and Item_sum.

    NOTE: for Items inherited from Item_sum, func_name() return part of
    function name till first argument (including '(') to make difference in
    names for functions with 'distinct' clause and without 'distinct' and
    also to make printing of items inherited from Item_sum uniform.
  */
  virtual const char *func_name() const= 0;
  virtual bool fix_length_and_dec()= 0;
  bool const_item() const { return const_item_cache; }
  table_map used_tables() const { return used_tables_cache; }
  Item* build_clone(THD *thd);
  Sql_mode_dependency value_depends_on_sql_mode() const
  {
    return Item_args::value_depends_on_sql_mode_bit_or().soft_to_hard();
  }
};

class sp_head;
class sp_name;
struct st_sp_security_context;

class Item_sp
{
public:
  Name_resolution_context *context;
  sp_name *m_name;
  sp_head *m_sp;
  TABLE *dummy_table;
  uchar result_buf[64];
  sp_rcontext *func_ctx;
  MEM_ROOT sp_mem_root;
  Query_arena *sp_query_arena;

  /*
     The result field of the stored function.
  */
  Field *sp_result_field;
  Item_sp(THD *thd, Name_resolution_context *context_arg, sp_name *name_arg);
  Item_sp(THD *thd, Item_sp *item);
  const char *func_name(THD *thd) const;
  void cleanup();
  bool sp_check_access(THD *thd);
  bool execute(THD *thd, bool *null_value, Item **args, uint arg_count);
  bool execute_impl(THD *thd, Item **args, uint arg_count);
  bool init_result_field(THD *thd, uint max_length, uint maybe_null,
                         bool *null_value, LEX_CSTRING *name);
};

class Item_ref :public Item_ident
{
protected:
  void set_properties();
  bool set_properties_only; // the item doesn't need full fix_fields
public:
  enum Ref_Type { REF, DIRECT_REF, VIEW_REF, OUTER_REF, AGGREGATE_REF };
  Item **ref;
  bool reference_trough_name;
  Item_ref(THD *thd, Name_resolution_context *context_arg,
           const char *db_arg, const char *table_name_arg,
           const LEX_CSTRING *field_name_arg):
    Item_ident(thd, context_arg, db_arg, table_name_arg, field_name_arg),
    set_properties_only(0), ref(0), reference_trough_name(1) {}
  /*
    This constructor is used in two scenarios:
    A) *item = NULL
      No initialization is performed, fix_fields() call will be necessary.
      
    B) *item points to an Item this Item_ref will refer to. This is 
      used for GROUP BY. fix_fields() will not be called in this case,
      so we call set_properties to make this item "fixed". set_properties
      performs a subset of action Item_ref::fix_fields does, and this subset
      is enough for Item_ref's used in GROUP BY.
    
    TODO we probably fix a superset of problems like in BUG#6658. Check this 
         with Bar, and if we have a more broader set of problems like this.
  */
  Item_ref(THD *thd, Name_resolution_context *context_arg, Item **item,
           const char *table_name_arg, const LEX_CSTRING *field_name_arg,
           bool alias_name_used_arg= FALSE);
  Item_ref(THD *thd, TABLE_LIST *view_arg, Item **item,
           const LEX_CSTRING *field_name_arg, bool alias_name_used_arg= FALSE);

  /* Constructor need to process subselect with temporary tables (see Item) */
  Item_ref(THD *thd, Item_ref *item)
    :Item_ident(thd, item), set_properties_only(0), ref(item->ref) {}
  enum Type type() const		{ return REF_ITEM; }
  enum Type real_type() const           { return ref ? (*ref)->type() :
                                          REF_ITEM; }
  bool eq(const Item *item, bool binary_cmp) const
  { 
    Item *it= ((Item *) item)->real_item();
    return ref && (*ref)->eq(it, binary_cmp);
  }
  void save_val(Field *to);
  void save_result(Field *to);
  double val_real();
  longlong val_int();
  my_decimal *val_decimal(my_decimal *);
  bool val_bool();
  String *val_str(String* tmp);
  bool is_null();
  bool get_date(MYSQL_TIME *ltime, ulonglong fuzzydate);
  longlong val_datetime_packed();
  longlong val_time_packed();
  double val_result();
  longlong val_int_result();
  String *str_result(String* tmp);
  my_decimal *val_decimal_result(my_decimal *);
  bool val_bool_result();
  bool is_null_result();
  bool send(Protocol *prot, st_value *buffer);
  void make_send_field(THD *thd, Send_field *field);
  bool fix_fields(THD *, Item **);
  void fix_after_pullout(st_select_lex *new_parent, Item **ref, bool merge);
  int save_in_field(Field *field, bool no_conversions);
  void save_org_in_field(Field *field, fast_field_copier optimizer_data);
  fast_field_copier setup_fast_field_copier(Field *field)
  { return (*ref)->setup_fast_field_copier(field); }
  const Type_handler *type_handler() const { return (*ref)->type_handler(); }
  const Type_handler *real_type_handler() const
  { return (*ref)->real_type_handler(); }
  Field *get_tmp_table_field()
  { return result_field ? result_field : (*ref)->get_tmp_table_field(); }
  Item *get_tmp_table_item(THD *thd);
  table_map used_tables() const;		
  void update_used_tables(); 
  COND *build_equal_items(THD *thd, COND_EQUAL *inherited,
                          bool link_item_fields,
                          COND_EQUAL **cond_equal_ref)
  {
    /*
      normilize_cond() replaced all conditions of type
         WHERE/HAVING field
      to:
        WHERE/HAVING field<>0
      By the time of a build_equal_items() call, all such conditions should
      already be replaced. No Item_ref referencing to Item_field are possible.
    */
    DBUG_ASSERT(real_type() != FIELD_ITEM);
    return Item_ident::build_equal_items(thd, inherited, link_item_fields,
                                         cond_equal_ref);
  }
  bool const_item() const 
  {
    return (*ref)->const_item();
  }
  table_map not_null_tables() const 
  { 
    return depended_from ? 0 : (*ref)->not_null_tables();
  }
  void save_in_result_field(bool no_conversions)
  {
    (*ref)->save_in_field(result_field, no_conversions);
  }
  Item *real_item()
  {
    return ref ? (*ref)->real_item() : this;
  }
  TYPELIB *get_typelib() const
  {
    return ref ? (*ref)->get_typelib() : NULL;
  }

  bool walk(Item_processor processor, bool walk_subquery, void *arg)
  { 
    if (ref && *ref)
      return (*ref)->walk(processor, walk_subquery, arg) ||
             (this->*processor)(arg); 
    else
      return FALSE;
  }
  Item* transform(THD *thd, Item_transformer, uchar *arg);
  Item* compile(THD *thd, Item_analyzer analyzer, uchar **arg_p,
                Item_transformer transformer, uchar *arg_t);
  bool enumerate_field_refs_processor(void *arg)
  { return (*ref)->enumerate_field_refs_processor(arg); }
  void no_rows_in_result()
  {
    (*ref)->no_rows_in_result();
  }
  void restore_to_before_no_rows_in_result()
  {
    (*ref)->restore_to_before_no_rows_in_result();
  }
  virtual void print(String *str, enum_query_type query_type);
  void cleanup();
  Item_field *field_for_view_update()
    { return (*ref)->field_for_view_update(); }
  Load_data_outvar *get_load_data_outvar()
  {
    return (*ref)->get_load_data_outvar();
  }
  virtual Ref_Type ref_type() { return REF; }

  // Row emulation: forwarding of ROW-related calls to ref
  uint cols() const
  {
    return ref && result_type() == ROW_RESULT ? (*ref)->cols() : 1;
  }
  Item* element_index(uint i)
  {
    return ref && result_type() == ROW_RESULT ? (*ref)->element_index(i) : this;
  }
  Item** addr(uint i)
  {
    return ref && result_type() == ROW_RESULT ? (*ref)->addr(i) : 0;
  }
  bool check_cols(uint c)
  {
    return ref && result_type() == ROW_RESULT ? (*ref)->check_cols(c) 
                                              : Item::check_cols(c);
  }
  bool null_inside()
  {
    return ref && result_type() == ROW_RESULT ? (*ref)->null_inside() : 0;
  }
  void bring_value()
  { 
    if (ref && result_type() == ROW_RESULT)
      (*ref)->bring_value();
  }
  bool check_vcol_func_processor(void *arg) 
  {
    return mark_unsupported_function("ref", arg, VCOL_IMPOSSIBLE);
  }
  bool basic_const_item() const { return ref && (*ref)->basic_const_item(); }
  bool is_outer_field() const
  {
    DBUG_ASSERT(fixed);
    DBUG_ASSERT(ref);
    return (*ref)->is_outer_field();
  }
  
  Item* build_clone(THD *thd);

  /**
    Checks if the item tree that ref points to contains a subquery.
  */
  virtual bool with_subquery() const
  {
    return (*ref)->with_subquery();
  }
  Item *get_copy(THD *thd)
  { return get_item_copy<Item_ref>(thd, this); }
  bool excl_dep_on_table(table_map tab_map)
  { 
    table_map used= used_tables();
    if (used & OUTER_REF_TABLE_BIT)
      return false;
    return (used == tab_map) || (*ref)->excl_dep_on_table(tab_map);
  }
  bool excl_dep_on_grouping_fields(st_select_lex *sel)
  { return (*ref)->excl_dep_on_grouping_fields(sel); }
  bool cleanup_excluding_fields_processor(void *arg)
  {
    Item *item= real_item();
    if (item && item->type() == FIELD_ITEM &&
        ((Item_field *)item)->field)
      return 0;
    return cleanup_processor(arg);
  }
  bool cleanup_excluding_const_fields_processor(void *arg)
  { 
    Item *item= real_item();
    if (item && item->type() == FIELD_ITEM &&
        ((Item_field *) item)->field && item->const_item())
      return 0;
    return cleanup_processor(arg);
  }
};


/*
  The same as Item_ref, but get value from val_* family of method to get
  value of item on which it referred instead of result* family.
*/
class Item_direct_ref :public Item_ref
{
public:
  Item_direct_ref(THD *thd, Name_resolution_context *context_arg, Item **item,
                  const char *table_name_arg,
                  const LEX_CSTRING *field_name_arg,
                  bool alias_name_used_arg= FALSE):
    Item_ref(thd, context_arg, item, table_name_arg,
             field_name_arg, alias_name_used_arg)
  {}
  /* Constructor need to process subselect with temporary tables (see Item) */
  Item_direct_ref(THD *thd, Item_direct_ref *item) : Item_ref(thd, item) {}
  Item_direct_ref(THD *thd, TABLE_LIST *view_arg, Item **item,
                  const LEX_CSTRING *field_name_arg,
                  bool alias_name_used_arg= FALSE):
    Item_ref(thd, view_arg, item, field_name_arg,
             alias_name_used_arg)
  {}

  bool fix_fields(THD *thd, Item **it)
  {
    if ((*ref)->fix_fields_if_needed_for_scalar(thd, ref))
      return TRUE;
    return Item_ref::fix_fields(thd, it);
  }
  void save_val(Field *to);
  double val_real();
  longlong val_int();
  String *val_str(String* tmp);
  my_decimal *val_decimal(my_decimal *);
  bool val_bool();
  bool is_null();
  bool get_date(MYSQL_TIME *ltime, ulonglong fuzzydate);
  virtual Ref_Type ref_type() { return DIRECT_REF; }
  Item *get_copy(THD *thd)
  { return get_item_copy<Item_direct_ref>(thd, this); }
};


/**
  This class is the same as Item_direct_ref but created to wrap Item_ident
  before fix_fields() call
*/

class Item_direct_ref_to_ident :public Item_direct_ref
{
  Item_ident *ident;
public:
  Item_direct_ref_to_ident(THD *thd, Item_ident *item):
    Item_direct_ref(thd, item->context, (Item**)&item, item->table_name,
                    &item->field_name, FALSE)
  {
    ident= item;
    ref= (Item**)&ident;
  }

  bool fix_fields(THD *thd, Item **it)
  {
    DBUG_ASSERT(ident->type() == FIELD_ITEM || ident->type() == REF_ITEM);
    if (ident->fix_fields_if_needed_for_scalar(thd, ref))
      return TRUE;
    set_properties();
    return FALSE;
  }

  virtual void print(String *str, enum_query_type query_type)
  { ident->print(str, query_type); }

};


class Item_cache;
class Expression_cache;
class Expression_cache_tracker;

/**
  The objects of this class can store its values in an expression cache.
*/

class Item_cache_wrapper :public Item_result_field,
                          public With_subquery_cache
{
private:
  /* Pointer on the cached expression */
  Item *orig_item;
  Expression_cache *expr_cache;
  /*
    In order to put the expression into the expression cache and return
    value of val_*() method, we will need to get the expression value twice
    (probably in different types).  In order to avoid making two
    (potentially costly) orig_item->val_*() calls, we store expression value
    in this Item_cache object.
  */
  Item_cache *expr_value;

  List<Item> parameters;

  Item *check_cache();
  void cache();
  void init_on_demand();

public:
  Item_cache_wrapper(THD *thd, Item *item_arg);
  ~Item_cache_wrapper();

  enum Type type() const { return EXPR_CACHE_ITEM; }
  enum Type real_type() const { return orig_item->type(); }
  bool with_subquery() const { DBUG_ASSERT(fixed); return m_with_subquery; }

  bool set_cache(THD *thd);
  Expression_cache_tracker* init_tracker(MEM_ROOT *mem_root);

  bool fix_fields(THD *thd, Item **it);
  void cleanup();

  Item *get_orig_item() const { return orig_item; }

  /* Methods of getting value which should be cached in the cache */
  void save_val(Field *to);
  double val_real();
  longlong val_int();
  String *val_str(String* tmp);
  my_decimal *val_decimal(my_decimal *);
  bool val_bool();
  bool is_null();
  bool get_date(MYSQL_TIME *ltime, ulonglong fuzzydate);
  bool send(Protocol *protocol, st_value *buffer);
  void save_org_in_field(Field *field,
                         fast_field_copier data __attribute__ ((__unused__)))
  {
    save_val(field);
  }
  void save_in_result_field(bool no_conversions)
  {
    save_val(result_field);
  }
  Item* get_tmp_table_item(THD *thd_arg);

  /* Following methods make this item transparent as much as possible */

  virtual void print(String *str, enum_query_type query_type);
  virtual const char *full_name() const { return orig_item->full_name(); }
  virtual void make_send_field(THD *thd, Send_field *field)
  { orig_item->make_send_field(thd, field); }
  bool eq(const Item *item, bool binary_cmp) const
  {
    Item *it= ((Item *) item)->real_item();
    return orig_item->eq(it, binary_cmp);
  }
  void fix_after_pullout(st_select_lex *new_parent, Item **refptr, bool merge)
  {
    orig_item->fix_after_pullout(new_parent, &orig_item, merge);
  }
  int save_in_field(Field *to, bool no_conversions);
  const Type_handler *type_handler() const { return orig_item->type_handler(); }
  table_map used_tables() const { return orig_item->used_tables(); }
  void update_used_tables()
  {
    orig_item->update_used_tables();
  }
  bool const_item() const { return orig_item->const_item(); }
  table_map not_null_tables() const { return orig_item->not_null_tables(); }
  bool walk(Item_processor processor, bool walk_subquery, void *arg)
  {
    return orig_item->walk(processor, walk_subquery, arg) ||
      (this->*processor)(arg);
  }
  bool enumerate_field_refs_processor(void *arg)
  { return orig_item->enumerate_field_refs_processor(arg); }
  Item_field *field_for_view_update()
  { return orig_item->field_for_view_update(); }

  /* Row emulation: forwarding of ROW-related calls to orig_item */
  uint cols() const
  { return result_type() == ROW_RESULT ? orig_item->cols() : 1; }
  Item* element_index(uint i)
  { return result_type() == ROW_RESULT ? orig_item->element_index(i) : this; }
  Item** addr(uint i)
  { return result_type() == ROW_RESULT ? orig_item->addr(i) : 0; }
  bool check_cols(uint c)
  {
    return (result_type() == ROW_RESULT ?
            orig_item->check_cols(c) :
            Item::check_cols(c));
  }
  bool null_inside()
  { return result_type() == ROW_RESULT ? orig_item->null_inside() : 0; }
  void bring_value()
  {
    if (result_type() == ROW_RESULT)
      orig_item->bring_value();
  }
  bool is_expensive() { return orig_item->is_expensive(); }
  bool is_expensive_processor(void *arg)
  { return orig_item->is_expensive_processor(arg); }
  bool check_vcol_func_processor(void *arg)
  {
    return mark_unsupported_function("cache", arg, VCOL_IMPOSSIBLE);
  }
  Item *get_copy(THD *thd)
  { return get_item_copy<Item_cache_wrapper>(thd, this); }
  Item *build_clone(THD *thd) { return 0; }
};


/*
  Class for view fields, the same as Item_direct_ref, but call fix_fields
  of reference if it is not called yet
*/
class Item_direct_view_ref :public Item_direct_ref
{
  Item_equal *item_equal;
  TABLE_LIST *view;
  TABLE *null_ref_table;

#define NO_NULL_TABLE (reinterpret_cast<TABLE *>(0x1))

  void set_null_ref_table()
  {
    if (!view->is_inner_table_of_outer_join() ||
        !(null_ref_table= view->get_real_join_table()))
      null_ref_table= NO_NULL_TABLE;
  }

  bool check_null_ref()
  {
    DBUG_ASSERT(null_ref_table);
    if (null_ref_table != NO_NULL_TABLE && null_ref_table->null_row)
    {
      null_value= 1;
      return TRUE;
    }
    return FALSE;
  }

public:
  Item_direct_view_ref(THD *thd, Name_resolution_context *context_arg,
                       Item **item,
                       const char *table_name_arg,
                       LEX_CSTRING *field_name_arg,
                       TABLE_LIST *view_arg):
    Item_direct_ref(thd, context_arg, item, table_name_arg, field_name_arg),
    item_equal(0), view(view_arg),
    null_ref_table(NULL)
  {
    if (fixed)
      set_null_ref_table();
  }

  bool fix_fields(THD *, Item **);
  bool eq(const Item *item, bool binary_cmp) const;
  Item *get_tmp_table_item(THD *thd)
  {
    if (const_item())
      return copy_or_same(thd);
    Item *item= Item_ref::get_tmp_table_item(thd);
    item->name= name;
    return item;
  }
  virtual Ref_Type ref_type() { return VIEW_REF; }
  Item_equal *get_item_equal() { return item_equal; }
  void set_item_equal(Item_equal *item_eq) { item_equal= item_eq; }
  Item_equal *find_item_equal(COND_EQUAL *cond_equal);
  Item* propagate_equal_fields(THD *, const Context &, COND_EQUAL *);
  Item *replace_equal_field(THD *thd, uchar *arg);
  table_map used_tables() const;
  void update_used_tables();
  table_map not_null_tables() const;
  bool const_item() const { return used_tables() == 0; }
  TABLE *get_null_ref_table() const { return null_ref_table; }
  bool walk(Item_processor processor, bool walk_subquery, void *arg)
  { 
    return (*ref)->walk(processor, walk_subquery, arg) ||
           (this->*processor)(arg);
  }
  bool view_used_tables_processor(void *arg) 
  {
    TABLE_LIST *view_arg= (TABLE_LIST *) arg;
    if (view_arg == view)
      view_arg->view_used_tables|= (*ref)->used_tables();
    return 0;
  }
  bool excl_dep_on_table(table_map tab_map);
  bool excl_dep_on_grouping_fields(st_select_lex *sel);
  Item *derived_field_transformer_for_having(THD *thd, uchar *arg);
  Item *derived_field_transformer_for_where(THD *thd, uchar *arg);
  Item *derived_grouping_field_transformer_for_where(THD *thd,
                                                     uchar *arg);

  void save_val(Field *to)
  {
    if (check_null_ref())
      to->set_null();
    else
      Item_direct_ref::save_val(to);
  }
  double val_real()
  {
    if (check_null_ref())
      return 0;
    else
      return Item_direct_ref::val_real();
  }
  longlong val_int()
  {
    if (check_null_ref())
      return 0;
    else
      return Item_direct_ref::val_int();
  }
  String *val_str(String* tmp)
  {
    if (check_null_ref())
      return NULL;
    else
      return Item_direct_ref::val_str(tmp);
  }
  my_decimal *val_decimal(my_decimal *tmp)
  {
    if (check_null_ref())
      return NULL;
    else
      return Item_direct_ref::val_decimal(tmp);
  }
  bool val_bool()
  {
    if (check_null_ref())
      return 0;
    else
      return Item_direct_ref::val_bool();
  }
  bool is_null()
  {
    if (check_null_ref())
      return 1;
    else
      return Item_direct_ref::is_null();
  }
  bool get_date(MYSQL_TIME *ltime, ulonglong fuzzydate)
  {
    if (check_null_ref())
    {
      bzero((char*) ltime,sizeof(*ltime));
      return 1;
    }
    return Item_direct_ref::get_date(ltime, fuzzydate);
  }
  bool send(Protocol *protocol, st_value *buffer);
  void save_org_in_field(Field *field,
                         fast_field_copier data __attribute__ ((__unused__)))
  {
    if (check_null_ref())
      field->set_null();
    else
      Item_direct_ref::save_val(field);
  }
  void save_in_result_field(bool no_conversions)
  {
    if (check_null_ref())
      result_field->set_null();
    else
      Item_direct_ref::save_in_result_field(no_conversions);
  }

  void cleanup()
  {
    null_ref_table= NULL;
    item_equal= NULL;
    Item_direct_ref::cleanup();
  }
  /*
    TODO move these val_*_result function to Item_dierct_ref (maybe)
  */
  double val_result();
  longlong val_int_result();
  String *str_result(String* tmp);
  my_decimal *val_decimal_result(my_decimal *val);
  bool val_bool_result();

  Item *get_copy(THD *thd)
  { return get_item_copy<Item_direct_view_ref>(thd, this); }
};


/*
  Class for outer fields.
  An object of this class is created when the select where the outer field was
  resolved is a grouping one. After it has been fixed the ref field will point
  to either an Item_ref or an Item_direct_ref object which will be used to
  access the field.
  See also comments for the fix_inner_refs() and the
  Item_field::fix_outer_field() functions.
*/

class Item_sum;
class Item_outer_ref :public Item_direct_ref
{
public:
  Item *outer_ref;
  /* The aggregate function under which this outer ref is used, if any. */
  Item_sum *in_sum_func;
  /*
    TRUE <=> that the outer_ref is already present in the select list
    of the outer select.
  */
  bool found_in_select_list;
  bool found_in_group_by;
  Item_outer_ref(THD *thd, Name_resolution_context *context_arg,
                 Item_field *outer_field_arg):
    Item_direct_ref(thd, context_arg, 0, outer_field_arg->table_name,
                    &outer_field_arg->field_name),
    outer_ref(outer_field_arg), in_sum_func(0),
    found_in_select_list(0), found_in_group_by(0)
  {
    ref= &outer_ref;
    set_properties();
    fixed= 0;                     /* reset flag set in set_properties() */
  }
  Item_outer_ref(THD *thd, Name_resolution_context *context_arg, Item **item,
                 const char *table_name_arg, LEX_CSTRING *field_name_arg,
                 bool alias_name_used_arg):
    Item_direct_ref(thd, context_arg, item, table_name_arg, field_name_arg,
                    alias_name_used_arg),
    outer_ref(0), in_sum_func(0), found_in_select_list(1), found_in_group_by(0)
  {}
  void save_in_result_field(bool no_conversions)
  {
    outer_ref->save_org_in_field(result_field, NULL);
  }
  bool fix_fields(THD *, Item **);
  void fix_after_pullout(st_select_lex *new_parent, Item **ref, bool merge);
  table_map used_tables() const
  {
    return (*ref)->const_item() ? 0 : OUTER_REF_TABLE_BIT;
  }
  table_map not_null_tables() const { return 0; }
  virtual Ref_Type ref_type() { return OUTER_REF; }
  bool check_inner_refs_processor(void * arg); 
};


class Item_in_subselect;


/*
  An object of this class:
   - Converts val_XXX() calls to ref->val_XXX_result() calls, like Item_ref.
   - Sets owner->was_null=TRUE if it has returned a NULL value from any
     val_XXX() function. This allows to inject an Item_ref_null_helper
     object into subquery and then check if the subquery has produced a row
     with NULL value.
*/

class Item_ref_null_helper: public Item_ref
{
protected:
  Item_in_subselect* owner;
public:
  Item_ref_null_helper(THD *thd, Name_resolution_context *context_arg,
                       Item_in_subselect* master, Item **item,
		       const char *table_name_arg,
                       const LEX_CSTRING *field_name_arg):
    Item_ref(thd, context_arg, item, table_name_arg, field_name_arg),
    owner(master) {}
  void save_val(Field *to);
  double val_real();
  longlong val_int();
  String* val_str(String* s);
  my_decimal *val_decimal(my_decimal *);
  bool val_bool();
  bool get_date(MYSQL_TIME *ltime, ulonglong fuzzydate);
  virtual void print(String *str, enum_query_type query_type);
  table_map used_tables() const;
  Item *get_copy(THD *thd)
  { return get_item_copy<Item_ref_null_helper>(thd, this); }
};

/*
  The following class is used to optimize comparing of date and bigint columns
  We need to save the original item ('ref') to be able to call
  ref->save_in_field(). This is used to create index search keys.
  
  An instance of Item_int_with_ref may have signed or unsigned integer value.
  
*/

class Item_int_with_ref :public Item_int
{
  Item *ref;
public:
  Item_int_with_ref(THD *thd, longlong i, Item *ref_arg, bool unsigned_arg):
    Item_int(thd, i), ref(ref_arg)
  {
    unsigned_flag= unsigned_arg;
  }
  int save_in_field(Field *field, bool no_conversions)
  {
    return ref->save_in_field(field, no_conversions);
  }
  Item *clone_item(THD *thd);
  virtual Item *real_item() { return ref; }
};

#ifdef MYSQL_SERVER
#include "gstream.h"
#include "spatial.h"
#include "item_sum.h"
#include "item_func.h"
#include "item_row.h"
#include "item_cmpfunc.h"
#include "item_strfunc.h"
#include "item_geofunc.h"
#include "item_timefunc.h"
#include "item_subselect.h"
#include "item_xmlfunc.h"
#include "item_jsonfunc.h"
#include "item_create.h"
#include "item_vers.h"
#endif

/**
  Base class to implement typed value caching Item classes

  Item_copy_ classes are very similar to the corresponding Item_
  classes (e.g. Item_copy_string is similar to Item_string) but they add
  the following additional functionality to Item_ :
    1. Nullability
    2. Possibility to store the value not only on instantiation time,
       but also later.
  Item_copy_ classes are a functionality subset of Item_cache_ 
  classes, as e.g. they don't support comparisons with the original Item
  as Item_cache_ classes do.
  Item_copy_ classes are used in GROUP BY calculation.
  TODO: Item_copy should be made an abstract interface and Item_copy_
  classes should inherit both the respective Item_ class and the interface.
  Ideally we should drop Item_copy_ classes altogether and merge 
  their functionality to Item_cache_ (and these should be made to inherit
  from Item_).
*/

class Item_copy :public Item,
                 public Type_handler_hybrid_field_type
{
protected:  

  /**
    Type_handler_hybrid_field_type is used to
    store the type of the resulting field that would be used to store the data
    in the cache. This is to avoid calls to the original item.
  */

  /** The original item that is copied */
  Item *item;

  /**
    Constructor of the Item_copy class

    stores metadata information about the original class as well as a 
    pointer to it.
  */
  Item_copy(THD *thd, Item *i): Item(thd)
  {
    item= i;
    null_value=maybe_null=item->maybe_null;
    Type_std_attributes::set(item);
    name= item->name;
    set_handler(item->type_handler());
    fixed= item->fixed;
  }

public:

  /** 
    Update the cache with the value of the original item
   
    This is the method that updates the cached value.
    It must be explicitly called by the user of this class to store the value 
    of the original item in the cache.
  */  
  virtual void copy() = 0;

  Item *get_item() { return item; }
  /** All of the subclasses should have the same type tag */
  enum Type type() const { return COPY_STR_ITEM; }

  const Type_handler *type_handler() const
  { return Type_handler_hybrid_field_type::type_handler(); }

  void make_send_field(THD *thd, Send_field *field)
  { item->make_send_field(thd, field); }
  table_map used_tables() const { return (table_map) 1L; }
  bool const_item() const { return 0; }
  bool is_null() { return null_value; }
  bool check_vcol_func_processor(void *arg) 
  {
    return mark_unsupported_function("copy", arg, VCOL_IMPOSSIBLE);
  }

  /*  
    Override the methods below as pure virtual to make sure all the 
    sub-classes implement them.
  */  

  virtual String *val_str(String*) = 0;
  virtual my_decimal *val_decimal(my_decimal *) = 0;
  virtual double val_real() = 0;
  virtual longlong val_int() = 0;
  virtual int save_in_field(Field *field, bool no_conversions) = 0;
  bool walk(Item_processor processor, bool walk_subquery, void *args)
  {
    return (item->walk(processor, walk_subquery, args)) ||
      (this->*processor)(args);
  }
};

/**
 Implementation of a string cache.
 
 Uses Item::str_value for storage
*/ 
class Item_copy_string : public Item_copy
{
public:
  Item_copy_string(THD *thd, Item *item_arg): Item_copy(thd, item_arg) {}

  String *val_str(String*);
  my_decimal *val_decimal(my_decimal *);
  double val_real();
  longlong val_int();
  bool get_date(MYSQL_TIME *ltime, ulonglong fuzzydate)
  { return get_date_from_string(ltime, fuzzydate); }
  void copy();
  int save_in_field(Field *field, bool no_conversions);
  Item *get_copy(THD *thd)
  { return get_item_copy<Item_copy_string>(thd, this); }
};


/*
  Cached_item_XXX objects are not exactly caches. They do the following:

  Each Cached_item_XXX object has
   - its source item
   - saved value of the source item
   - cmp() method that compares the saved value with the current value of the
     source item, and if they were not equal saves item's value into the saved
     value.

  TODO: add here:
   - a way to save the new value w/o comparison
   - a way to do less/equal/greater comparison
*/

class Cached_item :public Sql_alloc
{
public:
  bool null_value;
  Cached_item() :null_value(0) {}
  /*
    Compare the cached value with the source value. If not equal, copy
    the source value to the cache.
    @return
      true  - Not equal
      false - Equal
  */
  virtual bool cmp(void)=0;

  /* Compare the cached value with the source value, without copying */
  virtual int  cmp_read_only()=0;

  virtual ~Cached_item(); /*line -e1509 */
};

class Cached_item_item : public Cached_item
{
protected:
  Item *item;

  Cached_item_item(Item *arg) : item(arg) {}
public:
  void fetch_value_from(Item *new_item)
  {
    Item *save= item;
    item= new_item;
    cmp();
    item= save;
  }
};

class Cached_item_str :public Cached_item_item
{
  uint32 value_max_length;
  String value,tmp_value;
public:
  Cached_item_str(THD *thd, Item *arg);
  bool cmp(void);
  int  cmp_read_only();
  ~Cached_item_str();                           // Deallocate String:s
};


class Cached_item_real :public Cached_item_item
{
  double value;
public:
  Cached_item_real(Item *item_par) :Cached_item_item(item_par),value(0.0) {}
  bool cmp(void);
  int  cmp_read_only();
};

class Cached_item_int :public Cached_item_item
{
  longlong value;
public:
  Cached_item_int(Item *item_par) :Cached_item_item(item_par),value(0) {}
  bool cmp(void);
  int  cmp_read_only();
};


class Cached_item_decimal :public Cached_item_item
{
  my_decimal value;
public:
  Cached_item_decimal(Item *item_par);
  bool cmp(void);
  int  cmp_read_only();
};

class Cached_item_field :public Cached_item
{
  uchar *buff;
  Field *field;
  uint length;

public:
  Cached_item_field(THD *thd, Field *arg_field): field(arg_field)
  {
    field= arg_field;
    /* TODO: take the memory allocation below out of the constructor. */
    buff= (uchar*) thd_calloc(thd, length= field->pack_length());
  }
  bool cmp(void);
  int  cmp_read_only();
};

class Item_default_value : public Item_field
{
  void calculate();
public:
  Item *arg;
  Field *cached_field;
  Item_default_value(THD *thd, Name_resolution_context *context_arg, Item *a)
    :Item_field(thd, context_arg, (const char *)NULL, (const char *)NULL,
                &null_clex_str),
     arg(a), cached_field(NULL) {}
  enum Type type() const { return DEFAULT_VALUE_ITEM; }
  bool eq(const Item *item, bool binary_cmp) const;
  bool fix_fields(THD *, Item **);
  void cleanup();
  void print(String *str, enum_query_type query_type);
  String *val_str(String *str);
  double val_real();
  longlong val_int();
  my_decimal *val_decimal(my_decimal *decimal_value);
  bool get_date(MYSQL_TIME *ltime,ulonglong fuzzydate);
  bool send(Protocol *protocol, st_value *buffer);
  int save_in_field(Field *field_arg, bool no_conversions);
  bool save_in_param(THD *thd, Item_param *param)
  {
    // It should not be possible to have "EXECUTE .. USING DEFAULT(a)"
    DBUG_ASSERT(0);
    param->set_default();
    return false;
  }
  table_map used_tables() const;
  virtual void update_used_tables()
  {
    if (field && field->default_value)
      field->default_value->expr->update_used_tables();
  }
  Field *get_tmp_table_field() { return 0; }
  Item *get_tmp_table_item(THD *thd) { return this; }
  Item_field *field_for_view_update() { return 0; }
  bool update_vcol_processor(void *arg) { return 0; }
  bool check_func_default_processor(void *arg) { return true; }

  bool walk(Item_processor processor, bool walk_subquery, void *args)
  {
    return (arg && arg->walk(processor, walk_subquery, args)) ||
      (this->*processor)(args);
  }

  Item *transform(THD *thd, Item_transformer transformer, uchar *args);
};


class Item_contextually_typed_value_specification: public Item
{
public:
  Item_contextually_typed_value_specification(THD *thd) :Item(thd)
  { }
  enum Type type() const { return CONTEXTUALLY_TYPED_VALUE_ITEM; }
  bool vcol_assignment_allowed_value() const { return true; }
  bool eq(const Item *item, bool binary_cmp) const
  {
    return false;
  }
  bool is_evaluable_expression() const { return false; }
  bool fix_fields(THD *thd, Item **items)
  {
    fixed= true;
    return false;
  }
  String *val_str(String *str)
  {
    DBUG_ASSERT(0); // never should be called
    null_value= true;
    return 0;
  }
  double val_real()
  {
    DBUG_ASSERT(0); // never should be called
    null_value= true;
    return 0.0;
  }
  longlong val_int()
  {
    DBUG_ASSERT(0); // never should be called
    null_value= true;
    return 0;
  }
  my_decimal *val_decimal(my_decimal *decimal_value)
  {
    DBUG_ASSERT(0); // never should be called
    null_value= true;
    return 0;
  }
  bool get_date(MYSQL_TIME *ltime,ulonglong fuzzydate)
  {
    DBUG_ASSERT(0); // never should be called
    return null_value= true;
  }
  bool send(Protocol *protocol, st_value *buffer)
  {
    DBUG_ASSERT(0);
    return true;
  }
  const Type_handler *type_handler() const
  {
    DBUG_ASSERT(0);
    return &type_handler_null;
  }
};


/*
  <default specification> ::= DEFAULT
*/
class Item_default_specification:
        public Item_contextually_typed_value_specification
{
public:
  Item_default_specification(THD *thd)
   :Item_contextually_typed_value_specification(thd)
  { }
  void print(String *str, enum_query_type query_type)
  {
    str->append(STRING_WITH_LEN("default"));
  }
  int save_in_field(Field *field_arg, bool no_conversions)
  {
    return field_arg->save_in_field_default_value(false);
  }
  bool save_in_param(THD *thd, Item_param *param)
  {
    param->set_default();
    return false;
  }
  Item *get_copy(THD *thd)
  { return get_item_copy<Item_default_specification>(thd, this); }
};


/**
  This class is used as bulk parameter INGNORE representation.

  It just do nothing when assigned to a field

  This is a non-standard MariaDB extension.
*/

class Item_ignore_specification:
        public Item_contextually_typed_value_specification
{
public:
  Item_ignore_specification(THD *thd)
   :Item_contextually_typed_value_specification(thd)
  { }
  void print(String *str, enum_query_type query_type)
  {
    str->append(STRING_WITH_LEN("ignore"));
  }
  int save_in_field(Field *field_arg, bool no_conversions)
  {
    return field_arg->save_in_field_ignore_value(false);
  }
  bool save_in_param(THD *thd, Item_param *param)
  {
    param->set_ignore();
    return false;
  }
  Item *get_copy(THD *thd)
  { return get_item_copy<Item_ignore_specification>(thd, this); }
};


/*
  Item_insert_value -- an implementation of VALUES() function.
  You can use the VALUES(col_name) function in the UPDATE clause
  to refer to column values from the INSERT portion of the INSERT
  ... UPDATE statement. In other words, VALUES(col_name) in the
  UPDATE clause refers to the value of col_name that would be
  inserted, had no duplicate-key conflict occurred.
  In all other places this function returns NULL.
*/

class Item_insert_value : public Item_field
{
public:
  Item *arg;
  Item_insert_value(THD *thd, Name_resolution_context *context_arg, Item *a)
    :Item_field(thd, context_arg, (const char *)NULL, (const char *)NULL,
                &null_clex_str),
     arg(a) {}
  bool eq(const Item *item, bool binary_cmp) const;
  bool fix_fields(THD *, Item **);
  virtual void print(String *str, enum_query_type query_type);
  int save_in_field(Field *field_arg, bool no_conversions)
  {
    return Item_field::save_in_field(field_arg, no_conversions);
  }
  enum Type type() const { return INSERT_VALUE_ITEM; }
  /*
   We use RAND_TABLE_BIT to prevent Item_insert_value from
   being treated as a constant and precalculated before execution
  */
  table_map used_tables() const { return RAND_TABLE_BIT; }

  Item_field *field_for_view_update() { return 0; }

  bool walk(Item_processor processor, bool walk_subquery, void *args)
  {
    return arg->walk(processor, walk_subquery, args) ||
	    (this->*processor)(args);
  }
  bool check_partition_func_processor(void *int_arg) {return TRUE;}
  bool update_vcol_processor(void *arg) { return 0; }
  bool check_vcol_func_processor(void *arg)
  {
    return mark_unsupported_function("value()", arg, VCOL_IMPOSSIBLE);
  }
};


class Table_triggers_list;

/*
  Represents NEW/OLD version of field of row which is
  changed/read in trigger.

  Note: For this item main part of actual binding to Field object happens
        not during fix_fields() call (like for Item_field) but right after
        parsing of trigger definition, when table is opened, with special
        setup_field() call. On fix_fields() stage we simply choose one of
        two Field instances representing either OLD or NEW version of this
        field.
*/
class Item_trigger_field : public Item_field,
                           private Settable_routine_parameter
{
public:
  /* Is this item represents row from NEW or OLD row ? */
  enum row_version_type {OLD_ROW, NEW_ROW};
  row_version_type row_version;
  /* Next in list of all Item_trigger_field's in trigger */
  Item_trigger_field *next_trg_field;
  /* Index of the field in the TABLE::field array */
  uint field_idx;
  /* Pointer to Table_trigger_list object for table of this trigger */
  Table_triggers_list *triggers;

  Item_trigger_field(THD *thd, Name_resolution_context *context_arg,
                     row_version_type row_ver_arg,
                     const LEX_CSTRING *field_name_arg,
                     ulong priv, const bool ro)
    :Item_field(thd, context_arg,
               (const char *)NULL, (const char *)NULL, field_name_arg),
     row_version(row_ver_arg), field_idx((uint)-1), original_privilege(priv),
     want_privilege(priv), table_grants(NULL), read_only (ro)
  {}
  void setup_field(THD *thd, TABLE *table, GRANT_INFO *table_grant_info);
  enum Type type() const { return TRIGGER_FIELD_ITEM; }
  bool eq(const Item *item, bool binary_cmp) const;
  bool fix_fields(THD *, Item **);
  virtual void print(String *str, enum_query_type query_type);
  table_map used_tables() const { return (table_map)0L; }
  Field *get_tmp_table_field() { return 0; }
  Item *copy_or_same(THD *thd) { return this; }
  Item *get_tmp_table_item(THD *thd) { return copy_or_same(thd); }
  void cleanup();

private:
  void set_required_privilege(bool rw);
  bool set_value(THD *thd, sp_rcontext *ctx, Item **it);

public:
  Settable_routine_parameter *get_settable_routine_parameter()
  {
    return (read_only ? 0 : this);
  }

  bool set_value(THD *thd, Item **it)
  {
    return set_value(thd, NULL, it);
  }

private:
  /*
    'want_privilege' holds privileges required to perform operation on
    this trigger field (SELECT_ACL if we are going to read it and
    UPDATE_ACL if we are going to update it).  It is initialized at
    parse time but can be updated later if this trigger field is used
    as OUT or INOUT parameter of stored routine (in this case
    set_required_privilege() is called to appropriately update
    want_privilege and cleanup() is responsible for restoring of
    original want_privilege once parameter's value is updated).
  */
  ulong original_privilege;
  ulong want_privilege;
  GRANT_INFO *table_grants;
  /*
    Trigger field is read-only unless it belongs to the NEW row in a
    BEFORE INSERT of BEFORE UPDATE trigger.
  */
  bool read_only;
public:
  bool check_vcol_func_processor(void *arg);
};


/**
  @todo
  Implement the is_null() method for this class. Currently calling is_null()
  on any Item_cache object resolves to Item::is_null(), which returns FALSE
  for any value.
*/

class Item_cache: public Item_basic_constant,
                  public Type_handler_hybrid_field_type
{
protected:
  Item *example;
  /**
    Field that this object will get value from. This is used by 
    index-based subquery engines to detect and remove the equality injected 
    by IN->EXISTS transformation.
  */  
  Field *cached_field;
  /*
    TRUE <=> cache holds value of the last stored item (i.e actual value).
    store() stores item to be cached and sets this flag to FALSE.
    On the first call of val_xxx function if this flag is set to FALSE the 
    cache_value() will be called to actually cache value of saved item.
    cache_value() will set this flag to TRUE.
  */
  bool value_cached;
public:
  Item_cache(THD *thd):
    Item_basic_constant(thd),
    Type_handler_hybrid_field_type(&type_handler_string),
    example(0), cached_field(0),
    value_cached(0)
  {
    fixed= 1;
    maybe_null= 1;
    null_value= 1;
  }
protected:
  Item_cache(THD *thd, const Type_handler *handler):
    Item_basic_constant(thd),
    Type_handler_hybrid_field_type(handler),
    example(0), cached_field(0),
    value_cached(0)
  {
    fixed= 1;
    maybe_null= 1;
    null_value= 1;
  }

public:
  virtual bool allocate(THD *thd, uint i) { return 0; }
  virtual bool setup(THD *thd, Item *item)
  {
    example= item;
    Type_std_attributes::set(item);
    if (item->type() == FIELD_ITEM)
      cached_field= ((Item_field *)item)->field;
    return 0;
  };
  enum Type type() const { return CACHE_ITEM; }

  const Type_handler *type_handler() const
  { return Type_handler_hybrid_field_type::type_handler(); }

  virtual void keep_array() {}
  virtual void print(String *str, enum_query_type query_type);
  bool eq_def(const Field *field) 
  { 
    return cached_field ? cached_field->eq_def (field) : FALSE;
  }
  bool eq(const Item *item, bool binary_cmp) const
  {
    return this == item;
  }
  bool check_vcol_func_processor(void *arg) 
  {
    if (example)
    {
      Item::vcol_func_processor_result *res= (Item::vcol_func_processor_result*)arg;
      example->check_vcol_func_processor(arg);
      /*
        Item_cache of a non-deterministic function requires re-fixing
        even if the function itself doesn't (e.g. CURRENT_TIMESTAMP)
      */
      if (res->errors & VCOL_NOT_STRICTLY_DETERMINISTIC)
        res->errors|= VCOL_SESSION_FUNC;
      return false;
    }
    return mark_unsupported_function("cache", arg, VCOL_IMPOSSIBLE);
  }
  void cleanup()
  {
    clear();
    Item_basic_constant::cleanup();
  }
  /**
     Check if saved item has a non-NULL value.
     Will cache value of saved item if not already done. 
     @return TRUE if cached value is non-NULL.
   */
  bool has_value()
  {
    return (value_cached || cache_value()) && !null_value;
  }

  virtual void store(Item *item);
  virtual Item *get_item() { return example; }
  virtual bool cache_value()= 0;
  bool basic_const_item() const
  { return example && example->basic_const_item(); }
  virtual void clear() { null_value= TRUE; value_cached= FALSE; }
  bool is_null() { return !has_value(); }
  virtual bool is_expensive()
  {
    if (value_cached)
      return false;
    return example->is_expensive();
  }
  bool is_expensive_processor(void *arg)
  {
    DBUG_ASSERT(example);
    if (value_cached)
      return false;
    return example->is_expensive_processor(arg);
  }
  virtual void set_null();
  bool walk(Item_processor processor, bool walk_subquery, void *arg)
  {
    if (example && example->walk(processor, walk_subquery, arg))
      return TRUE;
    return (this->*processor)(arg);
  }
  virtual Item *safe_charset_converter(THD *thd, CHARSET_INFO *tocs);
  void split_sum_func2_example(THD *thd,  Ref_ptr_array ref_pointer_array,
                               List<Item> &fields, uint flags)
  {
    example->split_sum_func2(thd, ref_pointer_array, fields, &example, flags);
  }
  Item *get_example() const { return example; }

  virtual Item *convert_to_basic_const_item(THD *thd) { return 0; };
  Item *derived_field_transformer_for_having(THD *thd, uchar *arg)
  { return convert_to_basic_const_item(thd); }
  Item *derived_field_transformer_for_where(THD *thd, uchar *arg)
  { return convert_to_basic_const_item(thd); }
  Item *derived_grouping_field_transformer_for_where(THD *thd, uchar *arg)
  { return convert_to_basic_const_item(thd); }
};


class Item_cache_int: public Item_cache
{
protected:
  longlong value;
public:
  Item_cache_int(THD *thd): Item_cache(thd, &type_handler_longlong),
    value(0) {}
  Item_cache_int(THD *thd, const Type_handler *handler):
    Item_cache(thd, handler), value(0) {}

  double val_real();
  longlong val_int();
  String* val_str(String *str);
  my_decimal *val_decimal(my_decimal *);
  bool get_date(MYSQL_TIME *ltime, ulonglong fuzzydate)
  { return get_date_from_int(ltime, fuzzydate); }
  bool cache_value();
  int save_in_field(Field *field, bool no_conversions);
  Item *convert_to_basic_const_item(THD *thd);
  Item *get_copy(THD *thd)
  { return get_item_copy<Item_cache_int>(thd, this); }
};


class Item_cache_year: public Item_cache_int
{
public:
  Item_cache_year(THD *thd): Item_cache_int(thd, &type_handler_year) { }
  bool get_date(MYSQL_TIME *ltime, ulonglong fuzzydate)
  { return get_date_from_year(ltime, fuzzydate); }
};


class Item_cache_temporal: public Item_cache_int
{
protected:
  Item_cache_temporal(THD *thd, const Type_handler *handler);
public:
  String* val_str(String *str);
  my_decimal *val_decimal(my_decimal *);
  longlong val_int();
  longlong val_datetime_packed();
  longlong val_time_packed();
  double val_real();
  bool cache_value();
  bool get_date(MYSQL_TIME *ltime, ulonglong fuzzydate);
  int save_in_field(Field *field, bool no_conversions);
  bool setup(THD *thd, Item *item)
  {
    if (Item_cache_int::setup(thd, item))
      return true;
    set_if_smaller(decimals, TIME_SECOND_PART_DIGITS);
    return false;
  }
  void store_packed(longlong val_arg, Item *example);
  /*
    Having a clone_item method tells optimizer that this object
    is a constant and need not be optimized further.
    Important when storing packed datetime values.
  */
  Item *clone_item(THD *thd);
  Item *convert_to_basic_const_item(THD *thd);
  virtual Item *make_literal(THD *) =0;
};


class Item_cache_time: public Item_cache_temporal
{
public:
  Item_cache_time(THD *thd)
   :Item_cache_temporal(thd, &type_handler_time2) { }
  bool cache_value();
  Item *get_copy(THD *thd)
  { return get_item_copy<Item_cache_time>(thd, this); }
  Item *make_literal(THD *);
};


class Item_cache_datetime: public Item_cache_temporal
{
public:
  Item_cache_datetime(THD *thd)
   :Item_cache_temporal(thd, &type_handler_datetime2) { }
  Item *get_copy(THD *thd)
  { return get_item_copy<Item_cache_datetime>(thd, this); }
  Item *make_literal(THD *);
};


class Item_cache_date: public Item_cache_temporal
{
public:
  Item_cache_date(THD *thd)
   :Item_cache_temporal(thd, &type_handler_newdate) { }
  Item *get_copy(THD *thd)
  { return get_item_copy<Item_cache_date>(thd, this); }
  Item *make_literal(THD *);
};


class Item_cache_real: public Item_cache
{
protected:
  double value;
public:
  Item_cache_real(THD *thd, const Type_handler *h)
   :Item_cache(thd, h),
    value(0)
  {}
  double val_real();
  longlong val_int();
  my_decimal *val_decimal(my_decimal *);
  bool get_date(MYSQL_TIME *ltime, ulonglong fuzzydate)
  { return get_date_from_real(ltime, fuzzydate); }
  bool cache_value();
  Item *convert_to_basic_const_item(THD *thd);
};


class Item_cache_double: public Item_cache_real
{
public:
  Item_cache_double(THD *thd)
   :Item_cache_real(thd, &type_handler_double)
  { }
  String* val_str(String *str);
  Item *get_copy(THD *thd)
  { return get_item_copy<Item_cache_double>(thd, this); }
};


class Item_cache_float: public Item_cache_real
{
public:
  Item_cache_float(THD *thd)
   :Item_cache_real(thd, &type_handler_float)
  { }
  String* val_str(String *str);
  Item *get_copy(THD *thd)
  { return get_item_copy<Item_cache_float>(thd, this); }
};


class Item_cache_decimal: public Item_cache
{
protected:
  my_decimal decimal_value;
public:
  Item_cache_decimal(THD *thd): Item_cache(thd, &type_handler_newdecimal) {}

  double val_real();
  longlong val_int();
  String* val_str(String *str);
  my_decimal *val_decimal(my_decimal *);
  bool get_date(MYSQL_TIME *ltime, ulonglong fuzzydate)
  { return get_date_from_decimal(ltime, fuzzydate); }
  bool cache_value();
  Item *convert_to_basic_const_item(THD *thd);
  Item *get_copy(THD *thd)
  { return get_item_copy<Item_cache_decimal>(thd, this); }
};


class Item_cache_str: public Item_cache
{
  char buffer[STRING_BUFFER_USUAL_SIZE];
  String *value, value_buff;
  bool is_varbinary;
  
public:
  Item_cache_str(THD *thd, const Item *item):
    Item_cache(thd, item->type_handler()), value(0),
    is_varbinary(item->type() == FIELD_ITEM &&
                 Item_cache_str::field_type() == MYSQL_TYPE_VARCHAR &&
                 !((const Item_field *) item)->field->has_charset())
  {
    collation.set(const_cast<DTCollation&>(item->collation));
  }
  double val_real();
  longlong val_int();
  String* val_str(String *);
  my_decimal *val_decimal(my_decimal *);
  bool get_date(MYSQL_TIME *ltime, ulonglong fuzzydate)
  { return get_date_from_string(ltime, fuzzydate); }
  CHARSET_INFO *charset() const { return value->charset(); };
  int save_in_field(Field *field, bool no_conversions);
  bool cache_value();
  Item *convert_to_basic_const_item(THD *thd);
  Item *get_copy(THD *thd)
  { return get_item_copy<Item_cache_str>(thd, this); }
};


class Item_cache_str_for_nullif: public Item_cache_str
{
public:
  Item_cache_str_for_nullif(THD *thd, const Item *item)
   :Item_cache_str(thd, item)
  { }
  Item *safe_charset_converter(THD *thd, CHARSET_INFO *tocs)
  {
    /**
      Item_cache_str::safe_charset_converter() returns a new Item_cache
      with Item_func_conv_charset installed on "example". The original
      Item_cache is not referenced (neither directly nor recursively)
      from the result of Item_cache_str::safe_charset_converter().

      For NULLIF() purposes we need a different behavior:
      we need a new instance of Item_func_conv_charset,
      with the original Item_cache referenced in args[0]. See MDEV-9181.
    */
    return Item::safe_charset_converter(thd, tocs);
  }
  Item *get_copy(THD *thd)
  { return get_item_copy<Item_cache_str_for_nullif>(thd, this); }
};


class Item_cache_row: public Item_cache
{
  Item_cache  **values;
  uint item_count;
  bool save_array;
public:
  Item_cache_row(THD *thd):
    Item_cache(thd), values(0), item_count(2),
    save_array(0) {}
  
  /*
    'allocate' used only in row transformer, to preallocate space for row 
    cache.
  */
  bool allocate(THD *thd, uint num);
  /*
    'setup' is needed only by row => it not called by simple row subselect
    (only by IN subselect (in subselect optimizer))
  */
  bool setup(THD *thd, Item *item);
  void store(Item *item);
  void illegal_method_call(const char *);
  void make_send_field(THD *thd, Send_field *)
  {
    illegal_method_call((const char*)"make_send_field");
  };
  double val_real()
  {
    illegal_method_call((const char*)"val");
    return 0;
  };
  longlong val_int()
  {
    illegal_method_call((const char*)"val_int");
    return 0;
  };
  String *val_str(String *)
  {
    illegal_method_call((const char*)"val_str");
    return 0;
  };
  my_decimal *val_decimal(my_decimal *val)
  {
    illegal_method_call((const char*)"val_decimal");
    return 0;
  };
  bool get_date(MYSQL_TIME *ltime, ulonglong fuzzydate)
  {
    illegal_method_call((const char*)"val_decimal");
    return true;
  }

  uint cols() const { return item_count; }
  Item *element_index(uint i) { return values[i]; }
  Item **addr(uint i) { return (Item **) (values + i); }
  bool check_cols(uint c);
  bool null_inside();
  void bring_value();
  void keep_array() { save_array= 1; }
  void cleanup()
  {
    DBUG_ENTER("Item_cache_row::cleanup");
    Item_cache::cleanup();
    if (save_array)
      bzero(values, item_count*sizeof(Item**));
    else
      values= 0;
    DBUG_VOID_RETURN;
  }
  bool cache_value();
  virtual void set_null();
  Item *get_copy(THD *thd)
  { return get_item_copy<Item_cache_row>(thd, this); }
};


/*
  Item_type_holder used to store type. name, length of Item for UNIONS &
  derived tables.

  Item_type_holder do not need cleanup() because its time of live limited by
  single SP/PS execution.
*/
class Item_type_holder: public Item,
                        public Type_handler_hybrid_field_type,
                        public Type_geometry_attributes
{
protected:
  TYPELIB *enum_set_typelib;
public:
  Item_type_holder(THD *thd, Item *item)
   :Item(thd, item),
    Type_handler_hybrid_field_type(item->real_type_handler()),
    enum_set_typelib(0)
  {
    DBUG_ASSERT(item->fixed);
    maybe_null= item->maybe_null;
  }
  Item_type_holder(THD *thd,
                   Item *item,
                   const Type_handler *handler,
                   const Type_all_attributes *attr,
                   bool maybe_null_arg)
   :Item(thd),
    Type_handler_hybrid_field_type(handler),
    Type_geometry_attributes(handler, attr),
    enum_set_typelib(attr->get_typelib())
  {
    name= item->name;
    Type_std_attributes::set(*attr);
    maybe_null= maybe_null_arg;
  }

  const Type_handler *type_handler() const
  {
    return Type_handler_hybrid_field_type::type_handler()->
             type_handler_for_item_field();
  }
  const Type_handler *real_type_handler() const
  {
    return Type_handler_hybrid_field_type::type_handler();
  }

  enum Type type() const { return TYPE_HOLDER; }
  TYPELIB *get_typelib() const { return enum_set_typelib; }
  /*
    When handling a query like this:
      VALUES ('') UNION VALUES( _utf16 0x0020 COLLATE utf16_bin);
    Item_type_holder can be passed to
      Type_handler_xxx::Item_hybrid_func_fix_attributes()
    We don't want the latter to perform character set conversion of a
    Item_type_holder by calling its val_str(), which calls DBUG_ASSERT(0).
    Let's override const_item() and is_expensive() to avoid this.
    Note, Item_hybrid_func_fix_attributes() could probably
    have a new argument to distinguish what we need:
    - (a) aggregate data type attributes only
    - (b) install converters after attribute aggregation
    So st_select_lex_unit::join_union_type_attributes() could
    ask it to do (a) only, without (b).
  */
  bool const_item() const { return false; }
  bool is_expensive() { return true; }
  double val_real();
  longlong val_int();
  my_decimal *val_decimal(my_decimal *);
  String *val_str(String*);
  bool get_date(MYSQL_TIME *ltime, ulonglong fuzzydate);
  Field *create_tmp_field(bool group, TABLE *table)
  {
    return Item_type_holder::real_type_handler()->
           make_and_init_table_field(&name, Record_addr(maybe_null),
                                     *this, table);
  }
  Field::geometry_type get_geometry_type() const
  {
    return Type_geometry_attributes::get_geometry_type();
  }
  void set_geometry_type(uint type)
  {
    Type_geometry_attributes::set_geometry_type(type);
  }
  Item* get_copy(THD *thd) { return 0; }

};


class st_select_lex;
void mark_select_range_as_dependent(THD *thd,
                                    st_select_lex *last_select,
                                    st_select_lex *current_sel,
                                    Field *found_field, Item *found_item,
                                    Item_ident *resolved_item);

extern Cached_item *new_Cached_item(THD *thd, Item *item,
                                    bool pass_through_ref);
extern Item_result item_cmp_type(Item_result a,Item_result b);
extern void resolve_const_item(THD *thd, Item **ref, Item *cmp_item);
extern int stored_field_cmp_to_item(THD *thd, Field *field, Item *item);

extern const String my_null_string;

/**
  Interface for Item iterator
*/

class Item_iterator
{
public:
  /**
    Shall set this iterator to the position before the first item

    @note
    This method also may perform some other initialization actions like
    allocation of certain resources.
  */
  virtual void open()= 0;
  /**
    Shall return the next Item (or NULL if there is no next item) and
    move pointer to position after it.
  */
  virtual Item *next()= 0;
  /**
    Shall force iterator to free resources (if it holds them)

    @note
    One should not use the iterator without open() call after close()
  */
  virtual void close()= 0;

  virtual ~Item_iterator() {}
};


/**
  Item iterator over List_iterator_fast for Item references
*/

class Item_iterator_ref_list: public Item_iterator
{
  List_iterator<Item*> list;
public:
  Item_iterator_ref_list(List_iterator<Item*> &arg_list):
    list(arg_list) {}
  void open() { list.rewind(); }
  Item *next() { return *(list++); }
  void close() {}
};


/**
  Item iterator over List_iterator_fast for Items
*/

class Item_iterator_list: public Item_iterator
{
  List_iterator<Item> list;
public:
  Item_iterator_list(List_iterator<Item> &arg_list):
    list(arg_list) {}
  void open() { list.rewind(); }
  Item *next() { return (list++); }
  void close() {}
};


/**
  Item iterator over Item interface for rows
*/

class Item_iterator_row: public Item_iterator
{
  Item *base_item;
  uint current;
public:
  Item_iterator_row(Item *base) : base_item(base), current(0) {}
  void open() { current= 0; }
  Item *next()
  {
    if (current >= base_item->cols())
      return NULL;
    return base_item->element_index(current++);
  }
  void close() {}
};


/*
  It's used in ::fix_fields() methods of LIKE and JSON_SEARCH
  functions to handle the ESCAPE parameter.
  This parameter is quite non-standard so the specific function.
*/
bool fix_escape_item(THD *thd, Item *escape_item, String *tmp_str,
                     bool escape_used_in_parsing, CHARSET_INFO *cmp_cs,
                     int *escape);

inline bool Virtual_column_info::is_equal(const Virtual_column_info* vcol) const
{
  return field_type == vcol->get_real_type()
      && stored_in_db == vcol->is_stored()
      && expr->eq(vcol->expr, true);
}

inline void Virtual_column_info::print(String* str)
{
  expr->print_for_table_def(str);
}

#endif /* SQL_ITEM_INCLUDED */<|MERGE_RESOLUTION|>--- conflicted
+++ resolved
@@ -2084,12 +2084,9 @@
   virtual bool is_outer_field() const { DBUG_ASSERT(fixed); return FALSE; }
 
   /**
-<<<<<<< HEAD
-    Checks if this item or any of its decendents contains a subquery. This is a
-    replacement of the former Item::has_subquery() and Item::with_subselect.
-=======
     Checks if this item or any of its descendents contains a subquery.
->>>>>>> 555c6632
+    This is a replacement of the former Item::has_subquery() and
+    Item::with_subselect.
   */
   virtual bool with_subquery() const { DBUG_ASSERT(fixed); return false; }
 
