--- conflicted
+++ resolved
@@ -1092,21 +1092,17 @@
   struct st_mysql_bind *client_params;
   char *extra_data;
   ulong extra_length;
-<<<<<<< HEAD
   struct st_mysql_data *cur_data;
   struct st_mysql_data *first_data;
   struct st_mysql_data **data_tail;
   void clear_data_list();
   struct st_mysql_data *alloc_new_dataset();
-=======
-  String query_rest;
   /*
     In embedded server it points to the statement that is processed
     in the current query. We store some results directly in statement
     fields then.
   */
   struct st_mysql_stmt *current_stmt;
->>>>>>> 92224b87
 #endif
   NET	  net;				// client connection descriptor
   MEM_ROOT warn_root;			// For warnings and errors
