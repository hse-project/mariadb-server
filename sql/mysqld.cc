--- conflicted
+++ resolved
@@ -1485,12 +1485,8 @@
   if (print_message && my_default_lc_messages && server_start_time)
     sql_print_information(ER_DEFAULT(ER_SHUTDOWN_COMPLETE),my_progname);
   cleanup_errmsgs();
-<<<<<<< HEAD
-  thread_scheduler.end();
+  MYSQL_CALLBACK(thread_scheduler, end, ());
   mysql_client_plugin_deinit();
-=======
-  MYSQL_CALLBACK(thread_scheduler, end, ());
->>>>>>> 9141bb58
   finish_client_errs();
   DBUG_PRINT("quit", ("Error messages freed"));
   /* Tell main we are ready */
