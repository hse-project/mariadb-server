--- conflicted
+++ resolved
@@ -1610,11 +1610,7 @@
     if (strlen(mysqld_unix_port) > (sizeof(UNIXaddr.sun_path) - 1))
     {
       sql_print_error("The socket file path is too long (> %u): %s",
-<<<<<<< HEAD
                       (uint) sizeof(UNIXaddr.sun_path) - 1, mysqld_unix_port);
-=======
-                      sizeof(UNIXaddr.sun_path) - 1, mysqld_unix_port);
->>>>>>> a763eeff
       unireg_abort(1);
     }
     if ((unix_sock= socket(AF_UNIX, SOCK_STREAM, 0)) < 0)
@@ -2793,21 +2789,13 @@
       !(log_output_options & LOG_NONE))
     sql_print_warning("Although a path was specified for the "
                       "--log option, log tables are used. "
-<<<<<<< HEAD
-                      "To enable logging to file use the --log-output option.");
-=======
                       "To enable logging to files use the --log-output option.");
->>>>>>> a763eeff
 
   if (opt_slow_log && opt_slow_logname && !(log_output_options & LOG_FILE)
       && !(log_output_options & LOG_NONE))
     sql_print_warning("Although a path was specified for the "
                       "--log-slow-queries option, log tables are used. "
-<<<<<<< HEAD
-                      "To enable logging to file use the --log-output option.");
-=======
                       "To enable logging to files use the --log-output option.");
->>>>>>> a763eeff
 
   if (!opt_logname)
     opt_logname= make_default_log_name(buff, ".log");
@@ -3231,11 +3219,7 @@
     using_update_log=1;
   }
 
-<<<<<<< HEAD
   if (plugin_init(opt_bootstrap))
-=======
-  if (plugin_init(0))
->>>>>>> a763eeff
   {
     sql_print_error("Failed to init plugins.");
     return 1;
@@ -3553,11 +3537,7 @@
     if (stack_size && stack_size < thread_stack)
     {
       if (global_system_variables.log_warnings)
-<<<<<<< HEAD
 	sql_print_warning("Asked for %lu thread stack, but got %ld",
-=======
-	sql_print_warning("Asked for %ld thread stack, but got %ld",
->>>>>>> a763eeff
 			  thread_stack, (long) stack_size);
 #if defined(__ia64__) || defined(__ia64)
       thread_stack= stack_size*2;
@@ -5367,12 +5347,8 @@
    (gptr*) &locked_in_memory, 0, GET_BOOL, NO_ARG, 0, 0, 0, 0, 0, 0},
   {"merge", OPT_MERGE, "Enable Merge storage engine. Disable with \
 --skip-merge.",
-<<<<<<< HEAD
    (gptr*) &opt_merge, (gptr*) &opt_merge, 0, GET_BOOL, NO_ARG, 1, 0, 0, 0, 0,
    0},
-=======
-   (gptr*) &opt_merge, (gptr*) &opt_merge, 0, GET_BOOL, NO_ARG, 1, 0, 0, 0, 0, 0},
->>>>>>> a763eeff
   {"myisam-recover", OPT_MYISAM_RECOVER,
    "Syntax: myisam-recover[=option[,option...]], where option can be DEFAULT, BACKUP, FORCE or QUICK.",
    (gptr*) &myisam_recover_options_str, (gptr*) &myisam_recover_options_str, 0,
