/* Copyright (C) 2000-2003 MySQL AB

   This program is free software; you can redistribute it and/or modify
   it under the terms of the GNU General Public License as published by
   the Free Software Foundation; either version 2 of the License, or
   (at your option) any later version.

   This program is distributed in the hope that it will be useful,
   but WITHOUT ANY WARRANTY; without even the implied warranty of
   MERCHANTABILITY or FITNESS FOR A PARTICULAR PURPOSE.  See the
   GNU General Public License for more details.

   You should have received a copy of the GNU General Public License
   along with this program; if not, write to the Free Software
   Foundation, Inc., 59 Temple Place, Suite 330, Boston, MA  02111-1307  USA */


/* Sum functions (COUNT, MIN...) */

#ifdef USE_PRAGMA_IMPLEMENTATION
#pragma implementation				// gcc: Class implementation
#endif

#include "mysql_priv.h"
#include "sql_select.h"

Item_sum::Item_sum(List<Item> &list)
  :arg_count(list.elements)
{
  if ((args=(Item**) sql_alloc(sizeof(Item*)*arg_count)))
  {
    uint i=0;
    List_iterator_fast<Item> li(list);
    Item *item;

    while ((item=li++))
    {
      args[i++]= item;
    }
  }
  mark_as_sum_func();
  list.empty();					// Fields are used
}


/*
  Constructor used in processing select with temporary tebles
*/

Item_sum::Item_sum(THD *thd, Item_sum *item):
  Item_result_field(thd, item), arg_count(item->arg_count),
  quick_group(item->quick_group)
{
  if (arg_count <= 2)
    args=tmp_args;
  else
    if (!(args= (Item**) thd->alloc(sizeof(Item*)*arg_count)))
      return;
  memcpy(args, item->args, sizeof(Item*)*arg_count);
}


void Item_sum::mark_as_sum_func()
{
  current_thd->lex->current_select->with_sum_func= 1;
  with_sum_func= 1;
}


void Item_sum::make_field(Send_field *tmp_field)
{
  if (args[0]->type() == Item::FIELD_ITEM && keep_field_type())
  {
    ((Item_field*) args[0])->field->make_field(tmp_field);
    tmp_field->db_name=(char*)"";
    tmp_field->org_table_name=tmp_field->table_name=(char*)"";
    tmp_field->org_col_name=tmp_field->col_name=name;
    if (maybe_null)
      tmp_field->flags&= ~NOT_NULL_FLAG;
  }
  else
    init_make_field(tmp_field, field_type());
}


void Item_sum::print(String *str)
{
  str->append(func_name());
  for (uint i=0 ; i < arg_count ; i++)
  {
    if (i)
      str->append(',');
    args[i]->print(str);
  }
  str->append(')');
}

void Item_sum::fix_num_length_and_dec()
{
  decimals=0;
  for (uint i=0 ; i < arg_count ; i++)
    set_if_bigger(decimals,args[i]->decimals);
  max_length=float_length(decimals);
}

Item *Item_sum::get_tmp_table_item(THD *thd)
{
  Item_sum* sum_item= (Item_sum *) copy_or_same(thd);
  if (sum_item && sum_item->result_field)	   // If not a const sum func
  {
    Field *result_field_tmp= sum_item->result_field;
    for (uint i=0 ; i < sum_item->arg_count ; i++)
    {
      Item *arg= sum_item->args[i];
      if (!arg->const_item())
      {
	if (arg->type() == Item::FIELD_ITEM)
	  ((Item_field*) arg)->field= result_field_tmp++;
	else
	  sum_item->args[i]= new Item_field(result_field_tmp++);
      }
    }
  }
  return sum_item;
}


bool Item_sum::walk (Item_processor processor, byte *argument)
{
  if (arg_count)
  {
    Item **arg,**arg_end;
    for (arg= args, arg_end= args+arg_count; arg != arg_end; arg++)
    {
      if ((*arg)->walk(processor, argument))
	return 1;
    }
  }
  return (this->*processor)(argument);
}


Field *Item_sum::create_tmp_field(bool group, TABLE *table,
                                  uint convert_blob_length)
{
  switch (result_type()) {
  case REAL_RESULT:
    return new Field_double(max_length,maybe_null,name,table,decimals);
  case INT_RESULT:
    return new Field_longlong(max_length,maybe_null,name,table,unsigned_flag);
  case STRING_RESULT:
    if (max_length > 255 && convert_blob_length)
      return new Field_varstring(convert_blob_length, maybe_null,
                                 name, table,
                                 collation.collation);
    return make_string_field(table);
  case DECIMAL_RESULT:
    return new Field_new_decimal(max_length, maybe_null, name, table,
                                 decimals, unsigned_flag);
  case ROW_RESULT:
  default:
    // This case should never be choosen
    DBUG_ASSERT(0);
    return 0;
  }
}


String *
Item_sum_num::val_str(String *str)
{
  return val_string_from_real(str);
}


my_decimal *Item_sum_num::val_decimal(my_decimal *decimal_value)
{
  return val_decimal_from_real(decimal_value);
}


String *
Item_sum_int::val_str(String *str)
{
  return val_string_from_int(str);
}


my_decimal *Item_sum_int::val_decimal(my_decimal *decimal_value)
{
  return val_decimal_from_int(decimal_value);
}


bool
Item_sum_num::fix_fields(THD *thd, Item **ref)
{
  DBUG_ASSERT(fixed == 0);

  if (!thd->allow_sum_func)
  {
    my_message(ER_INVALID_GROUP_FUNC_USE, ER(ER_INVALID_GROUP_FUNC_USE),
               MYF(0));
    return TRUE;
  }
  thd->allow_sum_func=0;			// No included group funcs
  decimals=0;
  maybe_null=0;
  for (uint i=0 ; i < arg_count ; i++)
  {
    if (args[i]->fix_fields(thd, args + i) || args[i]->check_cols(1))
      return TRUE;
    set_if_bigger(decimals, args[i]->decimals);
    maybe_null |= args[i]->maybe_null;
  }
  result_field=0;
  max_length=float_length(decimals);
  null_value=1;
  fix_length_and_dec();
  thd->allow_sum_func=1;			// Allow group functions
  fixed= 1;
  return FALSE;
}


Item_sum_hybrid::Item_sum_hybrid(THD *thd, Item_sum_hybrid *item)
  :Item_sum(thd, item), value(item->value), hybrid_type(item->hybrid_type),
  hybrid_field_type(item->hybrid_field_type), cmp_sign(item->cmp_sign),
  used_table_cache(item->used_table_cache), was_values(item->was_values)
{
  /* copy results from old value */
  switch (hybrid_type) {
  case INT_RESULT:
    sum_int= item->sum_int;
    break;
  case DECIMAL_RESULT:
    my_decimal2decimal(&item->sum_dec, &sum_dec);
    break;
  case REAL_RESULT:
    sum= item->sum;
    break;
  case STRING_RESULT:
    /*
      This can happen with ROLLUP. Note that the value is already
      copied at function call.
    */
    break;
  case ROW_RESULT:
  default:
    DBUG_ASSERT(0);
  }
  collation.set(item->collation);
}

bool
Item_sum_hybrid::fix_fields(THD *thd, Item **ref)
{
  DBUG_ASSERT(fixed == 0);

  Item *item= args[0];
  if (!thd->allow_sum_func)
  {
    my_message(ER_INVALID_GROUP_FUNC_USE, ER(ER_INVALID_GROUP_FUNC_USE),
               MYF(0));
    return TRUE;
  }
  thd->allow_sum_func=0;			// No included group funcs

  // 'item' can be changed during fix_fields
  if (!item->fixed &&
      item->fix_fields(thd, args) ||
      (item= args[0])->check_cols(1))
    return TRUE;
  decimals=item->decimals;

  switch (hybrid_type= item->result_type()) {
  case INT_RESULT:
    max_length= 20;
    sum_int= 0;
    break;
  case DECIMAL_RESULT:
    max_length= item->max_length;
    my_decimal_set_zero(&sum_dec);
    break;
  case REAL_RESULT:
    max_length= float_length(decimals);
    sum= 0.0;
    break;
  case STRING_RESULT:
    max_length= item->max_length;
    break;
  case ROW_RESULT:
  default:
    DBUG_ASSERT(0);
  };
  /* MIN/MAX can return NULL for empty set indepedent of the used column */
  maybe_null= 1;
  unsigned_flag=item->unsigned_flag;
  collation.set(item->collation);
  result_field=0;
  null_value=1;
  fix_length_and_dec();
  thd->allow_sum_func=1;			// Allow group functions
  if (item->type() == Item::FIELD_ITEM)
    hybrid_field_type= ((Item_field*) item)->field->type();
  else
    hybrid_field_type= Item::field_type();
  fixed= 1;
  return FALSE;
}

Field *Item_sum_hybrid::create_tmp_field(bool group, TABLE *table,
					 uint convert_blob_length)
{
  if (args[0]->type() == Item::FIELD_ITEM)
  {
    Field *field= ((Item_field*) args[0])->field;
    
    if ((field= create_tmp_field_from_field(current_thd, field, name, table,
					    NULL, convert_blob_length)))
      field->flags&= ~NOT_NULL_FLAG;
    return field;
  }
  return Item_sum::create_tmp_field(group, table, convert_blob_length);
}


/***********************************************************************
** reset and add of sum_func
***********************************************************************/

Item_sum_sum::Item_sum_sum(THD *thd, Item_sum_sum *item) 
  :Item_sum_num(thd, item), hybrid_type(item->hybrid_type),
   curr_dec_buff(item->curr_dec_buff)
{
  /* TODO: check if the following assignments are really needed */
  if (hybrid_type == DECIMAL_RESULT)
  {
    my_decimal2decimal(item->dec_buffs, dec_buffs);
    my_decimal2decimal(item->dec_buffs + 1, dec_buffs + 1);
  }
  else
    sum= item->sum;
}

Item *Item_sum_sum::copy_or_same(THD* thd)
{
  return new (thd->mem_root) Item_sum_sum(thd, this);
}


void Item_sum_sum::clear()
{
  DBUG_ENTER("Item_sum_sum::clear");
  null_value=1;
  if (hybrid_type == DECIMAL_RESULT)
  {
    curr_dec_buff= 0;
    my_decimal_set_zero(dec_buffs);
  }
  else
    sum= 0.0;
  DBUG_VOID_RETURN;
}


void Item_sum_sum::fix_length_and_dec()
{
  DBUG_ENTER("Item_sum_sum::fix_length_and_dec");
  maybe_null=null_value=1;
  decimals= args[0]->decimals;
  switch (args[0]->result_type()) {
  case REAL_RESULT:
  case STRING_RESULT:
    hybrid_type= REAL_RESULT;
    sum= 0.0;
    break;
  case INT_RESULT:
  case DECIMAL_RESULT:
  {
    /* SUM result can't be longer than length(arg) + length(MAX_ROWS) */
    int precision= args[0]->decimal_precision() + DECIMAL_LONGLONG_DIGITS;
    max_length= my_decimal_precision_to_length(precision, decimals,
                                               unsigned_flag);
    curr_dec_buff= 0;
    hybrid_type= DECIMAL_RESULT;
    my_decimal_set_zero(dec_buffs);
    break;
  }
  case ROW_RESULT:
  default:
    DBUG_ASSERT(0);
  }
  DBUG_PRINT("info", ("Type: %s (%d, %d)",
                      (hybrid_type == REAL_RESULT ? "REAL_RESULT" :
                       hybrid_type == DECIMAL_RESULT ? "DECIMAL_RESULT" :
                       hybrid_type == INT_RESULT ? "INT_RESULT" :
                       "--ILLEGAL!!!--"),
                      max_length,
                      (int)decimals));
  DBUG_VOID_RETURN;
}


bool Item_sum_sum::add()
{
  DBUG_ENTER("Item_sum_sum::add");
  if (hybrid_type == DECIMAL_RESULT)
  {
    my_decimal value, *val= args[0]->val_decimal(&value);
    if (!args[0]->null_value)
    {
      my_decimal_add(E_DEC_FATAL_ERROR, dec_buffs + (curr_dec_buff^1),
                     val, dec_buffs + curr_dec_buff);
      curr_dec_buff^= 1;
      null_value= 0;
    }
  }
  else
  {
    sum+= args[0]->val_real();
    if (!args[0]->null_value)
      null_value= 0;
  }
  DBUG_RETURN(0);
}


longlong Item_sum_sum::val_int()
{
  DBUG_ASSERT(fixed == 1);
  if (hybrid_type == DECIMAL_RESULT)
  {
    longlong result;
    my_decimal2int(E_DEC_FATAL_ERROR, dec_buffs + curr_dec_buff, unsigned_flag,
                   &result);
    return result;
  }
  return (longlong) val_real();
}


double Item_sum_sum::val_real()
{
  DBUG_ASSERT(fixed == 1);
  if (hybrid_type == DECIMAL_RESULT)
    my_decimal2double(E_DEC_FATAL_ERROR, dec_buffs + curr_dec_buff, &sum);
  return sum;
}


String *Item_sum_sum::val_str(String *str)
{
  if (hybrid_type == DECIMAL_RESULT)
    return val_string_from_decimal(str);
  return val_string_from_real(str);
}


my_decimal *Item_sum_sum::val_decimal(my_decimal *val)
{
  if (hybrid_type == DECIMAL_RESULT)
    return (dec_buffs + curr_dec_buff);
  return val_decimal_from_real(val);
}

/***************************************************************************/

C_MODE_START

/* Declarations for auxilary C-callbacks */

static int simple_raw_key_cmp(void* arg, const void* key1, const void* key2)
{
    return memcmp(key1, key2, *(uint *) arg);
}


static int item_sum_distinct_walk(void *element, element_count num_of_dups,
                                  void *item)
{
    return ((Item_sum_distinct*) (item))->unique_walk_function(element);
}

C_MODE_END

/* Item_sum_distinct */

Item_sum_distinct::Item_sum_distinct(Item *item_arg)
  :Item_sum_num(item_arg), tree(0)
{
  /*
    quick_group is an optimizer hint, which means that GROUP BY can be
    handled with help of index on grouped columns.
    By setting quick_group to zero we force creation of temporary table
    to perform GROUP BY.
  */
  quick_group= 0;
}


Item_sum_distinct::Item_sum_distinct(THD *thd, Item_sum_distinct *original)
  :Item_sum_num(thd, original), val(original->val), tree(0),
  table_field_type(original->table_field_type)
{
  quick_group= 0;
}


/*
  Behaves like an Integer except to fix_length_and_dec().
  Additionally div() converts val with this traits to a val with true
  decimal traits along with conversion of integer value to decimal value.
  This is to speedup SUM/AVG(DISTINCT) evaluation for 8-32 bit integer
  values.
*/
struct Hybrid_type_traits_fast_decimal: public
       Hybrid_type_traits_integer
{
  virtual Item_result type() const { return DECIMAL_RESULT; }
  virtual void fix_length_and_dec(Item *item, Item *arg) const
  { Hybrid_type_traits_decimal::instance()->fix_length_and_dec(item, arg); }

  virtual void div(Hybrid_type *val, ulonglong u) const
  {
    int2my_decimal(E_DEC_FATAL_ERROR, val->integer, 0, val->dec_buf);
    val->used_dec_buf_no= 0;
    val->traits= Hybrid_type_traits_decimal::instance();
    val->traits->div(val, u);
  }
  static const Hybrid_type_traits_fast_decimal *instance();
};

static const Hybrid_type_traits_fast_decimal fast_decimal_traits_instance;

const Hybrid_type_traits_fast_decimal
  *Hybrid_type_traits_fast_decimal::instance()
{
  return &fast_decimal_traits_instance;
}

void Item_sum_distinct::fix_length_and_dec()
{
  DBUG_ASSERT(args[0]->fixed);

  table_field_type= args[0]->field_type();

  /* Adjust tmp table type according to the chosen aggregation type */
  switch (args[0]->result_type()) {
  case STRING_RESULT:
  case REAL_RESULT:
    val.traits= Hybrid_type_traits::instance();
    if (table_field_type != MYSQL_TYPE_FLOAT)
      table_field_type= MYSQL_TYPE_DOUBLE;
    break;
  case INT_RESULT:
  /*
    Preserving int8, int16, int32 field types gives ~10% performance boost
    as the size of result tree becomes significantly smaller.
    Another speed up we gain by using longlong for intermediate
    calculations. The range of int64 is enough to hold sum 2^32 distinct
    integers each <= 2^32.
  */
  if (table_field_type == MYSQL_TYPE_INT24 ||
      table_field_type >= MYSQL_TYPE_TINY &&
      table_field_type <= MYSQL_TYPE_LONG)
  {
    val.traits= Hybrid_type_traits_fast_decimal::instance();
    break;
  }
  table_field_type= MYSQL_TYPE_LONGLONG;
  /* fallthrough */
  case DECIMAL_RESULT:
    val.traits= Hybrid_type_traits_decimal::instance();
    if (table_field_type != MYSQL_TYPE_LONGLONG)
      table_field_type= MYSQL_TYPE_NEWDECIMAL;
    break;
  case ROW_RESULT:
  default:
    DBUG_ASSERT(0);
  }
  val.traits->fix_length_and_dec(this, args[0]);
}


bool Item_sum_distinct::setup(THD *thd)
{
  List<create_field> field_list;
  create_field field_def;                              /* field definition */
  DBUG_ENTER("Item_sum_distinct::setup");
  DBUG_ASSERT(tree == 0);

  /*
    Virtual table and the tree are created anew on each re-execution of
    PS/SP. Hence all further allocations are performed in the runtime
    mem_root.
  */
  if (field_list.push_back(&field_def))
    return TRUE;

  null_value= maybe_null= 1;
  quick_group= 0;

  DBUG_ASSERT(args[0]->fixed);

  field_def.init_for_tmp_table(table_field_type, args[0]->max_length,
                               args[0]->decimals, args[0]->maybe_null,
                               args[0]->unsigned_flag);

  if (! (table= create_virtual_tmp_table(thd, field_list)))
    return TRUE;

  /* XXX: check that the case of CHAR(0) works OK */
  tree_key_length= table->s->reclength - table->s->null_bytes;

  /*
    Unique handles all unique elements in a tree until they can't fit
    in.  Then the tree is dumped to the temporary file. We can use
    simple_raw_key_cmp because the table contains numbers only; decimals
    are converted to binary representation as well.
  */
  tree= new Unique(simple_raw_key_cmp, &tree_key_length, tree_key_length,
                   thd->variables.max_heap_table_size);

  DBUG_RETURN(tree == 0);
}


bool Item_sum_distinct::add()
{
  args[0]->save_in_field(table->field[0], FALSE);
  if (!table->field[0]->is_null())
  {
    DBUG_ASSERT(tree);
    null_value= 0;
    /*
      '0' values are also stored in the tree. This doesn't matter
      for SUM(DISTINCT), but is important for AVG(DISTINCT)
    */
    return tree->unique_add(table->field[0]->ptr);
  }
  return 0;
}


bool Item_sum_distinct::unique_walk_function(void *element)
{
  memcpy(table->field[0]->ptr, element, tree_key_length);
  ++count;
  val.traits->add(&val, table->field[0]);
  return 0;
}


void Item_sum_distinct::clear()
{
  DBUG_ENTER("Item_sum_distinct::clear");
  DBUG_ASSERT(tree != 0);                        /* we always have a tree */
  null_value= 1;
  tree->reset();
  DBUG_VOID_RETURN;
}

void Item_sum_distinct::cleanup()
{
  Item_sum_num::cleanup();
  delete tree;
  tree= 0;
  table= 0;
}

Item_sum_distinct::~Item_sum_distinct()
{
  delete tree;
  /* no need to free the table */
}


void Item_sum_distinct::calculate_val_and_count()
{
  count= 0;
  val.traits->set_zero(&val);
  /*
    We don't have a tree only if 'setup()' hasn't been called;
    this is the case of sql_select.cc:return_zero_rows.
  */
  if (tree)
  {
    table->field[0]->set_notnull();
    tree->walk(item_sum_distinct_walk, (void*) this);
  }
}


double Item_sum_distinct::val_real()
{
  calculate_val_and_count();
  return val.traits->val_real(&val);
}


my_decimal *Item_sum_distinct::val_decimal(my_decimal *to)
{
  calculate_val_and_count();
  if (null_value)
    return 0;
  return val.traits->val_decimal(&val, to);
}


longlong Item_sum_distinct::val_int()
{
  calculate_val_and_count();
  return val.traits->val_int(&val, unsigned_flag);
}


String *Item_sum_distinct::val_str(String *str)
{
  calculate_val_and_count();
  if (null_value)
    return 0;
  return val.traits->val_str(&val, str, decimals);
}

/* end of Item_sum_distinct */

/* Item_sum_avg_distinct */

void
Item_sum_avg_distinct::fix_length_and_dec()
{
  Item_sum_distinct::fix_length_and_dec();
  prec_increment= current_thd->variables.div_precincrement;
  /*
    AVG() will divide val by count. We need to reserve digits
    after decimal point as the result can be fractional.
  */
  decimals= min(decimals + prec_increment, NOT_FIXED_DEC);
}


void
Item_sum_avg_distinct::calculate_val_and_count()
{
  Item_sum_distinct::calculate_val_and_count();
  if (count)
    val.traits->div(&val, count);
}


Item *Item_sum_count::copy_or_same(THD* thd)
{
  return new (thd->mem_root) Item_sum_count(thd, this);
}


void Item_sum_count::clear()
{
  count= 0;
}


bool Item_sum_count::add()
{
  if (!args[0]->maybe_null)
    count++;
  else
  {
    (void) args[0]->val_int();
    if (!args[0]->null_value)
      count++;
  }
  return 0;
}

longlong Item_sum_count::val_int()
{
  DBUG_ASSERT(fixed == 1);
  return (longlong) count;
}


void Item_sum_count::cleanup()
{
  DBUG_ENTER("Item_sum_count::cleanup");
  Item_sum_int::cleanup();
  used_table_cache= ~(table_map) 0;
  DBUG_VOID_RETURN;
}


/*
  Avgerage
*/
void Item_sum_avg::fix_length_and_dec()
{
  Item_sum_sum::fix_length_and_dec();
  maybe_null=null_value=1;
  prec_increment= current_thd->variables.div_precincrement;
  if (hybrid_type == DECIMAL_RESULT)
  {
    int precision= args[0]->decimal_precision() + prec_increment;
    decimals= min(args[0]->decimals + prec_increment, DECIMAL_MAX_SCALE);
    max_length= my_decimal_precision_to_length(precision, decimals,
                                               unsigned_flag);
    f_precision= min(precision+DECIMAL_LONGLONG_DIGITS, DECIMAL_MAX_PRECISION);
    f_scale=  args[0]->decimals;
    dec_bin_size= my_decimal_get_binary_size(f_precision, f_scale);
  }
  else
    decimals= min(args[0]->decimals + prec_increment, NOT_FIXED_DEC);
}


Item *Item_sum_avg::copy_or_same(THD* thd)
{
  return new (thd->mem_root) Item_sum_avg(thd, this);
}


Field *Item_sum_avg::create_tmp_field(bool group, TABLE *table,
                                      uint convert_blob_len)
{
  if (group)
  {
    /*
      We must store both value and counter in the temporary table in one field.
      The easyest way is to do this is to store both value in a string
      and unpack on access.
    */
    return new Field_string(((hybrid_type == DECIMAL_RESULT) ?
                             dec_bin_size : sizeof(double)) + sizeof(longlong),
                            0, name, table, &my_charset_bin);
  }
  if (hybrid_type == DECIMAL_RESULT)
    return new Field_new_decimal(max_length, maybe_null, name, table,
                                 decimals, unsigned_flag);
  return new Field_double(max_length, maybe_null, name, table, decimals);
}


void Item_sum_avg::clear()
{
  Item_sum_sum::clear();
  count=0;
}


bool Item_sum_avg::add()
{
  if (Item_sum_sum::add())
    return TRUE;
  if (!args[0]->null_value)
    count++;
  return FALSE;
}

double Item_sum_avg::val_real()
{
  DBUG_ASSERT(fixed == 1);
  if (!count)
  {
    null_value=1;
    return 0.0;
  }
  return Item_sum_sum::val_real() / ulonglong2double(count);
}


my_decimal *Item_sum_avg::val_decimal(my_decimal *val)
{
  my_decimal sum, cnt;
  const my_decimal *sum_dec;
  DBUG_ASSERT(fixed == 1);
  if (!count)
  {
    null_value=1;
    return NULL;
  }
  sum_dec= Item_sum_sum::val_decimal(&sum);
  int2my_decimal(E_DEC_FATAL_ERROR, count, 0, &cnt);
  my_decimal_div(E_DEC_FATAL_ERROR, val, sum_dec, &cnt, prec_increment);
  return val;
}


String *Item_sum_avg::val_str(String *str)
{
  if (hybrid_type == DECIMAL_RESULT)
    return val_string_from_decimal(str);
  return val_string_from_real(str);
}


/*
  Standard deviation
*/

double Item_sum_std::val_real()
{
  DBUG_ASSERT(fixed == 1);
  double tmp= Item_sum_variance::val_real();
  return tmp <= 0.0 ? 0.0 : sqrt(tmp);
}

Item *Item_sum_std::copy_or_same(THD* thd)
{
  return new (thd->mem_root) Item_sum_std(thd, this);
}


/*
  Variance
*/


Item_sum_variance::Item_sum_variance(THD *thd, Item_sum_variance *item):
  Item_sum_num(thd, item), hybrid_type(item->hybrid_type),
    cur_dec(item->cur_dec), count(item->count), sample(item->sample),
    prec_increment(item->prec_increment)
{
  if (hybrid_type == DECIMAL_RESULT)
  {
    memcpy(dec_sum, item->dec_sum, sizeof(item->dec_sum));
    memcpy(dec_sqr, item->dec_sqr, sizeof(item->dec_sqr));
    for (int i=0; i<2; i++)
    {
      dec_sum[i].fix_buffer_pointer();
      dec_sqr[i].fix_buffer_pointer();
    }
  }
  else
  {
    sum= item->sum;
    sum_sqr= item->sum_sqr;
  }
}


void Item_sum_variance::fix_length_and_dec()
{
  DBUG_ENTER("Item_sum_variance::fix_length_and_dec");
  maybe_null= null_value= 1;
  prec_increment= current_thd->variables.div_precincrement;
  switch (args[0]->result_type()) {
  case REAL_RESULT:
  case STRING_RESULT:
    decimals= min(args[0]->decimals + 4, NOT_FIXED_DEC);
    hybrid_type= REAL_RESULT;
    sum= 0.0;
    break;
  case INT_RESULT:
  case DECIMAL_RESULT:
  {
    int precision= args[0]->decimal_precision()*2 + prec_increment;
    decimals= min(args[0]->decimals + prec_increment, DECIMAL_MAX_SCALE);
    max_length= my_decimal_precision_to_length(precision, decimals,
                                               unsigned_flag);
    cur_dec= 0;
    hybrid_type= DECIMAL_RESULT;
    my_decimal_set_zero(dec_sum);
    my_decimal_set_zero(dec_sqr);

    /*
      The maxium value to usable for variance is DECIMAL_MAX_LENGTH/2
      becasue we need to be able to calculate in dec_bin_size1
      column_value * column_value
    */
    f_scale0= args[0]->decimals;
    f_precision0= min(args[0]->decimal_precision() + DECIMAL_LONGLONG_DIGITS,
                      DECIMAL_MAX_PRECISION);
    f_scale1= min(args[0]->decimals * 2, DECIMAL_MAX_SCALE);
    f_precision1= min(args[0]->decimal_precision()*2 + DECIMAL_LONGLONG_DIGITS,
                      DECIMAL_MAX_PRECISION);
    dec_bin_size0= my_decimal_get_binary_size(f_precision0, f_scale0);
    dec_bin_size1= my_decimal_get_binary_size(f_precision1, f_scale1);
    break;
  }
  case ROW_RESULT:
  default:
    DBUG_ASSERT(0);
  }
  DBUG_PRINT("info", ("Type: %s (%d, %d)",
                      (hybrid_type == REAL_RESULT ? "REAL_RESULT" :
                       hybrid_type == DECIMAL_RESULT ? "DECIMAL_RESULT" :
                       hybrid_type == INT_RESULT ? "INT_RESULT" :
                       "--ILLEGAL!!!--"),
                      max_length,
                      (int)decimals));
  DBUG_VOID_RETURN;
}


Item *Item_sum_variance::copy_or_same(THD* thd)
{
  return new (thd->mem_root) Item_sum_variance(thd, this);
}


Field *Item_sum_variance::create_tmp_field(bool group, TABLE *table,
                                           uint convert_blob_len)
{
  if (group)
  {
    /*
      We must store both value and counter in the temporary table in one field.
      The easyest way is to do this is to store both value in a string
      and unpack on access.
    */
    return new Field_string(((hybrid_type == DECIMAL_RESULT) ?
                             dec_bin_size0 + dec_bin_size1 :
                             sizeof(double)*2) + sizeof(longlong),
                            0, name, table, &my_charset_bin);
  }
  if (hybrid_type == DECIMAL_RESULT)
    return new Field_new_decimal(max_length, maybe_null, name, table,
                                 decimals, unsigned_flag);
  return new Field_double(max_length, maybe_null,name,table,decimals);
}


void Item_sum_variance::clear()
{
  if (hybrid_type == DECIMAL_RESULT)
  {
    my_decimal_set_zero(dec_sum);
    my_decimal_set_zero(dec_sqr);
    cur_dec= 0;
  }
  else
    sum=sum_sqr=0.0; 
  count=0; 
}

bool Item_sum_variance::add()
{
  if (hybrid_type == DECIMAL_RESULT)
  {
    my_decimal dec_buf, *dec= args[0]->val_decimal(&dec_buf);
    my_decimal sqr_buf;
    if (!args[0]->null_value)
    {
      count++;
      int next_dec= cur_dec ^ 1;
      my_decimal_mul(E_DEC_FATAL_ERROR, &sqr_buf, dec, dec);
      my_decimal_add(E_DEC_FATAL_ERROR, dec_sqr+next_dec,
                     dec_sqr+cur_dec, &sqr_buf);
      my_decimal_add(E_DEC_FATAL_ERROR, dec_sum+next_dec,
                     dec_sum+cur_dec, dec);
      cur_dec= next_dec;
    }
  }
  else
  {
    double nr= args[0]->val_real();
    if (!args[0]->null_value)
    {
      sum+=nr;
      sum_sqr+=nr*nr;
      count++;
    }
  }
  return 0;
}

double Item_sum_variance::val_real()
{
  DBUG_ASSERT(fixed == 1);
  if (hybrid_type == DECIMAL_RESULT)
    return val_real_from_decimal();

  if (count <= sample)
  {
    null_value=1;
    return 0.0;
  }
  null_value=0;
  /* Avoid problems when the precision isn't good enough */
  double tmp=ulonglong2double(count);
  double tmp2= (sum_sqr - sum*sum/tmp)/(tmp - (double)sample);
  return tmp2 <= 0.0 ? 0.0 : tmp2;
}


my_decimal *Item_sum_variance::val_decimal(my_decimal *dec_buf)
{
  my_decimal count_buf, count1_buf, sum_sqr_buf;
  DBUG_ASSERT(fixed ==1 );
  if (hybrid_type == REAL_RESULT)
    return val_decimal_from_real(dec_buf);

  if (count <= sample)
  {
    null_value= 1;
    return 0;
  }
  null_value= 0;
  int2my_decimal(E_DEC_FATAL_ERROR, count, 0, &count_buf);
  int2my_decimal(E_DEC_FATAL_ERROR, count-sample, 0, &count1_buf);
  my_decimal_mul(E_DEC_FATAL_ERROR, &sum_sqr_buf,
                 dec_sum+cur_dec, dec_sum+cur_dec);
  my_decimal_div(E_DEC_FATAL_ERROR, dec_buf,
                 &sum_sqr_buf, &count_buf, prec_increment);
  my_decimal_sub(E_DEC_FATAL_ERROR, &sum_sqr_buf, dec_sqr+cur_dec, dec_buf);
  my_decimal_div(E_DEC_FATAL_ERROR, dec_buf,
                 &sum_sqr_buf, &count1_buf, prec_increment);
  return dec_buf;
}


void Item_sum_variance::reset_field()
{
  double nr;
  char *res= result_field->ptr;

  if (hybrid_type == DECIMAL_RESULT)
  {
    my_decimal value, *arg_dec, *arg2_dec;
    longlong tmp;

    arg_dec= args[0]->val_decimal(&value);
    if (args[0]->null_value)
    {
      arg_dec= arg2_dec= &decimal_zero;
      tmp= 0;
    }
    else
    {
      my_decimal_mul(E_DEC_FATAL_ERROR, dec_sum, arg_dec, arg_dec);
      arg2_dec= dec_sum;
      tmp= 1;
    }
    my_decimal2binary(E_DEC_FATAL_ERROR, arg_dec,
                      res, f_precision0, f_scale0);
    my_decimal2binary(E_DEC_FATAL_ERROR, arg2_dec,
                      res+dec_bin_size0, f_precision1, f_scale1);
    res+= dec_bin_size0 + dec_bin_size1;
    int8store(res,tmp);
    return;
  }
  nr= args[0]->val_real();

  if (args[0]->null_value)
    bzero(res,sizeof(double)*2+sizeof(longlong));
  else
  {
    longlong tmp;
    float8store(res,nr);
    nr*=nr;
    float8store(res+sizeof(double),nr);
    tmp= 1;
    int8store(res+sizeof(double)*2,tmp);
  }
}


void Item_sum_variance::update_field()
{
  longlong field_count;
  char *res=result_field->ptr;
  if (hybrid_type == DECIMAL_RESULT)
  {
    my_decimal value, *arg_val= args[0]->val_decimal(&value);
    if (!args[0]->null_value)
    {
      binary2my_decimal(E_DEC_FATAL_ERROR, res,
                        dec_sum+1, f_precision0, f_scale0);
      binary2my_decimal(E_DEC_FATAL_ERROR, res+dec_bin_size0,
                        dec_sqr+1, f_precision1, f_scale1);
      field_count= sint8korr(res + (dec_bin_size0 + dec_bin_size1));
      my_decimal_add(E_DEC_FATAL_ERROR, dec_sum, arg_val, dec_sum+1);
      my_decimal_mul(E_DEC_FATAL_ERROR, dec_sum+1, arg_val, arg_val);
      my_decimal_add(E_DEC_FATAL_ERROR, dec_sqr, dec_sqr+1, dec_sum+1);
      field_count++;
      my_decimal2binary(E_DEC_FATAL_ERROR, dec_sum,
                        res, f_precision0, f_scale0);
      my_decimal2binary(E_DEC_FATAL_ERROR, dec_sqr,
                        res+dec_bin_size0, f_precision1, f_scale1);
      res+= dec_bin_size0 + dec_bin_size1;
      int8store(res, field_count);
    }
    return;
  }

  double nr,old_nr,old_sqr;
  float8get(old_nr, res);
  float8get(old_sqr, res+sizeof(double));
  field_count=sint8korr(res+sizeof(double)*2);

  nr= args[0]->val_real();
  if (!args[0]->null_value)
  {
    old_nr+=nr;
    old_sqr+=nr*nr;
    field_count++;
  }
  float8store(res,old_nr);
  float8store(res+sizeof(double),old_sqr);
  res+= sizeof(double)*2;
  int8store(res,field_count);
}


/* min & max */

void Item_sum_hybrid::clear()
{
  switch (hybrid_type) {
  case INT_RESULT:
    sum_int= 0;
    break;
  case DECIMAL_RESULT:
    my_decimal_set_zero(&sum_dec);
    break;
  case REAL_RESULT:
    sum= 0.0;
    break;
  default:
    value.length(0);
  }
  null_value= 1;
}

double Item_sum_hybrid::val_real()
{
  DBUG_ASSERT(fixed == 1);
  if (null_value)
    return 0.0;
  switch (hybrid_type) {
  case STRING_RESULT:
  {
    char *end_not_used;
    int err_not_used;
    String *res;  res=val_str(&str_value);
    return (res ? my_strntod(res->charset(), (char*) res->ptr(), res->length(),
			     &end_not_used, &err_not_used) : 0.0);
  }
  case INT_RESULT:
    if (unsigned_flag)
      return ulonglong2double(sum_int);
    return (double) sum_int;
  case DECIMAL_RESULT:
    my_decimal2double(E_DEC_FATAL_ERROR, &sum_dec, &sum);
    return sum;
  case REAL_RESULT:
    return sum;
  case ROW_RESULT:
  default:
    // This case should never be choosen
    DBUG_ASSERT(0);
    return 0;
  }
}

longlong Item_sum_hybrid::val_int()
{
  DBUG_ASSERT(fixed == 1);
  if (null_value)
    return 0;
  switch (hybrid_type) {
  case INT_RESULT:
    return sum_int;
  case DECIMAL_RESULT:
  {
    longlong result;
    my_decimal2int(E_DEC_FATAL_ERROR, &sum_dec, unsigned_flag, &result);
    return sum_int;
  }
  default:
    return (longlong) Item_sum_hybrid::val_real();
  }
}


my_decimal *Item_sum_hybrid::val_decimal(my_decimal *val)
{
  DBUG_ASSERT(fixed == 1);
  if (null_value)
    return 0;
  switch (hybrid_type) {
  case STRING_RESULT:
    string2my_decimal(E_DEC_FATAL_ERROR, &value, val);
    break;
  case REAL_RESULT:
    double2my_decimal(E_DEC_FATAL_ERROR, sum, val);
    break;
  case DECIMAL_RESULT:
    val= &sum_dec;
    break;
  case INT_RESULT:
    int2my_decimal(E_DEC_FATAL_ERROR, sum_int, unsigned_flag, val);
    break;
  case ROW_RESULT:
  default:
    // This case should never be choosen
    DBUG_ASSERT(0);
    break;
  }
  return val;					// Keep compiler happy
}


String *
Item_sum_hybrid::val_str(String *str)
{
  DBUG_ASSERT(fixed == 1);
  if (null_value)
    return 0;
  switch (hybrid_type) {
  case STRING_RESULT:
    return &value;
  case REAL_RESULT:
    str->set(sum,decimals, &my_charset_bin);
    break;
  case DECIMAL_RESULT:
    my_decimal2string(E_DEC_FATAL_ERROR, &sum_dec, 0, 0, 0, str);
    return str;
  case INT_RESULT:
    if (unsigned_flag)
      str->set((ulonglong) sum_int, &my_charset_bin);
    else
      str->set((longlong) sum_int, &my_charset_bin);
    break;
  case ROW_RESULT:
  default:
    // This case should never be choosen
    DBUG_ASSERT(0);
    break;
  }
  return str;					// Keep compiler happy
}


void Item_sum_hybrid::cleanup()
{
  DBUG_ENTER("Item_sum_hybrid::cleanup");
  Item_sum::cleanup();
  used_table_cache= ~(table_map) 0;

  /*
    by default it is TRUE to avoid TRUE reporting by
    Item_func_not_all/Item_func_nop_all if this item was never called.

    no_rows_in_result() set it to FALSE if was not results found.
    If some results found it will be left unchanged.
  */
  was_values= TRUE;
  DBUG_VOID_RETURN;
}

void Item_sum_hybrid::no_rows_in_result()
{
  Item_sum::no_rows_in_result();
  was_values= FALSE;
}


Item *Item_sum_min::copy_or_same(THD* thd)
{
  return new (thd->mem_root) Item_sum_min(thd, this);
}


bool Item_sum_min::add()
{
  switch (hybrid_type) {
  case STRING_RESULT:
  {
    String *result=args[0]->val_str(&tmp_value);
    if (!args[0]->null_value &&
	(null_value || sortcmp(&value,result,collation.collation) > 0))
    {
      value.copy(*result);
      null_value=0;
    }
  }
  break;
  case INT_RESULT:
  {
    longlong nr=args[0]->val_int();
    if (!args[0]->null_value && (null_value ||
				 (unsigned_flag && 
				  (ulonglong) nr < (ulonglong) sum_int) ||
				 (!unsigned_flag && nr < sum_int)))
    {
      sum_int=nr;
      null_value=0;
    }
  }
  break;
  case DECIMAL_RESULT:
  {
    my_decimal value, *val= args[0]->val_decimal(&value);
    if (!args[0]->null_value &&
        (null_value || (my_decimal_cmp(&sum_dec, val) > 0)))
    {
      my_decimal2decimal(val, &sum_dec);
      null_value= 0;
    }
  }
  break;
  case REAL_RESULT:
  {
    double nr= args[0]->val_real();
    if (!args[0]->null_value && (null_value || nr < sum))
    {
      sum=nr;
      null_value=0;
    }
  }
  break;
  case ROW_RESULT:
  default:
    // This case should never be choosen
    DBUG_ASSERT(0);
    break;
  }
  return 0;
}


Item *Item_sum_max::copy_or_same(THD* thd)
{
  return new (thd->mem_root) Item_sum_max(thd, this);
}


bool Item_sum_max::add()
{
  switch (hybrid_type) {
  case STRING_RESULT:
  {
    String *result=args[0]->val_str(&tmp_value);
    if (!args[0]->null_value &&
	(null_value || sortcmp(&value,result,collation.collation) < 0))
    {
      value.copy(*result);
      null_value=0;
    }
  }
  break;
  case INT_RESULT:
  {
    longlong nr=args[0]->val_int();
    if (!args[0]->null_value && (null_value ||
				 (unsigned_flag && 
				  (ulonglong) nr > (ulonglong) sum_int) ||
				 (!unsigned_flag && nr > sum_int)))
    {
      sum_int=nr;
      null_value=0;
    }
  }
  break;
  case DECIMAL_RESULT:
  {
    my_decimal value, *val= args[0]->val_decimal(&value);
    if (!args[0]->null_value &&
        (null_value || (my_decimal_cmp(val, &sum_dec) > 0)))
    {
      my_decimal2decimal(val, &sum_dec);
      null_value= 0;
    }
  }
  break;
  case REAL_RESULT:
  {
    double nr= args[0]->val_real();
    if (!args[0]->null_value && (null_value || nr > sum))
    {
      sum=nr;
      null_value=0;
    }
  }
  break;
  case ROW_RESULT:
  default:
    // This case should never be choosen
    DBUG_ASSERT(0);
    break;
  }
  return 0;
}


/* bit_or and bit_and */

longlong Item_sum_bit::val_int()
{
  DBUG_ASSERT(fixed == 1);
  return (longlong) bits;
}


void Item_sum_bit::clear()
{
  bits= reset_bits;
}

Item *Item_sum_or::copy_or_same(THD* thd)
{
  return new (thd->mem_root) Item_sum_or(thd, this);
}


bool Item_sum_or::add()
{
  ulonglong value= (ulonglong) args[0]->val_int();
  if (!args[0]->null_value)
    bits|=value;
  return 0;
}

Item *Item_sum_xor::copy_or_same(THD* thd)
{
  return new (thd->mem_root) Item_sum_xor(thd, this);
}


bool Item_sum_xor::add()
{
  ulonglong value= (ulonglong) args[0]->val_int();
  if (!args[0]->null_value)
    bits^=value;
  return 0;
}

Item *Item_sum_and::copy_or_same(THD* thd)
{
  return new (thd->mem_root) Item_sum_and(thd, this);
}


bool Item_sum_and::add()
{
  ulonglong value= (ulonglong) args[0]->val_int();
  if (!args[0]->null_value)
    bits&=value;
  return 0;
}

/************************************************************************
** reset result of a Item_sum with is saved in a tmp_table
*************************************************************************/

void Item_sum_num::reset_field()
{
  double nr= args[0]->val_real();
  char *res=result_field->ptr;

  if (maybe_null)
  {
    if (args[0]->null_value)
    {
      nr=0.0;
      result_field->set_null();
    }
    else
      result_field->set_notnull();
  }
  float8store(res,nr);
}


void Item_sum_hybrid::reset_field()
{
  switch(hybrid_type) {
  case STRING_RESULT:
  {
    char buff[MAX_FIELD_WIDTH];
    String tmp(buff,sizeof(buff),result_field->charset()),*res;

    res=args[0]->val_str(&tmp);
    if (args[0]->null_value)
    {
      result_field->set_null();
      result_field->reset();
    }
    else
    {
      result_field->set_notnull();
      result_field->store(res->ptr(),res->length(),tmp.charset());
    }
    break;
  }
  case INT_RESULT:
  {
    longlong nr=args[0]->val_int();

    if (maybe_null)
    {
      if (args[0]->null_value)
      {
	nr=0;
	result_field->set_null();
      }
      else
	result_field->set_notnull();
    }
    result_field->store(nr);
    break;
  }
  case REAL_RESULT:
  {
    double nr= args[0]->val_real();

    if (maybe_null)
    {
      if (args[0]->null_value)
      {
	nr=0.0;
	result_field->set_null();
      }
      else
	result_field->set_notnull();
    }
    result_field->store(nr);
    break;
  }
  case DECIMAL_RESULT:
  {
    my_decimal value, *arg_dec= args[0]->val_decimal(&value);

    if (maybe_null)
    {
      if (args[0]->null_value)
        result_field->set_null();
      else
        result_field->set_notnull();
    }
    /*
      We must store zero in the field as we will use the field value in
      add()
    */
    if (!arg_dec)                               // Null
      arg_dec= &decimal_zero;
    result_field->store_decimal(arg_dec);
    break;
  }
  case ROW_RESULT:
  default:
    DBUG_ASSERT(0);
  }
}


void Item_sum_sum::reset_field()
{
  if (hybrid_type == DECIMAL_RESULT)
  {
    my_decimal value, *arg_val= args[0]->val_decimal(&value);
    if (!arg_val)                               // Null
      arg_val= &decimal_zero;
    result_field->store_decimal(arg_val);
  }
  else
  {
    DBUG_ASSERT(hybrid_type == REAL_RESULT);
    double nr= args[0]->val_real();			// Nulls also return 0
    float8store(result_field->ptr, nr);
  }
  if (args[0]->null_value)
    result_field->set_null();
  else
    result_field->set_notnull();
}


void Item_sum_count::reset_field()
{
  char *res=result_field->ptr;
  longlong nr=0;

  if (!args[0]->maybe_null)
    nr=1;
  else
  {
    (void) args[0]->val_int();
    if (!args[0]->null_value)
      nr=1;
  }
  int8store(res,nr);
}


void Item_sum_avg::reset_field()
{
  char *res=result_field->ptr;
  if (hybrid_type == DECIMAL_RESULT)
  {
    longlong tmp;
    my_decimal value, *arg_dec= args[0]->val_decimal(&value);
    if (args[0]->null_value)
    {
      arg_dec= &decimal_zero;
      tmp= 0;
    }
    else
      tmp= 1;
    my_decimal2binary(E_DEC_FATAL_ERROR, arg_dec, res, f_precision, f_scale);
    res+= dec_bin_size;
    int8store(res, tmp);
  }
  else
  {
    double nr= args[0]->val_real();

    if (args[0]->null_value)
      bzero(res,sizeof(double)+sizeof(longlong));
    else
    {
      longlong tmp= 1;
      float8store(res,nr);
      res+=sizeof(double);
      int8store(res,tmp);
    }
  }
}


void Item_sum_bit::reset_field()
{
  reset();
  int8store(result_field->ptr, bits);
}

void Item_sum_bit::update_field()
{
  char *res=result_field->ptr;
  bits= uint8korr(res);
  add();
  int8store(res, bits);
}


/*
** calc next value and merge it with field_value
*/

void Item_sum_sum::update_field()
{
  if (hybrid_type == DECIMAL_RESULT)
  {
    my_decimal value, *arg_val= args[0]->val_decimal(&value);
    if (!args[0]->null_value)
    {
      if (!result_field->is_null())
      {
        my_decimal field_value,
                   *field_val= result_field->val_decimal(&field_value);
        my_decimal_add(E_DEC_FATAL_ERROR, dec_buffs, arg_val, field_val);
        result_field->store_decimal(dec_buffs);
      }
      else
      {
        result_field->store_decimal(arg_val);
        result_field->set_notnull();
      }
    }
  }
  else
  {
    double old_nr,nr;
    char *res=result_field->ptr;

    float8get(old_nr,res);
    nr= args[0]->val_real();
    if (!args[0]->null_value)
    {
      old_nr+=nr;
      result_field->set_notnull();
    }
    float8store(res,old_nr);
  }
}


void Item_sum_count::update_field()
{
  longlong nr;
  char *res=result_field->ptr;

  nr=sint8korr(res);
  if (!args[0]->maybe_null)
    nr++;
  else
  {
    (void) args[0]->val_int();
    if (!args[0]->null_value)
      nr++;
  }
  int8store(res,nr);
}


void Item_sum_avg::update_field()
{
  longlong field_count;
  char *res=result_field->ptr;
  if (hybrid_type == DECIMAL_RESULT)
  {
    my_decimal value, *arg_val= args[0]->val_decimal(&value);
    if (!args[0]->null_value)
    {
      binary2my_decimal(E_DEC_FATAL_ERROR, res,
                        dec_buffs + 1, f_precision, f_scale);
      field_count= sint8korr(res + dec_bin_size);
      my_decimal_add(E_DEC_FATAL_ERROR, dec_buffs, arg_val, dec_buffs + 1);
      my_decimal2binary(E_DEC_FATAL_ERROR, dec_buffs,
                        res, f_precision, f_scale);
      res+= dec_bin_size;
      field_count++;
      int8store(res, field_count);
    }
  }
  else
  {
    double nr;

    nr= args[0]->val_real();
    if (!args[0]->null_value)
    {
      double old_nr;
      float8get(old_nr, res);
      field_count= sint8korr(res + sizeof(double));
      old_nr+= nr;
      float8store(res,old_nr);
      res+= sizeof(double);
      field_count++;
      int8store(res, field_count);
    }
  }
}


void Item_sum_hybrid::update_field()
{
  switch (hybrid_type) {
  case STRING_RESULT:
    min_max_update_str_field();
    break;
  case INT_RESULT:
    min_max_update_int_field();
    break;
  case DECIMAL_RESULT:
    min_max_update_decimal_field();
    break;
  default:
    min_max_update_real_field();
  }
}


void
Item_sum_hybrid::min_max_update_str_field()
{
  String *res_str=args[0]->val_str(&value);

  if (!args[0]->null_value)
  {
    res_str->strip_sp();
    result_field->val_str(&tmp_value);

    if (result_field->is_null() ||
	(cmp_sign * sortcmp(res_str,&tmp_value,collation.collation)) < 0)
      result_field->store(res_str->ptr(),res_str->length(),res_str->charset());
    result_field->set_notnull();
  }
}


void
Item_sum_hybrid::min_max_update_real_field()
{
  double nr,old_nr;

  old_nr=result_field->val_real();
  nr= args[0]->val_real();
  if (!args[0]->null_value)
  {
    if (result_field->is_null(0) ||
	(cmp_sign > 0 ? old_nr > nr : old_nr < nr))
      old_nr=nr;
    result_field->set_notnull();
  }
  else if (result_field->is_null(0))
    result_field->set_null();
  result_field->store(old_nr);
}


void
Item_sum_hybrid::min_max_update_int_field()
{
  longlong nr,old_nr;

  old_nr=result_field->val_int();
  nr=args[0]->val_int();
  if (!args[0]->null_value)
  {
    if (result_field->is_null(0))
      old_nr=nr;
    else
    {
      bool res=(unsigned_flag ?
		(ulonglong) old_nr > (ulonglong) nr :
		old_nr > nr);
      /* (cmp_sign > 0 && res) || (!(cmp_sign > 0) && !res) */
      if ((cmp_sign > 0) ^ (!res))
	old_nr=nr;
    }
    result_field->set_notnull();
  }
  else if (result_field->is_null(0))
    result_field->set_null();
  result_field->store(old_nr);
}


void
Item_sum_hybrid::min_max_update_decimal_field()
{
  /* TODO: optimize: do not get result_field in case of args[0] is NULL */
  my_decimal old_val, nr_val;
  const my_decimal *old_nr= result_field->val_decimal(&old_val);
  const my_decimal *nr= args[0]->val_decimal(&nr_val);
  if (!args[0]->null_value)
  {
    if (result_field->is_null(0))
      old_nr=nr;
    else
    {
      bool res= my_decimal_cmp(old_nr, nr) > 0;
      /* (cmp_sign > 0 && res) || (!(cmp_sign > 0) && !res) */
      if ((cmp_sign > 0) ^ (!res))
        old_nr=nr;
    }
    result_field->set_notnull();
  }
  else if (result_field->is_null(0))
    result_field->set_null();
  result_field->store_decimal(old_nr);
}


Item_avg_field::Item_avg_field(Item_result res_type, Item_sum_avg *item)
{
  name=item->name;
  decimals=item->decimals;
  max_length= item->max_length;
  unsigned_flag= item->unsigned_flag;
  field=item->result_field;
  maybe_null=1;
  hybrid_type= res_type;
  prec_increment= item->prec_increment;
  if (hybrid_type == DECIMAL_RESULT)
  {
    f_scale= item->f_scale;
    f_precision= item->f_precision;
    dec_bin_size= item->dec_bin_size;
  }
}

double Item_avg_field::val_real()
{
  // fix_fields() never calls for this Item
  double nr;
  longlong count;
  char *res;

  if (hybrid_type == DECIMAL_RESULT)
    return val_real_from_decimal();

  float8get(nr,field->ptr);
  res= (field->ptr+sizeof(double));
  count= sint8korr(res);

  if ((null_value= !count))
    return 0.0;
  return nr/(double) count;
}


longlong Item_avg_field::val_int()
{
  return (longlong) val_real();
}


my_decimal *Item_avg_field::val_decimal(my_decimal *dec_buf)
{
  // fix_fields() never calls for this Item
  if (hybrid_type == REAL_RESULT)
    return val_decimal_from_real(dec_buf);

  longlong count= sint8korr(field->ptr + dec_bin_size);
  if ((null_value= !count))
    return 0;

  my_decimal dec_count, dec_field;
  binary2my_decimal(E_DEC_FATAL_ERROR,
                    field->ptr, &dec_field, f_precision, f_scale);
  int2my_decimal(E_DEC_FATAL_ERROR, count, 0, &dec_count);
  my_decimal_div(E_DEC_FATAL_ERROR, dec_buf,
                 &dec_field, &dec_count, prec_increment);
  return dec_buf;
}


String *Item_avg_field::val_str(String *str)
{
  // fix_fields() never calls for this Item
  if (hybrid_type == DECIMAL_RESULT)
    return val_string_from_decimal(str);
  return val_string_from_real(str);
}


Item_std_field::Item_std_field(Item_sum_std *item)
  : Item_variance_field(item)
{
}


double Item_std_field::val_real()
{
  double nr;
  // fix_fields() never calls for this Item
  if (hybrid_type == REAL_RESULT)
  {
    /*
      We can't call Item_variance_field::val_real() on a DECIMAL_RESULT
      as this would call Item_std_field::val_decimal() and we would
      calculate sqrt() twice
    */
    nr= Item_variance_field::val_real();
  }
  else
  {
    my_decimal dec_buf,*dec;
    dec= Item_variance_field::val_decimal(&dec_buf);
    if (!dec)
      nr= 0.0;                                  // NULL; Return 0.0
    else
      my_decimal2double(E_DEC_FATAL_ERROR, dec, &nr);
  }
  return nr <= 0.0 ? 0.0 : sqrt(nr);
}


my_decimal *Item_std_field::val_decimal(my_decimal *dec_buf)
{
  /*
    We can't call val_decimal_from_real() for DECIMAL_RESULT as
    Item_variance_field::val_real() would cause an infinite loop
  */
  my_decimal tmp_dec, *dec;
  double nr;
  if (hybrid_type == REAL_RESULT)
    return val_decimal_from_real(dec_buf);
  dec= Item_variance_field::val_decimal(dec_buf);
  if (!dec)
    return 0;
  my_decimal2double(E_DEC_FATAL_ERROR, dec, &nr);
  nr= nr <= 0.0 ? 0.0 : sqrt(nr);
  double2my_decimal(E_DEC_FATAL_ERROR, nr, &tmp_dec);
  my_decimal_round(E_DEC_FATAL_ERROR, &tmp_dec, decimals, FALSE, dec_buf);
  return dec_buf;
}


Item_variance_field::Item_variance_field(Item_sum_variance *item)
{
  name=item->name;
  decimals=item->decimals;
  max_length=item->max_length;
  unsigned_flag= item->unsigned_flag;
  field=item->result_field;
  maybe_null=1;
  sample= item->sample;
  prec_increment= item->prec_increment;
  if ((hybrid_type= item->hybrid_type) == DECIMAL_RESULT)
  {
    f_scale0= item->f_scale0;
    f_precision0= item->f_precision0;
    dec_bin_size0= item->dec_bin_size0;
    f_scale1= item->f_scale1;
    f_precision1= item->f_precision1;
    dec_bin_size1= item->dec_bin_size1;
  }
}


double Item_variance_field::val_real()
{
  // fix_fields() never calls for this Item
  if (hybrid_type == DECIMAL_RESULT)
    return val_real_from_decimal();

  double sum,sum_sqr;
  longlong count;
  float8get(sum,field->ptr);
  float8get(sum_sqr,(field->ptr+sizeof(double)));
  count=sint8korr(field->ptr+sizeof(double)*2);

  if ((null_value= (count <= sample)))
    return 0.0;

  double tmp= (double) count;
  double tmp2= (sum_sqr - sum*sum/tmp)/(tmp - (double)sample);
  return tmp2 <= 0.0 ? 0.0 : tmp2;
}


String *Item_variance_field::val_str(String *str)
{
  if (hybrid_type == DECIMAL_RESULT)
    return val_string_from_decimal(str);
  return val_string_from_real(str);
}


my_decimal *Item_variance_field::val_decimal(my_decimal *dec_buf)
{
  // fix_fields() never calls for this Item
  if (hybrid_type == REAL_RESULT)
    return val_decimal_from_real(dec_buf);

  longlong count= sint8korr(field->ptr+dec_bin_size0+dec_bin_size1);
  if ((null_value= (count <= sample)))
    return 0;

  my_decimal dec_count, dec1_count, dec_sum, dec_sqr, tmp;
  int2my_decimal(E_DEC_FATAL_ERROR, count, 0, &dec_count);
  int2my_decimal(E_DEC_FATAL_ERROR, count-sample, 0, &dec1_count);
  binary2my_decimal(E_DEC_FATAL_ERROR, field->ptr,
                    &dec_sum, f_precision0, f_scale0);
  binary2my_decimal(E_DEC_FATAL_ERROR, field->ptr+dec_bin_size0,
                    &dec_sqr, f_precision1, f_scale1);
  my_decimal_mul(E_DEC_FATAL_ERROR, &tmp, &dec_sum, &dec_sum);
  my_decimal_div(E_DEC_FATAL_ERROR, dec_buf, &tmp, &dec_count, prec_increment);
  my_decimal_sub(E_DEC_FATAL_ERROR, &dec_sum, &dec_sqr, dec_buf);
  my_decimal_div(E_DEC_FATAL_ERROR, dec_buf,
                 &dec_sum, &dec1_count, prec_increment);
  return dec_buf;
}


/****************************************************************************
** COUNT(DISTINCT ...)
****************************************************************************/

int simple_str_key_cmp(void* arg, byte* key1, byte* key2)
{
  Field *f= (Field*) arg;
  return f->cmp((const char*)key1, (const char*)key2);
}

/*
  Did not make this one static - at least gcc gets confused when
  I try to declare a static function as a friend. If you can figure
  out the syntax to make a static function a friend, make this one
  static
*/

int composite_key_cmp(void* arg, byte* key1, byte* key2)
{
  Item_sum_count_distinct* item = (Item_sum_count_distinct*)arg;
  Field **field    = item->table->field;
  Field **field_end= field + item->table->s->fields;
  uint32 *lengths=item->field_lengths;
  for (; field < field_end; ++field)
  {
    Field* f = *field;
    int len = *lengths++;
    int res = f->cmp((char *) key1, (char *) key2);
    if (res)
      return res;
    key1 += len;
    key2 += len;
  }
  return 0;
}


C_MODE_START

static int count_distinct_walk(void *elem, element_count count, void *arg)
{
  (*((ulonglong*)arg))++;
  return 0;
}

C_MODE_END


void Item_sum_count_distinct::cleanup()
{
  DBUG_ENTER("Item_sum_count_distinct::cleanup");
  Item_sum_int::cleanup();

  /* Free objects only if we own them. */
  if (!original)
  {
    /*
      We need to delete the table and the tree in cleanup() as
      they were allocated in the runtime memroot. Using the runtime
      memroot reduces memory footprint for PS/SP and simplifies setup().
    */
    delete tree;
    tree= 0;
    if (table)
    {
      free_tmp_table(table->in_use, table);
      table= 0;
    }
    delete tmp_table_param;
    tmp_table_param= 0;
  }
  always_null= FALSE;
  DBUG_VOID_RETURN;
}


/* This is used by rollup to create a separate usable copy of the function */

void Item_sum_count_distinct::make_unique()
{
  table=0;
  original= 0;
  tree= 0;
  tmp_table_param= 0;
  always_null= FALSE;
}


Item_sum_count_distinct::~Item_sum_count_distinct()
{
  cleanup();
}


bool Item_sum_count_distinct::setup(THD *thd)
{
  List<Item> list;
  SELECT_LEX *select_lex= thd->lex->current_select;

  /*
    Setup can be called twice for ROLLUP items. This is a bug.
    Please add DBUG_ASSERT(tree == 0) here when it's fixed.
  */
  if (tree || table || tmp_table_param)
    return FALSE;

  if (!(tmp_table_param= new TMP_TABLE_PARAM))
    return TRUE;

  /* Create a table with an unique key over all parameters */
  for (uint i=0; i < arg_count ; i++)
  {
    Item *item=args[i];
    if (list.push_back(item))
      return TRUE;                              // End of memory
    if (item->const_item())
    {
      (void) item->val_int();
      if (item->null_value)
	always_null=1;
    }
  }
  if (always_null)
    return FALSE;
  count_field_types(tmp_table_param,list,0);
  DBUG_ASSERT(table == 0);
  if (!(table= create_tmp_table(thd, tmp_table_param, list, (ORDER*) 0, 1,
				0,
				select_lex->options | thd->options,
				HA_POS_ERROR, (char*)"")))
    return TRUE;
  table->file->extra(HA_EXTRA_NO_ROWS);		// Don't update rows
  table->no_rows=1;

  if (table->s->db_type == DB_TYPE_HEAP)
  {
    /*
      No blobs, otherwise it would have been MyISAM: set up a compare
      function and its arguments to use with Unique.
    */
    qsort_cmp2 compare_key;
    void* cmp_arg;
    Field **field= table->field;
    Field **field_end= field + table->s->fields;
    bool all_binary= TRUE;

    for (tree_key_length= 0; field < field_end; ++field)
    {
      Field *f= *field;
      enum enum_field_types type= f->type();
      tree_key_length+= f->pack_length();
      if (!f->binary() && (type == MYSQL_TYPE_STRING ||
                           type == MYSQL_TYPE_VAR_STRING ||
                           type == MYSQL_TYPE_VARCHAR))
      {
        all_binary= FALSE;
        break;
      }
    }
    if (all_binary)
    {
      cmp_arg= (void*) &tree_key_length;
      compare_key= (qsort_cmp2) simple_raw_key_cmp;
    }
    else
    {
      if (table->s->fields == 1)
      {
        /*
          If we have only one field, which is the most common use of
          count(distinct), it is much faster to use a simpler key
          compare method that can take advantage of not having to worry
          about other fields.
        */
        compare_key= (qsort_cmp2) simple_str_key_cmp;
        cmp_arg= (void*) table->field[0];
        /* tree_key_length has been set already */
      }
      else
      {
        uint32 *length;
        compare_key= (qsort_cmp2) composite_key_cmp;
        cmp_arg= (void*) this;
        field_lengths= (uint32*) thd->alloc(table->s->fields * sizeof(uint32));
        for (tree_key_length= 0, length= field_lengths, field= table->field;
             field < field_end; ++field, ++length)
        {
          *length= (*field)->pack_length();
          tree_key_length+= *length;
        }
      }
    }
    DBUG_ASSERT(tree == 0);
    tree= new Unique(compare_key, cmp_arg, tree_key_length,
                     thd->variables.max_heap_table_size);
    /*
      The only time tree_key_length could be 0 is if someone does
      count(distinct) on a char(0) field - stupid thing to do,
      but this has to be handled - otherwise someone can crash
      the server with a DoS attack
    */
    if (! tree)
      return TRUE;
  }
  return FALSE;
}


Item *Item_sum_count_distinct::copy_or_same(THD* thd) 
{
  return new (thd->mem_root) Item_sum_count_distinct(thd, this);
}


void Item_sum_count_distinct::clear()
{
  /* tree and table can be both null only if always_null */
  if (tree)
    tree->reset();
  else if (table)
  {
    table->file->extra(HA_EXTRA_NO_CACHE);
    table->file->delete_all_rows();
    table->file->extra(HA_EXTRA_WRITE_CACHE);
  }
}

bool Item_sum_count_distinct::add()
{
  int error;
  if (always_null)
    return 0;
  copy_fields(tmp_table_param);
  copy_funcs(tmp_table_param->items_to_copy);

  for (Field **field=table->field ; *field ; field++)
    if ((*field)->is_real_null(0))
      return 0;					// Don't count NULL

  if (tree)
  {
    /*
      The first few bytes of record (at least one) are just markers
      for deleted and NULLs. We want to skip them since they will
      bloat the tree without providing any valuable info. Besides,
      key_length used to initialize the tree didn't include space for them.
    */
    return tree->unique_add(table->record[0] + table->s->null_bytes);
  }
  if ((error= table->file->write_row(table->record[0])) &&
      error != HA_ERR_FOUND_DUPP_KEY &&
      error != HA_ERR_FOUND_DUPP_UNIQUE)
    return TRUE;
  return FALSE;
}


longlong Item_sum_count_distinct::val_int()
{
  DBUG_ASSERT(fixed == 1);
  if (!table)					// Empty query
    return LL(0);
  if (tree)
  {
    ulonglong count;

    if (tree->elements == 0)
      return (longlong) tree->elements_in_tree(); // everything fits in memory
    count= 0;
    tree->walk(count_distinct_walk, (void*) &count);
    return (longlong) count;
  }
  table->file->info(HA_STATUS_VARIABLE | HA_STATUS_NO_LOCK);
  return table->file->records;
}


/****************************************************************************
** Functions to handle dynamic loadable aggregates
** Original source by: Alexis Mikhailov <root@medinf.chuvashia.su>
** Adapted for UDAs by: Andreas F. Bobak <bobak@relog.ch>.
** Rewritten by: Monty.
****************************************************************************/

#ifdef HAVE_DLOPEN

void Item_udf_sum::clear()
{
  DBUG_ENTER("Item_udf_sum::clear");
  udf.clear();
  DBUG_VOID_RETURN;
}

bool Item_udf_sum::add()
{
  DBUG_ENTER("Item_udf_sum::add");
  udf.add(&null_value);
  DBUG_RETURN(0);
}

void Item_udf_sum::cleanup()
{
  /*
    udf_handler::cleanup() nicely handles case when we have not
    original item but one created by copy_or_same() method.
  */
  udf.cleanup();
  Item_sum::cleanup();
}


void Item_udf_sum::print(String *str)
{
  str->append(func_name());
  str->append('(');
  for (uint i=0 ; i < arg_count ; i++)
  {
    if (i)
      str->append(',');
    args[i]->print(str);
  }
  str->append(')');
}


Item *Item_sum_udf_float::copy_or_same(THD* thd)
{
  return new (thd->mem_root) Item_sum_udf_float(thd, this);
}

double Item_sum_udf_float::val_real()
{
  DBUG_ASSERT(fixed == 1);
  DBUG_ENTER("Item_sum_udf_float::val");
  DBUG_PRINT("info",("result_type: %d  arg_count: %d",
		     args[0]->result_type(), arg_count));
  DBUG_RETURN(udf.val(&null_value));
}


String *Item_sum_udf_float::val_str(String *str)
{
  return val_string_from_real(str);
}


my_decimal *Item_sum_udf_float::val_decimal(my_decimal *dec)
{
  return val_decimal_from_real(dec);
}


String *Item_sum_udf_decimal::val_str(String *str)
{
  return val_string_from_decimal(str);
}


double Item_sum_udf_decimal::val_real()
{
  return val_real_from_decimal();
}


longlong Item_sum_udf_decimal::val_int()
{
  return val_int_from_decimal();
}


my_decimal *Item_sum_udf_decimal::val_decimal(my_decimal *dec_buf)
{
  DBUG_ASSERT(fixed == 1);
  DBUG_ENTER("Item_func_udf_decimal::val_decimal");
  DBUG_PRINT("info",("result_type: %d  arg_count: %d",
                     args[0]->result_type(), arg_count));

  DBUG_RETURN(udf.val_decimal(&null_value, dec_buf));
}


Item *Item_sum_udf_decimal::copy_or_same(THD* thd)
{
  return new (thd->mem_root) Item_sum_udf_decimal(thd, this);
}


Item *Item_sum_udf_int::copy_or_same(THD* thd)
{
  return new (thd->mem_root) Item_sum_udf_int(thd, this);
}

longlong Item_sum_udf_int::val_int()
{
  DBUG_ASSERT(fixed == 1);
  DBUG_ENTER("Item_sum_udf_int::val_int");
  DBUG_PRINT("info",("result_type: %d  arg_count: %d",
		     args[0]->result_type(), arg_count));
  DBUG_RETURN(udf.val_int(&null_value));
}


String *Item_sum_udf_int::val_str(String *str)
{
  return val_string_from_int(str);
}

my_decimal *Item_sum_udf_int::val_decimal(my_decimal *dec)
{
  return val_decimal_from_int(dec);
}


/* Default max_length is max argument length */

void Item_sum_udf_str::fix_length_and_dec()
{
  DBUG_ENTER("Item_sum_udf_str::fix_length_and_dec");
  max_length=0;
  for (uint i = 0; i < arg_count; i++)
    set_if_bigger(max_length,args[i]->max_length);
  DBUG_VOID_RETURN;
}


Item *Item_sum_udf_str::copy_or_same(THD* thd)
{
  return new (thd->mem_root) Item_sum_udf_str(thd, this);
}


my_decimal *Item_sum_udf_str::val_decimal(my_decimal *dec)
{
  return val_decimal_from_string(dec);
}

String *Item_sum_udf_str::val_str(String *str)
{
  DBUG_ASSERT(fixed == 1);
  DBUG_ENTER("Item_sum_udf_str::str");
  String *res=udf.val_str(str,&str_value);
  null_value = !res;
  DBUG_RETURN(res);
}

#endif /* HAVE_DLOPEN */


/*****************************************************************************
 GROUP_CONCAT function

 SQL SYNTAX:
  GROUP_CONCAT([DISTINCT] expr,... [ORDER BY col [ASC|DESC],...]
    [SEPARATOR str_const])

 concat of values from "group by" operation

 BUGS
   DISTINCT and ORDER BY only works if ORDER BY uses all fields and only fields
   in expression list
   Blobs doesn't work with DISTINCT or ORDER BY
*****************************************************************************/

/*
  function of sort for syntax:
  GROUP_CONCAT(DISTINCT expr,...)
*/

int group_concat_key_cmp_with_distinct(void* arg, byte* key1,
				       byte* key2)
{
  Item_func_group_concat* grp_item= (Item_func_group_concat*)arg;
  TABLE *table= grp_item->table;
  Item **field_item, **end;

  for (field_item= grp_item->args, end= field_item + grp_item->arg_count_field;
       field_item < end;
       field_item++)
  {
    /*
      We have to use get_tmp_table_field() instead of
      real_item()->get_tmp_table_field() because we want the field in
      the temporary table, not the original field
    */
    Field *field= (*field_item)->get_tmp_table_field();
    if (field)
    {
      int res;
      uint offset= field->offset() - table->s->null_bytes;
      if ((res= field->cmp((char *) key1 + offset, (char *) key2 + offset)))
	return res;
    }
  }
  return 0;
}


/*
  function of sort for syntax:
  GROUP_CONCAT(expr,... ORDER BY col,... )
*/

int group_concat_key_cmp_with_order(void* arg, byte* key1, byte* key2)
{
  Item_func_group_concat* grp_item= (Item_func_group_concat*) arg;
  ORDER **order_item, **end;
  TABLE *table= grp_item->table;

  for (order_item= grp_item->order, end=order_item+ grp_item->arg_count_order;
       order_item < end;
       order_item++)
  {
    Item *item= *(*order_item)->item;
    /*
      We have to use get_tmp_table_field() instead of
      real_item()->get_tmp_table_field() because we want the field in
      the temporary table, not the original field
    */
    Field *field= item->get_tmp_table_field();
    /* If the item is a constant, there is no tmp table field */
    if (field)
    {
      int res;
      uint offset= field->offset() - table->s->null_bytes;
      if ((res= field->cmp((char *) key1 + offset, (char *) key2 + offset)))
        return (*order_item)->asc ? res : -res;
    }
  }
  /*
    We can't return 0 because in that case the tree class would remove this
    item as double value. This would cause problems for case-changes and
    if the returned values are not the same we do the sort on.
  */
  return 1;
}


/*
  function of sort for syntax:
  GROUP_CONCAT(DISTINCT expr,... ORDER BY col,... )

  BUG:
    This doesn't work in the case when the order by contains data that
    is not part of the field list because tree-insert will not notice
    the duplicated values when inserting things sorted by ORDER BY
*/

int group_concat_key_cmp_with_distinct_and_order(void* arg,byte* key1,
						 byte* key2)
{
  if (!group_concat_key_cmp_with_distinct(arg,key1,key2))
    return 0;
  return(group_concat_key_cmp_with_order(arg,key1,key2));
}


/*
  Append data from current leaf to item->result
*/

int dump_leaf_key(byte* key, element_count count __attribute__((unused)),
                  Item_func_group_concat *item)
{
  TABLE *table= item->table;
  String tmp((char *)table->record[1], table->s->reclength,
             default_charset_info);
  String tmp2;
  String *result= &item->result;
  Item **arg= item->args, **arg_end= item->args + item->arg_count_field;

  if (result->length())
    result->append(*item->separator);

  tmp.length(0);

  for (; arg < arg_end; arg++)
  {
    String *res;
    if (! (*arg)->const_item())
    {
      /*
	We have to use get_tmp_table_field() instead of
	real_item()->get_tmp_table_field() because we want the field in
	the temporary table, not the original field
        We also can't use table->field array to access the fields
        because it contains both order and arg list fields.
      */
      Field *field= (*arg)->get_tmp_table_field();
      uint offset= field->offset() - table->s->null_bytes;
      DBUG_ASSERT(offset < table->s->reclength);
      res= field->val_str(&tmp, (char *) key + offset);
    }
    else
      res= (*arg)->val_str(&tmp);
    if (res)
      result->append(*res);
  }

  /* stop if length of result more than max_length */
  if (result->length() > item->max_length)
  {
    item->count_cut_values++;
    result->length(item->max_length);
    item->warning_for_row= TRUE;
    return 1;
  }
  return 0;
}


/*
  Constructor of Item_func_group_concat
  distinct_arg - distinct
  select_list - list of expression for show values
  order_list - list of sort columns
  separator_arg - string value of separator
*/

Item_func_group_concat::
Item_func_group_concat(Name_resolution_context *context_arg,
                       bool distinct_arg, List<Item> *select_list,
                       SQL_LIST *order_list, String *separator_arg)
  :tmp_table_param(0), warning(0),
   separator(separator_arg), tree(0), table(0),
   order(0), context(context_arg),
   arg_count_order(order_list ? order_list->elements : 0),
   arg_count_field(select_list->elements),
   count_cut_values(0),
   distinct(distinct_arg),
   warning_for_row(FALSE),
   original(0)
{
  Item *item_select;
  Item **arg_ptr;

  quick_group= FALSE;
  arg_count= arg_count_field + arg_count_order;

  /*
    We need to allocate:
    args - arg_count_field+arg_count_order
           (for possible order items in temporare tables)
    order - arg_count_order
  */
  if (!(args= (Item**) sql_alloc(sizeof(Item*) * arg_count +
                                 sizeof(ORDER*)*arg_count_order)))
    return;

  order= (ORDER**)(args + arg_count);

  /* fill args items of show and sort */
  List_iterator_fast<Item> li(*select_list);

  for (arg_ptr=args ; (item_select= li++) ; arg_ptr++)
    *arg_ptr= item_select;

  if (arg_count_order)
  {
    ORDER **order_ptr= order;
    for (ORDER *order_item= (ORDER*) order_list->first;
         order_item != NULL;
         order_item= order_item->next)
    {
      (*order_ptr++)= order_item;
      *arg_ptr= *order_item->item;
      order_item->item= arg_ptr++;
    }
  }
}


Item_func_group_concat::Item_func_group_concat(THD *thd,
                                               Item_func_group_concat *item)
  :Item_sum(thd, item),
  tmp_table_param(item->tmp_table_param),
  warning(item->warning),
  separator(item->separator),
  tree(item->tree),
  table(item->table),
  order(item->order),
  context(item->context),
  arg_count_order(item->arg_count_order),
  arg_count_field(item->arg_count_field),
  count_cut_values(item->count_cut_values),
  distinct(item->distinct),
  warning_for_row(item->warning_for_row),
  always_null(item->always_null),
  original(item)
{
  quick_group= item->quick_group;
}



void Item_func_group_concat::cleanup()
{
  THD *thd= current_thd;

  DBUG_ENTER("Item_func_group_concat::cleanup");
  Item_sum::cleanup();

  /* Adjust warning message to include total number of cut values */
  if (warning)
  {
    char warn_buff[MYSQL_ERRMSG_SIZE];
    sprintf(warn_buff, ER(ER_CUT_VALUE_GROUP_CONCAT), count_cut_values);
    warning->set_msg(thd, warn_buff);
    warning= 0;
  }

  /*
    Free table and tree if they belong to this item (if item have not pointer
    to original item from which was made copy => it own its objects )
  */
  if (!original)
  {
    delete tmp_table_param;
    tmp_table_param= 0;
    if (table)
    {
      THD *thd= table->in_use;
      free_tmp_table(thd, table);
      table= 0;
      if (tree)
      {
        delete_tree(tree);
        tree= 0;
      }
      if (warning)
      {
        char warn_buff[MYSQL_ERRMSG_SIZE];
        sprintf(warn_buff, ER(ER_CUT_VALUE_GROUP_CONCAT), count_cut_values);
        warning->set_msg(thd, warn_buff);
        warning= 0;
      }
    }
    DBUG_ASSERT(tree == 0);
    DBUG_ASSERT(warning == 0);
  }
  DBUG_VOID_RETURN;
}


Item *Item_func_group_concat::copy_or_same(THD* thd)
{
  return new (thd->mem_root) Item_func_group_concat(thd, this);
}


void Item_func_group_concat::clear()
{
  result.length(0);
  result.copy();
  null_value= TRUE;
  warning_for_row= FALSE;
  if (tree)
    reset_tree(tree);
  /* No need to reset the table as we never call write_row */
}


bool Item_func_group_concat::add()
{
  if (always_null)
    return 0;
  copy_fields(tmp_table_param);
  copy_funcs(tmp_table_param->items_to_copy);

  for (uint i= 0; i < arg_count_field; i++)
  {
    Item *show_item= args[i];
    if (!show_item->const_item())
    {
      Field *f= show_item->get_tmp_table_field();
      if (f->is_null_in_record((const uchar*) table->record[0]))
        return 0;                               // Skip row if it contains null
    }
  }

  null_value= FALSE;

  TREE_ELEMENT *el= 0;                          // Only for safety
  if (tree)
    el= tree_insert(tree, table->record[0] + table->s->null_bytes, 0,
                    tree->custom_arg);
  /*
    If the row is not a duplicate (el->count == 1)
    we can dump the row here in case of GROUP_CONCAT(DISTINCT...)
    instead of doing tree traverse later.
  */
  if (result.length() <= max_length &&
      !warning_for_row &&
      (!tree || (el->count == 1 && distinct && !arg_count_order)))
    dump_leaf_key(table->record[0] + table->s->null_bytes, 1, this);

  return 0;
}


bool
Item_func_group_concat::fix_fields(THD *thd, Item **ref)
{
  uint i;                       /* for loop variable */
  DBUG_ASSERT(fixed == 0);

  if (!thd->allow_sum_func)
  {
    my_message(ER_INVALID_GROUP_FUNC_USE, ER(ER_INVALID_GROUP_FUNC_USE),
               MYF(0));
    return TRUE;
  }

  thd->allow_sum_func= 0;
  maybe_null= 0;

  /*
    Fix fields for select list and ORDER clause
  */

  for (i=0 ; i < arg_count ; i++)
  {
    if ((!args[i]->fixed &&
         args[i]->fix_fields(thd, args + i)) ||
        args[i]->check_cols(1))
      return TRUE;
    if (i < arg_count_field)
      maybe_null|= args[i]->maybe_null;
  }

  if (agg_item_charsets(collation, func_name(),
                        args, arg_count, MY_COLL_ALLOW_CONV))
    return 1;

  result_field= 0;
  null_value= 1;
  thd->allow_sum_func= 1;
  max_length= thd->variables.group_concat_max_len;
  fixed= 1;
  return FALSE;
}


bool Item_func_group_concat::setup(THD *thd)
{
  List<Item> list;
  SELECT_LEX *select_lex= thd->lex->current_select;
  qsort_cmp2 compare_key;
  DBUG_ENTER("Item_func_group_concat::setup");

  /*
    Currently setup() can be called twice. Please add
    assertion here when this is fixed.
  */
  if (table || tree)
    DBUG_RETURN(FALSE);

  if (!(tmp_table_param= new TMP_TABLE_PARAM))
    DBUG_RETURN(TRUE);

  /* We'll convert all blobs to varchar fields in the temporary table */
  tmp_table_param->convert_blob_length= max_length;
  /* Push all not constant fields to the list and create a temp table */
  always_null= 0;
  for (uint i= 0; i < arg_count_field; i++)
  {
    Item *item= args[i];
    if (list.push_back(item))
      DBUG_RETURN(TRUE);
    if (item->const_item())
    {
      if (item->is_null())
      {
        always_null= 1;
        DBUG_RETURN(FALSE);
      }
    }
  }

  List<Item> all_fields(list);
  /*
    Try to find every ORDER expression in the list of GROUP_CONCAT
    arguments. If an expression is not found, prepend it to
    "all_fields". The resulting field list is used as input to create
    tmp table columns.
  */
  if (arg_count_order &&
      setup_order(thd, args, context->table_list, list, all_fields, *order))
    DBUG_RETURN(TRUE);

  count_field_types(tmp_table_param,all_fields,0);
<<<<<<< HEAD
  DBUG_ASSERT(table == 0);
=======
  tmp_table_param->need_const= 1;
  if (table)
  {
    /*
      We come here when we are getting the result from a temporary table,
      not the original tables used in the query
    */
    free_tmp_table(thd, table);
    tmp_table_param->cleanup();
  }
>>>>>>> 83304cd0
  /*
    We have to create a temporary table to get descriptions of fields
    (types, sizes and so on).

    Note that in the table, we first have the ORDER BY fields, then the
    field list.

    We need to set set_sum_field in true for storing value of blob in buffer
    of a record instead of a pointer of one.
  */
  if (!(table= create_tmp_table(thd, tmp_table_param, all_fields,
                                (ORDER*) 0, 0, TRUE,
                                select_lex->options | thd->options,
                                HA_POS_ERROR, (char*) "")))
    DBUG_RETURN(TRUE);
  table->file->extra(HA_EXTRA_NO_ROWS);
  table->no_rows= 1;


  if (distinct || arg_count_order)
  {
    /*
      Need sorting: init tree and choose a function to sort.
      Don't reserve space for NULLs: if any of gconcat arguments is NULL,
      the row is not added to the result.
    */
    uint tree_key_length= table->s->reclength - table->s->null_bytes;

    tree= &tree_base;
    if (arg_count_order)
    {
      if (distinct)
        compare_key= (qsort_cmp2) group_concat_key_cmp_with_distinct_and_order;
      else
        compare_key= (qsort_cmp2) group_concat_key_cmp_with_order;
    }
    else
    {
      compare_key= (qsort_cmp2) group_concat_key_cmp_with_distinct;
    }
    /*
      Create a tree for sorting. The tree is used to sort and to remove
      duplicate values (according to the syntax of this function). If there
      is no DISTINCT or ORDER BY clauses, we don't create this tree.
    */
    init_tree(tree, min(thd->variables.max_heap_table_size,
                        thd->variables.sortbuff_size/16), 0,
              tree_key_length, compare_key, 0, NULL, (void*) this);
  }

  DBUG_RETURN(FALSE);
}


/* This is used by rollup to create a separate usable copy of the function */

void Item_func_group_concat::make_unique()
{
  tmp_table_param= 0;
  table=0;
  original= 0;
  tree= 0;
}


String* Item_func_group_concat::val_str(String* str)
{
  DBUG_ASSERT(fixed == 1);
  if (null_value)
    return 0;
  if (count_cut_values && !warning)
  {
    /*
      ER_CUT_VALUE_GROUP_CONCAT needs an argument, but this gets set in
      Item_func_group_concat::cleanup().
    */
    DBUG_ASSERT(table);
    warning= push_warning(table->in_use, MYSQL_ERROR::WARN_LEVEL_WARN,
                          ER_CUT_VALUE_GROUP_CONCAT,
                          ER(ER_CUT_VALUE_GROUP_CONCAT));
  }
  if (result.length())
    return &result;
  if (tree)
    tree_walk(tree, (tree_walk_action)&dump_leaf_key, (void*)this,
              left_root_right);
  return &result;
}


void Item_func_group_concat::print(String *str)
{
  str->append("group_concat(", 13);
  if (distinct)
    str->append("distinct ", 9);
  for (uint i= 0; i < arg_count_field; i++)
  {
    if (i)
      str->append(',');
    args[i]->print(str);
  }
  if (arg_count_order)
  {
    str->append(" order by ", 10);
    for (uint i= 0 ; i < arg_count_order ; i++)
    {
      if (i)
        str->append(',');
      (*order[i]->item)->print(str);
    }
  }
  str->append(" separator \'", 12);
  str->append(*separator);
  str->append("\')", 2);
}<|MERGE_RESOLUTION|>--- conflicted
+++ resolved
@@ -3037,20 +3037,8 @@
     DBUG_RETURN(TRUE);
 
   count_field_types(tmp_table_param,all_fields,0);
-<<<<<<< HEAD
+  tmp_table_param->need_const= 1;
   DBUG_ASSERT(table == 0);
-=======
-  tmp_table_param->need_const= 1;
-  if (table)
-  {
-    /*
-      We come here when we are getting the result from a temporary table,
-      not the original tables used in the query
-    */
-    free_tmp_table(thd, table);
-    tmp_table_param->cleanup();
-  }
->>>>>>> 83304cd0
   /*
     We have to create a temporary table to get descriptions of fields
     (types, sizes and so on).
