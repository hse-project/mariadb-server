--- conflicted
+++ resolved
@@ -6830,13 +6830,8 @@
       bool read_index_only= index_read_must_be_used ? TRUE :
                             (bool) param->table->covering_keys.is_set(keynr);
 
-<<<<<<< HEAD
       found_records= check_quick_select(param, idx, read_index_only, key,
-                                        update_tbl_stats, &mrr_flags,
-=======
-      found_records= check_quick_select(param, idx, read_index_only, *key,
                                         for_range_access, &mrr_flags,
->>>>>>> 6a31aea5
                                         &buf_size, &cost);
 
       if (!for_range_access && !param->is_ror_scan &&
