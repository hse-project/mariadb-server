--- conflicted
+++ resolved
@@ -31,11 +31,8 @@
 #include "event_db_repository.h"
 #include "sp_head.h"
 #include "sql_show.h"                // append_definer, append_identifier
-<<<<<<< HEAD
 #include "mysql/psi/mysql_sp.h"
-=======
 #include "wsrep_mysqld.h"
->>>>>>> 2917bd0d
 #ifdef WITH_WSREP
 #include "wsrep_trans_observer.h"
 #endif /* WITH_WSREP */
