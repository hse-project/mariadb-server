#--disable_abort_on_error
#
# Simple test for the partition storage engine
# Taken fromm the select test
#
-- source include/have_partition.inc

--disable_warnings
drop table if exists t1;
--enable_warnings

create table t1 (a int)
partition by key(a)
(partition p0 engine = MEMORY);
drop table t1;

#
# BUG 19067 ALTER TABLE .. ADD PARTITION for subpartitioned table crashes
#
create table t1 (a int)
partition by range (a)
subpartition by key (a)
(partition p0 values less than (1));
alter table t1 add partition (partition p1 values less than (2));
show create table t1;
alter table t1 reorganize partition p1 into (partition p1 values less than (3));
show create table t1;
drop table t1;

#
# Partition by key no partition defined => OK
#
CREATE TABLE t1 (
a int not null,
b int not null,
c int not null,
primary key(a,b))
partition by key (a);

#
# Bug 13323: Select count(*) on empty table returns 2
#
select count(*) from t1;

#
# Test SHOW CREATE TABLE
#
show create table t1;

drop table t1;
#
# Partition by key no partition, list of fields
#
CREATE TABLE t1 (
a int not null,
b int not null,
c int not null,
primary key(a,b))
partition by key (a, b);

drop table t1;
#
# Partition by key specified 3 partitions and defined 3 => ok
#
CREATE TABLE t1 (
a int not null,
b int not null,
c int not null,
primary key(a,b))
partition by key (a)
partitions 3
(partition x1, partition x2, partition x3);

drop table t1;
#
# Partition by key specifying nodegroup
#
CREATE TABLE t1 (
a int not null,
b int not null,
c int not null,
primary key(a,b))
partition by key (a)
partitions 3
(partition x1 nodegroup 0,
 partition x2 nodegroup 1,
 partition x3 nodegroup 2);

drop table t1;
#
# Partition by key specifying engine
#
CREATE TABLE t1 (
a int not null,
b int not null,
c int not null,
primary key(a,b))
partition by key (a)
partitions 3
(partition x1 engine myisam,
 partition x2 engine myisam,
 partition x3 engine myisam);

drop table t1;
#
# Partition by key specifying tablespace
#
CREATE TABLE t1 (
a int not null,
b int not null,
c int not null,
primary key(a,b))
partition by key (a)
partitions 3
(partition x1 tablespace ts1,
 partition x2 tablespace ts2,
 partition x3 tablespace ts3);

CREATE TABLE t2 LIKE t1;

drop table t2;
drop table t1;

#
# Partition by key list, basic
#
CREATE TABLE t1 (
a int not null,
b int not null,
c int not null,
primary key(a,b))
partition by list (a)
partitions 3
(partition x1 values in (1,2,9,4) tablespace ts1,
 partition x2 values in (3, 11, 5, 7) tablespace ts2,
 partition x3 values in (16, 8, 5+19, 70-43) tablespace ts3);

drop table t1;
#
# Partition by key list, list function
#
CREATE TABLE t1 (
a int not null,
b int not null,
c int not null,
primary key(a,b))
partition by list (b*a)
partitions 3
(partition x1 values in (1,2,9,4) tablespace ts1,
 partition x2 values in (3, 11, 5, 7) tablespace ts2,
 partition x3 values in (16, 8, 5+19, 70-43) tablespace ts3);

drop table t1;

#
# Partition by key list, list function, no spec of #partitions
#
CREATE TABLE t1 (
a int not null,
b int not null,
c int not null,
primary key(a,b))
partition by list (b*a)
(partition x1 values in (1) tablespace ts1,
 partition x2 values in (3, 11, 5, 7) tablespace ts2,
 partition x3 values in (16, 8, 5+19, 70-43) tablespace ts3);

drop table t1;

#
# Bug 13154: Insert crashes due to bad calculation of partition id
#            for PARTITION BY KEY and SUBPARTITION BY KEY
#
CREATE TABLE t1 (
a int not null)
partition by key(a);

LOCK TABLES t1 WRITE;
insert into t1 values (1);
insert into t1 values (2);
insert into t1 values (3);
insert into t1 values (4);
UNLOCK TABLES;

drop table t1;

#
# Bug #13644 DROP PARTITION NULL's DATE column
#
CREATE TABLE t1 (a int, name VARCHAR(50), purchased DATE)
PARTITION BY RANGE (a)
(PARTITION p0 VALUES LESS THAN (3),
 PARTITION p1 VALUES LESS THAN (7),
 PARTITION p2 VALUES LESS THAN (9),
 PARTITION p3 VALUES LESS THAN (11));
INSERT INTO t1 VALUES
(1, 'desk organiser', '2003-10-15'),
(2, 'CD player', '1993-11-05'),
(3, 'TV set', '1996-03-10'),
(4, 'bookcase', '1982-01-10'),
(5, 'exercise bike', '2004-05-09'),
(6, 'sofa', '1987-06-05'),
(7, 'popcorn maker', '2001-11-22'),
(8, 'acquarium', '1992-08-04'),
(9, 'study desk', '1984-09-16'),
(10, 'lava lamp', '1998-12-25');

SELECT * from t1 ORDER BY a;
ALTER TABLE t1 DROP PARTITION p0;
SELECT * from t1 ORDER BY a;

drop table t1;

#
# Bug #13442; Truncate Partitioned table doesn't work
#

CREATE TABLE t1 (a int)
PARTITION BY LIST (a)
(PARTITION p0 VALUES IN (1,2,3), PARTITION p1 VALUES IN (4,5,6));

insert into t1 values (1),(2),(3),(4),(5),(6);
select * from t1;
truncate t1;
select * from t1;
truncate t1;
select * from t1;
drop table t1;

#
# Bug #13445 Partition by KEY method crashes server
#
CREATE TABLE t1 (a int, b int, primary key(a,b))
PARTITION BY KEY(b,a) PARTITIONS 4;

insert into t1 values (0,0),(1,1),(2,2),(3,3),(4,4),(5,5),(6,6);
select * from t1 where a = 4;

drop table t1;

#
# Bug #13438: Engine clause in PARTITION clause causes crash
#
CREATE TABLE t1 (a int)
PARTITION BY LIST (a)
PARTITIONS 1
(PARTITION x1 VALUES IN (1) ENGINE=MEMORY);

show create table t1;
drop table t1;

#
# Bug #13440: REPLACE causes crash in partitioned table
#
CREATE TABLE t1 (a int, unique(a))
PARTITION BY LIST (a)
(PARTITION x1 VALUES IN (10), PARTITION x2 VALUES IN (20));

--error ER_NO_PARTITION_FOR_GIVEN_VALUE 
REPLACE t1 SET a = 4;
drop table t1;

#
# Bug #14365: Crash if value too small in list partitioned table
#
CREATE TABLE t1 (a int)
PARTITION BY LIST (a)
(PARTITION x1 VALUES IN (2), PARTITION x2 VALUES IN (3));

insert into t1 values (2), (3);
--error ER_NO_PARTITION_FOR_GIVEN_VALUE
insert into t1 values (4);
--error ER_NO_PARTITION_FOR_GIVEN_VALUE
insert into t1 values (1);
drop table t1;

#
# Bug 14327: PARTITIONS clause gets lost in SHOW CREATE TABLE
#
CREATE TABLE t1 (a int)
PARTITION BY HASH(a)
PARTITIONS 5;

SHOW CREATE TABLE t1;

drop table t1;

#
# Bug #13446: Update to value outside of list values doesn't give error
#
CREATE TABLE t1 (a int)
PARTITION BY RANGE (a)
(PARTITION x1 VALUES LESS THAN (2));

insert into t1 values (1);
--error ER_NO_PARTITION_FOR_GIVEN_VALUE
update t1 set a = 5;

drop table t1;

#
# Bug #13441: Analyze on partitioned table didn't work
#
CREATE TABLE t1 (a int)
PARTITION BY LIST (a)
(PARTITION x1 VALUES IN (10), PARTITION x2 VALUES IN (20));

analyze table t1;

drop table t1;

#
# BUG 14524
#
CREATE TABLE `t1` (
  `id` int(11) default NULL
) ENGINE=BLACKHOLE DEFAULT CHARSET=latin1 PARTITION BY HASH (id) ;
SELECT * FROM t1;

drop table t1;

#
# BUG 14524
#
CREATE TABLE `t1` (
  `id` int(11) default NULL
) ENGINE=BLACKHOLE DEFAULT CHARSET=latin1 PARTITION BY HASH (id) ;
SELECT * FROM t1;

drop table t1;

#
# BUG 15221 (Cannot reorganize with the same name)
#
create table t1
(a int)
partition by range (a)
  ( partition p0 values less than(10),
    partition p1 values less than (20),
    partition p2 values less than (25));

alter table t1 reorganize partition p2 into (partition p2 values less than (30));
show create table t1;
drop table t1;

CREATE TABLE t1 (a int, b int)
PARTITION BY RANGE (a)
(PARTITION x0 VALUES LESS THAN (2),
 PARTITION x1 VALUES LESS THAN (4),
 PARTITION x2 VALUES LESS THAN (6),
 PARTITION x3 VALUES LESS THAN (8),
 PARTITION x4 VALUES LESS THAN (10),
 PARTITION x5 VALUES LESS THAN (12),
 PARTITION x6 VALUES LESS THAN (14),
 PARTITION x7 VALUES LESS THAN (16),
 PARTITION x8 VALUES LESS THAN (18),
 PARTITION x9 VALUES LESS THAN (20));

ALTER TABLE t1 REORGANIZE PARTITION x0,x1,x2 INTO
(PARTITION x1 VALUES LESS THAN (6));
show create table t1;
drop table t1;

# Testcase for BUG#15819
create table t1 (a int not null, b int not null) partition by LIST (a+b) (
  partition p0 values in (12),
  partition p1 values in (14)
);
--error ER_NO_PARTITION_FOR_GIVEN_VALUE
insert into t1 values (10,1);

drop table t1;

#
# Bug#16901 Partitions: crash, SELECT, column of part.
#           function=first column of primary key
#
create table t1 (f1 integer,f2 integer, f3 varchar(10), primary key(f1,f2))
partition by range(f1) subpartition by hash(f2) subpartitions 2
(partition p1 values less than (0),
 partition p2 values less than (2),
 partition p3 values less than (2147483647));

insert into t1 values(10,10,'10');
insert into t1 values(2,2,'2');
select * from t1 where f1 = 2;
drop table t1;

#
# Bug #16907 Partitions: crash, SELECT goes into last partition, UNIQUE INDEX
#
create table t1 (f1 integer,f2 integer, unique index(f1))
partition by range(f1 div 2)
subpartition by hash(f1) subpartitions 2
(partition partb values less than (2),
partition parte values less than (4),
partition partf values less than (10000));
insert into t1 values(10,1);
select * from t1 where f1 = 10;
drop table t1;

#
# Bug #16775: Wrong engine type stored for subpartition
#
set session storage_engine= 'memory';
create table t1 (f_int1 int(11) default null) engine = memory
  partition by range (f_int1) subpartition by hash (f_int1)
  (partition part1 values less than (1000)
   (subpartition subpart11 engine = memory));
drop table t1;
set session storage_engine='myisam';

#
# Bug #16782: Crash using REPLACE on table with primary key
#
create table t1 (f_int1 integer, f_int2 integer, primary key (f_int1))
  partition by hash(f_int1) partitions 2;
insert into t1 values (1,1),(2,2);
replace into t1 values (1,1),(2,2);
drop table t1;

#
# Bug #17169: Partitions: out of memory if add partition and unique
#
create table t1 (s1 int, unique (s1)) partition by list (s1) (partition x1 VALUES in (10), partition x2 values in (20));
alter table t1 add partition (partition x3 values in (30));
drop table t1;

#
# Bug #17754 Change to explicit removal of partitioning scheme
# Also added a number of tests to ensure that proper engine is
# choosen in all kinds of scenarios.
#

create table t1 (a int)
partition by key(a)
partitions 2
(partition p0 engine=myisam, partition p1 engine=myisam);
show create table t1;

alter table t1;
show create table t1;

alter table t1 engine=myisam;
show create table t1;

alter table t1 engine=heap;
show create table t1;

alter table t1 remove partitioning;
show create table t1;

drop table t1;

create table t1 (a int)
engine=myisam
partition by key(a)
partitions 2
(partition p0 engine=myisam, partition p1 engine=myisam);
show create table t1;

alter table t1 add column b int remove partitioning;
show create table t1;

alter table t1
engine=myisam
partition by key(a)
(partition p0 engine=myisam, partition p1);
show create table t1;

alter table t1
engine=heap
partition by key(a)
(partition p0, partition p1 engine=heap);
show create table t1;

alter table t1 engine=myisam, add column c int remove partitioning;
show create table t1;

alter table t1
engine=heap
partition by key (a)
(partition p0, partition p1);
show create table t1;

alter table t1
partition by key (a)
(partition p0, partition p1);
show create table t1;

alter table t1
engine=heap
partition by key (a)
(partition p0, partition p1);
show create table t1;

--error ER_MIX_HANDLER_ERROR
alter table t1
partition by key(a)
(partition p0, partition p1 engine=heap);

--error ER_MIX_HANDLER_ERROR
alter table t1
partition by key(a)
(partition p0 engine=heap, partition p1);

--error ER_MIX_HANDLER_ERROR
alter table t1
engine=heap
partition by key (a)
(partition p0 engine=heap, partition p1 engine=myisam);

--error ER_MIX_HANDLER_ERROR
alter table t1
partition by key (a)
(partition p0 engine=heap, partition p1 engine=myisam);

drop table t1;

# Bug #17432: Partition functions containing NULL values should return
#             LONGLONG_MIN
#
CREATE TABLE t1 (
 f_int1 INTEGER, f_int2 INTEGER,
 f_char1 CHAR(10), f_char2 CHAR(10), f_charbig VARCHAR(1000)
 )
 PARTITION BY RANGE(f_int1 DIV 2)
 SUBPARTITION BY HASH(f_int1)
 SUBPARTITIONS 2
 (PARTITION parta VALUES LESS THAN (0),
  PARTITION partb VALUES LESS THAN (5),
  PARTITION parte VALUES LESS THAN (10),
  PARTITION partf VALUES LESS THAN (2147483647));
INSERT INTO t1 SET f_int1 = NULL , f_int2 = -20, f_char1 = CAST(-20 AS CHAR),
                   f_char2 = CAST(-20 AS CHAR), f_charbig = '#NULL#';
SELECT * FROM t1 WHERE f_int1 IS NULL;
SELECT * FROM t1;
drop table t1;

#
# Bug 17430: Crash when SELECT * from t1 where field IS NULL
#

CREATE TABLE t1 (
 f_int1 INTEGER, f_int2 INTEGER,
 f_char1 CHAR(10), f_char2 CHAR(10), f_charbig VARCHAR(1000)  )
 PARTITION BY LIST(MOD(f_int1,2))
 SUBPARTITION BY KEY(f_int1)
 (PARTITION part1 VALUES IN (-1) (SUBPARTITION sp1, SUBPARTITION sp2),
  PARTITION part2 VALUES IN (0) (SUBPARTITION sp3, SUBPARTITION sp5),
  PARTITION part3 VALUES IN (1) (SUBPARTITION sp4, SUBPARTITION sp6));

INSERT INTO t1 SET f_int1 = 2, f_int2 = 2, f_char1 = '2', f_char2 = '2', f_charbig = '===2===';
INSERT INTO t1 SET f_int1 = 2, f_int2 = 2, f_char1 = '2', f_char2 = '2', f_charbig = '===2===';

SELECT * FROM t1 WHERE f_int1  IS NULL;
drop table t1;

#
# Bug#14363 Partitions: failure if create in stored procedure
#
delimiter //;

create procedure p ()
begin
create table t1 (s1 mediumint,s2 mediumint)
partition by list (s2)
(partition p1 values in (0),
 partition p2 values in (1));
end//

call p()//
drop procedure p//
drop table t1;

create procedure p ()
begin
create table t1 (a int not null,b int not null,c int not null,primary key (a,b))
partition by range (a)
subpartition by hash (a+b)
(partition x1 values less than (1)
 (subpartition x11,
  subpartition x12),
 partition x2 values less than (5)
 (subpartition x21,
  subpartition x22));
end//

call p()//
drop procedure p//
drop table t1//
delimiter ;//

#
# Bug #15447  Partitions: NULL is treated as zero
#

# NULL for RANGE partition
create table t1 (a int,b int,c int,key(a,b))
partition by range (a)
partitions 3
(partition x1 values less than (0) tablespace ts1,
 partition x2 values less than (10) tablespace ts2,
 partition x3 values less than maxvalue tablespace ts3);

insert into t1 values (NULL, 1, 1);
insert into t1 values (0, 1, 1);
insert into t1 values (12, 1, 1);

select partition_name, partition_description, table_rows
from information_schema.partitions where table_schema ='test';
drop table t1;

# NULL for LIST partition
--error ER_MULTIPLE_DEF_CONST_IN_LIST_PART_ERROR
create table t1 (a int,b int, c int)
partition by list(a)
partitions 2
(partition x123 values in (11,12),
 partition x234 values in (1 ,NULL, NULL));

--error ER_MULTIPLE_DEF_CONST_IN_LIST_PART_ERROR
create table t1 (a int,b int, c int)
partition by list(a)
partitions 2
(partition x123 values in (11, NULL),
 partition x234 values in (1 ,NULL));

create table t1 (a int,b int, c int)
partition by list(a)
partitions 2
(partition x123 values in (11, 12),
 partition x234 values in (5, 1));
--error ER_NO_PARTITION_FOR_GIVEN_VALUE
insert into t1 values (NULL,1,1);
drop table t1;

create table t1 (a int,b int, c int)
partition by list(a)
partitions 2
(partition x123 values in (11, 12),
 partition x234 values in (NULL, 1));

insert into t1 values (11,1,6);
insert into t1 values (NULL,1,1);

select partition_name, partition_description, table_rows
from information_schema.partitions where table_schema ='test';
drop table t1;

#
# BUG 17947 Crash with REBUILD PARTITION
#
create table t1 (a int)
partition by list (a)
(partition p0 values in (1));

--error 1064
alter table t1 rebuild partition;

drop table t1;

#
# BUG 15253 Insert that should fail doesn't
#
create table t1 (a int)
partition by list (a)
(partition p0 values in (5));

--error ER_NO_PARTITION_FOR_GIVEN_VALUE
insert into t1 values (0);

drop table t1;

#
# BUG #16370 Subpartitions names not shown in SHOW CREATE TABLE output
#
create table t1 (a int)
partition by range (a) subpartition by hash (a)
(partition p0 values less than (100));

show create table t1;
alter table t1 add partition (partition p1 values less than (200)
(subpartition subpart21));

show create table t1;

drop table t1;

create table t1 (a int)
partition by key (a);

show create table t1;
alter table t1 add partition (partition p1);
show create table t1;

drop table t1;

#
# BUG 15407 Crash with subpartition
#
--error 1064
create table t1 (a int, b int)
partition by range (a)
subpartition by hash(a)
(partition p0 values less than (0) (subpartition sp0),
 partition p1 values less than (1));

--error 1064
create table t1 (a int, b int)
partition by range (a)
subpartition by hash(a)
(partition p0 values less than (0),
 partition p1 values less than (1) (subpartition sp0));

#
# BUG 15961 No error when subpartition defined without subpartition by clause
#
--error ER_SUBPARTITION_ERROR
create table t1 (a int)
partition by hash (a)
(partition p0 (subpartition sp0));

#
# Bug 17127 
#
create table t1 (a int)
partition by range (a)
(partition p0 values less than (1));

--error ER_PARTITION_WRONG_VALUES_ERROR
alter table t1 add partition (partition p1 values in (2));
--error ER_PARTITION_REQUIRES_VALUES_ERROR
alter table t1 add partition (partition p1);

drop table t1;

create table t1 (a int)
partition by list (a)
(partition p0 values in (1));

--error ER_PARTITION_WRONG_VALUES_ERROR
alter table t1 add partition (partition p1 values less than (2));
--error ER_PARTITION_REQUIRES_VALUES_ERROR
alter table t1 add partition (partition p1);

drop table t1;

create table t1 (a int)
partition by hash (a)
(partition p0);

--error ER_PARTITION_WRONG_VALUES_ERROR
alter table t1 add partition (partition p1 values less than (2));
--error ER_PARTITION_WRONG_VALUES_ERROR
alter table t1 add partition (partition p1 values in (2));

drop table t1;

#
# BUG 17947 Crash with REBUILD PARTITION
#
create table t1 (a int)
partition by list (a)
(partition p0 values in (1));

--error 1064
alter table t1 rebuild partition;

drop table t1;

#
# Bug #14673: Wrong InnoDB default row format
#
create table t1 (a int) engine=innodb partition by hash(a) ;
show table status like 't1';
drop table t1;

#
# Bug #14526: Partitions: indexed searches fail
#
create table t2 (s1 int not null auto_increment, primary key (s1)) partition by list (s1) (partition p1 values in (1),partition p2 values in (2),partition p3 values in (3),partition p4 values in (4));
insert into t2 values (null),(null),(null);
select * from t2;
select * from t2 where s1 < 2;
update t2 set s1 = s1 + 1 order by s1 desc;
select * from t2 where s1 < 3;
select * from t2 where s1 = 2;
drop table t2;

#
# Bug #17497: Partitions: crash if add partition on temporary table
#
--error ER_PARTITION_NO_TEMPORARY
create temporary table t1 (a int) partition by hash(a);

#
# Bug #17097: Partitions: failing ADD PRIMARY KEY leads to temporary rotten
# metadata,crash
#
create table t1 (a int, b int) partition by list (a)
  (partition p1 values in (1), partition p2 values in (2));
--error ER_UNIQUE_KEY_NEED_ALL_FIELDS_IN_PF
alter table t1 add primary key (b);
show create table t1;
drop table t1;

############################################
#
# Author: Mikael Ronstrom
# Date:   2006-03-01
# Purpose
# Bug 17772: Crash at ALTER TABLE with rename
#            and add column + comment on
#            partitioned table
#
############################################
create table t1 (a int unsigned not null auto_increment primary key)
partition by key(a);
alter table t1 rename t2, add c char(10), comment "no comment";
show create table t2;

drop table t2;

#
# Bug#14367: Partitions: crash if utf8 column
#
create table t1 (s1 char(2) character set utf8)
partition by list (case when s1 > 'cz' then 1 else 2 end)
(partition p1 values in (1),
 partition p2 values in (2));
drop table t1;

#
# Bug#15336 Partitions: crash if create table as select
#
create table t1 (f1 int) partition by hash (f1) as select 1;
drop table t1;

#
# bug #14350 Partitions: crash if prepared statement
#
prepare stmt1 from 'create table t1 (s1 int) partition by hash (s1)';
execute stmt1;
--error 1050
execute stmt1;
drop table t1;

#
# bug 17290 SP with delete, create and rollback to save point causes MySQLD core
#
delimiter |;
eval CREATE PROCEDURE test.p1(IN i INT)
BEGIN
  DECLARE CONTINUE HANDLER FOR sqlexception BEGIN END;
  DROP TABLE IF EXISTS t1;
  CREATE TABLE t1 (num INT,PRIMARY KEY(num));
  START TRANSACTION;
    INSERT INTO t1 VALUES(i);
    savepoint t1_save;
    INSERT INTO t1 VALUES (14);
    ROLLBACK to savepoint t1_save;
    COMMIT;
END|
delimiter ;|
CALL test.p1(12);
CALL test.p1(13);
drop table t1;

#
# Bug 13520: Problem with delimiters in COMMENT DATA DIRECTORY ..
#
CREATE TABLE t1 (a int not null)
partition by key(a)
(partition p0 COMMENT='first partition');
drop table t1;

#
# Bug 13433: Problem with delimited identifiers
#
CREATE TABLE t1 (`a b` int not null)
partition by key(`a b`);
drop table t1;

CREATE TABLE t1 (`a b` int not null)
partition by hash(`a b`);
drop table t1;

#
# Bug#18053 Partitions: crash if null
# Bug#18070 Partitions: wrong result on WHERE ... IS NULL
#
create table t1 (f1 integer) partition by range(f1)
(partition p1 values less than (0), partition p2 values less than (10));
insert into t1 set f1 = null;
select * from t1 where f1 is null;
explain partitions select * from t1 where f1 is null;
drop table t1;

create table t1 (f1 integer) partition by list(f1)
(partition p1 values in (1), partition p2 values in (null));
insert into t1 set f1 = null;
insert into t1 set f1 = 1;
select * from t1 where f1 is null or f1 = 1;
drop table t1;

create table t1 (f1 smallint)
partition by list (f1) (partition p0 values in (null));
insert into t1 values (null);
select * from t1 where f1 is null;
drop table t1;

create table t1 (f1 smallint)
partition by range (f1) (partition p0 values less than (0));
insert into t1 values (null);
select * from t1 where f1 is null;
drop table t1;

create table t1 (f1 integer) partition by list(f1)
(
 partition p1 values in (1),
 partition p2 values in (NULL),
 partition p3 values in (2),
 partition p4 values in (3),
 partition p5 values in (4)
);

insert into t1 values (1),(2),(3),(4),(null);
select * from t1 where f1 < 3;
explain partitions select * from t1 where f1 < 3;
select * from t1 where f1 is null;
explain partitions select * from t1 where f1 is null;
drop table t1;

create table t1 (f1 int) partition by list(f1 div 2)
(
 partition p1 values in (1),
 partition p2 values in (NULL),
 partition p3 values in (2),
 partition p4 values in (3),
 partition p5 values in (4)
);

insert into t1 values (2),(4),(6),(8),(null);
select * from t1 where f1 < 3;
explain partitions select * from t1 where f1 < 3;
select * from t1 where f1 is null;
explain partitions select * from t1 where f1 is null;
drop table t1;

create table t1 (a int) partition by LIST(a) (
  partition pn values in (NULL),
  partition p0 values in (0),
  partition p1 values in (1),
  partition p2 values in (2)
);
insert into t1 values (NULL),(0),(1),(2);
select * from t1 where a is null or a < 2;
explain partitions select * from t1 where a is null or a < 2;
select * from t1 where a is null or a < 0 or a > 1;
explain partitions select * from t1 where a is null or a < 0 or a > 1;
drop table t1;

#
#Bug# 17631 SHOW TABLE STATUS reports wrong engine
#
CREATE TABLE t1 (id INT NOT NULL PRIMARY KEY, name VARCHAR(20)) 
ENGINE=MyISAM DEFAULT CHARSET=latin1
PARTITION BY RANGE(id)
(PARTITION p0  VALUES LESS THAN (10) ENGINE = MyISAM,
PARTITION p1 VALUES LESS THAN (20) ENGINE = MyISAM,
PARTITION p2 VALUES LESS THAN (30) ENGINE = MyISAM);
--replace_column 6 0 7 0 8 0 9 0 12 NULL 13 NULL 14 NULL
SHOW TABLE STATUS;
DROP TABLE t1;

#
#BUG 18750 Problems with partition names
#
create table t1 (a int)
partition by list (a)
(partition `s1 s2` values in (0));
drop table t1;

create table t1 (a int)
partition by list (a)
(partition `7` values in (0));
drop table t1;

--error ER_WRONG_PARTITION_NAME
create table t1 (a int)
partition by list (a)
(partition `s1 s2 ` values in (0));

--error ER_WRONG_PARTITION_NAME
create table t1 (a int)
partition by list (a)
subpartition by hash (a)
(partition p1 values in (0) (subpartition `p1 p2 `));

#
# BUG 18752 SHOW CREATE TABLE doesn't show NULL value in SHOW CREATE TABLE
#
CREATE TABLE t1 (a int)
PARTITION BY LIST (a)
(PARTITION p0 VALUES IN (NULL));
SHOW CREATE TABLE t1;
DROP TABLE t1;

--error 1064
CREATE TABLE t1 (a int)
PARTITION BY RANGE(a)
(PARTITION p0 VALUES LESS THAN (NULL));

#
# Bug#18753 Partitions: auto_increment fails
#
create table t1 (s1 int auto_increment primary key)
partition by list (s1)
(partition p1 values in (1),
 partition p2 values in (2),
 partition p3 values in (3));
insert into t1 values (null);
insert into t1 values (null);
insert into t1 values (null);
select auto_increment from information_schema.tables where table_name='t1';
select * from t1;
drop table t1;

#
<<<<<<< HEAD
# BUG 19140 Partitions: Create index for partitioned table crashes
#
create table t1 (a int) engine=memory
partition by key(a);
insert into t1 values (1);
create index inx1 on t1(a);
drop table t1;

#
# BUG 19304 Partitions: MERGE handler not allowed in partitioned tables
#
--error ER_PARTITION_MERGE_ERROR
create table t1 (a int)
partition by key (a)
(partition p0 engine = MERGE);

#
# BUG 19062 Partition clause ignored if CREATE TABLE ... AS SELECT ...;
#
create table t1 (a varchar(1))
partition by key (a)
as select 'a';

show create table t1;
drop table t1;

#
# BUG 19501 Partitions: SHOW TABLE STATUS shows wrong Data_free
#
CREATE TABLE t1 (a int) ENGINE = MYISAM PARTITION BY KEY(a);
INSERT into t1 values (1), (2);
--replace_column 9 0 12 NULL 13 NULL 14 NULL
SHOW TABLE STATUS;
DELETE from t1 where a = 1;
--replace_column 9 0 12 NULL 13 NULL 14 NULL
SHOW TABLE STATUS;
ALTER TABLE t1 OPTIMIZE PARTITION p0;
--replace_column 12 NULL 13 NULL 14 NULL
SHOW TABLE STATUS;
DROP TABLE t1;

#
# BUG 19502: ENABLE/DISABLE Keys don't work for partitioned tables
#
CREATE TABLE t1 (a int, index(a)) PARTITION BY KEY(a);
ALTER TABLE t1 DISABLE KEYS;
ALTER TABLE t1 ENABLE KEYS;
DROP TABLE t1;

#
# Bug 17455 Partitions: Wrong message and error when using Repair/Optimize
#                       table on partitioned table
#
create table t1 (a int)
engine=MEMORY
partition by key (a);

REPAIR TABLE t1;
OPTIMIZE TABLE t1;

drop table t1;

#
# Bug 17310 Partitions: Bugs with archived partitioned tables
#
create database db99;
use db99;
create table t1 (a int not null)
engine=archive
partition by list (a)
(partition p0 values in (1), partition p1 values in (2));
insert into t1 values (1), (2);
--error 0, 1005
create index inx on t1 (a);
alter table t1 add partition (partition p2 values in (3));
alter table t1 drop partition p2;
use test;
drop database db99;

=======
# Bug 19695 Partitions: SHOW CREATE TABLE shows table options even when it
#                       shouldn't
#
create table t1 (a int)
PARTITION BY KEY (a)
(PARTITION p0);
set session sql_mode='no_table_options';
show create table t1;
set session sql_mode='';
drop table t1;

>>>>>>> bd349cff
--echo End of 5.1 tests<|MERGE_RESOLUTION|>--- conflicted
+++ resolved
@@ -1028,13 +1028,24 @@
 drop table t1;
 
 #
-<<<<<<< HEAD
 # BUG 19140 Partitions: Create index for partitioned table crashes
 #
 create table t1 (a int) engine=memory
 partition by key(a);
 insert into t1 values (1);
 create index inx1 on t1(a);
+drop table t1;
+
+#
+# Bug 19695 Partitions: SHOW CREATE TABLE shows table options even when it
+#                       shouldn't
+#
+create table t1 (a int)
+PARTITION BY KEY (a)
+(PARTITION p0);
+set session sql_mode='no_table_options';
+show create table t1;
+set session sql_mode='';
 drop table t1;
 
 #
@@ -1108,17 +1119,4 @@
 use test;
 drop database db99;
 
-=======
-# Bug 19695 Partitions: SHOW CREATE TABLE shows table options even when it
-#                       shouldn't
-#
-create table t1 (a int)
-PARTITION BY KEY (a)
-(PARTITION p0);
-set session sql_mode='no_table_options';
-show create table t1;
-set session sql_mode='';
-drop table t1;
-
->>>>>>> bd349cff
 --echo End of 5.1 tests