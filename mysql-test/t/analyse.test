--- conflicted
+++ resolved
@@ -48,17 +48,6 @@
 select * from t1 procedure analyse();
 drop table t1;
 
-<<<<<<< HEAD
-# End of 4.1 tests
-
-#decimal-related test
-
-create table t1 (df decimal(5,1));
-insert into t1 values(1.1);
-insert into t1 values(2.2);
-select * from t1 procedure analyse();
-drop table t1;
-=======
 #
 # Bug#10716 - Procedure Analyse results in wrong values for optimal field type
 #
@@ -69,4 +58,11 @@
 drop table t1;
 
 # End of 4.1 tests
->>>>>>> 980b53b5
+
+#decimal-related test
+
+create table t1 (df decimal(5,1));
+insert into t1 values(1.1);
+insert into t1 values(2.2);
+select * from t1 procedure analyse();
+drop table t1;