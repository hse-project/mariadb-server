--- conflicted
+++ resolved
@@ -41,13 +41,8 @@
   PRIMARY KEY Host (Host,Db,User),
   KEY User (User)
 )
-<<<<<<< HEAD
 engine=MyISAM;
---enable-warnings
-=======
-type=ISAM;
 --enable_warnings
->>>>>>> 4b865edd
 
 INSERT INTO db VALUES ('%','test',   '','Y','Y','Y','Y','Y','Y');
 INSERT INTO db VALUES ('%','test\_%','','Y','Y','Y','Y','Y','Y');
@@ -64,13 +59,8 @@
   Drop_priv enum('N','Y') DEFAULT 'N' NOT NULL,
   PRIMARY KEY Host (Host,Db)
 )
-<<<<<<< HEAD
 engine=MyISAM;
---enable-warnings
-=======
-type=ISAM;
 --enable_warnings
->>>>>>> 4b865edd
 
 --disable_warnings
 CREATE TABLE user (
@@ -88,13 +78,8 @@
   Process_priv enum('N','Y') DEFAULT 'N' NOT NULL,
   PRIMARY KEY Host (Host,User)
 )
-<<<<<<< HEAD
 engine=MyISAM;
---enable-warnings
-=======
-type=ISAM;
 --enable_warnings
->>>>>>> 4b865edd
 
 INSERT INTO user VALUES ('localhost','root','','Y','Y','Y','Y','Y','Y','Y','Y','Y');
 INSERT INTO user VALUES ('localhost','',    '','N','N','N','N','N','N','N','N','N');
