-- source include/have_innodb.inc

--disable_warnings
drop table if exists t1,t2;
--enable_warnings

# BUG#16798: Uninitialized row buffer reads in ref-or-null optimizer
# (repeatable only w/innodb).
create table t1 (
  c_id int(11) not null default '0',
  org_id int(11) default null,
  unique key contacts$c_id (c_id),
  key contacts$org_id (org_id)
) engine=innodb;
insert into t1 values 
  (2,null),(120,null),(141,null),(218,7), (128,1),
  (151,2),(234,2),(236,2),(243,2),(255,2),(259,2),(232,3),(235,3),(238,3),
  (246,3),(253,3),(269,3),(285,3),(291,3),(293,3),(131,4),(230,4),(231,4);

create table t2 (
  slai_id int(11) not null default '0',
  owner_tbl int(11) default null,
  owner_id int(11) default null,
  sla_id int(11) default null,
  inc_web int(11) default null,
  inc_email int(11) default null,
  inc_chat int(11) default null,
  inc_csr int(11) default null,
  inc_total int(11) default null,
  time_billed int(11) default null,
  activedate timestamp null default null,
  expiredate timestamp null default null,
  state int(11) default null,
  sla_set int(11) default null,
  unique key t2$slai_id (slai_id),
  key t2$owner_id (owner_id),
  key t2$sla_id (sla_id)
) engine=innodb;
insert into t2(slai_id, owner_tbl, owner_id, sla_id) values
  (1,3,1,1), (3,3,10,2), (4,3,3,6), (5,3,2,5), (6,3,8,3), (7,3,9,7),
  (8,3,6,8), (9,3,4,9), (10,3,5,10), (11,3,11,11), (12,3,7,12);

flush tables;
select si.slai_id
from t1 c join t2 si on
  ((si.owner_tbl = 3 and si.owner_id = c.org_id) or 
   ( si.owner_tbl = 2 and si.owner_id = c.c_id)) 
where 
  c.c_id = 218 and expiredate is null;
  
select * from t1 where org_id is null;
select si.slai_id
from t1 c join t2 si on
  ((si.owner_tbl = 3 and si.owner_id = c.org_id) or 
   ( si.owner_tbl = 2 and si.owner_id = c.c_id)) 
where 
  c.c_id = 218 and expiredate is null;

drop table t1, t2;

#
<<<<<<< HEAD
# Bug#17212: results not sorted correctly by ORDER BY when using index
# (repeatable only w/innodb because of index props)
#
CREATE TABLE t1 (a int, b int, KEY b (b)) Engine=InnoDB;
CREATE TABLE t2 (a int, b int, PRIMARY KEY  (a,b)) Engine=InnoDB;
CREATE TABLE t3 (a int, b int, c int, PRIMARY KEY  (a), 
  UNIQUE KEY b (b,c), KEY a (a,b,c)) Engine=InnoDB;

INSERT INTO t1 VALUES (1, 1);
INSERT INTO t1 SELECT a + 1, b + 1 FROM t1; 
INSERT INTO t1 SELECT a + 2, b + 2 FROM t1; 

INSERT INTO t2 VALUES (1,1),(1,2),(1,3),(1,4),(1,5),(1,6),(1,7),(1,8);
INSERT INTO t2 SELECT a + 1, b FROM t2;
DELETE FROM t2 WHERE a = 1 AND b < 2;

INSERT INTO t3 VALUES (1,1,1),(2,1,2);
INSERT INTO t3 SELECT a + 2, a + 2, 3 FROM t3;
INSERT INTO t3 SELECT a + 4, a + 4, 3 FROM t3;

# demonstrate a problem when a must-use-sort table flag
# (sort_by_table=1) is being neglected.
SELECT STRAIGHT_JOIN SQL_NO_CACHE t1.b, t1.a FROM t1, t3, t2 WHERE 
  t3.a = t2.a AND t2.b = t1.a AND t3.b = 1 AND t3.c IN (1, 2) 
  ORDER BY t1.b LIMIT 2;

# demonstrate the problem described in the bug report
SELECT STRAIGHT_JOIN SQL_NO_CACHE t1.b, t1.a FROM t1, t3, t2 WHERE 
  t3.a = t2.a AND t2.b = t1.a AND t3.b = 1 AND t3.c IN (1, 2) 
  ORDER BY t1.b LIMIT 5;
DROP TABLE t1, t2, t3;


# BUG#21077 (The testcase is not deterministic so correct execution doesn't
# prove anything) For proof one should track if sequence of ha_innodb::* func
# calls is correct.
CREATE TABLE `t1` (`id1` INT) ;
INSERT INTO `t1` (`id1`) VALUES (1),(5),(2);

CREATE TABLE `t2` (
  `id1` INT,
  `id2` INT NOT NULL,
  `id3` INT,
  `id4` INT NOT NULL,
  UNIQUE (`id2`,`id4`),
  KEY (`id1`)
) ENGINE=InnoDB;

INSERT INTO `t2`(`id1`,`id2`,`id3`,`id4`) VALUES 
(1,1,1,0),
(1,1,2,1),
(5,1,2,2),
(6,1,2,3),
(1,2,2,2),
(1,2,1,1);

SELECT `id1` FROM `t1` WHERE `id1` NOT IN (SELECT `id1` FROM `t2` WHERE `id2` = 1 AND `id3` = 2);
DROP TABLE t1, t2;
=======
# Bug #22728 - Handler_rollback value is growing
#
flush status;
create table t1 (c1 int) engine=innodb;
connect (con1,localhost,root,,);
connect (con2,localhost,root,,);
connection con2;
handler t1 open;
handler t1 read first;
disconnect con2;
connection con1;
show /*!50002 GLOBAL */ status like 'Handler_rollback';
connection default;
drop table t1;
disconnect con1;
--echo End of 4.1 tests
>>>>>>> ca126a2b
<|MERGE_RESOLUTION|>--- conflicted
+++ resolved
@@ -59,7 +59,6 @@
 drop table t1, t2;
 
 #
-<<<<<<< HEAD
 # Bug#17212: results not sorted correctly by ORDER BY when using index
 # (repeatable only w/innodb because of index props)
 #
@@ -118,7 +117,6 @@
 
 SELECT `id1` FROM `t1` WHERE `id1` NOT IN (SELECT `id1` FROM `t2` WHERE `id2` = 1 AND `id3` = 2);
 DROP TABLE t1, t2;
-=======
 # Bug #22728 - Handler_rollback value is growing
 #
 flush status;
@@ -134,5 +132,4 @@
 connection default;
 drop table t1;
 disconnect con1;
---echo End of 4.1 tests
->>>>>>> ca126a2b
+--echo End of 4.1 tests