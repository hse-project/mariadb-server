-- source include/have_geometry.inc


#
# Spatial objects
#

--disable_warnings
DROP TABLE IF EXISTS t1, gis_point, gis_line, gis_polygon, gis_multi_point, gis_multi_line, gis_multi_polygon, gis_geometrycollection, gis_geometry;
--enable_warnings

CREATE TABLE gis_point  (fid INTEGER NOT NULL PRIMARY KEY, g POINT);
CREATE TABLE gis_line  (fid INTEGER NOT NULL PRIMARY KEY, g LINESTRING);
CREATE TABLE gis_polygon   (fid INTEGER NOT NULL PRIMARY KEY, g POLYGON);
CREATE TABLE gis_multi_point (fid INTEGER NOT NULL PRIMARY KEY, g MULTIPOINT);
CREATE TABLE gis_multi_line (fid INTEGER NOT NULL PRIMARY KEY, g MULTILINESTRING);
CREATE TABLE gis_multi_polygon  (fid INTEGER NOT NULL PRIMARY KEY, g MULTIPOLYGON);
CREATE TABLE gis_geometrycollection  (fid INTEGER NOT NULL PRIMARY KEY, g GEOMETRYCOLLECTION);
CREATE TABLE gis_geometry (fid INTEGER NOT NULL PRIMARY KEY, g GEOMETRY);

SHOW FIELDS FROM gis_point;
SHOW FIELDS FROM gis_line;
SHOW FIELDS FROM gis_polygon;
SHOW FIELDS FROM gis_multi_point;
SHOW FIELDS FROM gis_multi_line;
SHOW FIELDS FROM gis_multi_polygon;
SHOW FIELDS FROM gis_geometrycollection;
SHOW FIELDS FROM gis_geometry;


INSERT INTO gis_point VALUES 
(101, PointFromText('POINT(10 10)')),
(102, PointFromText('POINT(20 10)')),
(103, PointFromText('POINT(20 20)')),
(104, PointFromWKB(AsWKB(PointFromText('POINT(10 20)'))));

INSERT INTO gis_line VALUES
(105, LineFromText('LINESTRING(0 0,0 10,10 0)')),
(106, LineStringFromText('LINESTRING(10 10,20 10,20 20,10 20,10 10)')),
(107, LineStringFromWKB(AsWKB(LineString(Point(10, 10), Point(40, 10)))));

INSERT INTO gis_polygon VALUES
(108, PolygonFromText('POLYGON((10 10,20 10,20 20,10 20,10 10))')),
(109, PolyFromText('POLYGON((0 0,50 0,50 50,0 50,0 0), (10 10,20 10,20 20,10 20,10 10))')),
(110, PolyFromWKB(AsWKB(Polygon(LineString(Point(0, 0), Point(30, 0), Point(30, 30), Point(0, 0))))));

INSERT INTO gis_multi_point VALUES
(111, MultiPointFromText('MULTIPOINT(0 0,10 10,10 20,20 20)')),
(112, MPointFromText('MULTIPOINT(1 1,11 11,11 21,21 21)')),
(113, MPointFromWKB(AsWKB(MultiPoint(Point(3, 6), Point(4, 10)))));

INSERT INTO gis_multi_line VALUES
(114, MultiLineStringFromText('MULTILINESTRING((10 48,10 21,10 0),(16 0,16 23,16 48))')),
(115, MLineFromText('MULTILINESTRING((10 48,10 21,10 0))')),
(116, MLineFromWKB(AsWKB(MultiLineString(LineString(Point(1, 2), Point(3, 5)), LineString(Point(2, 5), Point(5, 8), Point(21, 7))))));


INSERT INTO gis_multi_polygon VALUES
(117, MultiPolygonFromText('MULTIPOLYGON(((28 26,28 0,84 0,84 42,28 26),(52 18,66 23,73 9,48 6,52 18)),((59 18,67 18,67 13,59 13,59 18)))')),
(118, MPolyFromText('MULTIPOLYGON(((28 26,28 0,84 0,84 42,28 26),(52 18,66 23,73 9,48 6,52 18)),((59 18,67 18,67 13,59 13,59 18)))')),
(119, MPolyFromWKB(AsWKB(MultiPolygon(Polygon(LineString(Point(0, 3), Point(3, 3), Point(3, 0), Point(0, 3)))))));

INSERT INTO gis_geometrycollection VALUES
(120, GeomCollFromText('GEOMETRYCOLLECTION(POINT(0 0), LINESTRING(0 0,10 10))')),
(121, GeometryFromWKB(AsWKB(GeometryCollection(Point(44, 6), LineString(Point(3, 6), Point(7, 9))))));

INSERT into gis_geometry SELECT * FROM gis_point;
INSERT into gis_geometry SELECT * FROM gis_line;
INSERT into gis_geometry SELECT * FROM gis_polygon;
INSERT into gis_geometry SELECT * FROM gis_multi_point;
INSERT into gis_geometry SELECT * FROM gis_multi_line;
INSERT into gis_geometry SELECT * FROM gis_multi_polygon;
INSERT into gis_geometry SELECT * FROM gis_geometrycollection;

SELECT fid, AsText(g) FROM gis_point;
SELECT fid, AsText(g) FROM gis_line;
SELECT fid, AsText(g) FROM gis_polygon;
SELECT fid, AsText(g) FROM gis_multi_point;
SELECT fid, AsText(g) FROM gis_multi_line;
SELECT fid, AsText(g) FROM gis_multi_polygon;
SELECT fid, AsText(g) FROM gis_geometrycollection;
SELECT fid, AsText(g) FROM gis_geometry;

SELECT fid, Dimension(g) FROM gis_geometry;
SELECT fid, GeometryType(g) FROM gis_geometry;
SELECT fid, IsEmpty(g) FROM gis_geometry;
SELECT fid, AsText(Envelope(g)) FROM gis_geometry;
explain extended select Dimension(g), GeometryType(g), IsEmpty(g), AsText(Envelope(g)) from gis_geometry;

SELECT fid, X(g) FROM gis_point;
SELECT fid, Y(g) FROM gis_point;
explain extended select X(g),Y(g) FROM gis_point;

SELECT fid, AsText(StartPoint(g)) FROM gis_line;
SELECT fid, AsText(EndPoint(g)) FROM gis_line;
SELECT fid, GLength(g) FROM gis_line;
SELECT fid, NumPoints(g) FROM gis_line;
SELECT fid, AsText(PointN(g, 2)) FROM gis_line;
SELECT fid, IsClosed(g) FROM gis_line;
explain extended select AsText(StartPoint(g)),AsText(EndPoint(g)),GLength(g),NumPoints(g),AsText(PointN(g, 2)),IsClosed(g) FROM gis_line;

SELECT fid, AsText(Centroid(g)) FROM gis_polygon;
SELECT fid, Area(g) FROM gis_polygon;
SELECT fid, AsText(ExteriorRing(g)) FROM gis_polygon;
SELECT fid, NumInteriorRings(g) FROM gis_polygon;
SELECT fid, AsText(InteriorRingN(g, 1)) FROM gis_polygon;
explain extended select AsText(Centroid(g)),Area(g),AsText(ExteriorRing(g)),NumInteriorRings(g),AsText(InteriorRingN(g, 1)) FROM gis_polygon;

SELECT fid, IsClosed(g) FROM gis_multi_line;

SELECT fid, AsText(Centroid(g)) FROM gis_multi_polygon;
SELECT fid, Area(g) FROM gis_multi_polygon;

SELECT fid, NumGeometries(g) from gis_multi_point;
SELECT fid, NumGeometries(g) from gis_multi_line;
SELECT fid, NumGeometries(g) from gis_multi_polygon;
SELECT fid, NumGeometries(g) from gis_geometrycollection;
explain extended SELECT fid, NumGeometries(g) from gis_multi_point;

SELECT fid, AsText(GeometryN(g, 2)) from gis_multi_point;
SELECT fid, AsText(GeometryN(g, 2)) from gis_multi_line;
SELECT fid, AsText(GeometryN(g, 2)) from gis_multi_polygon;
SELECT fid, AsText(GeometryN(g, 2)) from gis_geometrycollection;
SELECT fid, AsText(GeometryN(g, 1)) from gis_geometrycollection;
explain extended SELECT fid, AsText(GeometryN(g, 2)) from gis_multi_point;

SELECT g1.fid as first, g2.fid as second,
Within(g1.g, g2.g) as w, Contains(g1.g, g2.g) as c, Overlaps(g1.g, g2.g) as o,
Equals(g1.g, g2.g) as e, Disjoint(g1.g, g2.g) as d, Touches(g1.g, g2.g) as t,
Intersects(g1.g, g2.g) as i, Crosses(g1.g, g2.g) as r
FROM gis_geometrycollection g1, gis_geometrycollection g2 ORDER BY first, second;
explain extended SELECT g1.fid as first, g2.fid as second,
Within(g1.g, g2.g) as w, Contains(g1.g, g2.g) as c, Overlaps(g1.g, g2.g) as o,
Equals(g1.g, g2.g) as e, Disjoint(g1.g, g2.g) as d, Touches(g1.g, g2.g) as t,
Intersects(g1.g, g2.g) as i, Crosses(g1.g, g2.g) as r
FROM gis_geometrycollection g1, gis_geometrycollection g2 ORDER BY first, second;

DROP TABLE gis_point, gis_line, gis_polygon, gis_multi_point, gis_multi_line, gis_multi_polygon, gis_geometrycollection, gis_geometry;

#
# Check that ALTER TABLE doesn't loose geometry type
#
CREATE TABLE t1 (
  gp  point,
  ln  linestring,
  pg  polygon,
  mp  multipoint,
  mln multilinestring,
  mpg multipolygon,
  gc  geometrycollection,
  gm  geometry
);

SHOW FIELDS FROM t1;
ALTER TABLE t1 ADD fid INT NOT NULL;
SHOW FIELDS FROM t1;
DROP TABLE t1;

SELECT AsText(GeometryFromWKB(AsWKB(GeometryFromText('POINT(1 4)'))));
explain extended SELECT AsText(GeometryFromWKB(AsWKB(GeometryFromText('POINT(1 4)'))));
explain extended SELECT AsText(GeometryFromWKB(AsWKB(PointFromText('POINT(1 4)'))));
SELECT SRID(GeomFromText('LineString(1 1,2 2)',101));
explain extended SELECT SRID(GeomFromText('LineString(1 1,2 2)',101));
#select issimple(MultiPoint(Point(3, 6), Point(4, 10))), issimple(Point(3, 6)),issimple(PolygonFromText('POLYGON((10 10,20 10,20 20,10 20,10 10))')),issimple(GeometryFromText('POINT(1 4)')), issimple(AsWKB(GeometryFromText('POINT(1 4)')));
explain extended select issimple(MultiPoint(Point(3, 6), Point(4, 10))), issimple(Point(3, 6));

create table t1 (a geometry not null);
insert into t1 values (GeomFromText('Point(1 2)'));
-- error 1416
insert into t1 values ('Garbage');
-- error 1416
insert IGNORE into t1 values ('Garbage');
alter table t1 add spatial index(a);

drop table t1;

#
# Bug #5219: problem with range optimizer
#

create table t1(a geometry not null, spatial index(a));
insert into t1 values
(GeomFromText('POINT(1 1)')), (GeomFromText('POINT(3 3)')), 
(GeomFromText('POINT(4 4)')), (GeomFromText('POINT(6 6)'));
select AsText(a) from t1 where
  MBRContains(GeomFromText('Polygon((0 0, 0 2, 2 2, 2 0, 0 0))'), a)
  or
  MBRContains(GeomFromText('Polygon((2 2, 2 5, 5 5, 5 2, 2 2))'), a);
select AsText(a) from t1 where
  MBRContains(GeomFromText('Polygon((0 0, 0 2, 2 2, 2 0, 0 0))'), a)
  and
  MBRContains(GeomFromText('Polygon((0 0, 0 7, 7 7, 7 0, 0 0))'), a);
drop table t1;

CREATE TABLE t1 (Coordinates POINT NOT NULL, SPATIAL INDEX(Coordinates)); 
INSERT INTO t1 VALUES(GeomFromText('POINT(383293632 1754448)')); 
INSERT INTO t1 VALUES(GeomFromText('POINT(564952612 157516260)')); 
INSERT INTO t1 VALUES(GeomFromText('POINT(903994614 180726515)')); 
INSERT INTO t1 VALUES(GeomFromText('POINT(98128178 141127631)')); 
INSERT INTO t1 VALUES(GeomFromText('POINT(862547902 799334546)')); 
INSERT INTO t1 VALUES(GeomFromText('POINT(341989013 850270906)')); 
INSERT INTO t1 VALUES(GeomFromText('POINT(803302376 93039099)')); 
INSERT INTO t1 VALUES(GeomFromText('POINT(857439153 817431356)')); 
INSERT INTO t1 VALUES(GeomFromText('POINT(319757546 343162742)')); 
INSERT INTO t1 VALUES(GeomFromText('POINT(826341972 717484432)')); 
INSERT INTO t1 VALUES(GeomFromText('POINT(305066789 201736238)')); 
INSERT INTO t1 VALUES(GeomFromText('POINT(626068992 616241497)')); 
INSERT INTO t1 VALUES(GeomFromText('POINT(55789424 755830108)')); 
INSERT INTO t1 VALUES(GeomFromText('POINT(802874458 312435220)')); 
INSERT INTO t1 VALUES(GeomFromText('POINT(153795660 551723671)')); 
INSERT INTO t1 VALUES(GeomFromText('POINT(242207428 537089292)')); 
INSERT INTO t1 VALUES(GeomFromText('POINT(553478119 807160039)')); 
INSERT INTO t1 VALUES(GeomFromText('POINT(694605552 457472733)')); 
INSERT INTO t1 VALUES(GeomFromText('POINT(987886554 792733729)')); 
INSERT INTO t1 VALUES(GeomFromText('POINT(598600363 850434457)')); 
INSERT INTO t1 VALUES(GeomFromText('POINT(592068275 940589376)')); 
INSERT INTO t1 VALUES(GeomFromText('POINT(700705362 395370650)')); 
INSERT INTO t1 VALUES(GeomFromText('POINT(33628474 558144514)')); 
INSERT INTO t1 VALUES(GeomFromText('POINT(212802006 353386020)')); 
INSERT INTO t1 VALUES(GeomFromText('POINT(901307256 39143977)')); 
INSERT INTO t1 VALUES(GeomFromText('POINT(70870451 206374045)')); 
INSERT INTO t1 VALUES(GeomFromText('POINT(240880214 696939443)')); 
INSERT INTO t1 VALUES(GeomFromText('POINT(822615542 296669638)')); 
INSERT INTO t1 VALUES(GeomFromText('POINT(452769551 625489999)')); 
INSERT INTO t1 VALUES(GeomFromText('POINT(609104858 606565210)')); 
INSERT INTO t1 VALUES(GeomFromText('POINT(177213669 851312285)')); 
INSERT INTO t1 VALUES(GeomFromText('POINT(143654501 730691787)')); 
INSERT INTO t1 VALUES(GeomFromText('POINT(658472325 838260052)')); 
INSERT INTO t1 VALUES(GeomFromText('POINT(188164520 646358878)')); 
INSERT INTO t1 VALUES(GeomFromText('POINT(630993781 786764883)')); 
INSERT INTO t1 VALUES(GeomFromText('POINT(496793334 223062055)')); 
INSERT INTO t1 VALUES(GeomFromText('POINT(727354258 197498696)')); 
INSERT INTO t1 VALUES(GeomFromText('POINT(618432704 760982731)')); 
INSERT INTO t1 VALUES(GeomFromText('POINT(755643210 831234710)')); 
INSERT INTO t1 VALUES(GeomFromText('POINT(114368751 656950466)')); 
INSERT INTO t1 VALUES(GeomFromText('POINT(870378686 185239202)')); 
INSERT INTO t1 VALUES(GeomFromText('POINT(863324511 111258900)')); 
INSERT INTO t1 VALUES(GeomFromText('POINT(882178645 685940052)')); 
INSERT INTO t1 VALUES(GeomFromText('POINT(407928538 334948195)')); 
INSERT INTO t1 VALUES(GeomFromText('POINT(311430051 17033395)')); 
INSERT INTO t1 VALUES(GeomFromText('POINT(941513405 488643719)')); 
INSERT INTO t1 VALUES(GeomFromText('POINT(868345680 85167906)')); 
INSERT INTO t1 VALUES(GeomFromText('POINT(219335507 526818004)')); 
INSERT INTO t1 VALUES(GeomFromText('POINT(923427958 407500026)')); 
INSERT INTO t1 VALUES(GeomFromText('POINT(173176882 554421738)')); 
INSERT INTO t1 VALUES(GeomFromText('POINT(194264908 669970217)')); 
INSERT INTO t1 VALUES(GeomFromText('POINT(777483793 921619165)')); 
INSERT INTO t1 VALUES(GeomFromText('POINT(867468912 395916497)')); 
INSERT INTO t1 VALUES(GeomFromText('POINT(682601897 623112122)')); 
INSERT INTO t1 VALUES(GeomFromText('POINT(227151206 796970647)')); 
INSERT INTO t1 VALUES(GeomFromText('POINT(280062588 97529892)')); 
INSERT INTO t1 VALUES(GeomFromText('POINT(982209849 143387099)')); 
INSERT INTO t1 VALUES(GeomFromText('POINT(208788792 864388493)')); 
INSERT INTO t1 VALUES(GeomFromText('POINT(829327151 616717329)')); 
INSERT INTO t1 VALUES(GeomFromText('POINT(199336688 140757201)')); 
INSERT INTO t1 VALUES(GeomFromText('POINT(633750724 140850093)')); 
INSERT INTO t1 VALUES(GeomFromText('POINT(629400920 502096404)')); 
INSERT INTO t1 VALUES(GeomFromText('POINT(226017998 848736426)')); 
INSERT INTO t1 VALUES(GeomFromText('POINT(28914408 149445955)')); 
INSERT INTO t1 VALUES(GeomFromText('POINT(256236452 202091290)')); 
INSERT INTO t1 VALUES(GeomFromText('POINT(703867693 450501360)')); 
INSERT INTO t1 VALUES(GeomFromText('POINT(872061506 481351486)')); 
INSERT INTO t1 VALUES(GeomFromText('POINT(372120524 739530418)')); 
INSERT INTO t1 VALUES(GeomFromText('POINT(877267982 54722420)')); 
INSERT INTO t1 VALUES(GeomFromText('POINT(362642540 104419188)')); 
INSERT INTO t1 VALUES(GeomFromText('POINT(851693067 642705127)')); 
INSERT INTO t1 VALUES(GeomFromText('POINT(201949080 833902916)')); 
INSERT INTO t1 VALUES(GeomFromText('POINT(786092225 410737872)')); 
INSERT INTO t1 VALUES(GeomFromText('POINT(698291409 615419376)')); 
INSERT INTO t1 VALUES(GeomFromText('POINT(27455201 897628096)')); 
INSERT INTO t1 VALUES(GeomFromText('POINT(756176576 661205925)')); 
INSERT INTO t1 VALUES(GeomFromText('POINT(38478189 385577496)')); 
INSERT INTO t1 VALUES(GeomFromText('POINT(163302328 264496186)')); 
INSERT INTO t1 VALUES(GeomFromText('POINT(234313922 192216735)')); 
INSERT INTO t1 VALUES(GeomFromText('POINT(413942141 490550373)')); 
INSERT INTO t1 VALUES(GeomFromText('POINT(394308025 117809834)')); 
INSERT INTO t1 VALUES(GeomFromText('POINT(941051732 266369530)')); 
INSERT INTO t1 VALUES(GeomFromText('POINT(599161319 313172256)')); 
INSERT INTO t1 VALUES(GeomFromText('POINT(5899948 476429301)')); 
INSERT INTO t1 VALUES(GeomFromText('POINT(367894677 368542487)')); 
INSERT INTO t1 VALUES(GeomFromText('POINT(580848489 219587743)')); 
INSERT INTO t1 VALUES(GeomFromText('POINT(11247614 782797569)')); 
drop table t1;

create table t1 select GeomFromWKB(POINT(1,3));
show create table t1;
drop table t1;

CREATE TABLE `t1` (`object_id` bigint(20) unsigned NOT NULL default '0', `geo`
geometry NOT NULL default '') ENGINE=MyISAM ;

insert into t1 values ('85984',GeomFromText('MULTIPOLYGON(((-115.006363
36.305435,-114.992394 36.305202,-114.991219 36.305975,-114.991163
36.306845,-114.989432 36.309452,-114.978275 36.312642,-114.977363
36.311978,-114.975327 36.312344,-114.96502 36.31597,-114.963364
36.313629,-114.961723 36.313721,-114.956398 36.316057,-114.951882
36.320979,-114.947073 36.323475,-114.945207 36.326451,-114.945207
36.326451,-114.944132 36.326061,-114.94003 36.326588,-114.924017
36.334484,-114.923281 36.334146,-114.92564 36.331504,-114.94072
36.319282,-114.945348 36.314812,-114.948091 36.314762,-114.951755
36.316211,-114.952446 36.313883,-114.952644 36.309488,-114.944725
36.313083,-114.93706 36.32043,-114.932478 36.323497,-114.924556
36.327708,-114.922608 36.329715,-114.92009 36.328695,-114.912105
36.323566,-114.901647 36.317952,-114.897436 36.313968,-114.895344
36.309573,-114.891699 36.304398,-114.890569 36.303551,-114.886356
36.302702,-114.885141 36.301351,-114.885709 36.297391,-114.892499
36.290893,-114.902142 36.288974,-114.904941 36.288838,-114.905308
36.289845,-114.906325 36.290395,-114.909916 36.289549,-114.914527
36.287535,-114.918797 36.284423,-114.922982 36.279731,-114.924113
36.277282,-114.924057 36.275817,-114.927733 36.27053,-114.929354
36.269029,-114.929354 36.269029,-114.950856 36.268715,-114.950768
36.264324,-114.960206 36.264293,-114.960301 36.268943,-115.006662
36.268929,-115.008583 36.265619,-115.00665 36.264247,-115.006659
36.246873,-115.006659 36.246873,-115.006838 36.247697,-115.010764
36.247774,-115.015609 36.25113,-115.015765 36.254505,-115.029517
36.254619,-115.038573 36.249317,-115.038573 36.249317,-115.023403
36.25841,-115.023873 36.258994,-115.031845 36.259829,-115.03183
36.261053,-115.025561 36.261095,-115.036417 36.274632,-115.033729
36.276041,-115.032217 36.274851,-115.029845 36.273959,-115.029934
36.274966,-115.025763 36.274896,-115.025406 36.281044,-115.028731
36.284471,-115.036497 36.290377,-115.042071 36.291039,-115.026759
36.298478,-115.008995 36.301966,-115.006363 36.305435),(-115.079835
36.244369,-115.079735 36.260186,-115.076435 36.262369,-115.069758
36.265,-115.070235 36.268757,-115.064542 36.268655,-115.061843
36.269857,-115.062676 36.270693,-115.06305 36.272344,-115.059051
36.281023,-115.05918 36.283008,-115.060591 36.285246,-115.061913
36.290022,-115.062499 36.306353,-115.062499 36.306353,-115.060918
36.30642,-115.06112 36.289779,-115.05713 36.2825,-115.057314
36.279446,-115.060779 36.274659,-115.061366 36.27209,-115.057858
36.26557,-115.055805 36.262883,-115.054688 36.262874,-115.047335
36.25037,-115.044234 36.24637,-115.052434 36.24047,-115.061734
36.23507,-115.061934 36.22677,-115.061934 36.22677,-115.061491
36.225267,-115.062024 36.218194,-115.060134 36.218278,-115.060133
36.210771,-115.057833 36.210771,-115.057433 36.196271,-115.062233
36.196271,-115.062233 36.190371,-115.062233 36.190371,-115.065533
36.190371,-115.071333 36.188571,-115.098331 36.188275,-115.098331
36.188275,-115.098435 36.237569,-115.097535 36.240369,-115.097535
36.240369,-115.093235 36.240369,-115.089135 36.240469,-115.083135
36.240569,-115.083135 36.240569,-115.079835
36.244369)))')),('85998',GeomFromText('MULTIPOLYGON(((-115.333107
36.264587,-115.333168 36.280638,-115.333168 36.280638,-115.32226
36.280643,-115.322538 36.274311,-115.327222 36.274258,-115.32733
36.263026,-115.330675 36.262984,-115.332132 36.264673,-115.333107
36.264587),(-115.247239 36.247066,-115.247438 36.218267,-115.247438
36.218267,-115.278525 36.219263,-115.278525 36.219263,-115.301545
36.219559,-115.332748 36.219197,-115.332757 36.220041,-115.332757
36.220041,-115.332895 36.233514,-115.349023 36.233479,-115.351489
36.234475,-115.353681 36.237021,-115.357106 36.239789,-115.36519
36.243331,-115.368156 36.243487,-115.367389 36.244902,-115.364553
36.246014,-115.359219 36.24616,-115.356186 36.248025,-115.353347
36.248004,-115.350813 36.249507,-115.339673 36.25387,-115.333069
36.255018,-115.333069 36.255018,-115.333042 36.247767,-115.279039
36.248666,-115.263639 36.247466,-115.263839 36.252766,-115.261439
36.252666,-115.261439 36.247366,-115.247239 36.247066)))'));

# Expected result is 115.31877315203187, but IA64 returns 115.31877315203188
# due to fused multiply-add instructions.
--replace_result 115.31877315203188 115.31877315203187
select object_id, geometrytype(geo), ISSIMPLE(GEO), ASTEXT(centroid(geo)) from
t1 where object_id=85998;

# Expected result is 36.3310176346905, but IA64 returns 36.3310176346904
# due to fused multiply-add instructions.
--replace_result 36.3310176346904 36.3310176346905
select object_id, geometrytype(geo), ISSIMPLE(GEO), ASTEXT(centroid(geo)) from
t1 where object_id=85984;

drop table t1;

create table t1 (fl geometry not null);
--error 1416
insert into t1 values (1);
--error 1416
insert into t1 values (1.11);
--error 1416
insert into t1 values ("qwerty");
--error 1048
insert into t1 values (pointfromtext('point(1,1)'));

drop table t1;

select (asWKT(geomfromwkb((0x000000000140240000000000004024000000000000))));
select (asWKT(geomfromwkb((0x010100000000000000000024400000000000002440))));

--enable_metadata
create table t1 (g GEOMETRY);
select * from t1;
select asbinary(g) from t1;
--disable_metadata
drop table t1;

create table t1 (a TEXT, b GEOMETRY NOT NULL, SPATIAL KEY(b));
alter table t1 disable keys;
--error 1263
load data infile '../../std_data/bad_gis_data.dat' into table t1;
alter table t1 enable keys;
drop table t1;

#
# Bug #26038: is null and bad data
#

create table t1 (a int, b blob);
insert into t1 values (1, ''), (2, NULL), (3, '1');
select * from t1;

--error ER_ILLEGAL_VALUE_FOR_TYPE
select
  geometryfromtext(b) IS NULL, geometryfromwkb(b) IS NULL, astext(b) IS NULL, 
  aswkb(b) IS NULL, geometrytype(b) IS NULL, centroid(b) IS NULL,
  envelope(b) IS NULL, startpoint(b) IS NULL, endpoint(b) IS NULL,
  exteriorring(b) IS NULL, pointn(b, 1) IS NULL, geometryn(b, 1) IS NULL,
  interiorringn(b, 1) IS NULL, multipoint(b) IS NULL, isempty(b) IS NULL,
  issimple(b) IS NULL, isclosed(b) IS NULL, dimension(b) IS NULL,
  numgeometries(b) IS NULL, numinteriorrings(b) IS NULL, numpoints(b) IS NULL,
  area(b) IS NULL, glength(b) IS NULL, srid(b) IS NULL, x(b) IS NULL, 
  y(b) IS NULL
from t1;

select 
  within(b, b) IS NULL, contains(b, b) IS NULL, overlaps(b, b) IS NULL, 
  equals(b, b) IS NULL, disjoint(b, b) IS NULL, touches(b, b) IS NULL, 
  intersects(b, b) IS NULL, crosses(b, b) IS NULL
from t1;

--error ER_ILLEGAL_VALUE_FOR_TYPE
select 
  point(b, b) IS NULL, linestring(b) IS NULL, polygon(b) IS NULL, multipoint(b) IS NULL, 
  multilinestring(b) IS NULL, multipolygon(b) IS NULL, 
  geometrycollection(b) IS NULL
from t1;

drop table t1;

#
# Bug #27164: Crash when mixing InnoDB and MyISAM Geospatial tables
#
CREATE TABLE t1(a POINT) ENGINE=MyISAM;
INSERT INTO t1 VALUES (NULL);
SELECT * FROM t1;
DROP TABLE t1;

#
# Bug #30955 geomfromtext() crasher
#
CREATE TABLE `t1` ( `col9` set('a'), `col89` date);
INSERT INTO `t1` VALUES ('','0000-00-00');
select geomfromtext(col9,col89) as a from t1;
DROP TABLE t1;

#
# Bug #31158 Spatial, Union, LONGBLOB vs BLOB bug (crops data) 
#

CREATE TABLE t1 (
  geomdata polygon NOT NULL,
  SPATIAL KEY index_geom (geomdata)
) ENGINE=MyISAM DEFAULT CHARSET=latin2 DELAY_KEY_WRITE=1 ROW_FORMAT=FIXED;

CREATE TABLE t2 (
  geomdata polygon NOT NULL,
  SPATIAL KEY index_geom (geomdata)
) ENGINE=MyISAM DEFAULT CHARSET=latin2 DELAY_KEY_WRITE=1 ROW_FORMAT=FIXED;

CREATE TABLE t3
select 
    aswkb(ws.geomdata) AS geomdatawkb 
  from 
    t1 ws
union 
  select 
    aswkb(ws.geomdata) AS geomdatawkb 
  from 
    t2 ws;

describe t3;

drop table t1;
drop table t2;
drop table t3;

#
# Bug #30284 spatial key corruption 
#

create table t1(col1 geometry default null,col15 geometrycollection not
null,spatial index(col15),index(col1(15)))engine=myisam;
insert into t1 set col15 = GeomFromText('POINT(6 5)');
insert into t1 set col15 = GeomFromText('POINT(6 5)');
check table t1 extended;
drop table t1;

--echo End of 4.1 tests

#
# Bug #12281 (Geometry: crash in trigger)
#

create table t1 (s1 geometry not null,s2 char(100));
create trigger t1_bu before update on t1 for each row set new.s1 = null;
--error 1048
insert into t1 values (null,null);
drop table t1;

#
# Bug #10499 (function creation with GEOMETRY datatype)
#
--disable_warnings
drop procedure if exists fn3;
--enable_warnings
create function fn3 () returns point deterministic return GeomFromText("point(1 1)"); 
show create function fn3;
select astext(fn3());
drop function fn3;

#
# Bug #12267 (primary key over GIS)
#
create table t1(pt POINT);
alter table t1 add primary key pti(pt);
drop table t1;
create table t1(pt GEOMETRY);
--error 1170
alter table t1 add primary key pti(pt);
alter table t1 add primary key pti(pt(20));
drop table t1;


create table t1 select GeomFromText('point(1 1)');
desc t1;
drop table t1;

#
# Bug #20691 (DEFAULT over NOT NULL field)
#
create table t1 (g geometry not null);
--error ER_CANT_CREATE_GEOMETRY_OBJECT
insert into t1 values(default);
drop table t1;

#
# Bug #27300: create view with geometry functions lost columns types 
#
CREATE TABLE t1 (a GEOMETRY);
CREATE VIEW v1 AS SELECT GeomFromwkb(ASBINARY(a)) FROM t1;
CREATE VIEW v2 AS SELECT a FROM t1;
DESCRIBE v1;
DESCRIBE v2;

DROP VIEW v1,v2;
DROP TABLE t1;

#
# Bug#24563: MBROverlaps does not seem to function propertly
# Bug#54888: MBROverlaps missing in 5.1?
#

# Test all MBR* functions and their non-MBR-prefixed aliases,
# using shifted squares to verify the spatial relations.

create table t1 (name VARCHAR(100), square GEOMETRY);

INSERT INTO t1 VALUES("center", GeomFromText('POLYGON (( 0 0, 0 2, 2 2, 2 0, 0 0))'));

INSERT INTO t1 VALUES("small",  GeomFromText('POLYGON (( 0 0, 0 1, 1 1, 1 0, 0 0))'));
INSERT INTO t1 VALUES("big",    GeomFromText('POLYGON (( 0 0, 0 3, 3 3, 3 0, 0 0))'));

INSERT INTO t1 VALUES("up",     GeomFromText('POLYGON (( 0 1, 0 3, 2 3, 2 1, 0 1))'));
INSERT INTO t1 VALUES("up2",    GeomFromText('POLYGON (( 0 2, 0 4, 2 4, 2 2, 0 2))'));
INSERT INTO t1 VALUES("up3",    GeomFromText('POLYGON (( 0 3, 0 5, 2 5, 2 3, 0 3))'));

INSERT INTO t1 VALUES("down",   GeomFromText('POLYGON (( 0 -1, 0  1, 2  1, 2 -1, 0 -1))'));
INSERT INTO t1 VALUES("down2",  GeomFromText('POLYGON (( 0 -2, 0  0, 2  0, 2 -2, 0 -2))'));
INSERT INTO t1 VALUES("down3",  GeomFromText('POLYGON (( 0 -3, 0 -1, 2 -1, 2 -3, 0 -3))'));

INSERT INTO t1 VALUES("right",  GeomFromText('POLYGON (( 1 0, 1 2, 3 2, 3 0, 1 0))'));
INSERT INTO t1 VALUES("right2", GeomFromText('POLYGON (( 2 0, 2 2, 4 2, 4 0, 2 0))'));
INSERT INTO t1 VALUES("right3", GeomFromText('POLYGON (( 3 0, 3 2, 5 2, 5 0, 3 0))'));

INSERT INTO t1 VALUES("left",   GeomFromText('POLYGON (( -1 0, -1 2,  1 2,  1 0, -1 0))'));
INSERT INTO t1 VALUES("left2",  GeomFromText('POLYGON (( -2 0, -2 2,  0 2,  0 0, -2 0))'));
INSERT INTO t1 VALUES("left3",  GeomFromText('POLYGON (( -3 0, -3 2, -1 2, -1 0, -3 0))'));

SELECT GROUP_CONCAT(a2.name ORDER BY a2.name) AS mbrcontains  FROM t1 a1 JOIN t1 a2 ON MBRContains(   a1.square, a2.square) WHERE a1.name = "center" GROUP BY a1.name;
SELECT GROUP_CONCAT(a2.name ORDER BY a2.name) AS mbrdisjoint  FROM t1 a1 JOIN t1 a2 ON MBRDisjoint(   a1.square, a2.square) WHERE a1.name = "center" GROUP BY a1.name;
SELECT GROUP_CONCAT(a2.name ORDER BY a2.name) AS mbrequal     FROM t1 a1 JOIN t1 a2 ON MBREqual(      a1.square, a2.square) WHERE a1.name = "center" GROUP BY a1.name;
SELECT GROUP_CONCAT(a2.name ORDER BY a2.name) AS mbrintersect FROM t1 a1 JOIN t1 a2 ON MBRIntersects( a1.square, a2.square) WHERE a1.name = "center" GROUP BY a1.name;
SELECT GROUP_CONCAT(a2.name ORDER BY a2.name) AS mbroverlaps  FROM t1 a1 JOIN t1 a2 ON MBROverlaps(   a1.square, a2.square) WHERE a1.name = "center" GROUP BY a1.name;
SELECT GROUP_CONCAT(a2.name ORDER BY a2.name) AS mbrtouches   FROM t1 a1 JOIN t1 a2 ON MBRTouches(    a1.square, a2.square) WHERE a1.name = "center" GROUP BY a1.name;
SELECT GROUP_CONCAT(a2.name ORDER BY a2.name) AS mbrwithin    FROM t1 a1 JOIN t1 a2 ON MBRWithin(     a1.square, a2.square) WHERE a1.name = "center" GROUP BY a1.name;

SELECT GROUP_CONCAT(a2.name ORDER BY a2.name) AS contains     FROM t1 a1 JOIN t1 a2 ON Contains(      a1.square, a2.square) WHERE a1.name = "center" GROUP BY a1.name;
SELECT GROUP_CONCAT(a2.name ORDER BY a2.name) AS disjoint     FROM t1 a1 JOIN t1 a2 ON Disjoint(      a1.square, a2.square) WHERE a1.name = "center" GROUP BY a1.name;
SELECT GROUP_CONCAT(a2.name ORDER BY a2.name) AS equals       FROM t1 a1 JOIN t1 a2 ON Equals(        a1.square, a2.square) WHERE a1.name = "center" GROUP BY a1.name;
SELECT GROUP_CONCAT(a2.name ORDER BY a2.name) AS intersect    FROM t1 a1 JOIN t1 a2 ON Intersects(    a1.square, a2.square) WHERE a1.name = "center" GROUP BY a1.name;
SELECT GROUP_CONCAT(a2.name ORDER BY a2.name) AS overlaps     FROM t1 a1 JOIN t1 a2 ON Overlaps(      a1.square, a2.square) WHERE a1.name = "center" GROUP BY a1.name;
SELECT GROUP_CONCAT(a2.name ORDER BY a2.name) AS touches      FROM t1 a1 JOIN t1 a2 ON Touches(       a1.square, a2.square) WHERE a1.name = "center" GROUP BY a1.name;
SELECT GROUP_CONCAT(a2.name ORDER BY a2.name) AS within       FROM t1 a1 JOIN t1 a2 ON Within(        a1.square, a2.square) WHERE a1.name = "center" GROUP BY a1.name;

# Overlaps needs a few more tests, with point and line dimensions

SET @vert1   = GeomFromText('POLYGON ((0 -2, 0 2, 0 -2))');
SET @horiz1  = GeomFromText('POLYGON ((-2 0, 2 0, -2 0))');
SET @horiz2 = GeomFromText('POLYGON ((-1 0, 3 0, -1 0))');
SET @horiz3 = GeomFromText('POLYGON ((2 0, 3 0, 2 0))');
SET @point1 = GeomFromText('POLYGON ((0 0))');
SET @point2 = GeomFromText('POLYGON ((-2 0))');

SELECT GROUP_CONCAT(a1.name ORDER BY a1.name) AS overlaps FROM t1 a1 WHERE Overlaps(a1.square, @vert1) GROUP BY a1.name;
SELECT GROUP_CONCAT(a1.name ORDER BY a1.name) AS overlaps FROM t1 a1 WHERE Overlaps(a1.square, @horiz1) GROUP BY a1.name;
SELECT Overlaps(@horiz1, @vert1) FROM DUAL;
SELECT Overlaps(@horiz1, @horiz2) FROM DUAL;
SELECT Overlaps(@horiz1, @horiz3) FROM DUAL;
SELECT Overlaps(@horiz1, @point1) FROM DUAL;
SELECT Overlaps(@horiz1, @point2) FROM DUAL;

DROP TABLE t1;

#
# Bug#28763: Selecting geometry fields in UNION caused server crash.
#
create table t1(f1 geometry, f2 point, f3 linestring);
select f1 from t1 union select f1 from t1;
insert into t1 (f2,f3) values (GeomFromText('POINT(1 1)'),
  GeomFromText('LINESTRING(0 0,1 1,2 2)'));
select AsText(f2),AsText(f3) from t1;
select AsText(a) from (select f2 as a from t1 union select f3 from t1) t;
create table t2 as select f2 as a from t1 union select f3 from t1;
desc t2;
select AsText(a) from t2; 
drop table t1, t2;

#
# Bug #29166: MYsql crash when query is run
#

# The test query itself is not logged : too large output.
# The real test is the second query : see if the first hasn't crashed the
# server
--disable_query_log
--disable_result_log
SELECT AsText(GeometryFromText(CONCAT(
  'MULTIPOLYGON(((',
  REPEAT ('-0.00000000001234567890123456789012 -0.123456789012345678,', 1000),
  '-0.00000000001234567890123456789012 -0.123456789012345678',
  ')))'
))) AS a;
--enable_result_log
--enable_query_log
SELECT 1;

-- source include/gis_keys.inc

#
# Bug #31155 gis types in union'd select cause crash
#

create table `t1` (`col002` point)engine=myisam;
insert into t1 values (),(),();
select min(`col002`) from t1 union select `col002` from t1;
drop table t1;

--echo #
--echo # Bug #47780: crash when comparing GIS items from subquery
--echo #

CREATE TABLE t1(a INT, b MULTIPOLYGON);
INSERT INTO t1 VALUES 
  (0,
   GEOMFROMTEXT(
    'multipolygon(((1 2,3 4,5 6,7 8,9 8),(7 6,5 4,3 2,1 2,3 4)))'));

--echo # must not crash
SELECT 1 FROM t1 WHERE a <> (SELECT GEOMETRYCOLLECTIONFROMWKB(b) FROM t1);

DROP TABLE t1;

--echo #
--echo # Bug #49250 : spatial btree index corruption and crash
--echo # Part one : spatial syntax check
--echo #

--error ER_PARSE_ERROR
CREATE TABLE t1(col1 MULTIPOLYGON NOT NULL,
  SPATIAL INDEX USING BTREE (col1));
CREATE TABLE t2(col1 MULTIPOLYGON NOT NULL);
--error ER_PARSE_ERROR
CREATE SPATIAL INDEX USING BTREE ON t2(col);
--error ER_PARSE_ERROR
ALTER TABLE t2 ADD SPATIAL INDEX USING BTREE (col1);

DROP TABLE t2;

--echo End of 5.0 tests


#
# Bug #11335 View redefines column types
#
create table t1 (f1 tinyint(1), f2 char(1), f3 varchar(1), f4 geometry, f5 datetime);
create view v1 as select * from t1;
desc v1;
drop view v1;
drop table t1;

#
# Bug#44684: valgrind reports invalid reads in 
# Item_func_spatial_collection::val_str
#
--error ER_ILLEGAL_VALUE_FOR_TYPE
SELECT MultiPoint(12345,'');
#SELECT MultiPoint(123451,'');
#SELECT MultiPoint(1234512,'');
#SELECT MultiPoint(12345123,'');

--error ER_ILLEGAL_VALUE_FOR_TYPE
#SELECT MultiLineString(12345,'');
#SELECT MultiLineString(123451,'');
#SELECT MultiLineString(1234512,'');
#SELECT MultiLineString(12345123,'');

--error ER_ILLEGAL_VALUE_FOR_TYPE
#SELECT LineString(12345,'');
#SELECT LineString(123451,'');
#SELECT LineString(1234512,'');
#SELECT LineString(12345123,'');

--error ER_ILLEGAL_VALUE_FOR_TYPE
#SELECT Polygon(12345,'');
#SELECT Polygon(123451,'');
#SELECT Polygon(1234512,'');
#SELECT Polygon(12345123,'');

#
# Bug55531 crash with conversions of geometry types / strings
#
--error ER_ILLEGAL_VALUE_FOR_TYPE
SELECT 1 FROM (SELECT GREATEST(1,GEOMETRYCOLLECTION('00000','00000')) b FROM DUAL) AS d WHERE (LINESTRING(d.b));


--echo #
--echo # BUG#51875: crash when loading data into geometry function polyfromwkb
--echo #
SET @a=0x00000000030000000100000000000000000000000000144000000000000014400000000000001840000000000000184000000000000014400000000000001440;
SET @a=POLYFROMWKB(@a);
SET @a=0x00000000030000000000000000000000000000000000144000000000000014400000000000001840000000000000184000000000000014400000000000001440;
SET @a=POLYFROMWKB(@a);


<<<<<<< HEAD
--echo End of 5.1 tests

#
# Bug #50574 5.5.x allows spatial indexes on non-spatial 
#           columns, causing crashes!
#
--error ER_SPATIAL_MUST_HAVE_GEOM_COL
CREATE TABLE t1(
  col0 BINARY NOT NULL,
  col2 TIMESTAMP,
  SPATIAL INDEX i1 (col0)
) ENGINE=MyISAM;

# Test other ways to add indices
CREATE TABLE t1 (
  col0 BINARY NOT NULL,
  col2 TIMESTAMP
) ENGINE=MyISAM;

--error ER_SPATIAL_MUST_HAVE_GEOM_COL
CREATE SPATIAL INDEX idx0 ON t1(col0);

--error ER_SPATIAL_MUST_HAVE_GEOM_COL
ALTER TABLE t1 ADD SPATIAL INDEX i1 (col0);

CREATE TABLE t2 (
  col0 INTEGER NOT NULL,
  col1 POINT,
  col2 POINT
);

--error ER_WRONG_ARGUMENTS
CREATE SPATIAL INDEX idx0 ON t2 (col1, col2);

--error ER_WRONG_ARGUMENTS
CREATE TABLE t3 (
  col0 INTEGER NOT NULL,
  col1 POINT,
  col2 LINESTRING,
  SPATIAL INDEX i1 (col1, col2)
);

# cleanup
DROP TABLE t1;
DROP TABLE t2;
=======
#
# Bug #57321    crashes and valgrind errors from spatial types
#

create table t1(a polygon NOT NULL)engine=myisam;
insert into t1 values (geomfromtext("point(0 1)"));
insert into t1 values (geomfromtext("point(1 0)"));
select * from (select polygon(t1.a) as p from t1 order by t1.a) d;
drop table t1;

--echo End of 5.1 tests
>>>>>>> 8b5db960
<|MERGE_RESOLUTION|>--- conflicted
+++ resolved
@@ -747,7 +747,16 @@
 SET @a=POLYFROMWKB(@a);
 
 
-<<<<<<< HEAD
+#
+# Bug #57321    crashes and valgrind errors from spatial types
+#
+
+create table t1(a polygon NOT NULL)engine=myisam;
+insert into t1 values (geomfromtext("point(0 1)"));
+insert into t1 values (geomfromtext("point(1 0)"));
+select * from (select polygon(t1.a) as p from t1 order by t1.a) d;
+drop table t1;
+
 --echo End of 5.1 tests
 
 #
@@ -793,16 +802,3 @@
 # cleanup
 DROP TABLE t1;
 DROP TABLE t2;
-=======
-#
-# Bug #57321    crashes and valgrind errors from spatial types
-#
-
-create table t1(a polygon NOT NULL)engine=myisam;
-insert into t1 values (geomfromtext("point(0 1)"));
-insert into t1 values (geomfromtext("point(1 0)"));
-select * from (select polygon(t1.a) as p from t1 order by t1.a) d;
-drop table t1;
-
---echo End of 5.1 tests
->>>>>>> 8b5db960
