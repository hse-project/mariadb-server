--- conflicted
+++ resolved
@@ -666,8 +666,14 @@
 --disable_metadata
 drop table t1;
 
-<<<<<<< HEAD
-# End of 4.1 tests
+#
+# Bug #10418: LOAD_FILE does not behave like in manual if file does not exist
+#
+
+select load_file("lkjlkj");
+select ifnull(load_file("lkjlkj"),"it's null");
+
+--echo End of 4.1 tests
 
 #
 # Bug #13361: SELECT FORMAT(<decimal field with null>, 2) crashes
@@ -692,14 +698,4 @@
 select cast(ltrim('  20.06 ') as decimal(19,2));
 select cast(rtrim(ltrim('  20.06 ')) as decimal(19,2));
 
---echo End of 5.0 tests
-=======
-#
-# Bug #10418: LOAD_FILE does not behave like in manual if file does not exist
-#
-
-select load_file("lkjlkj");
-select ifnull(load_file("lkjlkj"),"it's null");
-
---echo End of 4.1 tests
->>>>>>> ec83dd7c
+--echo End of 5.0 tests