#
# time functions
#
--disable_warnings
drop table if exists t1,t2,t3;
--enable_warnings

# Set timezone to GMT-3, to make it possible to use "interval 3 hour"
set time_zone="+03:00";

select from_days(to_days("960101")),to_days(960201)-to_days("19960101"),to_days(date_add(curdate(), interval 1 day))-to_days(curdate()),weekday("1997-11-29");
select period_add("9602",-12),period_diff(199505,"9404") ;

select now()-now(),weekday(curdate())-weekday(now()),unix_timestamp()-unix_timestamp(now());
select from_unixtime(unix_timestamp("1994-03-02 10:11:12")),from_unixtime(unix_timestamp("1994-03-02 10:11:12"),"%Y-%m-%d %h:%i:%s"),from_unixtime(unix_timestamp("1994-03-02 10:11:12"))+0;
select sec_to_time(9001),sec_to_time(9001)+0,time_to_sec("15:12:22"),
  sec_to_time(time_to_sec("0:30:47")/6.21);
select sec_to_time(time_to_sec('-838:59:59'));
select now()-curdate()*1000000-curtime();
select strcmp(current_timestamp(),concat(current_date()," ",current_time()));
select strcmp(localtime(),concat(current_date()," ",current_time()));
select strcmp(localtimestamp(),concat(current_date()," ",current_time()));
select date_format("1997-01-02 03:04:05", "%M %W %D %Y %y %m %d %h %i %s %w");
select date_format("1997-01-02", concat("%M %W %D ","%Y %y %m %d %h %i %s %w"));
select dayofmonth("1997-01-02"),dayofmonth(19970323);
select month("1997-01-02"),year("98-02-03"),dayofyear("1997-12-31");
select month("2001-02-00"),year("2001-00-00");
select DAYOFYEAR("1997-03-03"), WEEK("1998-03-03"), QUARTER(980303);
select HOUR("1997-03-03 23:03:22"), MINUTE("23:03:22"), SECOND(230322);

# Test of week and yearweek
select week(19980101),week(19970101),week(19980101,1),week(19970101,1);
select week(19981231),week(19971231),week(19981231,1),week(19971231,1);
select week(19950101),week(19950101,1);
select yearweek('1981-12-31',1),yearweek('1982-01-01',1),yearweek('1982-12-31',1),yearweek('1983-01-01',1);
select yearweek('1987-01-01',1),yearweek('1987-01-01');
select week("2000-01-01",0) as '2000', week("2001-01-01",0) as '2001', week("2002-01-01",0) as '2002',week("2003-01-01",0) as '2003', week("2004-01-01",0) as '2004', week("2005-01-01",0) as '2005', week("2006-01-01",0) as '2006';
select week("2000-01-06",0) as '2000', week("2001-01-06",0) as '2001', week("2002-01-06",0) as '2002',week("2003-01-06",0) as '2003', week("2004-01-06",0) as '2004', week("2005-01-06",0) as '2005', week("2006-01-06",0) as '2006';
select week("2000-01-01",1) as '2000', week("2001-01-01",1) as '2001', week("2002-01-01",1) as '2002',week("2003-01-01",1) as '2003', week("2004-01-01",1) as '2004', week("2005-01-01",1) as '2005', week("2006-01-01",1) as '2006';
select week("2000-01-06",1) as '2000', week("2001-01-06",1) as '2001', week("2002-01-06",1) as '2002',week("2003-01-06",1) as '2003', week("2004-01-06",1) as '2004', week("2005-01-06",1) as '2005', week("2006-01-06",1) as '2006';
select yearweek("2000-01-01",0) as '2000', yearweek("2001-01-01",0) as '2001', yearweek("2002-01-01",0) as '2002',yearweek("2003-01-01",0) as '2003', yearweek("2004-01-01",0) as '2004', yearweek("2005-01-01",0) as '2005', yearweek("2006-01-01",0) as '2006';
select yearweek("2000-01-06",0) as '2000', yearweek("2001-01-06",0) as '2001', yearweek("2002-01-06",0) as '2002',yearweek("2003-01-06",0) as '2003', yearweek("2004-01-06",0) as '2004', yearweek("2005-01-06",0) as '2005', yearweek("2006-01-06",0) as '2006';
select yearweek("2000-01-01",1) as '2000', yearweek("2001-01-01",1) as '2001', yearweek("2002-01-01",1) as '2002',yearweek("2003-01-01",1) as '2003', yearweek("2004-01-01",1) as '2004', yearweek("2005-01-01",1) as '2005', yearweek("2006-01-01",1) as '2006';
select yearweek("2000-01-06",1) as '2000', yearweek("2001-01-06",1) as '2001', yearweek("2002-01-06",1) as '2002',yearweek("2003-01-06",1) as '2003', yearweek("2004-01-06",1) as '2004', yearweek("2005-01-06",1) as '2005', yearweek("2006-01-06",1) as '2006';
select week(19981231,2), week(19981231,3), week(20000101,2), week(20000101,3);
select week(20001231,2),week(20001231,3);

select week(19981231,0) as '0', week(19981231,1) as '1', week(19981231,2) as '2', week(19981231,3) as '3', week(19981231,4) as '4', week(19981231,5) as '5', week(19981231,6) as '6', week(19981231,7) as '7';
select week(20000101,0) as '0', week(20000101,1) as '1', week(20000101,2) as '2', week(20000101,3) as '3', week(20000101,4) as '4', week(20000101,5) as '5', week(20000101,6) as '6', week(20000101,7) as '7';
select week(20000106,0) as '0', week(20000106,1) as '1', week(20000106,2) as '2', week(20000106,3) as '3', week(20000106,4) as '4', week(20000106,5) as '5', week(20000106,6) as '6', week(20000106,7) as '7';
select week(20001231,0) as '0', week(20001231,1) as '1', week(20001231,2) as '2', week(20001231,3) as '3', week(20001231,4) as '4', week(20001231,5) as '5', week(20001231,6) as '6', week(20001231,7) as '7';
select week(20010101,0) as '0', week(20010101,1) as '1', week(20010101,2) as '2', week(20010101,3) as '3', week(20010101,4) as '4', week(20010101,5) as '5', week(20010101,6) as '6', week(20010101,7) as '7';

select yearweek(20001231,0), yearweek(20001231,1), yearweek(20001231,2), yearweek(20001231,3), yearweek(20001231,4), yearweek(20001231,5), yearweek(20001231,6), yearweek(20001231,7);

set default_week_format = 6;
select week(20001231), week(20001231,6);
set default_week_format = 0;

set default_week_format = 2;
select week(20001231),week(20001231,2),week(20001231,0);
set default_week_format = 0;

select date_format('1998-12-31','%x-%v'),date_format('1999-01-01','%x-%v');
select date_format('1999-12-31','%x-%v'),date_format('2000-01-01','%x-%v');

select dayname("1962-03-03"),dayname("1962-03-03")+0;
select monthname("1972-03-04"),monthname("1972-03-04")+0;
select time_format(19980131000000,'%H|%I|%k|%l|%i|%p|%r|%S|%T');
select time_format(19980131010203,'%H|%I|%k|%l|%i|%p|%r|%S|%T');
select time_format(19980131131415,'%H|%I|%k|%l|%i|%p|%r|%S|%T');
select time_format(19980131010015,'%H|%I|%k|%l|%i|%p|%r|%S|%T');
select date_format(concat('19980131',131415),'%H|%I|%k|%l|%i|%p|%r|%S|%T| %M|%W|%D|%Y|%y|%a|%b|%j|%m|%d|%h|%s|%w');
select date_format(19980021000000,'%H|%I|%k|%l|%i|%p|%r|%S|%T| %M|%W|%D|%Y|%y|%a|%b|%j|%m|%d|%h|%s|%w');
select date_add("1997-12-31 23:59:59",INTERVAL 1 SECOND);
select date_add("1997-12-31 23:59:59",INTERVAL 1 MINUTE);
select date_add("1997-12-31 23:59:59",INTERVAL 1 HOUR);
select date_add("1997-12-31 23:59:59",INTERVAL 1 DAY);
select date_add("1997-12-31 23:59:59",INTERVAL 1 MONTH);
select date_add("1997-12-31 23:59:59",INTERVAL 1 YEAR);
select date_add("1997-12-31 23:59:59",INTERVAL "1:1" MINUTE_SECOND);
select date_add("1997-12-31 23:59:59",INTERVAL "1:1" HOUR_MINUTE);
select date_add("1997-12-31 23:59:59",INTERVAL "1:1" DAY_HOUR);
select date_add("1997-12-31 23:59:59",INTERVAL "1 1" YEAR_MONTH);
select date_add("1997-12-31 23:59:59",INTERVAL "1:1:1" HOUR_SECOND);
select date_add("1997-12-31 23:59:59",INTERVAL "1 1:1" DAY_MINUTE);
select date_add("1997-12-31 23:59:59",INTERVAL "1 1:1:1" DAY_SECOND);

select date_sub("1998-01-01 00:00:00",INTERVAL 1 SECOND);
select date_sub("1998-01-01 00:00:00",INTERVAL 1 MINUTE);
select date_sub("1998-01-01 00:00:00",INTERVAL 1 HOUR);
select date_sub("1998-01-01 00:00:00",INTERVAL 1 DAY);
select date_sub("1998-01-01 00:00:00",INTERVAL 1 MONTH);
select date_sub("1998-01-01 00:00:00",INTERVAL 1 YEAR);
select date_sub("1998-01-01 00:00:00",INTERVAL "1:1" MINUTE_SECOND);
select date_sub("1998-01-01 00:00:00",INTERVAL "1:1" HOUR_MINUTE);
select date_sub("1998-01-01 00:00:00",INTERVAL "1:1" DAY_HOUR);
select date_sub("1998-01-01 00:00:00",INTERVAL "1 1" YEAR_MONTH);
select date_sub("1998-01-01 00:00:00",INTERVAL "1:1:1" HOUR_SECOND);
select date_sub("1998-01-01 00:00:00",INTERVAL "1 1:1" DAY_MINUTE);
select date_sub("1998-01-01 00:00:00",INTERVAL "1 1:1:1" DAY_SECOND);

select date_add("1997-12-31 23:59:59",INTERVAL 100000 SECOND);
select date_add("1997-12-31 23:59:59",INTERVAL -100000 MINUTE);
select date_add("1997-12-31 23:59:59",INTERVAL 100000 HOUR);
select date_add("1997-12-31 23:59:59",INTERVAL -100000 DAY);
select date_add("1997-12-31 23:59:59",INTERVAL 100000 MONTH);
select date_add("1997-12-31 23:59:59",INTERVAL -100000 YEAR);
select date_add("1997-12-31 23:59:59",INTERVAL "10000:1" MINUTE_SECOND);
select date_add("1997-12-31 23:59:59",INTERVAL "-10000:1" HOUR_MINUTE);
select date_add("1997-12-31 23:59:59",INTERVAL "10000:1" DAY_HOUR);
select date_add("1997-12-31 23:59:59",INTERVAL "-100 1" YEAR_MONTH);
select date_add("1997-12-31 23:59:59",INTERVAL "10000:99:99" HOUR_SECOND);
select date_add("1997-12-31 23:59:59",INTERVAL " -10000 99:99" DAY_MINUTE);
select date_add("1997-12-31 23:59:59",INTERVAL "10000 99:99:99" DAY_SECOND);
select "1997-12-31 23:59:59" + INTERVAL 1 SECOND;
select INTERVAL 1 DAY + "1997-12-31";
select "1998-01-01 00:00:00" - INTERVAL 1 SECOND;

select date_sub("1998-01-02",INTERVAL 31 DAY);
select date_add("1997-12-31",INTERVAL 1 SECOND);
select date_add("1997-12-31",INTERVAL 1 DAY);
select date_add(NULL,INTERVAL 100000 SECOND);
select date_add("1997-12-31 23:59:59",INTERVAL NULL SECOND);
select date_add("1997-12-31 23:59:59",INTERVAL NULL MINUTE_SECOND);
select date_add("9999-12-31 23:59:59",INTERVAL 1 SECOND);
select date_sub("0000-00-00 00:00:00",INTERVAL 1 SECOND);
select date_add('1998-01-30',Interval 1 month);
select date_add('1998-01-30',Interval '2:1' year_month);
select date_add('1996-02-29',Interval '1' year);
select extract(YEAR FROM "1999-01-02 10:11:12");
select extract(YEAR_MONTH FROM "1999-01-02");
select extract(DAY FROM "1999-01-02");
select extract(DAY_HOUR FROM "1999-01-02 10:11:12");
select extract(DAY_MINUTE FROM "02 10:11:12");
select extract(DAY_SECOND FROM "225 10:11:12");
select extract(HOUR FROM "1999-01-02 10:11:12");
select extract(HOUR_MINUTE FROM "10:11:12");
select extract(HOUR_SECOND FROM "10:11:12");
select extract(MINUTE FROM "10:11:12");
select extract(MINUTE_SECOND FROM "10:11:12");
select extract(SECOND FROM "1999-01-02 10:11:12");
select extract(MONTH FROM "2001-02-00");

#
# test EXTRACT QUARTER (Bug #18100)
#

SELECT EXTRACT(QUARTER FROM '2004-01-15') AS quarter;
SELECT EXTRACT(QUARTER FROM '2004-02-15') AS quarter;
SELECT EXTRACT(QUARTER FROM '2004-03-15') AS quarter;
SELECT EXTRACT(QUARTER FROM '2004-04-15') AS quarter;
SELECT EXTRACT(QUARTER FROM '2004-05-15') AS quarter;
SELECT EXTRACT(QUARTER FROM '2004-06-15') AS quarter;
SELECT EXTRACT(QUARTER FROM '2004-07-15') AS quarter;
SELECT EXTRACT(QUARTER FROM '2004-08-15') AS quarter;
SELECT EXTRACT(QUARTER FROM '2004-09-15') AS quarter;
SELECT EXTRACT(QUARTER FROM '2004-10-15') AS quarter;
SELECT EXTRACT(QUARTER FROM '2004-11-15') AS quarter;
SELECT EXTRACT(QUARTER FROM '2004-12-15') AS quarter;
#
# MySQL Bugs: #12356: DATE_SUB or DATE_ADD incorrectly returns null
#
SELECT DATE_SUB(str_to_date('9999-12-31 00:01:00','%Y-%m-%d %H:%i:%s'), INTERVAL 1 MINUTE);
SELECT DATE_ADD(str_to_date('9999-12-30 23:59:00','%Y-%m-%d %H:%i:%s'), INTERVAL 1 MINUTE);

#
# Test big intervals (Bug #3498)
#
SELECT "1900-01-01 00:00:00" + INTERVAL 2147483648 SECOND;
SELECT "1900-01-01 00:00:00" + INTERVAL "1:2147483647" MINUTE_SECOND;
SELECT "1900-01-01 00:00:00" + INTERVAL "100000000:214748364700" MINUTE_SECOND;SELECT "1900-01-01 00:00:00" + INTERVAL 1<<37 SECOND;
SELECT "1900-01-01 00:00:00" + INTERVAL 1<<31 MINUTE;
SELECT "1900-01-01 00:00:00" + INTERVAL 1<<20 HOUR;

SELECT "1900-01-01 00:00:00" + INTERVAL 1<<38 SECOND;
SELECT "1900-01-01 00:00:00" + INTERVAL 1<<33 MINUTE;
SELECT "1900-01-01 00:00:00" + INTERVAL 1<<30 HOUR;
SELECT "1900-01-01 00:00:00" + INTERVAL "1000000000:214748364700" MINUTE_SECOND;

#
# Bug #614 (multiple extracts in where)
#

create table t1 (ctime varchar(20));
insert into t1 values ('2001-01-12 12:23:40');
select ctime, hour(ctime) from t1;
select ctime from t1 where extract(MONTH FROM ctime) = 1 AND extract(YEAR FROM ctime) = 2001;
drop table t1;

#
# Test bug with monthname() and NULL
#

create table t1 (id int);
create table t2 (id int, date date);
insert into t1 values (1);
insert into t2 values (1, "0000-00-00");
insert into t1 values (2);
insert into t2 values (2, "2000-01-01");
select monthname(date) from t1 inner join t2 on t1.id = t2.id;
select monthname(date) from t1 inner join t2 on t1.id = t2.id order by t1.id;
drop table t1,t2;

#
# Test bug with month() and year() on text fields with wrong information

CREATE TABLE t1 (updated text) ENGINE=MyISAM;
INSERT INTO t1 VALUES ('');
SELECT month(updated) from t1;
SELECT year(updated) from t1;
drop table t1;

#
# Check that functions work identically on 0000-00-00 as a constant and on a
# column
#

create table t1 (d date, dt datetime, t timestamp, c char(10));
insert into t1 values ("0000-00-00", "0000-00-00", "0000-00-00", "0000-00-00");
select dayofyear("0000-00-00"),dayofyear(d),dayofyear(dt),dayofyear(t),dayofyear(c) from t1;
select dayofmonth("0000-00-00"),dayofmonth(d),dayofmonth(dt),dayofmonth(t),dayofmonth(c) from t1;
select month("0000-00-00"),month(d),month(dt),month(t),month(c) from t1;
select quarter("0000-00-00"),quarter(d),quarter(dt),quarter(t),quarter(c) from t1;
select week("0000-00-00"),week(d),week(dt),week(t),week(c) from t1;
select year("0000-00-00"),year(d),year(dt),year(t),year(c) from t1;
select yearweek("0000-00-00"),yearweek(d),yearweek(dt),yearweek(t),yearweek(c) from t1;
select to_days("0000-00-00"),to_days(d),to_days(dt),to_days(t),to_days(c) from t1;
select extract(MONTH FROM "0000-00-00"),extract(MONTH FROM d),extract(MONTH FROM dt),extract(MONTH FROM t),extract(MONTH FROM c) from t1;
drop table t1;


#
# Test problem with TIMESTAMP and BETWEEN
#

CREATE TABLE t1 ( start datetime default NULL);
INSERT INTO t1 VALUES ('2002-10-21 00:00:00'),('2002-10-28 00:00:00'),('2002-11-04 00:00:00');
CREATE TABLE t2 ( ctime1 timestamp NOT NULL, ctime2 timestamp NOT NULL);
INSERT INTO t2 VALUES (20021029165106,20021105164731);
CREATE TABLE t3 (ctime1 char(19) NOT NULL, ctime2 char(19) NOT NULL);
INSERT INTO t3 VALUES ("2002-10-29 16:51:06","2002-11-05 16:47:31");

# The following statement should be fixed to return a row in 4.1
select * from t1, t2 where t1.start between t2.ctime1 and t2.ctime2;
select * from t1, t2 where t1.start >= t2.ctime1 and t1.start <= t2.ctime2;
select * from t1, t3 where t1.start between t3.ctime1 and t3.ctime2;
drop table t1,t2,t3;

#
# Test unix timestamp
#
select @a:=FROM_UNIXTIME(1);
select unix_timestamp(@a);
select unix_timestamp('1969-12-01 19:00:01');

#
# Tests for bug #6439 "unix_timestamp() function returns wrong datetime 
# values for too big argument", bug #7515 "from_unixtime(0) now
# returns NULL instead of the epoch" and bug #9191
# "TIMESTAMP/from_unixtime() no longer accepts 2^31-1."
# unix_timestamp() should return error for too big or negative argument.
# It should return Epoch value for zero argument since it seems that many
# users rely on this fact, from_unixtime() should work with values
# up to INT_MAX32 because of the same reason.
#
select from_unixtime(-1);
# check for from_unixtime(2^31-1) and from_unixtime(2^31)
select from_unixtime(2147483647);
select from_unixtime(2147483648);
select from_unixtime(0);

#
# Some more tests for bug #9191 "TIMESTAMP/from_unixtime() no
# longer accepts 2^31-1". Here we test that from_unixtime and
# unix_timestamp are consistent, when working with boundary dates.
#
select unix_timestamp(from_unixtime(2147483647));
select unix_timestamp(from_unixtime(2147483648));

# check for invalid dates

# bad year
select unix_timestamp('2039-01-20 01:00:00');
select unix_timestamp('1968-01-20 01:00:00');
# bad month
select unix_timestamp('2038-02-10 01:00:00');
select unix_timestamp('1969-11-20 01:00:00');
# bad day
select unix_timestamp('2038-01-20 01:00:00');
select unix_timestamp('1969-12-30 01:00:00');

#
# Check negative shift (we subtract several days for boundary dates during
# conversion).
select unix_timestamp('2038-01-17 12:00:00');

#
# Check positive shift. (it happens only on
# platfroms with unsigned time_t, such as QNX)
#
select unix_timestamp('1970-01-01 03:00:01');

# check bad date, close to the boundary (we cut them off in the very end)
select unix_timestamp('2038-01-19 07:14:07');

#
# Bug #28759: DAYNAME() and MONTHNAME() return binary string
#

SELECT CHARSET(DAYNAME(19700101));
SELECT CHARSET(MONTHNAME(19700101));
SELECT LOWER(DAYNAME(19700101));
SELECT LOWER(MONTHNAME(19700101));
SELECT COERCIBILITY(MONTHNAME('1970-01-01')),COERCIBILITY(DAYNAME('1970-01-01'));

#
# Test types from + INTERVAL
#

CREATE TABLE t1 (datetime datetime, timestamp timestamp, date date, time time);
INSERT INTO t1 values ("2001-01-02 03:04:05", "2002-01-02 03:04:05", "2003-01-02", "06:07:08");
SELECT * from t1;
select date_add("1997-12-31",INTERVAL 1 SECOND);
select date_add("1997-12-31",INTERVAL "1 1" YEAR_MONTH);

select date_add(datetime, INTERVAL 1 SECOND) from t1;
select date_add(datetime, INTERVAL 1 YEAR) from t1;

select date_add(date,INTERVAL 1 SECOND) from t1;
select date_add(date,INTERVAL 1 MINUTE) from t1;
select date_add(date,INTERVAL 1 HOUR) from t1;
select date_add(date,INTERVAL 1 DAY) from t1;
select date_add(date,INTERVAL 1 MONTH) from t1;
select date_add(date,INTERVAL 1 YEAR) from t1;
select date_add(date,INTERVAL "1:1" MINUTE_SECOND) from t1;
select date_add(date,INTERVAL "1:1" HOUR_MINUTE) from t1;
select date_add(date,INTERVAL "1:1" DAY_HOUR) from t1;
select date_add(date,INTERVAL "1 1" YEAR_MONTH) from t1;
select date_add(date,INTERVAL "1:1:1" HOUR_SECOND) from t1;
select date_add(date,INTERVAL "1 1:1" DAY_MINUTE) from t1;
select date_add(date,INTERVAL "1 1:1:1" DAY_SECOND) from t1;
select date_add(date,INTERVAL "1" WEEK) from t1;
select date_add(date,INTERVAL "1" QUARTER) from t1;
select timestampadd(MINUTE, 1, date) from t1;
select timestampadd(WEEK, 1, date) from t1;
select timestampadd(SQL_TSI_SECOND, 1, date) from t1;

select timestampdiff(MONTH, '2001-02-01', '2001-05-01') as a;
select timestampdiff(YEAR, '2002-05-01', '2001-01-01') as a;
select timestampdiff(QUARTER, '2002-05-01', '2001-01-01') as a;
select timestampdiff(MONTH, '2000-03-28', '2000-02-29') as a;
select timestampdiff(MONTH, '1991-03-28', '2000-02-29') as a;
select timestampdiff(SQL_TSI_WEEK, '2001-02-01', '2001-05-01') as a;
select timestampdiff(SQL_TSI_HOUR, '2001-02-01', '2001-05-01') as a;
select timestampdiff(SQL_TSI_DAY, '2001-02-01', '2001-05-01') as a;
select timestampdiff(SQL_TSI_MINUTE, '2001-02-01 12:59:59', '2001-05-01 12:58:59') as a;
select timestampdiff(SQL_TSI_SECOND, '2001-02-01 12:59:59', '2001-05-01 12:58:58') as a;

select timestampdiff(SQL_TSI_DAY, '1986-02-01', '1986-03-01') as a1,
       timestampdiff(SQL_TSI_DAY, '1900-02-01', '1900-03-01') as a2,
       timestampdiff(SQL_TSI_DAY, '1996-02-01', '1996-03-01') as a3,
       timestampdiff(SQL_TSI_DAY, '2000-02-01', '2000-03-01') as a4;

# bug 16226
SELECT TIMESTAMPDIFF(day,'2006-01-10 14:30:28','2006-01-11 14:30:27');
SELECT TIMESTAMPDIFF(day,'2006-01-10 14:30:28','2006-01-11 14:30:28');
SELECT TIMESTAMPDIFF(day,'2006-01-10 14:30:28','2006-01-11 14:30:29');
SELECT TIMESTAMPDIFF(day,'2006-01-10 14:30:28','2006-01-12 14:30:27');
SELECT TIMESTAMPDIFF(day,'2006-01-10 14:30:28','2006-01-12 14:30:28');
SELECT TIMESTAMPDIFF(day,'2006-01-10 14:30:28','2006-01-12 14:30:29');

SELECT TIMESTAMPDIFF(week,'2006-01-10 14:30:28','2006-01-17 14:30:27');
SELECT TIMESTAMPDIFF(week,'2006-01-10 14:30:28','2006-01-17 14:30:28');
SELECT TIMESTAMPDIFF(week,'2006-01-10 14:30:28','2006-01-17 14:30:29');
SELECT TIMESTAMPDIFF(week,'2006-01-10 14:30:28','2006-01-24 14:30:27');
SELECT TIMESTAMPDIFF(week,'2006-01-10 14:30:28','2006-01-24 14:30:28');
SELECT TIMESTAMPDIFF(week,'2006-01-10 14:30:28','2006-01-24 14:30:29');

SELECT TIMESTAMPDIFF(month,'2006-01-10 14:30:28','2006-02-10 14:30:27');
SELECT TIMESTAMPDIFF(month,'2006-01-10 14:30:28','2006-02-10 14:30:28');
SELECT TIMESTAMPDIFF(month,'2006-01-10 14:30:28','2006-02-10 14:30:29');
SELECT TIMESTAMPDIFF(month,'2006-01-10 14:30:28','2006-03-10 14:30:27');
SELECT TIMESTAMPDIFF(month,'2006-01-10 14:30:28','2006-03-10 14:30:28');
SELECT TIMESTAMPDIFF(month,'2006-01-10 14:30:28','2006-03-10 14:30:29');

SELECT TIMESTAMPDIFF(year,'2006-01-10 14:30:28','2007-01-10 14:30:27');
SELECT TIMESTAMPDIFF(year,'2006-01-10 14:30:28','2007-01-10 14:30:28');
SELECT TIMESTAMPDIFF(year,'2006-01-10 14:30:28','2007-01-10 14:30:29');
SELECT TIMESTAMPDIFF(year,'2006-01-10 14:30:28','2008-01-10 14:30:27');
SELECT TIMESTAMPDIFF(year,'2006-01-10 14:30:28','2008-01-10 14:30:28');
SELECT TIMESTAMPDIFF(year,'2006-01-10 14:30:28','2008-01-10 14:30:29');

# end of bug

select date_add(time,INTERVAL 1 SECOND) from t1;
drop table t1;

# test for last_day
select last_day('2000-02-05') as f1, last_day('2002-12-31') as f2,
       last_day('2003-03-32') as f3, last_day('2003-04-01') as f4,
       last_day('2001-01-01 01:01:01') as f5, last_day(NULL),
       last_day('2001-02-12');

create table t1 select last_day('2000-02-05') as a,
                from_days(to_days("960101")) as b;
describe t1;
select * from t1;
drop table t1;
select last_day('2000-02-05') as a,
       from_days(to_days("960101")) as b;

select date_add(last_day("1997-12-1"), INTERVAL 1 DAY);
select length(last_day("1997-12-1"));
select last_day("1997-12-1")+0;
select last_day("1997-12-1")+0.0;

# Test SAPDB UTC_% functions. This part is TZ dependant (It is supposed that
# TZ variable set to GMT-3

select strcmp(date_sub(localtimestamp(), interval 3 hour), utc_timestamp())=0;
select strcmp(date_format(date_sub(localtimestamp(), interval 3 hour),"%T"), utc_time())=0;
select strcmp(date_format(date_sub(localtimestamp(), interval 3 hour),"%Y-%m-%d"), utc_date())=0;
select strcmp(date_format(utc_timestamp(),"%T"), utc_time())=0;
select strcmp(date_format(utc_timestamp(),"%Y-%m-%d"), utc_date())=0;
select strcmp(concat(utc_date(),' ',utc_time()),utc_timestamp())=0;

explain extended select period_add("9602",-12),period_diff(199505,"9404"),from_days(to_days("960101")),dayofmonth("1997-01-02"), month("1997-01-02"), monthname("1972-03-04"),dayofyear("0000-00-00"),HOUR("1997-03-03 23:03:22"),MINUTE("23:03:22"),SECOND(230322),QUARTER(980303),WEEK("1998-03-03"),yearweek("2000-01-01",1),week(19950101,1),year("98-02-03"),weekday(curdate())-weekday(now()),dayname("1962-03-03"),unix_timestamp(),sec_to_time(time_to_sec("0:30:47")/6.21),curtime(),utc_time(),curdate(),utc_date(),utc_timestamp(),date_format("1997-01-02 03:04:05", "%M %W %D %Y %y %m %d %h %i %s %w"),from_unixtime(unix_timestamp("1994-03-02 10:11:12")),"1997-12-31 23:59:59" + INTERVAL 1 SECOND,"1998-01-01 00:00:00" - INTERVAL 1 SECOND,INTERVAL 1 DAY + "1997-12-31", extract(YEAR FROM "1999-01-02 10:11:12"),date_add("1997-12-31 23:59:59",INTERVAL 1 SECOND);

SET @TMP='2007-08-01 12:22:49';
CREATE TABLE t1 (d DATETIME);
INSERT INTO t1 VALUES ('2007-08-01 12:22:59');
INSERT INTO t1 VALUES ('2007-08-01 12:23:01');
INSERT INTO t1 VALUES ('2007-08-01 12:23:20');
SELECT count(*) FROM t1 WHERE d>FROM_DAYS(TO_DAYS(@TMP)) AND d<=FROM_DAYS(TO_DAYS(@TMP)+1);
DROP TABLE t1;

#
# Bug #10568
#

select last_day('2005-00-00');
select last_day('2005-00-01');
select last_day('2005-01-00');

#
# Bug #18501: monthname and NULLs
#

select monthname(str_to_date(null, '%m')), monthname(str_to_date(null, '%m')),
       monthname(str_to_date(1, '%m')), monthname(str_to_date(0, '%m'));

#
# Bug #16327: problem with timestamp < 1970
#

set time_zone='-6:00';
create table t1(a timestamp);
insert into t1 values (19691231190001);
select * from t1;
drop table t1;

#
# Bug#16377 result of DATE/TIME functions were compared as strings which
#           can lead to a wrong result.
# Now wrong dates should be compared only with CAST()
create table t1(f1 date, f2 time, f3 datetime);
insert into t1 values ("2006-01-01", "12:01:01", "2006-01-01 12:01:01");
insert into t1 values ("2006-01-02", "12:01:02", "2006-01-02 12:01:02");
select f1 from t1 where f1 between CAST("2006-1-1" as date) and CAST(20060101 as date);
select f1 from t1 where f1 between cast("2006-1-1" as date) and cast("2006.1.1" as date);
select f1 from t1 where date(f1) between cast("2006-1-1" as date) and cast("2006.1.1" as date);
select f2 from t1 where f2 between cast("12:1:2" as time) and cast("12:2:2" as time);
select f2 from t1 where time(f2) between cast("12:1:2" as time) and cast("12:2:2" as time);
select f3 from t1 where f3 between cast("2006-1-1 12:1:1" as datetime) and cast("2006-1-1 12:1:2" as datetime);
select f3 from t1 where timestamp(f3) between cast("2006-1-1 12:1:1" as datetime) and cast("2006-1-1 12:1:2" as datetime);
select f1 from t1 where cast("2006-1-1" as date) between f1 and f3;
select f1 from t1 where cast("2006-1-1" as date) between date(f1) and date(f3);
select f1 from t1 where cast("2006-1-1" as date) between f1 and cast('zzz' as date);
select f1 from t1 where makedate(2006,1) between date(f1) and date(f3);
select f1 from t1 where makedate(2006,2) between date(f1) and date(f3);
drop table t1;

#
# Bug #16546
# 

create table t1 select now() - now(), curtime() - curtime(), 
                       sec_to_time(1) + 0, from_unixtime(1) + 0;
show create table t1;
drop table t1;

#
# Bug #11655: Wrong time is returning from nested selects - maximum time exists
#
# check if SEC_TO_TIME() handles out-of-range values correctly
SELECT SEC_TO_TIME(3300000);
SELECT SEC_TO_TIME(3300000)+0;
SELECT SEC_TO_TIME(3600 * 4294967296);

# check if TIME_TO_SEC() handles out-of-range values correctly
SELECT TIME_TO_SEC('916:40:00');

# check if ADDTIME() handles out-of-range values correctly
SELECT ADDTIME('500:00:00', '416:40:00');
SELECT ADDTIME('916:40:00', '416:40:00');

# check if SUBTIME() handles out-of-range values correctly
SELECT SUBTIME('916:40:00', '416:40:00');
SELECT SUBTIME('-916:40:00', '416:40:00');

# check if MAKETIME() handles out-of-range values correctly
SELECT MAKETIME(916,0,0);
SELECT MAKETIME(4294967296, 0, 0);
SELECT MAKETIME(-4294967296, 0, 0);
SELECT MAKETIME(0, 4294967296, 0);
SELECT MAKETIME(0, 0, 4294967296);
SELECT MAKETIME(CAST(-1 AS UNSIGNED), 0, 0);

# check if EXTRACT() handles out-of-range values correctly
SELECT EXTRACT(HOUR FROM '100000:02:03');

# check if we get proper warnings if both input string truncation
# and out-of-range value occur
CREATE TABLE t1(f1 TIME);
INSERT INTO t1 VALUES('916:00:00 a');
SELECT * FROM t1;
DROP TABLE t1;

#
# Bug #20927: sec_to_time treats big unsigned as signed
#
# check if SEC_TO_TIME() handles BIGINT UNSIGNED values correctly
SELECT SEC_TO_TIME(CAST(-1 AS UNSIGNED));

#
# 21913: DATE_FORMAT() Crashes mysql server if I use it through
#        mysql-connector-j driver.
#

SET NAMES latin1;
SET character_set_results = NULL;
SHOW VARIABLES LIKE 'character_set_results';

CREATE TABLE testBug8868 (field1 DATE, field2 VARCHAR(32) CHARACTER SET BINARY);
INSERT INTO testBug8868 VALUES ('2006-09-04', 'abcd');

SELECT DATE_FORMAT(field1,'%b-%e %l:%i%p') as fmtddate, field2 FROM testBug8868;

DROP TABLE testBug8868;

SET NAMES DEFAULT;

#
# Bug #31160: MAKETIME() crashes server when returning NULL in ORDER BY using 
# filesort
#
CREATE TABLE t1 (
  a TIMESTAMP
);
INSERT INTO t1 VALUES (now()), (now());
SELECT 1 FROM t1 ORDER BY MAKETIME(1, 1, a);
DROP TABLE t1;
#
# Bug #19844 time_format in Union truncates values
#

(select time_format(timediff(now(), DATE_SUB(now(),INTERVAL 5 DAY)),'%H') As H)
union
(select time_format(timediff(now(), DATE_SUB(now(),INTERVAL 5 DAY)),'%H') As H);
(select time_format(timediff(now(), DATE_SUB(now(),INTERVAL 5 DAY)),'%k') As H)
union
(select time_format(timediff(now(), DATE_SUB(now(),INTERVAL 5 DAY)),'%k') As H);
(select time_format(timediff(now(), DATE_SUB(now(),INTERVAL 5 HOUR)),'%H') As H)
union
(select time_format(timediff(now(), DATE_SUB(now(),INTERVAL 5 HOUR)),'%H') As H);

(select time_format(timediff(now(), DATE_SUB(now(),INTERVAL 5 HOUR)),'%k') As H)
union
(select time_format(timediff(now(), DATE_SUB(now(),INTERVAL 5 HOUR)),'%k') As H);

#
# Bug #23653: crash if last_day('0000-00-00')
#

select last_day('0000-00-00');

#
# Bug 23616: datetime functions with double argumets
#

select isnull(week(now() + 0)), isnull(week(now() + 0.2)),
  week(20061108), week(20061108.01), week(20061108085411.000002);

--echo End of 4.1 tests

#
# Bug #10590: %h, %I, and %l format specifies should all return results in
# the 0-11 range
#
select time_format('100:00:00', '%H %k %h %I %l');

#
# Bug #12562: Make SYSDATE behave like it does in Oracle: always the current
#             time, regardless of magic to make NOW() always the same for the
#             entirety of a statement.
SET @old_log_bin_trust_function_creators= @@global.log_bin_trust_function_creators;
SET GLOBAL log_bin_trust_function_creators = 1;

create table t1 (a timestamp default '2005-05-05 01:01:01',
                 b timestamp default '2005-05-05 01:01:01');
delimiter //;
drop function if exists t_slow_sysdate;
create function t_slow_sysdate() returns timestamp
begin
  do sleep(2);
  return sysdate();
end;
//

insert into t1 set a = sysdate(), b = t_slow_sysdate();//

create trigger t_before before insert on t1
for each row begin
  set new.b = t_slow_sysdate();
end
//

delimiter ;//

insert into t1 set a = sysdate();

select a != b from t1;

drop trigger t_before;
drop function t_slow_sysdate;
drop table t1;

SET GLOBAL log_bin_trust_function_creators = 0;

create table t1 (a datetime, i int, b datetime);
insert into t1 select sysdate(), sleep(1), sysdate() from dual;
select a != b from t1;
drop table t1;

delimiter //;
create procedure t_sysdate()
begin
  select sysdate() into @a;
  do sleep(2);
  select sysdate() into @b;
  select @a != @b;
end;
//
delimiter ;//
call t_sysdate();
drop procedure t_sysdate;
SET @@global.log_bin_trust_function_creators= @old_log_bin_trust_function_creators;

#
# Bug #13534: timestampdiff() returned incorrect results across leap years
#
select timestampdiff(month,'2004-09-11','2004-09-11');
select timestampdiff(month,'2004-09-11','2005-09-11');
select timestampdiff(month,'2004-09-11','2006-09-11');
select timestampdiff(month,'2004-09-11','2007-09-11');
select timestampdiff(month,'2005-09-11','2004-09-11');
select timestampdiff(month,'2005-09-11','2003-09-11');

select timestampdiff(month,'2004-02-28','2005-02-28');
select timestampdiff(month,'2004-02-29','2005-02-28');
select timestampdiff(month,'2004-02-28','2005-02-28');
select timestampdiff(month,'2004-03-29','2005-03-28');
select timestampdiff(month,'2003-02-28','2004-02-29');
select timestampdiff(month,'2003-02-28','2005-02-28');

select timestampdiff(month,'1999-09-11','2001-10-10');
select timestampdiff(month,'1999-09-11','2001-9-11');

select timestampdiff(year,'1999-09-11','2001-9-11');
select timestampdiff(year,'2004-02-28','2005-02-28');
select timestampdiff(year,'2004-02-29','2005-02-28');

#
# Bug #18618: BETWEEN for dates with the second argument being a constant
#             expression and the first and the third arguments being fields 
#

CREATE TABLE t1 (id int NOT NULL PRIMARY KEY, day date);
CREATE TABLE t2 (id int NOT NULL PRIMARY KEY, day date);

INSERT INTO t1 VALUES
  (1, '2005-06-01'), (2, '2005-02-01'), (3, '2005-07-01');
INSERT INTO t2 VALUES
  (1, '2005-08-01'), (2, '2005-06-15'), (3, '2005-07-15');

SELECT * FROM t1, t2 
  WHERE t1.day BETWEEN 
               '2005.09.01' - INTERVAL 6 MONTH AND t2.day;
SELECT * FROM t1, t2 
  WHERE CAST(t1.day AS DATE) BETWEEN 
                             '2005.09.01' - INTERVAL 6 MONTH AND t2.day;
 
DROP TABLE t1,t2;


# Restore timezone to default
set time_zone= @@global.time_zone;

#
# Bug #22229: bug in DATE_ADD()
#

select str_to_date('10:00 PM', '%h:%i %p') + INTERVAL 10 MINUTE;

#
# Bug #21103: DATE column not compared as DATE
#

create table t1 (field DATE);
insert into t1 values ('2006-11-06');
select * from t1 where field < '2006-11-06 04:08:36.0'; 
select * from t1 where field = '2006-11-06 04:08:36.0'; 
select * from t1 where field = '2006-11-06'; 
select * from t1 where CAST(field as DATETIME) < '2006-11-06 04:08:36.0';
select * from t1 where CAST(field as DATE) < '2006-11-06 04:08:36.0';
drop table t1;

#
# Bug #25643: SEC_TO_TIME function problem
#
CREATE TABLE t1 (a int, t1 time, t2 time, d date, PRIMARY KEY  (a));
INSERT INTO t1 VALUES (1, '10:00:00', NULL, NULL), 
       (2, '11:00:00', '11:15:00', '1972-02-06');
SELECT t1, t2, SEC_TO_TIME( TIME_TO_SEC( t2 ) - TIME_TO_SEC( t1 ) ), QUARTER(d) 
  FROM t1;
SELECT t1, t2, SEC_TO_TIME( TIME_TO_SEC( t2 ) - TIME_TO_SEC( t1 ) ), QUARTER(d)
  FROM t1 ORDER BY a DESC;
DROP TABLE t1;

#
# Bug #20293: group by cuts off value from time_format
#
# Check if using GROUP BY with TIME_FORMAT() produces correct results

SELECT TIME_FORMAT(SEC_TO_TIME(a),"%H:%i:%s") FROM (SELECT 3020399 AS a UNION SELECT 3020398 ) x GROUP BY 1;

#
# Bug#28875 Conversion between ASCII and LATIN1 charsets does not function
#
set names latin1;
create table t1 (a varchar(15) character set ascii not null);
insert into t1 values ('070514-000000');
# Conversion of date_format() result to ASCII
# is safe with the default locale en_US
--replace_column 1 #
select concat(a,ifnull(min(date_format(now(), '%Y-%m-%d')),' ull')) from t1;
# Error for swe7: it is not ASCII compatible
set names swe7;
--error 1267
select concat(a,ifnull(min(date_format(now(), '%Y-%m-%d')),' ull')) from t1;
set names latin1;
# Conversion of date_format() result to ASCII
# is not safe with the non-default locale fr_FR
# because month and day names can have accented characters
set lc_time_names=fr_FR;
--error 1267
select concat(a,ifnull(min(date_format(now(), '%Y-%m-%d')),' ull')) from t1;
set lc_time_names=en_US;
drop table t1;

#
# Bug#32180: DATE_ADD treats datetime numeric argument as DATE
#            instead of DATETIME
#

select DATE_ADD('20071108181000', INTERVAL 1 DAY);
select DATE_ADD(20071108181000,   INTERVAL 1 DAY);
select DATE_ADD('20071108',       INTERVAL 1 DAY);
select DATE_ADD(20071108,         INTERVAL 1 DAY);

#
# Bug#32770: LAST_DAY() returns a DATE, but somehow internally keeps
#            track of the TIME.
#

select LAST_DAY('2007-12-06 08:59:19.05') - INTERVAL 1 SECOND;

# Bug#33834: FRAC_SECOND: Applicability not clear in documentation
#
# Test case removed since FRAC_SECOND was deprecated and
# removed as part of WL#5154
#

#
# Bug #36466:
#   Adding days to day_microsecond changes interpretation of microseconds
#

# show that we treat fractions of seconds correctly (zerofill from right to
# six places) even if we left out fields on the left.
select date_add('1000-01-01 00:00:00', interval '1.03:02:01.05' day_microsecond);
select date_add('1000-01-01 00:00:00', interval '1.02' day_microsecond);


--echo #
--echo # Bug #52315 part 2 : utc_date() crashes when system time > year 2037
--echo #

--disable_result_log
SET TIMESTAMP=-147490000; SELECT UTC_TIMESTAMP();
--error ER_WRONG_VALUE_FOR_VAR
SET TIMESTAMP=2147483648; SELECT UTC_TIMESTAMP();
SET TIMESTAMP=2147483646; SELECT UTC_TIMESTAMP();
SET TIMESTAMP=2147483647; SELECT UTC_TIMESTAMP();
SET TIMESTAMP=0; SELECT UTC_TIMESTAMP();
SET TIMESTAMP=-1; SELECT UTC_TIMESTAMP();
SET TIMESTAMP=1; SELECT UTC_TIMESTAMP();
--enable_result_log

#reset back the timestamp value
SET TIMESTAMP=0;


--echo End of 5.0 tests

#
# Bug #18997
#

select date_sub("0050-01-01 00:00:01",INTERVAL 2 SECOND);
select date_sub("0199-01-01 00:00:01",INTERVAL 2 SECOND);
select date_add("0199-12-31 23:59:59",INTERVAL 2 SECOND);
select date_sub("0200-01-01 00:00:01",INTERVAL 2 SECOND);
select date_sub("0200-01-01 00:00:01",INTERVAL 1 SECOND);
select date_sub("0200-01-01 00:00:01",INTERVAL 2 SECOND);
select date_add("2001-01-01 23:59:59",INTERVAL -2000 YEAR);
select date_sub("50-01-01 00:00:01",INTERVAL 2 SECOND);
select date_sub("90-01-01 00:00:01",INTERVAL 2 SECOND);
select date_sub("0069-01-01 00:00:01",INTERVAL 2 SECOND);
select date_sub("0169-01-01 00:00:01",INTERVAL 2 SECOND);


#
# Bug #55565: debug assertion when ordering by expressions with user
# variable assignments
#

CREATE TABLE t1(a DOUBLE NOT NULL);
INSERT INTO t1 VALUES (0),(9.216e-096);
--echo # should not crash
SELECT 1 FROM t1 ORDER BY @x:=makedate(a,a);
DROP TABLE t1;

--echo #
--echo # Bug #52160: crash and inconsistent results when grouping
--echo #             by a function and column
--echo #

CREATE TABLE t1(a CHAR(10) NOT NULL);
INSERT INTO t1 VALUES (''),('');
SELECT COUNT(*) FROM t1 GROUP BY TIME_TO_SEC(a);
DROP TABLE t1;

--echo #
--echo # Bug#11766112  59151:UNINITIALIZED VALUES IN EXTRACT_DATE_TIME WITH STR_TO_DATE(SPACE(..) ...
--echo #

SELECT STR_TO_DATE(SPACE(2),'1');

<<<<<<< HEAD
--echo End of 5.1 tests

--echo #
--echo # Bug#57039: constant subtime expression returns incorrect result.
--echo #
CREATE TABLE t1 (`date_date` datetime NOT NULL);
INSERT INTO t1 VALUES ('2008-01-03 00:00:00'), ('2008-01-03 00:00:00');
SELECT * FROM t1 WHERE date_date >= subtime(now(), "00:30:00");
SELECT * FROM t1 WHERE date_date <= addtime(date_add("2000-1-1", INTERVAL "1:1:1" HOUR_SECOND), "00:20:00");
DROP TABLE t1;

--echo #
--echo # Bug#57512 str_to_date crash...
--echo #

SELECT WEEK(STR_TO_DATE(NULL,0));
SELECT SUBDATE(STR_TO_DATE(NULL,0), INTERVAL 1 HOUR);

--echo #
--echo # BUG#59895 - setting storage engine to null segfaults mysqld
--echo #
SELECT MONTHNAME(0), MONTHNAME(0) IS NULL, MONTHNAME(0) + 1;
--error ER_WRONG_VALUE_FOR_VAR
SET storage_engine=NULL;

--echo #
--echo # Bug #59686 crash in String::copy() with time data type
--echo #

SELECT min(timestampadd(month, 1>'', from_days('%Z')));

create table t1(a time);
insert into t1 values ('00:00:00'),('00:01:00');
select 1 from t1 where 1 < some (select cast(a as datetime) from t1);
drop table t1;
=======
--echo #
--echo # Bug#11765216  58154: UNINITIALIZED VARIABLE FORMAT IN STR_TO_DATE FUNCTION
--echo #

SET GLOBAL SQL_MODE='';
DO  STR_TO_DATE((''), FROM_DAYS(@@GLOBAL.SQL_MODE));
SET GLOBAL SQL_MODE=DEFAULT;

--echo #
--echo # Bug#11766087  59125: VALGRIND UNINITIALISED VALUE WARNING IN ULL2DEC, LONGLONG2DECIMAL
--echo #

SELECT FORMAT(YEAR(STR_TO_DATE('',GET_FORMAT(TIME,''))),1);

--echo End of 5.1 tests
>>>>>>> 47885f55
<|MERGE_RESOLUTION|>--- conflicted
+++ resolved
@@ -868,7 +868,20 @@
 
 SELECT STR_TO_DATE(SPACE(2),'1');
 
-<<<<<<< HEAD
+--echo #
+--echo # Bug#11765216  58154: UNINITIALIZED VARIABLE FORMAT IN STR_TO_DATE FUNCTION
+--echo #
+
+SET GLOBAL SQL_MODE='';
+DO  STR_TO_DATE((''), FROM_DAYS(@@GLOBAL.SQL_MODE));
+SET GLOBAL SQL_MODE=DEFAULT;
+
+--echo #
+--echo # Bug#11766087  59125: VALGRIND UNINITIALISED VALUE WARNING IN ULL2DEC, LONGLONG2DECIMAL
+--echo #
+
+SELECT FORMAT(YEAR(STR_TO_DATE('',GET_FORMAT(TIME,''))),1);
+
 --echo End of 5.1 tests
 
 --echo #
@@ -903,21 +916,4 @@
 create table t1(a time);
 insert into t1 values ('00:00:00'),('00:01:00');
 select 1 from t1 where 1 < some (select cast(a as datetime) from t1);
-drop table t1;
-=======
---echo #
---echo # Bug#11765216  58154: UNINITIALIZED VARIABLE FORMAT IN STR_TO_DATE FUNCTION
---echo #
-
-SET GLOBAL SQL_MODE='';
-DO  STR_TO_DATE((''), FROM_DAYS(@@GLOBAL.SQL_MODE));
-SET GLOBAL SQL_MODE=DEFAULT;
-
---echo #
---echo # Bug#11766087  59125: VALGRIND UNINITIALISED VALUE WARNING IN ULL2DEC, LONGLONG2DECIMAL
---echo #
-
-SELECT FORMAT(YEAR(STR_TO_DATE('',GET_FORMAT(TIME,''))),1);
-
---echo End of 5.1 tests
->>>>>>> 47885f55
+drop table t1;