--- conflicted
+++ resolved
@@ -151,7 +151,32 @@
 
 DROP table t1;  
 
-<<<<<<< HEAD
+#
+# Bug #29911: HAVING clause depending on constant table and evaluated to false
+#
+
+CREATE TABLE t1 (a int PRIMARY KEY);
+CREATE TABLE t2 (b int PRIMARY KEY, a int);
+CREATE TABLE t3 (b int, flag int);
+
+INSERT INTO t1 VALUES (1);
+INSERT INTO t2 VALUES (1,1), (2,1), (3,1);
+INSERT INTO t3(b,flag) VALUES (2, 1);
+
+SELECT t1.a
+  FROM t1 INNER JOIN t2 ON t1.a=t2.a LEFT JOIN t3 ON t2.b=t3.b
+    GROUP BY t1.a, t2.b HAVING MAX(t3.flag)=0;
+
+SELECT DISTINCT t1.a, MAX(t3.flag)
+  FROM t1 INNER JOIN t2 ON t1.a=t2.a LEFT JOIN t3 ON t2.b=t3.b
+    GROUP BY t1.a, t2.b HAVING MAX(t3.flag)=0;
+
+SELECT DISTINCT t1.a
+  FROM t1 INNER JOIN t2 ON t1.a=t2.a LEFT JOIN t3 ON t2.b=t3.b
+    GROUP BY t1.a, t2.b HAVING MAX(t3.flag)=0;
+
+DROP TABLE t1,t2,t3;
+
 # End of 4.1 tests
 
 #
@@ -406,33 +431,4 @@
 select f1 from t1 having max(f1)=f1;
 select f1 from t1 group by f1 having max(f1)=f1;
 set session sql_mode='';
-drop table t1;
-=======
-#
-# Bug #29911: HAVING clause depending on constant table and evaluated to false
-#
-
-CREATE TABLE t1 (a int PRIMARY KEY);
-CREATE TABLE t2 (b int PRIMARY KEY, a int);
-CREATE TABLE t3 (b int, flag int);
-
-INSERT INTO t1 VALUES (1);
-INSERT INTO t2 VALUES (1,1), (2,1), (3,1);
-INSERT INTO t3(b,flag) VALUES (2, 1);
-
-SELECT t1.a
-  FROM t1 INNER JOIN t2 ON t1.a=t2.a LEFT JOIN t3 ON t2.b=t3.b
-    GROUP BY t1.a, t2.b HAVING MAX(t3.flag)=0;
-
-SELECT DISTINCT t1.a, MAX(t3.flag)
-  FROM t1 INNER JOIN t2 ON t1.a=t2.a LEFT JOIN t3 ON t2.b=t3.b
-    GROUP BY t1.a, t2.b HAVING MAX(t3.flag)=0;
-
-SELECT DISTINCT t1.a
-  FROM t1 INNER JOIN t2 ON t1.a=t2.a LEFT JOIN t3 ON t2.b=t3.b
-    GROUP BY t1.a, t2.b HAVING MAX(t3.flag)=0;
-
-DROP TABLE t1,t2,t3;
-
-# End of 4.1 tests
->>>>>>> 5db49605
+drop table t1;