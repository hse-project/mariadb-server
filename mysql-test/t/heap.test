#
# Test of heap tables.
#

--disable_warnings
drop table if exists t1,t2,t3;
--enable_warnings

create table t1 (a int not null,b int not null, primary key (a)) engine=heap comment="testing heaps" avg_row_length=100 min_rows=1 max_rows=100;
insert into t1 values(1,1),(2,2),(3,3),(4,4);
delete from t1 where a=1 or a=0;
#show table status like "t1";
show keys from t1;
select * from t1;
select * from t1 where a=4;
update t1 set b=5 where a=4;
update t1 set b=b+1 where a>=3;
replace t1 values (3,3);
select * from t1;
alter table t1 add c int not null, add key (c,a);
drop table t1;

create table t1 (a int not null,b int not null, primary key (a)) engine=memory comment="testing heaps";
insert into t1 values(1,1),(2,2),(3,3),(4,4);
delete from t1 where a > 0;
select * from t1;
drop table t1;

create table t1 (a int not null,b int not null, primary key (a)) engine=heap comment="testing heaps";
insert into t1 values(1,1),(2,2),(3,3),(4,4);
alter table t1 modify a int not null auto_increment, engine=myisam, comment="new myisam table";
#show table status like "t1";
select * from t1;
drop table t1;

create table t1 (a int not null) engine=heap;
insert into t1 values (869751),(736494),(226312),(802616),(728912);
select * from t1 where a > 736494;
alter table t1 add unique uniq_id(a);
select * from t1 where a > 736494;
select * from t1 where a = 736494;
select * from t1 where a=869751 or a=736494;
select * from t1 where a in (869751,736494,226312,802616);
alter table t1 engine=myisam;
explain select * from t1 where a in (869751,736494,226312,802616);
drop table t1;

create table t1 (x int not null, y int not null, key x (x), unique y (y))
engine=heap;
insert into t1 values (1,1),(2,2),(1,3),(2,4),(2,5),(2,6);
select * from t1 where x=1;
select * from t1,t1 as t2 where t1.x=t2.y;
explain select * from t1,t1 as t2 where t1.x=t2.y;
drop table t1;

create table t1 (a int) engine=heap;
insert into t1 values(1);
select max(a) from t1;
drop table t1;

CREATE TABLE t1 ( a int not null default 0, b int not null default 0,  key(a),  key(b)  ) ENGINE=HEAP;
insert into t1 values(1,1),(1,2),(2,3),(1,3),(1,4),(1,5),(1,6);
select * from t1 where a=1; 
insert into t1 values(1,1),(1,2),(2,3),(1,3),(1,4),(1,5),(1,6);
select * from t1 where a=1;
drop table t1;

create table t1 (id int unsigned not null, primary key (id)) engine=HEAP;
insert into t1 values(1);
select max(id) from t1; 
insert into t1 values(2);
select max(id) from t1; 
replace into t1 values(1);
drop table t1;

create table t1 (n int) engine=heap;
drop table t1;

create table t1 (n int) engine=heap;
drop table if exists t1;

# Test of non unique index

CREATE table t1(f1 int not null,f2 char(20) not 
null,index(f2)) engine=heap;
INSERT into t1 set f1=12,f2="bill";
INSERT into t1 set f1=13,f2="bill";
INSERT into t1 set f1=14,f2="bill";
INSERT into t1 set f1=15,f2="bill";
INSERT into t1 set f1=16,f2="ted";
INSERT into t1 set f1=12,f2="ted";
INSERT into t1 set f1=12,f2="ted";
INSERT into t1 set f1=12,f2="ted";
INSERT into t1 set f1=12,f2="ted";
delete from t1 where f2="bill";
select * from t1;
drop table t1;

#
# Test when using part key searches
#

create table t1 (btn char(10) not null, key(btn)) engine=heap;
insert into t1 values ("hello"),("hello"),("hello"),("hello"),("hello"),("a"),("b"),("c"),("d"),("e"),("f"),("g"),("h"),("i");
explain select * from t1 where btn like "q%";
select * from t1 where btn like "q%";
alter table t1 add column new_col char(1) not null, add key (btn,new_col), drop key btn;
update t1 set new_col=left(btn,1);
explain select * from t1 where btn="a";
explain select * from t1 where btn="a" and new_col="a";
drop table t1;

#
# Test of NULL keys
#

CREATE TABLE t1 (
  a int default NULL,
  b int default NULL,
  KEY a (a),
  UNIQUE b (b)
) engine=heap;
INSERT INTO t1 VALUES (NULL,99),(99,NULL),(1,1),(2,2),(1,3);
SELECT * FROM t1 WHERE a=NULL;
explain SELECT * FROM t1 WHERE a IS NULL;
SELECT * FROM t1 WHERE a<=>NULL;
SELECT * FROM t1 WHERE b=NULL;
explain SELECT * FROM t1 WHERE b IS NULL;
SELECT * FROM t1 WHERE b<=>NULL;

--error 1062
INSERT INTO t1 VALUES (1,3);
DROP TABLE t1;

CREATE TABLE t1 (
  a int default NULL,
  key a (a)
) ENGINE=HEAP;
INSERT INTO t1 VALUES (10), (10), (10);
EXPLAIN SELECT * FROM t1 WHERE a=10;
SELECT * FROM t1 WHERE a=10;
DROP TABLE t1;

#
# Test when deleting all rows
#

CREATE TABLE t1 (a int not null, primary key(a)) engine=heap;
INSERT into t1 values (1),(2),(3),(4),(5),(6),(7),(8),(9),(10),(11);
DELETE from t1 where a < 100;
SELECT * from t1;
DROP TABLE t1;

#
# Bug#4411 Server hangs when trying to SELECT MAX(id) from an empty HEAP table
#
CREATE TABLE `job_titles` (
  `job_title_id` int(6) unsigned NOT NULL default '0',
  `job_title` char(18) NOT NULL default '',
  PRIMARY KEY  (`job_title_id`),
  UNIQUE KEY `job_title_id` (`job_title_id`,`job_title`)
) ENGINE=HEAP;

SELECT MAX(job_title_id) FROM job_titles;

DROP TABLE job_titles;

#
# Test of delete with NOT NULL
# (Bug #6082)
#

CREATE TABLE t1 (a INT NOT NULL, B INT, KEY(B)) ENGINE=HEAP;
INSERT INTO t1 VALUES(1,1), (1,NULL);
SELECT * FROM t1 WHERE B is not null;
DROP TABLE t1;

#
# Bug #6748
# heap_rfirst() doesn't work (and never did!)
#
CREATE TABLE t1 (pseudo char(35) PRIMARY KEY, date int(10) unsigned NOT NULL) ENGINE=HEAP;
INSERT INTO t1 VALUES ('massecot',1101106491),('altec',1101106492),('stitch+',1101106304),('Seb Corgan',1101106305),('beerfilou',1101106263),('flaker',1101106529),('joce8',5),('M4vrick',1101106418),('gabay008',1101106525),('Vamp irX',1101106291),('ZoomZip',1101106546),('rip666',1101106502),('CBP ',1101106397),('guezpard',1101106496);
DELETE FROM t1 WHERE date<1101106546;
SELECT * FROM t1;
DROP TABLE t1;

#
# Bug #6878: a problem with small length records
#

create table t1(a char(2)) engine=memory;
insert into t1 values (NULL), (NULL);
delete from t1 where a is null;
insert into t1 values ('2'), ('3');
select * from t1;
drop table t1;

#
# Test varchar
# We can't use varchar.inc becasue heap doesn't support blob's
#

let $default=`select @@storage_engine`;
set storage_engine=HEAP;

#
# Simple basic test that endspace is saved
#

create table t1 (v varchar(10), c char(10), t varchar(50));
insert into t1 values('+ ', '+ ', '+ ');
set @a=repeat(' ',20);
insert into t1 values (concat('+',@a),concat('+',@a),concat('+',@a));
select concat('*',v,'*',c,'*',t,'*') from t1;

# Check how columns are copied
show create table t1;
create table t2 like t1;
show create table t2;
create table t3 select * from t1;
show create table t3;
alter table t1 modify c varchar(10);
show create table t1;
alter table t1 modify v char(10);
show create table t1;
alter table t1 modify t varchar(10);
show create table t1;
select concat('*',v,'*',c,'*',t,'*') from t1;
drop table t1,t2,t3;

#
# Testing of keys
#
create table t1 (v varchar(10), c char(10), t varchar(50), key(v), key(c), key(t(10)));
show create table t1;
disable_query_log;
let $1=10;
while ($1)
{
  let $2=27;
  eval set @space=repeat(' ',10-$1);
  while ($2)
  {
    eval set @char=char(ascii('a')+$2-1);
    insert into t1 values(concat(@char,@space),concat(@char,@space),concat(@char,@space));
    dec $2;
  }
  dec $1;
}
enable_query_log;
select count(*) from t1;
insert into t1 values(concat('a',char(1)),concat('a',char(1)),concat('a',char(1)));
select count(*) from t1 where v='a';
select count(*) from t1 where c='a';
select count(*) from t1 where t='a';
select count(*) from t1 where v='a  ';
select count(*) from t1 where c='a  ';
select count(*) from t1 where t='a  ';
select count(*) from t1 where v between 'a' and 'a ';
select count(*) from t1 where v between 'a' and 'a ' and v between 'a  ' and 'b\n';
select count(*) from t1 where v like 'a%';
select count(*) from t1 where c like 'a%';
select count(*) from t1 where t like 'a%';
select count(*) from t1 where v like 'a %';
explain select count(*) from t1 where v='a  ';
explain select count(*) from t1 where c='a  ';
explain select count(*) from t1 where t='a  ';
explain select count(*) from t1 where v like 'a%';
explain select count(*) from t1 where v between 'a' and 'a ';
explain select count(*) from t1 where v between 'a' and 'a ' and v between 'a  ' and 'b\n';

--error 1062
alter table t1 add unique(v);
select concat('*',v,'*',c,'*',t,'*') as qq from t1 where v='a' order by length(concat('*',v,'*',c,'*',t,'*'));
explain select * from t1 where v='a';

# GROUP BY

select v,count(*) from t1 group by v limit 10;
select v,count(t) from t1 group by v limit 10;
select v,count(c) from t1 group by v limit 10;
select sql_big_result trim(v),count(t) from t1 group by v limit 10;
select sql_big_result trim(v),count(c) from t1 group by v limit 10;
select c,count(*) from t1 group by c limit 10;
select c,count(t) from t1 group by c limit 10;
select sql_big_result c,count(t) from t1 group by c limit 10;
select t,count(*) from t1 group by t limit 10;
select t,count(t) from t1 group by t limit 10;
select sql_big_result trim(t),count(t) from t1 group by t limit 10;
drop table t1;

#
# Test unique keys
#

create table t1 (a char(10), unique (a));
insert into t1 values ('a');
--error 1062
insert into t1 values ('a ');

alter table t1 modify a varchar(10);
--error 1062
insert into t1 values ('a '),('a  '),('a   '),('a         ');
--error 1062
insert into t1 values ('a     ');
--error 1062
insert into t1 values ('a          ');
--error 1062
insert into t1 values ('a ');
update t1 set a='a      ' where a like 'a ';
update t1 set a='a  ' where a like 'a      ';
drop table t1;

#
# Testing of btree keys
#

create table t1 (v varchar(10), c char(10), t varchar(50), key using btree (v), key using btree (c), key using btree (t(10)));
show create table t1;
disable_query_log;
let $1=10;
while ($1)
{
  let $2=27;
  eval set @space=repeat(' ',10-$1);
  while ($2)
  {
    eval set @char=char(ascii('a')+$2-1);
    insert into t1 values(concat(@char,@space),concat(@char,@space),concat(@char,@space));
    dec $2;
  }
  dec $1;
}
enable_query_log;
select count(*) from t1;
insert into t1 values(concat('a',char(1)),concat('a',char(1)),concat('a',char(1)));
select count(*) from t1 where v='a';
select count(*) from t1 where c='a';
select count(*) from t1 where t='a';
select count(*) from t1 where v='a  ';
select count(*) from t1 where c='a  ';
select count(*) from t1 where t='a  ';
select count(*) from t1 where v between 'a' and 'a ';
--replace_column 9 #
select count(*) from t1 where v between 'a' and 'a ' and v between 'a  ' and 'b\n';
--replace_column 9 #
explain select count(*) from t1 where v='a  ';
--replace_column 9 #
explain select count(*) from t1 where c='a  ';
--replace_column 9 #
explain select count(*) from t1 where t='a  ';
--replace_column 9 #
explain select count(*) from t1 where v like 'a%';
--replace_column 9 #
explain select count(*) from t1 where v between 'a' and 'a ';
--replace_column 9 #
explain select count(*) from t1 where v between 'a' and 'a ' and v between 'a  ' and 'b\n';

--error 1062
alter table t1 add unique(v);
select concat('*',v,'*',c,'*',t,'*') as qq from t1 where v='a' order by length(concat('*',v,'*',c,'*',t,'*'));
# Number of rows is not constant for b-trees keys
--replace_column 9 #
explain select * from t1 where v='a';

drop table t1;

#
# Test unique btree keys
#

create table t1 (a char(10), unique using btree (a)) engine=heap;
insert into t1 values ('a');
--error 1062
insert into t1 values ('a ');

alter table t1 modify a varchar(10);
--error 1062
insert into t1 values ('a '),('a  '),('a   '),('a         ');
--error 1062
insert into t1 values ('a     ');
--error 1062
insert into t1 values ('a          ');
--error 1062
insert into t1 values ('a ');
update t1 set a='a      ' where a like 'a ';
update t1 set a='a  ' where a like 'a      ';
drop table t1;

#
# test show create table
#

create table t1 (v varchar(10), c char(10), t varchar(50), key(v(5)), key(c(5)), key(t(5)));
show create table t1;
drop table t1;

create table t1 (v varchar(65530), key(v(10)));
show create table t1;
insert into t1 values(repeat('a',65530));
select length(v) from t1 where v=repeat('a',65530);
drop table t1;

#
# Reset varchar test
#
eval set storage_engine=$default;

#
# Bug #8489: Strange auto_increment behaviour
#

create table t1 (a bigint unsigned auto_increment primary key, b int,
  key (b, a)) engine=heap;
insert t1 (b) values (1),(1),(1),(1),(1),(1),(1),(1);
select * from t1;
drop table t1;

create table t1 (a int not null, b int not null auto_increment,
  primary key(a, b), key(b)) engine=heap;
<<<<<<< HEAD
insert t1 (a) values (1),(1),(1),(1),(1),(1),(1),(1);
select * from t1;
drop table t1;

--error 1075
create table t1 (a int not null, b int not null auto_increment,
  primary key(a, b)) engine=heap;
=======
insert t1 (a) values (1);
insert t1 (a) values (1);
insert t1 (a) values (1);
insert t1 (a) values (1);
insert t1 (a) values (1);
insert t1 (a) values (1);
insert t1 (a) values (1);
insert t1 (a) values (1);
select * from t1;                                                               
drop table t1;

#
# Bug #10566: Verify that we can create a prefixed key with length > 255
#
create table t1 (c char(255), primary key(c(90)));
insert into t1 values ("abcdefghijklmnopqrstuvwxyzabcdefghijklmnopqrstuvwxyzabcdefghijklmnopqrstuvwxyzabcdefghijklmnopqrstuvwxyzabcdefghijklmnopqrstuvwxyz");
--error 1062
insert into t1 values ("abcdefghijklmnopqrstuvwxyzabcdefghijklmnopqrstuvwxyzabcdefghijklmnopqrstuvwxyzabcdefghijklmnopqrstuvwxyzabcdefghijklmnopqrstuvwxyz");
drop table t1;
>>>>>>> 21f46b39
<|MERGE_RESOLUTION|>--- conflicted
+++ resolved
@@ -419,7 +419,6 @@
 
 create table t1 (a int not null, b int not null auto_increment,
   primary key(a, b), key(b)) engine=heap;
-<<<<<<< HEAD
 insert t1 (a) values (1),(1),(1),(1),(1),(1),(1),(1);
 select * from t1;
 drop table t1;
@@ -427,17 +426,6 @@
 --error 1075
 create table t1 (a int not null, b int not null auto_increment,
   primary key(a, b)) engine=heap;
-=======
-insert t1 (a) values (1);
-insert t1 (a) values (1);
-insert t1 (a) values (1);
-insert t1 (a) values (1);
-insert t1 (a) values (1);
-insert t1 (a) values (1);
-insert t1 (a) values (1);
-insert t1 (a) values (1);
-select * from t1;                                                               
-drop table t1;
 
 #
 # Bug #10566: Verify that we can create a prefixed key with length > 255
@@ -446,5 +434,4 @@
 insert into t1 values ("abcdefghijklmnopqrstuvwxyzabcdefghijklmnopqrstuvwxyzabcdefghijklmnopqrstuvwxyzabcdefghijklmnopqrstuvwxyzabcdefghijklmnopqrstuvwxyz");
 --error 1062
 insert into t1 values ("abcdefghijklmnopqrstuvwxyzabcdefghijklmnopqrstuvwxyzabcdefghijklmnopqrstuvwxyzabcdefghijklmnopqrstuvwxyzabcdefghijklmnopqrstuvwxyz");
-drop table t1;
->>>>>>> 21f46b39
+drop table t1;