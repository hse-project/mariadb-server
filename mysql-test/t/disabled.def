##############################################################################
#
#  List the test cases that are to be disabled temporarily.
#
#  Separate the test case name and the comment with ':'.
#
#      <testcasename>  : Comment test
#
#  Do not use any TAB characters for whitespace.
#
##############################################################################

<<<<<<< HEAD
events               : Test case instability - infinite locking. To be fixed.
func_group           : Bug#15448
func_math            : Bug#15448
group_min_max        : Bug#15448 
#ndb_alter_table_row : sometimes wrong error 1015!=1046
ndb_autodiscover     : Needs to be fixed w.r.t binlog
ndb_autodiscover2    : Needs to be fixed w.r.t binlog
ndb_binlog_basic     : Results are not deterministic, Tomas will fix
ndb_binlog_ddl_multi : Bug#17038 [PATCH PENDING]
ndb_gis              : garbled msgs from corrupt THD*
partition_03ndb      : Bug#16385
ps_7ndb              : dbug assert in RBR mode when executing test suite
rpl_bit_npk          : Bug#13418
rpl_ddl              : Bug#15963 SBR does not show "Definer" correctly
rpl_ndb_auto_inc     : Bug#17086
rpl_ndb_basic        : Bug#16228 [IN REVIEW]
rpl_ndb_relay_space  : Bug#16993
rpl_sp               : Bug#16456
rpl_until            : Unstable test case, bug#15886
sp-goto              : GOTO is currently is disabled - will be fixed in the future
subselect            : Bug#15706 (ps mode) [PATCH PENDING]
rpl_ndb_log          : result not deterministic
binlog_row_mix_innodb_myisam : Bug #17386
binlog_row_insert_select : Bug #17385
rpl_row_basic_2myisam : Bug #17385
rpl_row_basic_3innodb : Bug #17385
rpl_row_create_table : Bug #17385
=======
sp-goto         : GOTO is currently is disabled - will be fixed in the future
subselect       : Bug#15706
ndb_load        : Bug#17233
>>>>>>> 404f1ebc
<|MERGE_RESOLUTION|>--- conflicted
+++ resolved
@@ -10,7 +10,6 @@
 #
 ##############################################################################
 
-<<<<<<< HEAD
 events               : Test case instability - infinite locking. To be fixed.
 func_group           : Bug#15448
 func_math            : Bug#15448
@@ -38,8 +37,4 @@
 rpl_row_basic_2myisam : Bug #17385
 rpl_row_basic_3innodb : Bug #17385
 rpl_row_create_table : Bug #17385
-=======
-sp-goto         : GOTO is currently is disabled - will be fixed in the future
-subselect       : Bug#15706
-ndb_load        : Bug#17233
->>>>>>> 404f1ebc
+ndb_load        : Bug#17233