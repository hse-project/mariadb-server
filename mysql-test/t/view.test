--disable_warnings
drop table if exists t1,t2,t3,t4,t9,`t1a``b`,v1,v2,v3,v4,v5,v6;
drop view if exists t1,t2,`t1a``b`,v1,v2,v3,v4,v5,v6;
drop database if exists mysqltest;
--enable_warnings
use test;

#
# some basic test of views and its functionality
#

# create view on nonexistent table
-- error 1146
create view v1 (c,d) as select a,b from t1;

create temporary table t1 (a int, b int);
# view on temporary table
-- error 1352
create view v1 (c) as select b+1 from t1;
drop table t1;

create table t1 (a int, b int);
insert into t1 values (1,2), (1,3), (2,4), (2,5), (3,10);

# view with variable
-- error ER_VIEW_SELECT_VARIABLE
create view v1 (c,d) as select a,b+@@global.max_user_connections from t1;
-- error ER_VIEW_SELECT_VARIABLE
create view v1 (c,d) as select a,b from t1
  where a = @@global.max_user_connections;

# simple view
create view v1 (c) as select b+1 from t1;
select c from v1;
select is_updatable from information_schema.views where table_name='v1';

# temporary table should not hide table of view
create temporary table t1 (a int, b int);
# this is empty
select * from t1;
# but this based on normal t1
select c from v1;
show create table v1;
show create view v1;
-- error 1347
show create view t1;
drop table t1;

# try to use fields from underlying table
-- error 1054
select a from v1;
-- error 1054
select v1.a from v1;
-- error 1054
select b from v1;
-- error 1054
select v1.b from v1;

# view with different algorithms (explain output differs)
explain extended select c from v1;
create algorithm=temptable view v2 (c) as select b+1 from t1;
show create view v2;
select c from v2;
explain extended select c from v2;

# try to use underlying table fields in VIEW creation process
-- error 1054
create view v3 (c) as select a+1 from v1;
-- error 1054
create view v3 (c) as select b+1 from v1;


# VIEW on VIEW test with mixing different algorithms on different order
create view v3 (c) as select c+1 from v1;
select c from v3;
explain extended select c from v3;
create algorithm=temptable view v4 (c) as select c+1 from v2;
select c from v4;
explain extended select c from v4;
create view v5 (c) as select c+1 from v2;
select c from v5;
explain extended select c from v5;
create algorithm=temptable view v6 (c) as select c+1 from v1;
select c from v6;
explain extended select c from v6;

# show table/table status test
show tables;
show full tables;
--replace_column 8 # 12 # 13 #
show table status;

drop view v1,v2,v3,v4,v5,v6;

#
# alter/create view test
#

# view with subqueries of different types
create view v1 (c,d,e,f) as select a,b,
a in (select a+2 from t1), a = all (select a from t1) from t1;
create view v2 as select c, d from v1;
select * from v1;
select * from v2;

# try to create VIEW with name of existing VIEW
-- error 1050
create view v1 (c,d,e,f) as select a,b, a in (select a+2 from t1), a = all (select a from t1) from t1;

# 'or replace' should work in this case
create or replace view v1 (c,d,e,f) as select a,b, a in (select a+2 from t1), a = all (select a from t1) from t1;

# try to ALTER unexisting VIEW
drop view v2;
-- error 1146
alter view v2 as select c, d from v1;

# 'or replace' on unexisting view
create or replace view v2 as select c, d from v1;

# alter view on existing view
alter view v1 (c,d) as select a,max(b) from t1 group by a;

# check that created view works
select * from v1;
select * from v2;

# try to drop nonexistent VIEW
-- error 1051
drop view v100;

# try to drop table with DROP VIEW
-- error 1347
drop view t1;

# try to drop VIEW with DROP TABLE
-- error 1051
drop table v1;

# try to drop table with DROP VIEW

drop view v1,v2;
drop table t1;

#
# outer left join with merged views
#
create table t1 (a int);
insert into t1 values (1), (2), (3);

create view v1 (a) as select a+1 from t1;
create view v2 (a) as select a-1 from t1;

select * from t1 natural left join v1;
select * from v2 natural left join t1;
select * from v2 natural left join v1;

drop view v1, v2;
drop table t1;


#
# DISTINCT option for VIEW
#
create table t1 (a int);
insert into t1 values (1), (2), (3), (1), (2), (3);
create view v1 as select distinct a from t1;
select * from v1;
explain select * from v1;
select * from t1;
drop view v1;
drop table t1;

#
# syntax compatibility
#
create table t1 (a int);
-- error 1368
create view v1 as select distinct a from t1 WITH CHECK OPTION;
create view v1 as select a from t1 WITH CHECK OPTION;
create view v2 as select a from t1 WITH CASCADED CHECK OPTION;
create view v3 as select a from t1 WITH LOCAL CHECK OPTION;
drop view v3 RESTRICT;
drop view v2 CASCADE;
drop view v1;
drop table t1;

#
# aliases
#
create table t1 (a int, b int);
insert into t1 values (1,2), (1,3), (2,4), (2,5), (3,10);
create view v1 (c) as select b+1 from t1;
select test.c from v1 test;
create algorithm=temptable view v2 (c) as select b+1 from t1;
select test.c from v2 test;
select test1.* from v1 test1, v2 test2 where test1.c=test2.c;
select test2.* from v1 test1, v2 test2 where test1.c=test2.c;
drop table t1;
drop view v1,v2;

#
# LIMIT clause test
#
create table t1 (a int);
insert into t1 values (1), (2), (3), (4);
create view v1 as select a+1 from t1 order by 1 desc limit 2;
select * from v1;
explain select * from v1;
drop view v1;
drop table t1;

#
# CREATE ... SELECT view test
#
create table t1 (a int);
insert into t1 values (1), (2), (3), (4);
create view v1 as select a+1 from t1;
create table t2 select * from v1;
show columns from t2;
select * from t2;
drop view v1;
drop table t1,t2;

#
# simple view + simple update
#
create table t1 (a int, b int, primary key(a));
insert into t1 values (10,2), (20,3), (30,4), (40,5), (50,10);
create view v1 (a,c) as select a, b+1 from t1;
create algorithm=temptable view v2 (a,c) as select a, b+1 from t1;
select is_updatable from information_schema.views where table_name='v2';
select is_updatable from information_schema.views where table_name='v1';
# try to update expression
-- error 1348
update v1 set c=a+c;
# try to update VIEW with forced TEMPORARY TABLE algorithm
-- error 1288
update v2 set a=a+c;
# updatable field of updateable view
update v1 set a=a+c;
select * from v1;
select * from t1;
drop table t1;
drop view v1,v2;

#
# simple view + simple multi-update
#
create table t1 (a int, b int, primary key(a));
insert into t1 values (10,2), (20,3), (30,4), (40,5), (50,10);
create table t2 (x int);
insert into t2 values (10), (20);
create view v1 (a,c) as select a, b+1 from t1;
create algorithm=temptable view v2 (a,c) as select a, b+1 from t1;
# try to update expression
-- error 1348
update t2,v1 set v1.c=v1.a+v1.c where t2.x=v1.a;
# try to update VIEW with forced TEMPORARY TABLE algorithm
-- error 1288
update t2,v2 set v2.a=v2.v2.a+c where t2.x=v2.a;
# updatable field of updateable view
update t2,v1 set v1.a=v1.a+v1.c where t2.x=v1.a;
select * from v1;
select * from t1;
drop table t1,t2;
drop view v1,v2;

#
# MERGE VIEW with WHERE clause
#
create table t1 (a int, b int, primary key(b));
insert into t1 values (1,20), (2,30), (3,40), (4,50), (5,100);
create view v1 (c) as select b from t1 where a<3;
# simple select and explaint to be sure that it is MERGE
select * from v1;
explain extended select * from v1;
# update test
update v1 set c=c+1;
select * from t1;
# join of such VIEWs test
create view v2 (c) as select b from t1 where a>=3;
select * from v1, v2;
drop view v1, v2;
drop table t1;

#
# simple view + simple delete
#
create table t1 (a int, b int, primary key(a));
insert into t1 values (1,2), (2,3), (3,4), (4,5), (5,10);
create view v1 (a,c) as select a, b+1 from t1;
create algorithm=temptable view v2 (a,c) as select a, b+1 from t1;
# try to update VIEW with forced TEMPORARY TABLE algorithm
-- error 1288
delete from v2 where c < 4;
# updatable field of updateable view
delete from v1 where c < 4;
select * from v1;
select * from t1;
drop table t1;
drop view v1,v2;

#
# simple view + simple multi-delete
#
create table t1 (a int, b int, primary key(a));
insert into t1 values (1,2), (2,3), (3,4), (4,5), (5,10);
create table t2 (x int);
insert into t2 values (1), (2), (3), (4);
create view v1 (a,c) as select a, b+1 from t1;
create algorithm=temptable view v2 (a,c) as select a, b+1 from t1;
# try to update VIEW with forced TEMPORARY TABLE algorithm
-- error 1288
delete v2 from t2,v2 where t2.x=v2.a;
# updatable field of updateable view
delete v1 from t2,v1 where t2.x=v1.a;
select * from v1;
select * from t1;
drop table t1,t2;
drop view v1,v2;

#
# key presence check
#
create table t1 (a int, b int, c int, primary key(a,b));
insert into t1 values (10,2,-1), (20,3,-2), (30,4,-3), (40,5,-4), (50,10,-5);
create view v1 (x,y) as select a, b from t1;
create view v2 (x,y) as select a, c from t1;
set updatable_views_with_limit=NO;
update v1 set x=x+1;
update v2 set x=x+1;
update v1 set x=x+1 limit 1;
-- error 1288
update v2 set x=x+1 limit 1;
set updatable_views_with_limit=YES;
update v1 set x=x+1 limit 1;
update v2 set x=x+1 limit 1;
set updatable_views_with_limit=DEFAULT;
show variables like "updatable_views_with_limit";
select * from t1;
drop table t1;
drop view v1,v2;

#
# simple insert
#
create table t1 (a int, b int, c int, primary key(a,b));
insert into t1 values (10,2,-1), (20,3,-2);
create view v1 (x,y,z) as select c, b, a from t1;
create view v2 (x,y) as select b, a from t1;
create view v3 (x,y,z) as select b, a, b from t1;
create view v4 (x,y,z) as select c+1, b, a from t1;
create algorithm=temptable view v5 (x,y,z) as select c, b, a from t1;
# try insert to VIEW with fields duplicate
-- error ER_NON_INSERTABLE_TABLE
insert into v3 values (-60,4,30);
# try insert to VIEW with expression in SELECT list
-- error ER_NON_INSERTABLE_TABLE
insert into v4 values (-60,4,30);
# try insert to VIEW using temporary table algorithm
-- error ER_NON_INSERTABLE_TABLE
insert into v5 values (-60,4,30);
insert into v1 values (-60,4,30);
insert into v1 (z,y,x) values (50,6,-100);
insert into v2 values (5,40);
select * from t1;
drop table t1;
drop view v1,v2,v3,v4,v5;

#
# insert ... select
#
create table t1 (a int, b int, c int, primary key(a,b));
insert into t1 values (10,2,-1), (20,3,-2);
create table t2 (a int, b int, c int, primary key(a,b));
insert into t2 values (30,4,-60);
create view v1 (x,y,z) as select c, b, a from t1;
create view v2 (x,y) as select b, a from t1;
create view v3 (x,y,z) as select b, a, b from t1;
create view v4 (x,y,z) as select c+1, b, a from t1;
create algorithm=temptable view v5 (x,y,z) as select c, b, a from t1;
# try insert to VIEW with fields duplicate
-- error ER_NON_INSERTABLE_TABLE
insert into v3 select c, b, a from t2;
# try insert to VIEW with expression in SELECT list
-- error ER_NON_INSERTABLE_TABLE
insert into v4 select c, b, a from t2;
# try insert to VIEW using temporary table algorithm
-- error ER_NON_INSERTABLE_TABLE
insert into v5 select c, b, a from t2;
insert into v1 select c, b, a from t2;
insert into v1 (z,y,x) select a+20,b+2,-100 from t2;
insert into v2 select b+1, a+10 from t2;
select * from t1;
drop table t1, t2;
drop view v1,v2,v3,v4,v5;

#
# outer join based on VIEW with WHERE clause
#
create table t1 (a int, primary key(a));
insert into t1 values (1), (2), (3);
create view v1 (x) as select a from t1 where a > 1;
select t1.a, v1.x from t1 left join v1 on (t1.a= v1.x);
drop table t1;
drop view v1;

#
# merging WHERE condition on VIEW on VIEW
#
create table t1 (a int, primary key(a));
insert into t1 values (1), (2), (3), (200);
create view v1 (x) as select a from t1 where a > 1;
create view v2 (y) as select x from v1 where x < 100;
select * from v2;
drop table t1;
drop view v1,v2;

#
# VIEW on non-updatable view
#
create table t1 (a int, primary key(a));
insert into t1 values (1), (2), (3), (200);
create ALGORITHM=TEMPTABLE view v1 (x) as select a from t1;
create view v2 (y) as select x from v1;
-- error 1288
update v2 set y=10 where y=2;
drop table t1;
drop view v1,v2;

#
# auto_increment field out of VIEW
#
create table t1 (a int not null auto_increment, b int not null, primary key(a), unique(b));
create view v1 (x) as select b from t1;
insert into v1 values (1);
select last_insert_id();
insert into t1 (b) values (2);
select last_insert_id();
select * from t1;
drop view v1;
drop table t1;

#
# VIEW fields quoting
#
set sql_mode='ansi';
create table t1 ("a*b" int);
create view v1 as select "a*b" from t1;
show create view v1;
drop view v1;
drop table t1;
set sql_mode=default;

#
# VIEW without tables
#
create table t1 (t_column int);
create view v1 as select 'a';
select * from v1, t1;
drop view v1;
drop table t1;

#
# quote mark inside table name
#
create table `t1a``b` (col1 char(2));
create view v1 as select * from `t1a``b`;
select * from v1;
describe v1;
drop view v1;
drop table `t1a``b`;

#
# Changing of underlying table
#
create table t1 (col1 char(5),col2 char(5));
create view v1 as select * from t1;
drop table t1;
create table t1 (col1 char(5),newcol2 char(5));
-- error 1356
insert into v1 values('a','aa');
drop table t1;
-- error 1356
select * from v1;
drop view v1;

#
# check of duplication of column names
#
-- error 1060
create view v1 (a,a) as select 'a','a';

#
# updatablity should be transitive
#
create table t1 (col1 int,col2 char(22));
insert into t1 values(5,'Hello, world of views');
create view v1 as select * from t1;
create view v2 as select * from v1;
update v2 set col2='Hello, view world';
select is_updatable from information_schema.views;
select * from t1;
drop view v2, v1;
drop table t1;

#
# check 'use index' on view with temporary table
#
create table t1 (a int, b int);
create view v1 as select a, sum(b) from t1 group by a;
--error ER_WRONG_USAGE
select b from v1 use index (some_index) where b=1;
drop view v1;
drop table t1;

#
# using VIEW fields several times in query resolved via temporary tables
#
create table t1 (col1 char(5),col2 char(5));
create view v1 (col1,col2) as select col1,col2 from t1;
insert into v1 values('s1','p1'),('s1','p2'),('s1','p3'),('s1','p4'),('s2','p1'),('s3','p2'),('s4','p4');
select distinct first.col2 from t1 first where first.col2 in (select second.col2 from t1 second where second.col1<>first.col1);
select distinct first.col2 from v1 first where first.col2 in (select second.col2 from t1 second where second.col1<>first.col1);
drop view v1;
drop table t1;

#
# Test of view updatability in prepared statement
#
create table t1 (a int);
create view v1 as select a from t1;
insert into t1 values (1);

#update
SET @v0 = '2';
PREPARE stmt FROM 'UPDATE v1 SET a = ?';
EXECUTE stmt USING @v0;
DEALLOCATE PREPARE stmt;

#insert without field list
SET @v0 = '3';
PREPARE stmt FROM 'insert into v1 values (?)';
EXECUTE stmt USING @v0;
DEALLOCATE PREPARE stmt;

#insert with field list
SET @v0 = '4';
PREPARE stmt FROM 'insert into v1 (a) values (?)';
EXECUTE stmt USING @v0;
DEALLOCATE PREPARE stmt;

select * from t1;

drop view v1;
drop table t1;

#
# error on preparation
#
-- error 1096
CREATE VIEW v02 AS SELECT * FROM DUAL;
SHOW TABLES;

#
# EXISTS with UNION VIEW
#
CREATE VIEW v1 AS SELECT EXISTS (SELECT 1 UNION SELECT 2);
select * from v1;
drop view v1;

#
# using VIEW where table is required
#
create table t1 (col1 int,col2 char(22));
create view v1 as select * from t1;
-- error 1347
create index i1 on v1 (col1);
drop view v1;
drop table t1;

#
# connection_id(), pi(), current_user(), version() representation test
#
CREATE VIEW v1 (f1,f2,f3,f4) AS SELECT connection_id(), pi(), current_user(), version();
SHOW CREATE VIEW v1;
drop view v1;

#
# VIEW built over UNION
#
create table t1 (s1 int);
create table t2 (s2 int);
insert into t1 values (1), (2);
insert into t2 values (2), (3);
create view v1 as select * from t1,t2 union all select * from t1,t2;
select * from v1;
drop view v1;
drop tables t1, t2;

#
# Aggregate functions in view list
#
create table t1 (col1 int);
insert into t1 values (1);
create view v1 as select count(*) from t1;
insert into t1 values (null);
select * from v1;
drop view v1;
drop table t1;

#
# Showing VIEW with VIEWs in subquery
#
create table t1 (a int);
create table t2 (a int);
create view v1 as select a from t1;
create view v2 as select a from t2 where a in (select a from v1);
show create view v2;
drop view v2, v1;
drop table t1, t2;

#
# SHOW VIEW view with name with spaces
#
CREATE VIEW `v 1` AS select 5 AS `5`;
show create view `v 1`;
drop view `v 1`;

#
# Removing database with .frm archives
#
create database mysqltest;
create table mysqltest.t1 (a int, b int);
create view mysqltest.v1 as select a from mysqltest.t1;
alter view mysqltest.v1 as select b from mysqltest.t1;
alter view mysqltest.v1 as select a from mysqltest.t1;
drop database mysqltest;

#
# VIEW with full text
#
CREATE TABLE t1 (c1 int not null auto_increment primary key, c2 varchar(20), fulltext(c2));
insert into t1 (c2) VALUES ('real Beer'),('Water'),('Kossu'),('Coca-Cola'),('Vodka'),('Wine'),('almost real Beer');
select * from t1 WHERE match (c2) against ('Beer');
CREATE VIEW v1 AS SELECT  * from t1 WHERE match (c2) against ('Beer');
select * from v1;
drop view v1;
drop table t1;

#
# distinct in temporary table with a VIEW
#
create table t1 (a int);
insert into t1 values (1),(1),(2),(2),(3),(3);
create view v1 as select a from t1;
select distinct a from v1;
select distinct a from v1 limit 2;
select distinct a from t1 limit 2;
prepare stmt1 from "select distinct a from v1 limit 2";
execute stmt1;
execute stmt1;
deallocate prepare stmt1;
drop view v1;
drop table t1;

#
# aggregate function of aggregate function
#
create table t1 (tg_column bigint);
create view v1 as select count(tg_column) as vg_column from t1;
select avg(vg_column) from v1;
drop view v1;
drop table t1;

#
# VIEW of VIEW with column renaming
#
create table t1 (col1 bigint not null, primary key (col1));
create table t2 (col1 bigint not null, key (col1));
create view v1 as select * from t1;
create view v2 as select * from t2;
insert into v1 values (1);
insert into v2 values (1);
create view v3 (a,b) as select v1.col1 as a, v2.col1 as b from v1, v2 where v1.col1 = v2.col1;
select * from v3;
show create view v3;
drop view v3, v2, v1;
drop table t2, t1;

#
# VIEW based on functions with  complex names
#
create function `f``1` () returns int return 5;
create view v1 as select test.`f``1` ();
show create view v1;
select * from v1;
drop view v1;
drop function `f``1`;

#
# tested problem when function name length close to ALIGN_SIZE
#
create function a() returns int return 5;
create view v1 as select a();
select * from v1;
drop view v1;
drop function a;

#
# VIEW with collation
#
create table t2 (col1 char collate latin1_german2_ci);
create view v2 as select col1 collate latin1_german1_ci from t2;
show create view v2;
show create view v2;
drop view v2;
drop table t2;

#
# order by refers on integer field
#
create table t1 (a int);
insert into t1 values (1), (2);
create view v1 as select 5 from t1 order by 1;
select * from v1;
drop view v1;
drop table t1;

#
# VIEW over dropped function
#
create function x1 () returns int return 5;
create table t1 (s1 int);
create view v1 as select x1() from t1;
drop function x1;
-- error 1356
select * from v1;
--replace_column 8 # 12 # 13 #
show table status;
drop view v1;
drop table t1;

#
# VIEW with floating point (long number) as column
#
create view v1 as select 99999999999999999999999999999999999999999999999999999 as col1;
show create view v1;
drop view v1;

#
# VIEWs with national characters
#

SET @old_cs_client = @@character_set_client;
SET @old_cs_results = @@character_set_results;
SET @old_cs_connection = @@character_set_connection;

set names utf8;
create table tü (cü char);
create view vü as select cü from tü;
insert into vü values ('ü');
select * from vü;
drop view vü;
drop table tü;

SET character_set_client = @old_cs_client;
SET character_set_results = @old_cs_results;
SET character_set_connection = @old_cs_connection;

#
# problem with used_tables() of outer reference resolved in VIEW
#
create table t1 (a int, b int);
insert into t1 values (1,2), (1,3), (2,4), (2,5), (3,10);
create view v1(c) as select a+1 from t1 where b >= 4;
select c from v1 where exists (select * from t1 where a=2 and b=c);
drop view v1;
drop table t1;

#
# view with cast operation
#
create view v1 as select cast(1 as char(3));
show create view v1;
select * from v1;
drop view v1;

#
# renaming views
#
create table t1 (a int);
create view v1 as select a from t1;
create view v3 as select a from t1;
create database mysqltest;
-- error 1450
rename table v1 to mysqltest.v1;
rename table v1 to v2;
--error 1050
rename table v3 to v1, v2 to t1;
drop table t1;
drop view v2,v3;
drop database mysqltest;

#
# bug handling from VIEWs
#
create view v1 as select 'a',1;
create view v2 as select * from v1 union all select * from v1;
create view v3 as select * from v2 where 1 = (select `1` from v2);
create view v4 as select * from v3;
-- error 1242
select * from v4;
drop view v4, v3, v2, v1;

#
# VIEW over SELECT with prohibited clauses
#
-- error 1350
create view v1 as select 5 into @w;
-- error 1350
create view v1 as select 5 into outfile 'ttt';
create table t1 (a int);
-- error 1350
create view v1 as select a from t1 procedure analyse();
-- error ER_VIEW_SELECT_DERIVED
create view v1 as select 1 from (select 1) as d1;
drop table t1;

#
# INSERT into VIEW with ON DUPLICATE
#
create table t1 (s1 int, primary key (s1));
create view v1 as select * from t1;
insert into v1 values (1) on duplicate key update s1 = 7;
insert into v1 values (1) on duplicate key update s1 = 7;
select * from t1;
drop view v1;
drop table t1;

#
# test of updating and fetching from the same table check
#
create table t1 (col1 int);
create table t2 (col1 int);
create table t3 (col1 datetime not null);
create view v1 as select * from t1;
create view v2 as select * from v1;
create view v3 as select v2.col1 from v2,t2 where v2.col1 = t2.col1;
-- error 1443
update v2 set col1 = (select max(col1) from v1);
-- error 1443
update v2 set col1 = (select max(col1) from t1);
-- error 1093
update v2 set col1 = (select max(col1) from v2);
-- error 1443
update v2,t2 set v2.col1 = (select max(col1) from v1) where v2.col1 = t2.col1;
-- error 1443
update t1,t2 set t1.col1 = (select max(col1) from v1) where t1.col1 = t2.col1;
-- error 1093
update v1,t2 set v1.col1 = (select max(col1) from v1) where v1.col1 = t2.col1;
-- error 1443
update t2,v2 set v2.col1 = (select max(col1) from v1) where v2.col1 = t2.col1;
-- error 1443
update t2,t1 set t1.col1 = (select max(col1) from v1) where t1.col1 = t2.col1;
-- error 1443
update t2,v1 set v1.col1 = (select max(col1) from v1) where v1.col1 = t2.col1;
-- error 1443
update v2,t2 set v2.col1 = (select max(col1) from t1) where v2.col1 = t2.col1;
-- error 1093
update t1,t2 set t1.col1 = (select max(col1) from t1) where t1.col1 = t2.col1;
-- error 1443
update v1,t2 set v1.col1 = (select max(col1) from t1) where v1.col1 = t2.col1;
-- error 1093
update t2,v2 set v2.col1 = (select max(col1) from t1) where v2.col1 = t2.col1;
-- error 1093
update t2,t1 set t1.col1 = (select max(col1) from t1) where t1.col1 = t2.col1;
-- error 1093
update t2,v1 set v1.col1 = (select max(col1) from t1) where v1.col1 = t2.col1;
-- error 1093
update v2,t2 set v2.col1 = (select max(col1) from v2) where v2.col1 = t2.col1;
-- error 1443
update t1,t2 set t1.col1 = (select max(col1) from v2) where t1.col1 = t2.col1;
-- error 1443
update v1,t2 set v1.col1 = (select max(col1) from v2) where v1.col1 = t2.col1;
-- error 1443
update t2,v2 set v2.col1 = (select max(col1) from v2) where v2.col1 = t2.col1;
-- error 1443
update t2,t1 set t1.col1 = (select max(col1) from v2) where t1.col1 = t2.col1;
-- error 1443
update t2,v1 set v1.col1 = (select max(col1) from v2) where v1.col1 = t2.col1;
-- error 1443
update v3 set v3.col1 = (select max(col1) from v1);
-- error 1443
update v3 set v3.col1 = (select max(col1) from t1);
-- error 1443
update v3 set v3.col1 = (select max(col1) from v2);
-- error 1093
update v3 set v3.col1 = (select max(col1) from v3);
-- error 1443
delete from v2 where col1 = (select max(col1) from v1);
-- error 1443
delete from v2 where col1 = (select max(col1) from t1);
-- error 1093
delete from v2 where col1 = (select max(col1) from v2);
-- error 1443
delete v2 from v2,t2 where (select max(col1) from v1) > 0 and v2.col1 = t2.col1;
-- error 1443
delete t1 from t1,t2 where (select max(col1) from v1) > 0 and t1.col1 = t2.col1;
-- error 1093
delete v1 from v1,t2 where (select max(col1) from v1) > 0 and v1.col1 = t2.col1;
-- error 1443
delete v2 from v2,t2 where (select max(col1) from t1) > 0 and v2.col1 = t2.col1;
-- error 1093
delete t1 from t1,t2 where (select max(col1) from t1) > 0 and t1.col1 = t2.col1;
-- error 1443
delete v1 from v1,t2 where (select max(col1) from t1) > 0 and v1.col1 = t2.col1;
-- error 1093
delete v2 from v2,t2 where (select max(col1) from v2) > 0 and v2.col1 = t2.col1;
-- error 1443
delete t1 from t1,t2 where (select max(col1) from v2) > 0 and t1.col1 = t2.col1;
-- error 1443
delete v1 from v1,t2 where (select max(col1) from v2) > 0 and v1.col1 = t2.col1;
-- error 1443
insert into v2 values ((select max(col1) from v1));
-- error 1443
insert into t1 values ((select max(col1) from v1));
-- error 1443
insert into v2 values ((select max(col1) from v1));
-- error 1443
insert into v2 values ((select max(col1) from t1));
-- error 1093
insert into t1 values ((select max(col1) from t1));
-- error 1443
insert into v2 values ((select max(col1) from t1));
-- error 1093
insert into v2 values ((select max(col1) from v2));
-- error 1443
insert into t1 values ((select max(col1) from v2));
-- error 1093
insert into v2 values ((select max(col1) from v2));
-- error 1443
insert into v3 (col1) values ((select max(col1) from v1));
-- error 1443
insert into v3 (col1) values ((select max(col1) from t1));
-- error 1443
insert into v3 (col1) values ((select max(col1) from v2));
#check with TZ tables in list
-- error 1443
insert into v3 (col1) values ((select CONVERT_TZ('20050101000000','UTC','MET') from v2));
insert into v3 (col1) values ((select CONVERT_TZ('20050101000000','UTC','MET') from t2));
-- error 1048
insert into t3 values ((select CONVERT_TZ('20050101000000','UTC','MET') from t2));
# temporary table algorithm view should be equal to subquery in the from clause
create algorithm=temptable view v4 as select * from t1;
insert into t1 values (1),(2),(3);
insert into t1 (col1) values ((select max(col1) from v4));
select * from t1;

drop view v4,v3,v2,v1;
drop table t1,t2,t3;

#
# HANDLER with VIEW
#
create table t1 (s1 int);
create view v1 as select * from t1;
-- error 1347
handler v1 open as xx;
drop view v1;
drop table t1;

#
# view with WHERE in nested join
#
create table t1(a int);
insert into t1 values (0), (1), (2), (3);
create table t2 (a int);
insert into t2 select a from t1 where a > 1;
create view v1 as select a from t1 where a > 1;
select * from t1 left join (t2 as t, v1) on v1.a=t1.a;
select * from t1 left join (t2 as t, t2) on t2.a=t1.a;
drop view v1;
drop table t1, t2;

#
# Collation with view update
#
create table t1 (s1 char);
create view v1 as select s1 collate latin1_german1_ci as s1 from t1;
insert into v1 values ('a');
select * from v1;
update v1 set s1='b';
select * from v1;
update v1,t1 set v1.s1='c' where t1.s1=v1.s1;
select * from v1;
prepare stmt1 from "update v1,t1 set v1.s1=? where t1.s1=v1.s1";
set @arg='d';
execute stmt1 using @arg;
select * from v1;
set @arg='e';
execute stmt1 using @arg;
select * from v1;
deallocate prepare stmt1;
drop view v1;
drop table t1;

#
# test view with LOCK TABLES (work around)
#
create table t1 (a int);
create table t2 (a int);
create view v1 as select * from t1;
lock tables t1 read, v1 read;
select * from v1;
-- error 1100
select * from t2;
drop view v1;
drop table t1, t2;

#
# WITH CHECK OPTION insert/update test
#
create table t1 (a int);
create view v1 as select * from t1 where a < 2 with check option;
# simple insert
insert into v1 values(1);
-- error 1369
insert into v1 values(3);
# simple insert with ignore
insert ignore into v1 values (2),(3),(0);
select * from t1;
# prepare data for next check
delete from t1;
# INSERT SELECT test
insert into v1 SELECT 1;
-- error 1369
insert into v1 SELECT 3;
# prepare data for next check
create table t2 (a int);
insert into t2 values (2),(3),(0);
# INSERT SELECT with ignore test
insert ignore into v1 SELECT a from t2;
select * from t1 order by a desc;
#simple UPDATE test
update v1 set a=-1 where a=0;
-- error 1369
update v1 set a=2 where a=1;
select * from t1 order by a desc;
# prepare data for next check
update v1 set a=0 where a=0;
insert into t2 values (1);
# multiupdate test
update v1,t2 set v1.a=v1.a-1 where v1.a=t2.a;
select * from t1 order by a desc;
# prepare data for next check
update v1 set a=a+1;
# multiupdate with ignore test
update ignore v1,t2 set v1.a=v1.a+1 where v1.a=t2.a;
select * from t1;

drop view v1;
drop table t1, t2;

#
# CASCADED/LOCAL CHECK OPTION test
#
create table t1 (a int);
create view v1 as select * from t1 where a < 2 with check option;
create view v2 as select * from v1 where a > 0 with local check option;
create view v3 as select * from v1 where a > 0 with cascaded check option;
insert into v2 values (1);
insert into v3 values (1);
-- error 1369
insert into v2 values (0);
-- error 1369
insert into v3 values (0);
insert into v2 values (2);
-- error 1369
insert into v3 values (2);
select * from t1;
drop view v3,v2,v1;
drop table t1;

#
# CHECK OPTION with INSERT ... ON DUPLICATE KEY UPDATE
#
create table t1 (a int, primary key (a));
create view v1 as select * from t1 where a < 2 with check option;
insert into v1 values (1) on duplicate key update a=2;
-- error 1369
insert into v1 values (1) on duplicate key update a=2;
insert ignore into v1 values (1) on duplicate key update a=2;
select * from t1;
drop view v1;
drop table t1;

#
# check cyclic referencing protection on altering view
#
create table t1 (s1 int);
create view v1 as select * from t1;
create view v2 as select * from v1;
-- error 1146
alter view v1 as select * from v2;
-- error 1146
alter view v1 as select * from v1;
-- error 1146
create or replace view v1 as select * from v2;
-- error 1146
create or replace view v1 as select * from v1;
drop view v2,v1;
drop table t1;

#
# check altering differ options
#
create table t1 (a int);
create view v1 as select * from t1;
show create view v1;
alter algorithm=undefined view v1 as select * from t1 with check option;
show create view v1;
alter algorithm=merge view v1 as select * from t1 with cascaded check option;
show create view v1;
alter algorithm=temptable view v1 as select * from t1;
show create view v1;
drop view v1;
drop table t1;

#
# updating view with subquery in the WHERE clause
#
create table t1 (s1 int);
create table t2 (s1 int);
create view v2 as select * from t2 where s1 in (select s1 from t1);
insert into v2 values (5);
insert into t1 values (5);
select * from v2;
update v2 set s1 = 0;
select * from v2;
select * from t2;
# check it with check option
alter view v2 as select * from t2 where s1 in (select s1 from t1) with check option;
insert into v2 values (5);
-- error 1369
update v2 set s1 = 1;
insert into t1 values (1);
update v2 set s1 = 1;
select * from v2;
select * from t2;
# scheck how VIEWs with subqueries work with prepared statements
prepare stmt1 from "select * from v2;";
execute stmt1;
insert into t1 values (0);
execute stmt1;
deallocate prepare stmt1;
drop view v2;
drop table t1, t2;

#
# test of substring_index with view
#
create table t1 (t time);
create view v1 as select substring_index(t,':',2) as t from t1;
insert into t1 (t) values ('12:24:10');
select substring_index(t,':',2) from t1;
select substring_index(t,':',2) from v1;
drop view v1;
drop table t1;

#
# test of cascaded check option for whiew without WHERE clause
#
create table t1 (s1 tinyint);
create view v1 as select * from t1 where s1 <> 0 with local check option;
create view v2 as select * from v1 with cascaded check option;
-- error 1369
insert into v2 values (0);
drop view v2, v1;
drop table t1;

#
# inserting single value with check option failed always get error
#
create table t1 (s1 int);
create view v1 as select * from t1 where s1 < 5 with check option;
#single value
-- error 1369
insert ignore into v1 values (6);
#several values
insert ignore into v1 values (6),(3);
select * from t1;
drop view v1;
drop table t1;

#
# changing value by trigger and CHECK OPTION
#
create table t1 (s1 tinyint);
create trigger t1_bi before insert on t1 for each row set new.s1 = 500;
create view v1 as select * from t1 where s1 <> 127 with check option;
-- error 1369
insert into v1 values (0);
select * from v1;
select * from t1;
drop trigger t1_bi;
drop view v1;
drop table t1;

#
# CASCADED should be used for all underlaying VIEWs
#
create table t1 (s1 tinyint);
create view v1 as select * from t1 where s1 <> 0;
create view v2 as select * from v1 where s1 <> 1 with cascaded check option;
-- error 1369
insert into v2 values (0);
select * from v2;
select * from t1;
drop view v2, v1;
drop table t1;

#
# LOAD DATA with view and CHECK OPTION
#
# fixed length fields
create table t1 (a int, b char(10));
create view v1 as select * from t1 where a != 0 with check option;
-- error 1369
load data infile '../std_data_ln/loaddata3.dat' into table v1 fields terminated by '' enclosed by '' ignore 1 lines;
select * from t1;
select * from v1;
delete from t1;
load data infile '../std_data_ln/loaddata3.dat' ignore into table v1 fields terminated by '' enclosed by '' ignore 1 lines;
select * from t1 order by a,b;
select * from v1 order by a,b;
drop view v1;
drop table t1;
# variable length fields
create table t1 (a text, b text);
create view v1 as select * from t1 where a <> 'Field A' with check option;
-- error 1369
load data infile '../std_data_ln/loaddata2.dat' into table v1 fields terminated by ',' enclosed by '''';
select concat('|',a,'|'), concat('|',b,'|') from t1;
select concat('|',a,'|'), concat('|',b,'|') from v1;
delete from t1;
load data infile '../std_data_ln/loaddata2.dat' ignore into table v1 fields terminated by ',' enclosed by '''';
select concat('|',a,'|'), concat('|',b,'|') from t1;
select concat('|',a,'|'), concat('|',b,'|') from v1;
drop view v1;
drop table t1;

#
# Trys update table from which we select using views and subqueries
#
create table t1 (s1 smallint);
create view v1 as select * from t1 where 20 < (select (s1) from t1);
-- error ER_NON_INSERTABLE_TABLE
insert into v1 values (30);
create view v2 as select * from t1;
create view v3 as select * from t1 where 20 < (select (s1) from v2);
-- error ER_NON_INSERTABLE_TABLE
insert into v3 values (30);
create view v4 as select * from v2 where 20 < (select (s1) from t1);
-- error ER_NON_INSERTABLE_TABLE
insert into v4 values (30);
drop view v4, v3, v2, v1;
drop table t1;

#
# CHECK TABLE with VIEW
#
create table t1 (a int);
create view v1 as select * from t1;
check table t1,v1;
check table v1,t1;
drop table t1;
check table v1;
drop view v1;

#
# merge of VIEW with several tables
#
create table t1 (a int);
create table t2 (a int);
create table t3 (a int);
insert into t1 values (1), (2), (3);
insert into t2 values (1), (3);
insert into t3 values (1), (2), (4);
# view over tables
create view v3 (a,b) as select t1.a as a, t2.a as b from t1 left join t2 on (t1.a=t2.a);
select * from t3 left join v3 on (t3.a = v3.a);
explain extended select * from t3 left join v3 on (t3.a = v3.a);
# view over views
create view v1 (a) as select a from t1;
create view v2 (a) as select a from t2;
create view v4 (a,b) as select v1.a as a, v2.a as b from v1 left join v2 on (v1.a=v2.a);
select * from t3 left join v4 on (t3.a = v4.a);
explain extended select * from t3 left join v4 on (t3.a = v4.a);
# PS with view over views
prepare stmt1 from "select * from t3 left join v4 on (t3.a = v4.a);";
execute stmt1;
execute stmt1;
deallocate prepare stmt1;
drop view v4,v3,v2,v1;
drop tables t1,t2,t3;

#
# updating of join view
#
create table t1 (a int, primary key (a), b int);
create table t2 (a int, primary key (a));
insert into t1 values (1,100), (2,200);
insert into t2 values (1), (3);
# legal view for update
create view v3 (a,b) as select t1.a as a, t2.a as b from t1, t2;
update v3 set a= 10 where a=1;
select * from t1;
select * from t2;
# view without primary key
create view v2 (a,b) as select t1.b as a, t2.a as b from t1, t2;
set updatable_views_with_limit=NO;
-- error 1288
update v2 set a= 10 where a=200 limit 1;
set updatable_views_with_limit=DEFAULT;
# just view selects
select * from v3;
select * from v2;
# prepare statement with updating join view
set @a= 10;
set @b= 100;
prepare stmt1 from "update v3 set a= ? where a=?";
execute stmt1 using @a,@b;
select * from v3;
set @a= 300;
set @b= 10;
execute stmt1 using @a,@b;
select * from v3;
deallocate prepare stmt1;
drop view v3,v2;
drop tables t1,t2;

#
# inserting/deleting join view
#
create table t1 (a int, primary key (a), b int);
create table t2 (a int, primary key (a), b int);
insert into t2 values (1000, 2000);
create view v3 (a,b) as select t1.a as a, t2.a as b from t1, t2;
# inserting into join view without field list
-- error 1394
insert into v3 values (1,2);
-- error 1394
insert into v3 select * from t2;
# inserting in several tables of join view
-- error 1393
insert into v3(a,b) values (1,2);
-- error 1393
insert into v3(a,b) select * from t2;
# correct inserts into join view
insert into v3(a) values (1);
insert into v3(b) values (10);
insert into v3(a) select a from t2;
insert into v3(b) select b from t2;
insert into v3(a) values (1) on duplicate key update a=a+10000+VALUES(a);
select * from t1;
select * from t2;
# try delete from join view
-- error 1395
delete from v3;
-- error 1395
delete v3,t1 from v3,t1;
-- error 1395
delete t1,v3 from t1,v3;
# delete from t1 just to reduce result set size
delete from t1;
# prepare statement with insert join view
prepare stmt1 from "insert into v3(a) values (?);";
set @a= 100;
execute stmt1 using @a;
set @a= 300;
execute stmt1 using @a;
deallocate prepare stmt1;
prepare stmt1 from "insert into v3(a) select ?;";
set @a= 101;
execute stmt1 using @a;
set @a= 301;
execute stmt1 using @a;
deallocate prepare stmt1;
select * from v3;

drop view v3;
drop tables t1,t2;

#
# View field names should be case insensitive 
#
create table t1(f1 int);
create view v1 as select f1 from t1;
select * from v1 where F1 = 1;
drop view v1;
drop table t1;

#
# Resolving view fields in subqueries in VIEW (Bug #6394)
#
create table t1(c1 int);
create table t2(c2 int);
insert into t1 values (1),(2),(3);
insert into t2 values (1);
SELECT c1 FROM t1 WHERE c1 IN (SELECT c2 FROM t2);
SELECT c1 FROM t1 WHERE EXISTS (SELECT c2 FROM t2 WHERE c2 = c1);
create view v1 as SELECT c1 FROM t1 WHERE c1 IN (SELECT c2 FROM t2);
create view v2 as SELECT c1 FROM t1 WHERE EXISTS (SELECT c2 FROM t2 WHERE c2 = c1);
select * from v1;
select * from v2;
select * from (select c1 from v2) X;
drop view v2, v1;
drop table t1, t2;

#
# view over other view setup (BUG#7433)
#
CREATE TABLE t1 (C1 INT, C2 INT);
CREATE TABLE t2 (C2 INT);
CREATE VIEW v1 AS SELECT C2 FROM t2;
CREATE VIEW v2 AS SELECT C1 FROM t1 LEFT OUTER JOIN v1 USING (C2);
SELECT * FROM v2;
drop view v2, v1;
drop table t1, t2;

#
# view and group_concat() (BUG#7116)
#
create table t1 (col1 char(5),col2 int,col3 int); 
insert into t1 values ('one',10,25), ('two',10,50), ('two',10,50), ('one',20,25), ('one',30,25); 
create view v1 as select * from t1;
select col1,group_concat(col2,col3) from t1 group by col1;
select col1,group_concat(col2,col3) from v1 group by col1;
drop view v1;
drop table t1;

#
# Item_ref resolved as view field (BUG#6894)
#
create table t1 (s1 int, s2 char);
create view v1 as select s1, s2 from t1;
-- error 1054
select s2 from v1 vq1 where 2 = (select count(*) from v1 vq2 having vq1.s2 = vq2.s2);
select s2 from v1 vq1 where 2 = (select count(*) aa from v1 vq2 having vq1.s2 = aa);
drop view v1;
drop table t1;

#
# Test case for bug #9398 CREATE TABLE with SELECT from a multi-table view
#
CREATE TABLE t1 (a1 int);
CREATE TABLE t2 (a2 int);
INSERT INTO t1 VALUES (1), (2), (3), (4);
INSERT INTO t2 VALUES (1), (2), (3);
CREATE VIEW v1(a,b) AS SELECT a1,a2 FROM t1 JOIN t2 ON a1=a2 WHERE a1>1;

SELECT * FROM v1;
CREATE TABLE t3 SELECT * FROM v1;
SELECT * FROM t3;

DROP VIEW v1;
DROP TABLE t1,t2,t3;

#
# Test for BUG#8703 "insert into table select from view crashes"
#
create table t1 (a int);
create table t2 like t1;
create table t3 like t1;
create view v1 as select t1.a x, t2.a y from t1 join t2 where t1.a=t2.a;
insert into t3 select x from v1;
insert into t2 select x from v1;
drop view v1;
drop table t1,t2,t3;

#
# Test for BUG #6106: query over a view using subquery for the underlying table
#

CREATE TABLE t1 (col1 int PRIMARY KEY, col2 varchar(10)); 
INSERT INTO t1 VALUES(1,'trudy'); 
INSERT INTO t1 VALUES(2,'peter'); 
INSERT INTO t1 VALUES(3,'sanja'); 
INSERT INTO t1 VALUES(4,'monty'); 
INSERT INTO t1 VALUES(5,'david'); 
INSERT INTO t1 VALUES(6,'kent'); 
INSERT INTO t1 VALUES(7,'carsten'); 
INSERT INTO t1 VALUES(8,'ranger'); 
INSERT INTO t1 VALUES(10,'matt'); 
CREATE TABLE t2 (col1 int, col2 int, col3 char(1)); 
INSERT INTO t2 VALUES (1,1,'y'); 
INSERT INTO t2 VALUES (1,2,'y'); 
INSERT INTO t2 VALUES (2,1,'n'); 
INSERT INTO t2 VALUES (3,1,'n'); 
INSERT INTO t2 VALUES (4,1,'y'); 
INSERT INTO t2 VALUES (4,2,'n'); 
INSERT INTO t2 VALUES (4,3,'n'); 
INSERT INTO t2 VALUES (6,1,'n'); 
INSERT INTO t2 VALUES (8,1,'y');
 
CREATE VIEW v1 AS SELECT * FROM t1; 

SELECT a.col1,a.col2,b.col2,b.col3 
  FROM t1 a LEFT JOIN t2 b ON a.col1=b.col1
    WHERE b.col2 IS NULL OR 
          b.col2=(SELECT MAX(col2) FROM t2 b WHERE b.col1=a.col1);

SELECT a.col1,a.col2,b.col2,b.col3 
  FROM v1 a LEFT JOIN t2 b ON a.col1=b.col1
    WHERE b.col2 IS NULL OR 
          b.col2=(SELECT MAX(col2) FROM t2 b WHERE b.col1=a.col1);

CREATE VIEW v2 AS SELECT * FROM t2; 

SELECT a.col1,a.col2,b.col2,b.col3
  FROM v2 b RIGHT JOIN v1 a ON a.col1=b.col1
    WHERE b.col2 IS NULL OR
          b.col2=(SELECT MAX(col2) FROM v2 b WHERE b.col1=a.col1); 

# Tests from the report for bug #6107

SELECT a.col1,a.col2,b.col2,b.col3
  FROM v2 b RIGHT JOIN v1 a ON a.col1=b.col1
    WHERE a.col1 IN (1,5,9) AND
         (b.col2 IS NULL OR
          b.col2=(SELECT MAX(col2) FROM v2 b WHERE b.col1=a.col1)); 

CREATE VIEW v3 AS SELECT * FROM t1 WHERE col1 IN (1,5,9);

SELECT a.col1,a.col2,b.col2,b.col3
  FROM v2 b RIGHT JOIN v3 a ON a.col1=b.col1
    WHERE b.col2 IS NULL OR
          b.col2=(SELECT MAX(col2) FROM v2 b WHERE b.col1=a.col1); 
 
DROP VIEW v1,v2,v3;
DROP TABLE t1,t2;

#
# BUG#8490 Select from views containing subqueries causes server to hang 
# forever.
#
create table t1 as select 1 A union select 2 union select 3;
create table t2 as select * from t1;
create view v1 as select * from t1 where a in (select * from t2);
select * from v1 A, v1 B where A.a = B.a;
create table t3 as select a a,a b from t2;
create view v2 as select * from t3 where 
  a in (select * from t1) or b in (select * from t2);
select * from v2 A, v2 B where A.a = B.b;
drop view v1, v2;
drop table t1, t2, t3;

#
# Test case for bug #8528: select from view over multi-table view
#
CREATE TABLE t1 (a int);
CREATE TABLE t2 (b int);
INSERT INTO t1 VALUES (1), (2), (3), (4);
INSERT INTO t2 VALUES (4), (2);

CREATE VIEW v1 AS SELECT * FROM t1,t2 WHERE t1.a=t2.b;
SELECT * FROM v1;
CREATE VIEW v2 AS SELECT * FROM v1;
SELECT * FROM v2;

DROP VIEW v2,v1;

DROP TABLE t1, t2;
#
# Correct restoring view name in SP table locking BUG#9758
#
create table t1 (a int);
create view v1 as select sum(a) from t1 group by a;
delimiter //;
create procedure p1()
begin
select * from v1;
end//
delimiter ;//
call p1();
call p1();
drop procedure p1;
drop view v1;
drop table t1;

#
# Bug#7422 "order by" doesn't work
#
CREATE TABLE t1(a char(2) primary key, b char(2));
CREATE TABLE t2(a char(2), b char(2), index i(a));
INSERT INTO t1 VALUES ('a','1'), ('b','2');
INSERT INTO t2 VALUES ('a','5'), ('a','6'), ('b','5'), ('b','6');
CREATE VIEW v1 AS
  SELECT t1.b as c, t2.b as d FROM t1,t2 WHERE t1.a=t2.a;
SELECT d, c FROM v1 ORDER BY d,c;
DROP VIEW v1;
DROP TABLE t1, t2;
#
# using sum(distinct ) & avg(distinct ) in views (BUG#7015)
#
create table t1 (s1 int);
create view  v1 as select sum(distinct s1) from t1;
select * from v1;
drop view v1;
create view  v1 as select avg(distinct s1) from t1;
select * from v1;
drop view v1;
drop table t1;

#
# using cast(... as decimal) in views (BUG#11387);
#
create view v1 as select cast(1 as decimal);
select * from v1;
drop view v1;

#
# Bug#11298 insert into select from VIEW produces incorrect result when 
#           using ORDER BY
create table t1(f1 int);
create table t2(f2 int);
insert into t1 values(1),(2),(3);
insert into t2 values(1),(2),(3);
create view v1 as select * from t1,t2 where f1=f2;
create table t3 (f1 int, f2 int);
insert into t3 select * from v1 order by 1;
select * from t3;
drop view v1;
drop table t1,t2,t3;

#
# Generation unique names for columns, and correct names check (BUG#7448)
#
# names with ' and \
create view v1 as select '\\','\\shazam';
select * from v1;
drop view v1;
create view v1 as select '\'','\shazam';
select * from v1;
drop view v1;
# autogenerated names differ by case only
create view v1 as select 'k','K';
select * from v1;
drop view v1;
create table t1 (s1 int);
# same autogenerated names
create view v1 as select s1, 's1' from t1;
select * from v1;
drop view v1;
create view v1 as select 's1', s1 from t1;
select * from v1;
drop view v1;
# set name as one of expected autogenerated
create view v1 as select 's1', s1, 1 as My_exp_s1 from t1;
select * from v1;
drop view v1;
create view v1 as select 1 as My_exp_s1, 's1', s1  from t1;
select * from v1;
drop view v1;
# set name conflict with autogenerated names
create view v1 as select 1 as s1, 's1', 's1' from t1;
select * from v1;
drop view v1;
create view v1 as select 's1', 's1', 1 as s1 from t1;
select * from v1;
drop view v1;
# underlying field name conflict with autogenerated names
create view v1 as select s1, 's1', 's1' from t1;
select * from v1;
drop view v1;
create view v1 as select 's1', 's1', s1 from t1;
select * from v1;
drop view v1;
# underlying field name conflict with set name
-- error 1060
create view v1 as select 1 as s1, 's1', s1 from t1;
-- error 1060
create view v1 as select 's1', s1, 1 as s1 from t1;
drop table t1;
# set names differ by case only
-- error 1060
create view v1(k, K) as select 1,2;

#
# using time_format in view (BUG#7521)
#
create view v1 as SELECT TIME_FORMAT(SEC_TO_TIME(3600),'%H:%i') as t;
select * from v1;
drop view v1;

#
# evaluation constant functions in WHERE (BUG#4663)
#
create table t1 (a timestamp default now());
create table t2 (b timestamp default now());
create view v1 as select a,b,t1.a < now() from t1,t2 where t1.a < now();
SHOW CREATE VIEW v1;
drop view v1;
drop table t1, t2;
CREATE TABLE t1 ( a varchar(50) );
CREATE VIEW v1 AS SELECT * FROM t1 WHERE a = CURRENT_USER();
SHOW CREATE VIEW v1;
DROP VIEW v1;
CREATE VIEW v1 AS SELECT * FROM t1 WHERE a = VERSION();
SHOW CREATE VIEW v1;
DROP VIEW v1;
CREATE VIEW v1 AS SELECT * FROM t1 WHERE a = DATABASE();
SHOW CREATE VIEW v1;
DROP VIEW v1;
DROP TABLE t1;

#
# checking views after some view with error (BUG#11337)
#
CREATE TABLE t1 (col1 time);
CREATE TABLE t2 (col1 time);
CREATE VIEW v1 AS SELECT CONVERT_TZ(col1,'GMT','MET') FROM t1;
CREATE VIEW v2 AS SELECT CONVERT_TZ(col1,'GMT','MET') FROM t2;
CREATE VIEW v3 AS SELECT CONVERT_TZ(col1,'GMT','MET') FROM t1;
CREATE VIEW v4 AS SELECT CONVERT_TZ(col1,'GMT','MET') FROM t2;
CREATE VIEW v5 AS SELECT CONVERT_TZ(col1,'GMT','MET') FROM t1;
CREATE VIEW v6 AS SELECT CONVERT_TZ(col1,'GMT','MET') FROM t2;
DROP TABLE t1;
CHECK TABLE v1, v2, v3, v4, v5, v6;
drop view v1, v2, v3, v4, v5, v6;
drop table t2;

--disable_warnings
drop function if exists f1;
drop function if exists f2;
--enable_warnings
CREATE TABLE t1 (col1 time);
CREATE TABLE t2 (col1 time);
CREATE TABLE t3 (col1 time);
create function f1 () returns int return (select max(col1) from t1);
create function f2 () returns int return (select max(col1) from t2);
CREATE VIEW v1 AS SELECT f1() FROM t3;
CREATE VIEW v2 AS SELECT f2() FROM t3;
CREATE VIEW v3 AS SELECT f1() FROM t3;
CREATE VIEW v4 AS SELECT f2() FROM t3;
CREATE VIEW v5 AS SELECT f1() FROM t3;
CREATE VIEW v6 AS SELECT f2() FROM t3;
drop function f1;
CHECK TABLE v1, v2, v3, v4, v5, v6;
create function f1 () returns int return (select max(col1) from t1);
DROP TABLE t1;
CHECK TABLE v1, v2, v3, v4, v5, v6;
drop function f1;
drop function f2;
drop view v1, v2, v3, v4, v5, v6;
drop table t2,t3;

#
# bug #11325 Wrong date comparison in views
#
create table t1 (f1 date);
insert into t1 values ('2005-01-01'),('2005-02-02');
create view v1 as select * from t1;
select * from v1 where f1='2005.02.02';
select * from v1 where '2005.02.02'=f1;
drop view v1;
drop table t1;

#
# using encrypt & substring_index in view (BUG#7024)
#
CREATE VIEW v1 AS SELECT ENCRYPT("dhgdhgd");
disable_result_log;
SELECT * FROM v1;
enable_result_log;
drop view v1;
CREATE VIEW v1 AS SELECT SUBSTRING_INDEX("dkjhgd:kjhdjh", ":", 1);
SELECT * FROM v1;
drop view v1;

#
# hide underlying tables names in case of imposibility to update (BUG#10773)
#
create table t1 (f59 int, f60 int, f61 int);
insert into t1 values (19,41,32);
create view v1 as select f59, f60 from t1 where f59 in  
         (select f59 from t1);
-- error 1288
update v1 set f60=2345;
-- error 1443
update t1 set f60=(select max(f60) from v1);
drop view v1;
drop table t1;

#
# Using var_samp with view (BUG#10651)
#
create table t1 (s1 int);
create view v1 as select var_samp(s1) from t1;
show create view v1;
drop view v1;
drop table t1;

#
# Correct inserting data check (absence of default value) for view
# underlying tables (BUG#6443)
#
set sql_mode='strict_all_tables';
CREATE TABLE t1 (col1 INT NOT NULL, col2 INT NOT NULL);
CREATE VIEW v1 (vcol1) AS SELECT col1 FROM t1;
CREATE VIEW v2 (vcol1) AS SELECT col1 FROM t1 WHERE col2 > 2;
-- error 1364
INSERT INTO t1 (col1) VALUES(12);
-- error 1423
INSERT INTO v1 (vcol1) VALUES(12);
-- error 1423
INSERT INTO v2 (vcol1) VALUES(12);
set sql_mode=default;
drop view v2,v1;
drop table t1;

#
# Bug#11399 Use an alias in a select statement on a view
#
create table t1 (f1 int);
insert into t1 values (1);
create view v1 as select f1 from t1;
select f1 as alias from v1;
drop view v1;
drop table t1;

#
# Test for bug #6120: SP cache to be invalidated when altering a view
#

CREATE TABLE t1 (s1 int, s2 int);
INSERT  INTO t1 VALUES (1,2);
CREATE VIEW v1 AS SELECT s2 AS s1, s1 AS s2 FROM t1;
SELECT * FROM v1;
CREATE PROCEDURE p1 () SELECT * FROM v1;
CALL p1();
ALTER VIEW v1 AS SELECT s1 AS s1, s2 AS s2 FROM t1;
CALL p1();
DROP VIEW v1;
CREATE VIEW v1 AS SELECT s2 AS s1, s1 AS s2 FROM t1;
CALL p1();

DROP PROCEDURE p1;
DROP VIEW v1;
DROP TABLE t1;

#
# Test for bug #11709 View was ordered by wrong column
#
create table t1 (f1 int, f2 int);
create view v1 as select f1 as f3, f2 as f1 from t1;
insert into t1 values (1,3),(2,1),(3,2);
select * from v1 order by f1;
drop view v1;
drop table t1;

#
# Test for bug #11771: wrong query_id in SELECT * FROM <view>
#
CREATE TABLE t1 (f1 char);
INSERT INTO t1 VALUES ('A');
CREATE VIEW  v1 AS SELECT * FROM t1;

INSERT INTO t1 VALUES('B');
SELECT * FROM v1;
SELECT * FROM t1;

DROP VIEW v1;
DROP TABLE t1;

#
# opening table in correct locking mode (BUG#9597)
#
CREATE TABLE t1 ( bug_table_seq   INTEGER NOT NULL);
CREATE OR REPLACE VIEW v1 AS SELECT * from t1;
DROP PROCEDURE IF EXISTS p1;
delimiter //;
CREATE PROCEDURE p1 ( )
BEGIN
        DO (SELECT  @next := IFNULL(max(bug_table_seq),0) + 1 FROM v1);
        INSERT INTO t1 VALUES (1);
END //
delimiter ;//
CALL p1();
DROP PROCEDURE p1;
DROP VIEW v1;
DROP TABLE t1;

#
# Bug #11760 Typo in Item_func_add_time::print() results in NULLs returned
#             subtime() in view
create table t1(f1 datetime);
insert into t1 values('2005.01.01 12:0:0');
create view v1 as select f1, subtime(f1, '1:1:1') as sb from t1;
select * from v1;
drop view v1;
drop table t1;

#
# Test for bug #11412: query over a multitable view with GROUP_CONCAT
#
CREATE TABLE t1 (
  aid int PRIMARY KEY,
  fn varchar(20) NOT NULL,
  ln varchar(20) NOT NULL
);
CREATE TABLE t2 (
  aid int NOT NULL,
  pid int NOT NULL
);
INSERT INTO t1 VALUES(1,'a','b'), (2,'c','d');
INSERT INTO t2 values (1,1), (2,1), (2,2);

CREATE VIEW v1 AS SELECT t1.*,t2.pid FROM t1,t2 WHERE t1.aid = t2.aid;

SELECT pid,GROUP_CONCAT(CONCAT(fn,' ',ln) ORDER BY 1) FROM t1,t2 
  WHERE t1.aid = t2.aid GROUP BY pid;
SELECT pid,GROUP_CONCAT(CONCAT(fn,' ',ln) ORDER BY 1) FROM v1 GROUP BY pid;

DROP VIEW v1;
DROP TABLE t1,t2;

#
# Test for bug #12382: SELECT * FROM view after INSERT command
#

CREATE TABLE t1 (id int PRIMARY KEY, f varchar(255));
CREATE VIEW v1 AS SELECT id, f FROM t1 WHERE id <= 2;
INSERT INTO t1 VALUES (2, 'foo2');
INSERT INTO t1 VALUES (1, 'foo1');

SELECT * FROM v1;
SELECT * FROM v1;

DROP VIEW v1;
DROP TABLE t1;

#
# Test for bug #12470: crash for a simple select from a view defined
#                      as a join over 5 tables

CREATE TABLE t1 (pk int PRIMARY KEY, b int);
CREATE TABLE t2 (pk int PRIMARY KEY, fk int, INDEX idx(fk));
CREATE TABLE t3 (pk int PRIMARY KEY, fk int, INDEX idx(fk));
CREATE TABLE t4 (pk int PRIMARY KEY, fk int, INDEX idx(fk));
CREATE TABLE t5 (pk int PRIMARY KEY, fk int, INDEX idx(fk));
CREATE VIEW v1 AS
  SELECT t1.pk as a FROM t1,t2,t3,t4,t5
    WHERE t1.b IS NULL AND
          t1.pk=t2.fk AND t2.pk=t3.fk AND t3.pk=t4.fk AND t4.pk=t5.fk;

SELECT a FROM v1;

DROP VIEW v1;
DROP TABLE t1,t2,t3,t4,t5;

#
# Bug #12298 Typo in  function name results in erroneous view being created.
#
create view v1 as select timestampdiff(day,'1997-01-01 00:00:00','1997-01-02 00:00:00') as f1;
select * from v1;
drop view v1;

#
# repeatable CREATE VIEW statement BUG#12468
#
create table t1(a int);
create procedure p1() create view v1 as select * from t1;
drop table t1;
-- error 1146
call p1();
-- error 1146
call p1();
drop procedure p1;

#
# Bug #10624 Views with multiple UNION and UNION ALL produce incorrect results
#
create table t1 (f1 int);
create table t2 (f1 int);
insert into t1 values (1);
insert into t2 values (2);
create view v1 as select * from t1 union select * from t2 union all select * from t2;
select * from v1;
drop view v1;
drop table t1,t2;
#
# Test for bug #10970: view referring a temporary table indirectly
#                     

CREATE TEMPORARY TABLE t1 (a int);
CREATE FUNCTION f1 () RETURNS int RETURN (SELECT COUNT(*) FROM t1);
-- error 1352
CREATE VIEW v1 AS SELECT f1();

DROP FUNCTION f1;
DROP TABLE t1;

#
# BUG #12533 (crash on DESCRIBE <view> after renaming base table column)
#
--disable_warnings
DROP TABLE IF EXISTS t1;
DROP VIEW  IF EXISTS v1;
--enable_warnings

CREATE TABLE t1 (f4 CHAR(5));
CREATE VIEW v1 AS SELECT * FROM t1;
DESCRIBE v1;

ALTER TABLE t1 CHANGE COLUMN f4 f4x CHAR(5);
--error 1356
DESCRIBE v1;
DROP TABLE t1;
DROP VIEW v1;

# 
# Bug #12489 wrongly printed strcmp() function results in creation of broken
#            view
create table t1 (f1 char);
create view v1 as select strcmp(f1,'a') from t1;
select * from v1;
drop view v1;
drop table t1;

#
# Bug #12922 if(sum(),...) with group from view returns wrong results 
#
create table t1 (f1 int, f2 int,f3 int);
insert into t1 values (1,10,20),(2,0,0);
create view v1 as select * from t1;
select if(sum(f1)>1,f2,f3) from v1 group by f1;
drop view v1;
drop table t1;
# BUG#12941
#
--disable_warnings
create table t1 (
  r_object_id char(16) NOT NULL,
  group_name varchar(32) NOT NULL
) engine = InnoDB;

create table t2 (
  r_object_id char(16) NOT NULL,
  i_position int(11) NOT NULL, 
  users_names varchar(32) default NULL
) Engine = InnoDB;
--enable_warnings

create view v1 as select r_object_id, group_name from t1;
create view v2 as select r_object_id, i_position, users_names from t2;

create unique index r_object_id on t1(r_object_id);
create index group_name on t1(group_name);
create unique index r_object_id_i_position on t2(r_object_id,i_position);
create index users_names on t2(users_names);

insert into t1 values('120001a080000542','tstgroup1');
insert into t2 values('120001a080000542',-1, 'guser01');
insert into t2 values('120001a080000542',-2, 'guser02');

select v1.r_object_id, v2.users_names from v1, v2
where (v1.group_name='tstgroup1') and v2.r_object_id=v1.r_object_id 
order by users_names;

drop view v1, v2;
drop table t1, t2;

#
# Bug #6808 - Views: CREATE VIEW v ... FROM t AS v fails
#

create table t1 (s1 int); 
create view abc as select * from t1 as abc;
drop table t1;
drop view abc;

#
# Bug #12993 View column rename broken in subselect
#
create table t1(f1 char(1));
create view v1 as select * from t1;
select * from (select f1 as f2 from v1) v where v.f2='a';
drop view v1;
drop table t1;

#
# Bug #11416 Server crash if using a view that uses function convert_tz
#
create view v1 as SELECT CONVERT_TZ('2004-01-01 12:00:00','GMT','MET');
select * from v1;
drop view v1;

#
# Bugs #12963, #13000: wrong creation of VIEW with DAYNAME, DAYOFWEEK, and WEEKDAY
#

CREATE TABLE t1 (date DATE NOT NULL);
INSERT INTO  t1 VALUES ('2005-09-06');

CREATE VIEW v1 AS SELECT DAYNAME(date) FROM t1;
SHOW CREATE VIEW v1;

CREATE VIEW v2 AS SELECT DAYOFWEEK(date) FROM t1;
SHOW CREATE VIEW v2;

CREATE VIEW v3 AS SELECT WEEKDAY(date) FROM t1;
SHOW CREATE VIEW v3;

SELECT DAYNAME('2005-09-06');
SELECT DAYNAME(date) FROM t1;
SELECT * FROM v1;

SELECT DAYOFWEEK('2005-09-06');
SELECT DAYOFWEEK(date) FROM t1;
SELECT * FROM v2;

SELECT WEEKDAY('2005-09-06');
SELECT WEEKDAY(date) FROM t1;
SELECT * FROM v3;

DROP TABLE t1;
DROP VIEW  v1, v2, v3;

#
# Bug #13411: crash when using non-qualified view column in HAVING clause 
#

CREATE TABLE t1 ( a int, b int );
INSERT INTO t1 VALUES (1,1),(2,2),(3,3);
CREATE VIEW v1 AS SELECT a,b FROM t1;
SELECT t1.a FROM t1 GROUP BY t1.a HAVING a > 1;
SELECT v1.a FROM v1 GROUP BY v1.a HAVING a > 1;

DROP VIEW v1;
DROP TABLE t1;

#
# Bug #13410: failed name resolution for qualified view column in HAVING 
#

CREATE TABLE t1 ( a int, b int );
INSERT INTO t1 VALUES (1,1),(2,2),(3,3);
CREATE VIEW v1 AS SELECT a,b FROM t1;
SELECT t1.a FROM t1 GROUP BY t1.a HAVING t1.a > 1;
SELECT v1.a FROM v1 GROUP BY v1.a HAVING v1.a > 1;
SELECT t_1.a FROM t1 AS t_1 GROUP BY t_1.a HAVING t_1.a IN (1,2,3);
SELECT v_1.a FROM v1 AS v_1 GROUP BY v_1.a HAVING v_1.a IN (1,2,3);

DROP VIEW v1;
DROP TABLE t1;

#
# Bug #13327 view wasn't using index for const condition
#

CREATE TABLE t1 (a INT, b INT, INDEX(a,b));
CREATE TABLE t2 LIKE t1;
CREATE TABLE t3 (a INT);
INSERT INTO t1 VALUES (1,1),(2,2),(3,3);
INSERT INTO t2 VALUES (1,1),(2,2),(3,3);
INSERT INTO t3 VALUES (1),(2),(3);
CREATE VIEW v1 AS SELECT t1.* FROM t1,t2 WHERE t1.a=t2.a AND t1.b=t2.b;
CREATE VIEW v2 AS SELECT t3.* FROM t1,t3 WHERE t1.a=t3.a;
EXPLAIN SELECT t1.* FROM t1 JOIN t2 WHERE t1.a=t2.a AND t1.b=t2.b AND t1.a=1;
EXPLAIN SELECT * FROM v1 WHERE a=1;
EXPLAIN SELECT * FROM v2 WHERE a=1;
DROP VIEW v1,v2;
DROP TABLE t1,t2,t3;

#
# Bug #13622 Wrong view .frm created if some field's alias contain \n
#
create table t1 (f1 int);
create view v1 as select t1.f1 as '123
456' from t1;
select * from v1;
drop view v1;
drop table t1;

# Bug #14466 lost sort order in GROUP_CONCAT() in a view
#
create table t1 (f1 int, f2 int);
insert into t1 values(1,1),(1,2),(1,3);
create view v1 as select f1 ,group_concat(f2 order by f2 asc) from t1 group by f1;
create view v2 as select f1 ,group_concat(f2 order by f2 desc) from t1 group by f1;
select * from v1;
select * from v2;
drop view v1,v2;
drop table t1;

#
# BUG#14026 Crash on second PS execution when using views
#
create table t1 (x int, y int);
create table t2 (x int, y int, z int);
create table t3 (x int, y int, z int);
create table t4 (x int, y int, z int);

create view v1 as
select t1.x
from (
  (t1 join t2 on ((t1.y = t2.y))) 
  join 
  (t3 left join t4 on (t3.y = t4.y) and (t3.z = t4.z))
);

prepare stmt1 from "select count(*) from v1 where x = ?";
set @parm1=1;

execute stmt1 using @parm1;
execute stmt1 using @parm1;
drop view v1;
drop table t1,t2,t3,t4;

#
# Bug #14540: OPTIMIZE, ANALYZE, REPAIR applied to not a view
#

CREATE TABLE t1(id INT);
CREATE VIEW v1 AS SELECT id FROM t1;

OPTIMIZE TABLE v1;
ANALYZE TABLE v1;
REPAIR TABLE v1;

DROP TABLE t1;
OPTIMIZE TABLE v1;
ANALYZE TABLE v1;
REPAIR TABLE v1;

DROP VIEW v1;


#
# BUG#14719: Views DEFINER grammar is incorrect
#

create definer = current_user() sql security invoker view v1 as select 1;
show create view v1;
drop view v1;

create definer = current_user sql security invoker view v1 as select 1;
show create view v1;
drop view v1;

#
# Bug #14816 test_if_order_by_key() expected only Item_fields.
#
create table t1 (id INT, primary key(id));
insert into t1 values (1),(2);
create view v1 as select * from t1;
explain select id from v1 order by id;
drop view v1;
drop table t1;

#
# Bug #14850 Item_ref's values wasn't updated
#
create table t1(f1 int, f2 int);
insert into t1 values (null, 10), (null,2);
select f1, sum(f2) from t1 group by f1;
create view v1 as select * from t1;
select f1, sum(f2) from v1 group by f1;
drop view v1;
drop table t1;

#
# BUG#14885: incorrect SOURCE in view created in a procedure
# TODO: here SOURCE string must be shown when it will be possible
#
--disable_warnings
drop procedure if exists p1;
--enable_warnings
delimiter //;
create procedure p1 () deterministic
begin
create view v1 as select 1;
end;
//
delimiter ;//
call p1();
show create view v1;
drop view v1;
drop procedure p1;

#
# BUG#15096: using function with view for view creation
#
CREATE VIEW v1 AS SELECT 42 AS Meaning;
--disable_warnings
DROP FUNCTION IF EXISTS f1;
--enable_warnings
DELIMITER //;
CREATE FUNCTION f1() RETURNS INTEGER
BEGIN
  DECLARE retn INTEGER;
  SELECT Meaning FROM v1 INTO retn;
  RETURN retn;
END
//
DELIMITER ;//
CREATE VIEW v2 AS SELECT f1();
select * from v2;
drop view v2,v1;
drop function f1;

#
# Bug#14861: aliased column names are not preserved.
#
create table t1 (id numeric, warehouse_id numeric);
create view v1 as select id from t1;
create view v2 as
select t1.warehouse_id, v1.id as receipt_id
from t1, v1 where t1.id = v1.id;

insert into t1 (id, warehouse_id) values(3, 2);
insert into t1 (id, warehouse_id) values(4, 2);
insert into t1 (id, warehouse_id) values(5, 1);

select v2.receipt_id as alias1, v2.receipt_id as alias2 from v2
order by v2.receipt_id;

drop view v2, v1;
drop table t1;

#
# Bug#16016: MIN/MAX optimization for views
#

CREATE TABLE t1 (a int PRIMARY KEY, b int);
INSERT INTO t1 VALUES (2,20), (3,10), (1,10), (0,30), (5,10);

CREATE VIEW v1 AS SELECT * FROM t1;

SELECT MAX(a) FROM t1;
SELECT MAX(a) FROM v1;

EXPLAIN SELECT MAX(a) FROM t1;
EXPLAIN SELECT MAX(a) FROM v1;

SELECT MIN(a) FROM t1;
SELECT MIN(a) FROM v1;

EXPLAIN SELECT MIN(a) FROM t1;
EXPLAIN SELECT MIN(a) FROM v1;

DROP VIEW v1;
DROP TABLE t1;

#
# Bug#16382: grouping name is resolved against a view column name
#            which coincides with a select column name

CREATE TABLE t1 (x varchar(10));
INSERT INTO t1 VALUES (null), ('foo'), ('bar'), (null);
CREATE VIEW v1 AS SELECT * FROM t1;

SELECT IF(x IS NULL, 'blank', 'not blank') FROM v1 GROUP BY x;
SELECT IF(x IS NULL, 'blank', 'not blank') AS x FROM t1 GROUP BY x;
SELECT IF(x IS NULL, 'blank', 'not blank') AS x FROM v1;
SELECT IF(x IS NULL, 'blank', 'not blank') AS y FROM v1 GROUP BY y;
SELECT IF(x IS NULL, 'blank', 'not blank') AS x FROM v1 GROUP BY x;

DROP VIEW v1;
DROP TABLE t1;

#
# BUG#15943: mysql_next_result hangs on invalid SHOW CREATE VIEW
#

delimiter //;
drop table if exists t1; 
drop view if exists v1; 
create table t1 (id int); 
create view v1 as select * from t1; 
drop table t1; 
show create view v1; 
drop view v1;
//
delimiter ;//

#
# Bug#17726 Not checked empty list caused endless loop
#
create table t1(f1 int, f2 int);
create view v1 as select ta.f1 as a, tb.f1 as b from t1 ta, t1 tb where ta.f1=tb
.f1 and ta.f2=tb.f2;
insert into t1 values(1,1),(2,2);
create view v2 as select * from v1 where a > 1 with local check option;
select * from v2;
update v2 set b=3 where a=2;
select * from v2;
drop view v2, v1;
drop table t1;

#
# Bug #18386: select from view over a table with ORDER BY view_col clause 
#             given view_col is not an image of any column from the base table

CREATE TABLE t1 (a int);
INSERT INTO t1 VALUES (1), (2);

CREATE VIEW v1 AS SELECT SQRT(a) my_sqrt FROM t1;

SELECT my_sqrt FROM v1 ORDER BY my_sqrt;

DROP VIEW v1;
DROP TABLE t1;

#
# Bug #18237: invalid count optimization applied to an outer join with a view 
#             

CREATE TABLE t1 (id int PRIMARY KEY);
CREATE TABLE t2 (id int PRIMARY KEY);

INSERT INTO t1 VALUES (1), (3);
INSERT INTO t2 VALUES (1), (2), (3);

CREATE VIEW v2 AS SELECT * FROM t2;

SELECT COUNT(*) FROM t1 LEFT JOIN t2 ON t1.id=t2.id;
SELECT * FROM t1 LEFT JOIN t2 ON t1.id=t2.id;

SELECT COUNT(*) FROM t1 LEFT JOIN v2 ON t1.id=v2.id;

DROP VIEW v2;

DROP TABLE t1, t2;

#
# Bug #16069: VIEW does return the same results as underlying SELECT
#             with WHERE condition containing BETWEEN over dates 
# Dates as strings should be casted to date type
CREATE TABLE t1 (id int NOT NULL PRIMARY KEY,
                 td date DEFAULT NULL, KEY idx(td));

INSERT INTO t1 VALUES 
 (1, '2005-01-01'), (2, '2005-01-02'), (3, '2005-01-02'),
 (4, '2005-01-03'), (5, '2005-01-04'), (6, '2005-01-05'),
 (7, '2005-01-05'), (8, '2005-01-05'), (9, '2005-01-06');

CREATE VIEW v1 AS SELECT * FROM t1;

SELECT * FROM t1 WHERE td BETWEEN CAST('2005.01.02' AS DATE) AND CAST('2005.01.04' AS DATE);
SELECT * FROM v1 WHERE td BETWEEN CAST('2005.01.02' AS DATE) AND CAST('2005.01.04' AS DATE);

DROP VIEW v1;
DROP TABLE t1;

#
# BUG#14308: Recursive view definitions
#
# using view only
create table t1 (a int);
create view v1 as select * from t1;
create view v2 as select * from v1;
drop table t1;
rename table v2 to t1;
-- error ER_VIEW_RECURSIVE
select * from v1;
drop view t1, v1;
# using SP function
create table t1 (a int);
delimiter //;
create function f1() returns int
begin
  declare mx int;
  select max(a) from t1 into mx;
  return mx;
end//
delimiter ;//
create view v1 as select f1() as a;
create view v2 as select * from v1;
drop table t1;
rename table v2 to t1;
-- error ER_SP_NO_RECURSION
select * from v1;
drop function f1;
drop view t1, v1;

#
# Bug #15153: CONVERT_TZ() is not allowed in all places in VIEWs
#
# Error was reported when one tried to use CONVERT_TZ() function
# select list of view which was processed using MERGE algorithm.
# (Also see additional test in timezone_grant.test)
create table t1 (dt datetime);
insert into t1 values (20040101000000), (20050101000000), (20060101000000);
# Let us test that convert_tz() can be used in view's select list
create view v1 as select convert_tz(dt, 'UTC', 'Europe/Moscow') as ldt from t1;
select * from v1;
drop view v1;
# And in its where part 
create view v1 as select * from t1 where convert_tz(dt, 'UTC', 'Europe/Moscow') >= 20050101000000;
select * from v1;
# Other interesting case - a view which uses convert_tz() function
# through other view.
create view v2 as select * from v1 where dt < 20060101000000;
select * from v2;
drop view v2;
# And even more interesting case when view uses convert_tz() both
# directly and indirectly
create view v2 as select convert_tz(dt, 'UTC', 'Europe/Moscow') as ldt from v1;
select * from v2;
drop view v1, v2;
drop table t1;

#
# Bug #19490: usage of view specified by a query with GROUP BY
#             an expression containing non-constant interval

CREATE TABLE t1 (id int NOT NULL PRIMARY KEY, d datetime);

CREATE VIEW v1 AS
SELECT id, date(d) + INTERVAL TIME_TO_SEC(d) SECOND AS t, COUNT(*)
  FROM t1 GROUP BY id, t;

SHOW CREATE VIEW v1;
SELECT * FROM v1;

DROP VIEW v1;
DROP TABLE t1;

#
# Bug#19077: A nested materialized view is used before being populated.
#
CREATE TABLE t1 (i INT, j BIGINT);
INSERT INTO t1 VALUES (1, 2), (2, 2), (3, 2);
CREATE VIEW v1 AS SELECT MIN(j) AS j FROM t1;
CREATE VIEW v2 AS SELECT MIN(i) FROM t1 WHERE j = ( SELECT * FROM v1 );
SELECT * FROM v2;
DROP VIEW v2, v1;
DROP TABLE t1;

#
# Bug #19573: VIEW with HAVING that refers an alias name
# 

CREATE TABLE t1(
  fName varchar(25) NOT NULL,
  lName varchar(25) NOT NULL,
  DOB date NOT NULL,
  uID int unsigned NOT NULL AUTO_INCREMENT PRIMARY KEY);
 
INSERT INTO t1(fName, lName, DOB) VALUES
  ('Hank', 'Hill', '1964-09-29'),
  ('Tom', 'Adams', '1908-02-14'),
  ('Homer', 'Simpson', '1968-03-05');

CREATE VIEW v1 AS
  SELECT (year(now())-year(DOB)) AS Age
    FROM t1 HAVING Age < 75; 
SHOW CREATE VIEW v1;           

set timestamp=1136066400;
SELECT (year(now())-year(DOB)) AS Age FROM t1 HAVING Age < 75;
set timestamp=1136066400;
SELECT * FROM v1;

DROP VIEW v1;
DROP TABLE t1;

#
# Bug #19089: wrong inherited dafault values in temp table views
#

CREATE TABLE t1 (id int NOT NULL PRIMARY KEY, a char(6) DEFAULT 'xxx');
INSERT INTO t1(id) VALUES (1), (2), (3), (4);
INSERT INTO t1 VALUES (5,'yyy'), (6,'yyy');
SELECT * FROM t1;

CREATE VIEW v1(a, m) AS SELECT a, MIN(id) FROM t1 GROUP BY a;
SELECT * FROM v1;

CREATE TABLE t2 SELECT * FROM v1;
INSERT INTO t2(m) VALUES (0);
SELECT * FROM t2;

DROP VIEW v1;
DROP TABLE t1,t2;

CREATE TABLE t1 (id int PRIMARY KEY, e ENUM('a','b') NOT NULL DEFAULT 'b');
INSERT INTO t1(id) VALUES (1), (2), (3);
INSERT INTO t1 VALUES (4,'a');
SELECT * FROM t1;

CREATE VIEW v1(m, e) AS SELECT MIN(id), e FROM t1 GROUP BY e;
CREATE TABLE t2 SELECT * FROM v1;
SELECT * FROM t2;

DROP VIEW v1;
DROP TABLE t1,t2;

#
# Bug#16110: insert permitted into view col w/o default value
#
CREATE TABLE t1 (a INT NOT NULL, b INT NULL DEFAULT NULL);
CREATE VIEW v1 AS SELECT a, b FROM t1;

INSERT INTO v1 (b) VALUES (2);

SET SQL_MODE = STRICT_ALL_TABLES;
--error 1423
INSERT INTO v1 (b) VALUES (4);
SET SQL_MODE = '';

SELECT * FROM t1;

DROP VIEW v1;
DROP TABLE t1;

#
# Bug #18243: expression over a view column that with the REVERSE function
#

CREATE TABLE t1 (firstname text, surname text);
INSERT INTO t1 VALUES
  ("Bart","Simpson"),("Milhouse","van Houten"),("Montgomery","Burns");

CREATE VIEW v1 AS SELECT CONCAT(firstname," ",surname) AS name FROM t1;
SELECT CONCAT(LEFT(name,LENGTH(name)-INSTR(REVERSE(name)," ")),
              LEFT(name,LENGTH(name)-INSTR(REVERSE(name)," "))) AS f1
 FROM v1;

DROP VIEW v1;
DROP TABLE t1;

#
# Bug #19714: wrong type of a view column specified by an expressions over ints
#

CREATE TABLE t1 (i int, j int);
CREATE VIEW v1 AS SELECT COALESCE(i,j) FROM t1;
DESCRIBE v1;
CREATE TABLE t2 SELECT COALESCE(i,j) FROM t1;  
DESCRIBE t2;

DROP VIEW v1;
DROP TABLE t1,t2;

#
# Bug #17526: views with TRIM functions
#

CREATE TABLE t1 (s varchar(10));
INSERT INTO t1 VALUES ('yadda'), ('yady');

SELECT TRIM(BOTH 'y' FROM s) FROM t1;
CREATE VIEW v1 AS SELECT TRIM(BOTH 'y' FROM s) FROM t1;
SELECT * FROM v1;
DROP VIEW v1;

SELECT TRIM(LEADING 'y' FROM s) FROM t1; 
CREATE VIEW v1 AS SELECT TRIM(LEADING 'y' FROM s) FROM t1;
SELECT * FROM v1;
DROP VIEW v1;

SELECT TRIM(TRAILING 'y' FROM s) FROM t1; 
CREATE VIEW v1 AS SELECT TRIM(TRAILING 'y' FROM s) FROM t1;
SELECT * FROM v1;
DROP VIEW v1;

DROP TABLE t1;

#
#Bug #21080: ALTER VIEW makes user restate SQL SECURITY mode, and ALGORITHM
#
CREATE TABLE t1 (x INT, y INT);
CREATE ALGORITHM=TEMPTABLE SQL SECURITY INVOKER VIEW v1 AS SELECT x FROM t1;
SHOW CREATE VIEW v1;

ALTER VIEW v1 AS SELECT x, y FROM t1;
SHOW CREATE VIEW v1;

DROP VIEW v1;
DROP TABLE t1;
# Bug #21086: server crashes when VIEW defined with a SELECT with COLLATE 
# clause is called
#
CREATE TABLE t1 (s1 char);
INSERT INTO t1 VALUES ('Z');

CREATE VIEW v1 AS SELECT s1 collate latin1_german1_ci AS col FROM t1;

CREATE VIEW v2 (col) AS SELECT s1 collate latin1_german1_ci FROM t1;

# either of these statements will cause crash
INSERT INTO v1 (col) VALUES ('b');
INSERT INTO v2 (col) VALUES ('c');

SELECT s1 FROM t1;
DROP VIEW v1, v2;
DROP TABLE t1;

#
# Bug #11551: Asymmetric + undocumented behaviour of DROP VIEW and DROP TABLE
#
CREATE TABLE t1 (id INT);
CREATE VIEW v1 AS SELECT id FROM t1;
SHOW TABLES;

--error 1051
DROP VIEW v2,v1;
SHOW TABLES;

CREATE VIEW v1 AS SELECT id FROM t1;
--error 1347
DROP VIEW t1,v1;
SHOW TABLES;

DROP TABLE t1;
--disable_warnings
DROP VIEW IF EXISTS v1;
--enable_warnings

#
# Bug #21261: Wrong access rights was required for an insert to a view
#
CREATE DATABASE bug21261DB;
USE bug21261DB;
CONNECT (root,localhost,root,,bug21261DB);
CONNECTION root;

CREATE TABLE t1 (x INT);
CREATE SQL SECURITY INVOKER VIEW v1 AS SELECT x FROM t1;
GRANT INSERT, UPDATE ON v1 TO 'user21261'@'localhost';
GRANT INSERT, UPDATE ON t1 TO 'user21261'@'localhost';
CREATE TABLE t2 (y INT);
GRANT SELECT ON t2 TO 'user21261'@'localhost';

CONNECT (user21261, localhost, user21261,, bug21261DB);
CONNECTION user21261;
INSERT INTO v1 (x) VALUES (5);
UPDATE v1 SET x=1;
CONNECTION root;
GRANT SELECT ON v1 TO 'user21261'@'localhost';
GRANT SELECT ON t1 TO 'user21261'@'localhost';
CONNECTION user21261;
UPDATE v1,t2 SET x=1 WHERE x=y;
CONNECTION root;
SELECT * FROM t1;
REVOKE ALL PRIVILEGES, GRANT OPTION FROM 'user21261'@'localhost';
DROP USER 'user21261'@'localhost';
DROP VIEW v1;
DROP TABLE t1;
DROP DATABASE bug21261DB;
USE test;

#
# Bug #15950: NOW() optimized away in VIEWs
#
create table t1 (f1 datetime);
create view v1 as select * from t1 where f1 between now() and now() + interval 1 minute;
show create view v1;
drop view v1;
drop table t1;
#
# Test for BUG#16899: Possible buffer overflow in handling of DEFINER-clause.
#

# Prepare.

--disable_warnings
DROP TABLE IF EXISTS t1;
DROP VIEW IF EXISTS v1;
DROP VIEW IF EXISTS v2;
--enable_warnings

CREATE TABLE t1(a INT, b INT);

--error ER_WRONG_STRING_LENGTH
CREATE DEFINER=1234567890abcdefGHIKL@localhost
  VIEW v1 AS SELECT a FROM t1;

--error ER_WRONG_STRING_LENGTH
CREATE DEFINER=some_user_name@1234567890abcdefghij1234567890abcdefghij1234567890abcdefghijQWERTY
  VIEW v2 AS SELECT b FROM t1;

# Cleanup.

DROP TABLE t1;


#
# BUG#17591: Updatable view not possible with trigger or stored
# function 
#
# During prelocking phase we didn't update lock type of view tables,
# hence READ lock was always requested.
#
--disable_warnings
DROP FUNCTION IF EXISTS f1;
DROP FUNCTION IF EXISTS f2;
DROP VIEW IF EXISTS v1, v2;
DROP TABLE IF EXISTS t1;
--enable_warnings

CREATE TABLE t1 (i INT);

CREATE VIEW v1 AS SELECT * FROM t1;

delimiter |;
CREATE FUNCTION f1() RETURNS INT
BEGIN
  INSERT INTO v1 VALUES (0);
  RETURN 0;
END |
delimiter ;|

SELECT f1();

CREATE ALGORITHM=TEMPTABLE VIEW v2 AS SELECT * FROM t1;

delimiter |;
CREATE FUNCTION f2() RETURNS INT
BEGIN
  INSERT INTO v2 VALUES (0);
  RETURN 0;
END |
delimiter ;|

--error ER_NON_INSERTABLE_TABLE
SELECT f2();

DROP FUNCTION f1;
DROP FUNCTION f2;
DROP VIEW v1, v2;
DROP TABLE t1;

#
# Bug #5500: wrong select_type in EXPLAIN output for queries over views
#

CREATE TABLE t1 (s1 int); 
CREATE VIEW v1 AS SELECT * FROM t1;

EXPLAIN SELECT * FROM t1;
EXPLAIN SELECT * FROM v1;

INSERT INTO t1 VALUES (1), (3), (2);

EXPLAIN SELECT * FROM t1 t WHERE t.s1+1 < (SELECT MAX(t1.s1) FROM t1); 
EXPLAIN SELECT * FROM v1 t WHERE t.s1+1 < (SELECT MAX(t1.s1) FROM t1); 

DROP VIEW v1;
DROP TABLE t1;

#
# Bug #5505: Wrong error message on INSERT into a view
#
create table t1 (s1 int);
create view v1 as select s1 as a, s1 as b from t1;
--error ER_NON_INSERTABLE_TABLE
insert into v1 values (1,1); 
update v1 set a = 5;
drop view v1;
drop table t1;

#
# Bug #21646: view qith a subquery in ON expression 
#

CREATE TABLE t1(pk int PRIMARY KEY); 
CREATE TABLE t2(pk int PRIMARY KEY, fk int, ver int, org int);

CREATE ALGORITHM=MERGE VIEW v1 AS 
SELECT t1.*
  FROM t1 JOIN t2 
       ON t2.fk = t1.pk AND 
          t2.ver = (SELECT MAX(t.ver) FROM t2 t WHERE t.org = t2.org);
SHOW WARNINGS;
SHOW CREATE VIEW v1;

DROP VIEW v1;
DROP TABLE t1, t2;

#
# Bug#19111: TRIGGERs selecting from a VIEW on the firing base table
# fail
#
# Allow to select from a view on a table being modified in a trigger
# and stored function, since plain select is allowed there.
#
--disable_warnings
DROP FUNCTION IF EXISTS f1;
DROP VIEW IF EXISTS v1;
DROP TABLE IF EXISTS t1;
--enable_warnings

CREATE TABLE t1 (i INT);
INSERT INTO t1 VALUES (1);

CREATE VIEW v1 AS SELECT MAX(i) FROM t1;

# Plain 'SET NEW.i = (SELECT MAX(i) FROM t1) + 1' works, so select
# from a view should work too.
CREATE TRIGGER t1_bi BEFORE INSERT ON t1 FOR EACH ROW
  SET NEW.i = (SELECT * FROM v1) + 1;
INSERT INTO t1 VALUES (1);

# Plain 'RETURN (SELECT MAX(i) FROM t1)' works in INSERT, so select
# from a view should work too.
CREATE FUNCTION f1() RETURNS INT RETURN (SELECT * FROM v1);
UPDATE t1 SET i= f1();

DROP FUNCTION f1;
DROP VIEW v1;
DROP TABLE t1;

#
# Bug #16813 (WITH CHECK OPTION doesn't work with UPDATE)
#
CREATE TABLE t1(id INT UNSIGNED NOT NULL AUTO_INCREMENT PRIMARY KEY, val INT UNSIGNED NOT NULL);
CREATE VIEW v1 AS SELECT id, val FROM t1 WHERE val >= 1 AND val <= 5 WITH CHECK OPTION;
INSERT INTO v1 (val) VALUES (2);
INSERT INTO v1 (val) VALUES (4);
-- error 1369
INSERT INTO v1 (val) VALUES (6);
-- error 1369
UPDATE v1 SET val=6 WHERE id=2;
DROP VIEW v1;
DROP TABLE t1;

#
# BUG#22584: last_insert_id not updated after inserting a record
# through a updatable view
#
# We still do not update LAST_INSERT_ID if AUTO_INCREMENT column is
# not accessible through a view.  However, we do not reset the value
# of LAST_INSERT_ID, but keep it unchanged.
#
--disable_warnings
DROP VIEW IF EXISTS v1, v2;
DROP TABLE IF EXISTS t1;
--enable_warnings

CREATE TABLE t1 (i INT AUTO_INCREMENT PRIMARY KEY, j INT);
CREATE VIEW v1 AS SELECT j FROM t1;
CREATE VIEW v2 AS SELECT * FROM t1;

INSERT INTO t1 (j) VALUES (1);
SELECT LAST_INSERT_ID();

INSERT INTO v1 (j) VALUES (2);
--echo # LAST_INSERT_ID() should not change.
SELECT LAST_INSERT_ID();

INSERT INTO v2 (j) VALUES (3);
--echo # LAST_INSERT_ID() should be updated.
SELECT LAST_INSERT_ID();

INSERT INTO v1 (j) SELECT j FROM t1;
--echo # LAST_INSERT_ID() should not change.
SELECT LAST_INSERT_ID();

SELECT * FROM t1;

DROP VIEW v1, v2;
DROP TABLE t1;

#
# Bug #25580: !0 as an operand in a select expression of a view
#

CREATE VIEW v AS SELECT !0 * 5 AS x FROM DUAL;
SHOW CREATE VIEW v;

SELECT !0 * 5 AS x FROM DUAL;
SELECT * FROM v;

DROP VIEW v;

#
# BUG#24293: '\Z' token is not handled correctly in views
#

--disable_warnings
DROP VIEW IF EXISTS v1;
--enable_warnings

CREATE VIEW v1 AS SELECT 'The\ZEnd';
SELECT * FROM v1;

SHOW CREATE VIEW v1;

DROP VIEW v1;

#
# Bug #26124: BETWEEN over a view column of the DATETIME type
#

CREATE TABLE t1 (mydate DATETIME);
INSERT INTO t1 VALUES
  ('2007-01-01'), ('2007-01-02'), ('2007-01-30'), ('2007-01-31');

CREATE VIEW v1 AS SELECT mydate from t1;

SELECT * FROM t1 WHERE mydate BETWEEN '2007-01-01' AND '2007-01-31';
SELECT * FROM v1 WHERE mydate BETWEEN '2007-01-01' AND '2007-01-31';

DROP VIEW v1;
DROP TABLE t1;

#
# Bug #25931: update of a multi-table view with check option
#

CREATE TABLE t1 (a int);
CREATE TABLE t2 (b int);
INSERT INTO t1 VALUES (1), (2);
INSERT INTO t2 VALUES (1), (2);

CREATE VIEW v1 AS
  SELECT t2.b FROM t1,t2 WHERE t1.a = t2.b WITH CHECK OPTION;

SELECT * FROM v1;
--error 1369
UPDATE v1 SET b=3;
SELECT * FROM v1;
SELECT * FROM t1;
SELECT * FROM t2;

DROP VIEW v1;
DROP TABLE t1,t2;

#
# Bug#12122: Views with ORDER BY can't be resolved using MERGE algorithm.
#
create table t1(f1 int, f2 int);
insert into t1 values(1,2),(1,3),(1,1),(2,3),(2,1),(2,2);
select * from t1;
create view v1 as select * from t1 order by f2;
select * from v1;
explain extended select * from v1;
select * from v1 order by f1;
explain extended select * from v1 order by f1;
drop view v1;
drop table t1;

#
# Bug#26209: queries with GROUP BY and ORDER BY using views
#

CREATE TABLE t1 (
  id int(11) NOT NULL PRIMARY KEY,
  country varchar(32),
  code int(11) default NULL
);
INSERT INTO t1 VALUES
  (1,'ITALY',100),(2,'ITALY',200),(3,'FRANCE',100), (4,'ITALY',100);

CREATE VIEW v1 AS SELECT * FROM t1;

SELECT code, COUNT(DISTINCT country) FROM t1 GROUP BY code ORDER BY MAX(id);
SELECT code, COUNT(DISTINCT country) FROM v1 GROUP BY code ORDER BY MAX(id);

DROP VIEW v1;
DROP TABLE t1;

#
# BUG#25897: Some queries are no longer possible after a CREATE VIEW
# fails 
#
--disable_warnings
DROP VIEW IF EXISTS v1;
--enable_warnings

let $query = SELECT * FROM (SELECT 1) AS t;

eval $query;
--error ER_VIEW_SELECT_DERIVED
eval CREATE VIEW v1 AS $query;
--echo # Previously the following would fail.
eval $query;

#
# Bug#24532: The return data type of IS TRUE is different from similar
# operations
#

--disable_warnings
drop view if exists view_24532_a;
drop view if exists view_24532_b;
drop table if exists table_24532;
--enable_warnings

create table table_24532 (
  a int,
  b bigint,
  c int(4),
  d bigint(48)
);

create view view_24532_a as
select
  a IS TRUE,
  a IS NOT TRUE,
  a IS FALSE,
  a IS NOT FALSE,
  a IS UNKNOWN,
  a IS NOT UNKNOWN,
  a is NULL,
  a IS NOT NULL,
  ISNULL(a),
  b IS TRUE,
  b IS NOT TRUE,
  b IS FALSE,
  b IS NOT FALSE,
  b IS UNKNOWN,
  b IS NOT UNKNOWN,
  b is NULL,
  b IS NOT NULL,
  ISNULL(b),
  c IS TRUE,
  c IS NOT TRUE,
  c IS FALSE,
  c IS NOT FALSE,
  c IS UNKNOWN,
  c IS NOT UNKNOWN,
  c is NULL,
  c IS NOT NULL,
  ISNULL(c),
  d IS TRUE,
  d IS NOT TRUE,
  d IS FALSE,
  d IS NOT FALSE,
  d IS UNKNOWN,
  d IS NOT UNKNOWN,
  d is NULL,
  d IS NOT NULL,
  ISNULL(d)
from table_24532;

describe view_24532_a;

create view view_24532_b as
select
  a IS TRUE,
  if(ifnull(a, 0), 1, 0) as old_istrue,
  a IS NOT TRUE,
  if(ifnull(a, 0), 0, 1) as old_isnottrue,
  a IS FALSE,
  if(ifnull(a, 1), 0, 1) as old_isfalse,
  a IS NOT FALSE,
  if(ifnull(a, 1), 1, 0) as old_isnotfalse
from table_24532;

describe view_24532_b;

show create view view_24532_b;

insert into table_24532 values (0, 0, 0, 0);
select * from view_24532_b;
update table_24532 set a=1;
select * from view_24532_b;
update table_24532 set a=NULL;
select * from view_24532_b;

drop view view_24532_a;
drop view view_24532_b;
drop table table_24532;

#
# Bug#26560: view using subquery with a reference to an outer alias 
#

CREATE TABLE t1 (
  lid int NOT NULL PRIMARY KEY,
  name char(10) NOT NULL
);
INSERT INTO t1 (lid, name) VALUES
  (1, 'YES'), (2, 'NO');

CREATE TABLE t2 (
  id int NOT NULL PRIMARY KEY, 
  gid int NOT NULL,
  lid int NOT NULL,
  dt date
);
INSERT INTO t2 (id, gid, lid, dt) VALUES
 (1, 1, 1, '2007-01-01'),(2, 1, 2, '2007-01-02'),
 (3, 2, 2, '2007-02-01'),(4, 2, 1, '2007-02-02');

SELECT DISTINCT t2.gid AS lgid,
                (SELECT t1.name FROM t1, t2
                   WHERE t1.lid  = t2.lid AND t2.gid = lgid
                     ORDER BY t2.dt DESC LIMIT 1
                ) as clid
  FROM t2;

CREATE VIEW v1 AS
SELECT DISTINCT t2.gid AS lgid,
                (SELECT t1.name FROM t1, t2
                   WHERE t1.lid  = t2.lid AND t2.gid = lgid
                     ORDER BY t2.dt DESC LIMIT 1
                ) as clid
  FROM t2;
SELECT * FROM v1;

DROP VIEW v1;
DROP table t1,t2;

#
# Bug#27786: Inconsistent Operation Performing UNION On View With ORDER BY 
#
CREATE TABLE t1 (a INT); INSERT INTO t1 VALUES (1),(2),(3);
CREATE VIEW v1 AS SELECT a FROM t1 ORDER BY a;

SELECT * FROM t1 UNION SELECT * FROM v1;
EXPLAIN SELECT * FROM t1 UNION SELECT * FROM v1;
SELECT * FROM v1 UNION SELECT * FROM t1;
EXPLAIN SELECT * FROM v1 UNION SELECT * FROM t1;
SELECT * FROM t1 UNION SELECT * FROM v1 ORDER BY a;
EXPLAIN SELECT * FROM t1 UNION SELECT * FROM v1 ORDER BY a;

DROP VIEW v1;
DROP TABLE t1;

#
# Bug #27921 View ignores precision for CAST()
#
CREATE VIEW v1 AS SELECT CAST( 1.23456789 AS DECIMAL( 7,5 ) ) AS col;
SELECT * FROM v1;
DESCRIBE v1;
DROP VIEW v1;

CREATE VIEW v1 AS SELECT CAST(1.23456789 AS DECIMAL(8,0)) AS col;
SHOW CREATE VIEW v1;
DROP VIEW v1;

#
# Bug #28716: CHECK OPTION expression is evaluated over expired record buffers
# when VIEW is updated via temporary tables
#
CREATE TABLE t1 (a INT);
CREATE TABLE t2 (b INT, c INT DEFAULT 0);
INSERT INTO t1 (a) VALUES (1), (2);
INSERT INTO t2 (b) VALUES (1), (2);
CREATE VIEW v1 AS SELECT t2.b,t2.c FROM t1, t2
  WHERE t1.a=t2.b AND t2.b < 3 WITH CHECK OPTION;
SELECT * FROM v1;
UPDATE v1 SET c=1 WHERE b=1;
SELECT * FROM v1;
DROP VIEW v1;
DROP TABLE t1,t2;

#
# Bug #28561: update on multi-table view with CHECK OPTION and
#             a subquery in WHERE condition
#

CREATE TABLE t1 (id int);
CREATE TABLE t2 (id int, c int DEFAULT 0);
INSERT INTO t1 (id) VALUES (1);
INSERT INTO t2 (id) VALUES (1);

CREATE VIEW v1 AS 
  SELECT t2.c FROM t1, t2 
    WHERE t1.id=t2.id AND 1 IN (SELECT id FROM t1) WITH CHECK OPTION;

UPDATE v1 SET c=1;

DROP VIEW v1;
DROP TABLE t1,t2;

#
# Bug #27827: CHECK OPTION ignores ON conditions when updating
#             a multi-table view with CHECK OPTION.
#

CREATE TABLE t1 (a1 INT, c INT DEFAULT 0);
CREATE TABLE t2 (a2 INT);
CREATE TABLE t3 (a3 INT);
CREATE TABLE t4 (a4 INT);
INSERT INTO t1 (a1) VALUES (1),(2);
INSERT INTO t2 (a2) VALUES (1),(2);
INSERT INTO t3 (a3) VALUES (1),(2);
INSERT INTO t4 (a4) VALUES (1),(2);

CREATE VIEW v1 AS
  SELECT t1.a1, t1.c FROM t1 JOIN t2 ON t1.a1=t2.a2 AND t1.c < 3
    WITH CHECK OPTION;
SELECT * FROM v1;
--error 1369
UPDATE v1 SET c=3;
PREPARE t FROM 'UPDATE v1 SET c=3';
--error 1369
EXECUTE t;
--error 1369
EXECUTE t;
--error 1369
INSERT INTO v1(a1, c) VALUES (3, 3);
UPDATE v1 SET c=1 WHERE a1=1;
SELECT * FROM v1;
SELECT * FROM t1;

CREATE VIEW v2 AS SELECT t1.a1, t1.c
  FROM (t1 JOIN t2 ON t1.a1=t2.a2 AND t1.c < 3)
  JOIN (t3 JOIN t4 ON t3.a3=t4.a4)
    ON t2.a2=t3.a3 WITH CHECK OPTION;
SELECT * FROM v2;
--error 1369
UPDATE v2 SET c=3;
PREPARE t FROM 'UPDATE v2 SET c=3';
--error 1369
EXECUTE t;
--error 1369
EXECUTE t;
--error 1369
INSERT INTO v2(a1, c) VALUES (3, 3);
UPDATE v2 SET c=2 WHERE a1=1;
SELECT * FROM v2;
SELECT * FROM t1;

DROP VIEW v1,v2;
DROP TABLE t1,t2,t3,t4;

#
# Bug #29104: assertion abort for a query with a view column reference
#             in the GROUP BY list and a condition requiring the value  
#             of another view column to be equal to a constant
#

CREATE TABLE t1 (a int, b int);
INSERT INTO t1 VALUES (1,2), (2,2), (1,3), (1,2);

CREATE VIEW v1 AS SELECT a, b+1 as b FROM t1;


SELECT b, SUM(a) FROM v1 WHERE b=3 GROUP BY b;
EXPLAIN SELECT b, SUM(a) FROM v1 WHERE b=3 GROUP BY b;

SELECT a, SUM(b) FROM v1 WHERE b=3 GROUP BY a;
EXPLAIN SELECT a, SUM(b) FROM v1 WHERE b=3 GROUP BY a;

SELECT a, SUM(b) FROM v1 WHERE a=1 GROUP BY a;
EXPLAIN SELECT a, SUM(b) FROM v1 WHERE a=1 GROUP BY a;

DROP VIEW v1;
DROP TABLE t1;

#
# Bug #29392: SELECT over a multi-table view with ORDER BY  
#             selecting the same view column with two different aliases  
#

CREATE TABLE t1 (
  person_id int NOT NULL PRIMARY KEY,
  username varchar(40) default NULL,
  status_flg char(1) NOT NULL default 'A'
);

CREATE TABLE t2 (
  person_role_id int NOT NULL auto_increment PRIMARY KEY,
  role_id int NOT NULL,
  person_id int NOT NULL,
  INDEX idx_person_id (person_id),
  INDEX idx_role_id (role_id)
);

CREATE TABLE t3 (
  role_id int NOT NULL auto_increment PRIMARY KEY,
  role_name varchar(100) default NULL,
  app_name varchar(40) NOT NULL,
  INDEX idx_app_name(app_name)
);

CREATE VIEW v1 AS 
SELECT profile.person_id AS person_id
  FROM t1 profile, t2 userrole, t3 role
    WHERE userrole.person_id = profile.person_id AND
          role.role_id = userrole.role_id AND
          profile.status_flg = 'A'
  ORDER BY profile.person_id,role.app_name,role.role_name;

INSERT INTO  t1 VALUES
 (6,'Sw','A'), (-1136332546,'ols','e'), (0,'    *\n','0'),
 (-717462680,'ENTS Ta','0'), (-904346964,'ndard SQL\n','0');

INSERT INTO t2 VALUES
  (1,3,6),(2,4,7),(3,5,8),(4,6,9),(5,1,6),(6,1,7),(7,1,8),(8,1,9),(9,1,10);

INSERT INTO t3 VALUES 
  (1,'NUCANS_APP_USER','NUCANSAPP'),(2,'NUCANS_TRGAPP_USER','NUCANSAPP'),
  (3,'IA_INTAKE_COORDINATOR','IACANS'),(4,'IA_SCREENER','IACANS'),
  (5,'IA_SUPERVISOR','IACANS'),(6,'IA_READONLY','IACANS'),
  (7,'SOC_USER','SOCCANS'),(8,'CAYIT_USER','CAYITCANS'),
  (9,'RTOS_DCFSPOS_SUPERVISOR','RTOS');
 
EXPLAIN SELECT t.person_id AS a, t.person_id AS b FROM v1 t WHERE t.person_id=6;
SELECT t.person_id AS a, t.person_id AS b FROM v1 t WHERE t.person_id=6;

DROP VIEW v1;
DROP TABLE t1,t2,t3;

#
# Bug#30020: Insufficient check led to a wrong info provided by the
#            information schema table.
#
create table t1 (i int);
insert into t1 values (1), (2), (1), (3), (2), (4);
create view v1 as select distinct i from t1;
select * from v1;
select table_name, is_updatable from information_schema.views 
   where table_name = 'v1';
drop view v1;
drop table t1;

#
# Bug #28701: SELECTs from VIEWs completely ignore USE/FORCE KEY, allowing
# invalid statements
#

CREATE TABLE t1 (a INT);
INSERT INTO t1 VALUES (1),(2);
CREATE VIEW v1 AS SELECT * FROM t1;
--error ER_WRONG_USAGE
SELECT * FROM v1 USE KEY(non_existant);
--error ER_WRONG_USAGE
SELECT * FROM v1 FORCE KEY(non_existant);
--error ER_WRONG_USAGE
SELECT * FROM v1 IGNORE KEY(non_existant);

DROP VIEW v1;
DROP TABLE t1;

<<<<<<< HEAD
=======

#
# Bug #28702: VIEWs defined with USE/FORCE KEY ignore that request
#
CREATE TABLE t1 (a INT NOT NULL AUTO_INCREMENT, b INT NOT NULL DEFAULT 0,
                 PRIMARY KEY(a), KEY (b));
INSERT INTO t1 VALUES (),(),(),(),(),(),(),(),(),(),(),(),(),(),();
CREATE VIEW v1 AS SELECT * FROM t1 FORCE KEY (PRIMARY,b) ORDER BY a;
SHOW CREATE VIEW v1;
EXPLAIN SELECT * FROM v1;
CREATE VIEW v2 AS SELECT * FROM t1 USE KEY () ORDER BY a;
SHOW CREATE VIEW v2;
EXPLAIN SELECT * FROM v2;
CREATE VIEW v3 AS SELECT * FROM t1 IGNORE KEY (b) ORDER BY a;
SHOW CREATE VIEW v3;
EXPLAIN SELECT * FROM v3;

DROP VIEW v1;
DROP VIEW v2;
DROP VIEW v3;
DROP TABLE t1;

>>>>>>> 4cd18bde
--echo End of 5.0 tests.

#
# Bug#21370 View renaming lacks tablename_to_filename encoding
#
--disable_warnings
DROP DATABASE IF EXISTS `d-1`;
--enable_warnings
CREATE DATABASE `d-1`;
USE `d-1`;
CREATE TABLE `t-1` (c1 INT);
CREATE VIEW  `v-1` AS SELECT c1 FROM `t-1`;
SHOW TABLES;
RENAME TABLE `t-1` TO `t-2`;
RENAME TABLE `v-1` TO `v-2`;
SHOW TABLES;
DROP TABLE `t-2`;
DROP VIEW  `v-2`;
DROP DATABASE `d-1`;
USE test;

--echo End of 5.1 tests.<|MERGE_RESOLUTION|>--- conflicted
+++ resolved
@@ -3433,9 +3433,6 @@
 DROP VIEW v1;
 DROP TABLE t1;
 
-<<<<<<< HEAD
-=======
-
 #
 # Bug #28702: VIEWs defined with USE/FORCE KEY ignore that request
 #
@@ -3457,7 +3454,7 @@
 DROP VIEW v3;
 DROP TABLE t1;
 
->>>>>>> 4cd18bde
+
 --echo End of 5.0 tests.
 
 #
