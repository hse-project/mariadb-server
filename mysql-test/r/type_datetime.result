--- conflicted
+++ resolved
@@ -427,7 +427,6 @@
 Warnings:
 Warning	1292	Incorrect datetime value: '2007010100000' for column 'f1' at row 1
 drop table t1;
-<<<<<<< HEAD
 create table t1 (f1 time);
 insert into t1 set f1 = '45:44:44';
 insert into t1 set f1 = '15:44:44';
@@ -437,7 +436,6 @@
 Warnings:
 Warning	1292	Truncated incorrect datetime value: '0000-00-00 45:44:44'
 drop table t1;
-=======
 create table t1 (a tinyint);
 insert into t1 values (), (), ();
 select sum(a) from t1 group by convert(a, datetime);
@@ -451,5 +449,4 @@
 NULL
 NULL
 drop table t1;
-End of 5.0 tests
->>>>>>> 0602a4fe
+End of 5.0 tests