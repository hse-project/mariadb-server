--- conflicted
+++ resolved
@@ -4669,11 +4669,7 @@
 2	DEPENDENT SUBQUERY	t4	ALL	NULL	NULL	NULL	NULL	2	100.00	Using where
 Warnings:
 Note	1276	Field or reference 'test.t1.a' of SELECT #2 was resolved in SELECT #1
-<<<<<<< HEAD
-Note	1003	select `test`.`t1`.`a` AS `a`,10 AS `a` from `test`.`t1` where !<expr_cache><10,`test`.`t1`.`a`>(<in_optimizer>(10,<exists>(select NULL from `test`.`t4` where `test`.`t4`.`a` >= `test`.`t1`.`a` and trigcond(<cache>(10) = NULL or <cache>(NULL is null)) having trigcond(NULL is null))))
-=======
-Note	1003	select `test`.`t1`.`a` AS `a`,10 AS `a` from `test`.`t1` where (not(<expr_cache><10,`test`.`t1`.`a`>(<in_optimizer>(10,<exists>(select NULL from `test`.`t4` where ((`test`.`t4`.`a` >= `test`.`t1`.`a`) and trigcond(((<cache>(10) = NULL) or 1))) having trigcond(<is_not_null_test>(NULL)))))))
->>>>>>> c1aae370
+Note	1003	select `test`.`t1`.`a` AS `a`,10 AS `a` from `test`.`t1` where !<expr_cache><10,`test`.`t1`.`a`>(<in_optimizer>(10,<exists>(select NULL from `test`.`t4` where `test`.`t4`.`a` >= `test`.`t1`.`a` and trigcond(<cache>(10) = NULL or 1) having trigcond(NULL is null))))
 SELECT * FROM t1, t2
 WHERE t2.a NOT IN (SELECT t3.b FROM t3 RIGHT JOIN t4 ON (t4.a = t3.a)
 WHERE t4.a >= t1.a);
@@ -4689,11 +4685,7 @@
 2	DEPENDENT SUBQUERY	t4	ALL	NULL	NULL	NULL	NULL	2	100.00	Using where
 Warnings:
 Note	1276	Field or reference 'v1.a' of SELECT #2 was resolved in SELECT #1
-<<<<<<< HEAD
-Note	1003	select `test`.`t1`.`a` AS `a`,10 AS `a` from `test`.`t1` where !<expr_cache><10,`test`.`t1`.`a`>(<in_optimizer>(10,<exists>(select NULL from `test`.`t4` where `test`.`t4`.`a` >= `test`.`t1`.`a` and trigcond(<cache>(10) = NULL or <cache>(NULL is null)) having trigcond(NULL is null))))
-=======
-Note	1003	select `test`.`t1`.`a` AS `a`,10 AS `a` from `test`.`t1` where (not(<expr_cache><10,`test`.`t1`.`a`>(<in_optimizer>(10,<exists>(select NULL from `test`.`t4` where ((`test`.`t4`.`a` >= `test`.`t1`.`a`) and trigcond(((<cache>(10) = NULL) or 1))) having trigcond(<is_not_null_test>(NULL)))))))
->>>>>>> c1aae370
+Note	1003	select `test`.`t1`.`a` AS `a`,10 AS `a` from `test`.`t1` where !<expr_cache><10,`test`.`t1`.`a`>(<in_optimizer>(10,<exists>(select NULL from `test`.`t4` where `test`.`t4`.`a` >= `test`.`t1`.`a` and trigcond(<cache>(10) = NULL or 1) having trigcond(NULL is null))))
 SELECT * FROM v1, t2
 WHERE t2.a NOT IN (SELECT t3.b FROM t3 RIGHT JOIN t4 ON (t4.a = t3.a)
 WHERE t4.a >= v1.a);
