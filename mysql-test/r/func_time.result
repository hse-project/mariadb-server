--- conflicted
+++ resolved
@@ -361,51 +361,48 @@
 select extract(MONTH FROM "2001-02-00");
 extract(MONTH FROM "2001-02-00")
 2
-<<<<<<< HEAD
-SELECT EXTRACT(QUARTER FROM '2004-01-15') AS quarter;
-quarter
-1
-SELECT EXTRACT(QUARTER FROM '2004-02-15') AS quarter;
-quarter
-1
-SELECT EXTRACT(QUARTER FROM '2004-03-15') AS quarter;
-quarter
-1
-SELECT EXTRACT(QUARTER FROM '2004-04-15') AS quarter;
-quarter
-2
-SELECT EXTRACT(QUARTER FROM '2004-05-15') AS quarter;
-quarter
-2
-SELECT EXTRACT(QUARTER FROM '2004-06-15') AS quarter;
-quarter
-2
-SELECT EXTRACT(QUARTER FROM '2004-07-15') AS quarter;
-quarter
-3
-SELECT EXTRACT(QUARTER FROM '2004-08-15') AS quarter;
-quarter
-3
-SELECT EXTRACT(QUARTER FROM '2004-09-15') AS quarter;
-quarter
-3
-SELECT EXTRACT(QUARTER FROM '2004-10-15') AS quarter;
-quarter
-4
-SELECT EXTRACT(QUARTER FROM '2004-11-15') AS quarter;
-quarter
-4
-SELECT EXTRACT(QUARTER FROM '2004-12-15') AS quarter;
-quarter
-4
-=======
 SELECT DATE_SUB(str_to_date('9999-12-31 00:01:00','%Y-%m-%d %H:%i:%s'), INTERVAL 1 MINUTE);
 DATE_SUB(str_to_date('9999-12-31 00:01:00','%Y-%m-%d %H:%i:%s'), INTERVAL 1 MINUTE)
 9999-12-31 00:00:00
 SELECT DATE_ADD(str_to_date('9999-12-30 23:59:00','%Y-%m-%d %H:%i:%s'), INTERVAL 1 MINUTE);
 DATE_ADD(str_to_date('9999-12-30 23:59:00','%Y-%m-%d %H:%i:%s'), INTERVAL 1 MINUTE)
 9999-12-31 00:00:00
->>>>>>> 02edab28
+SELECT EXTRACT(QUARTER FROM '2004-01-15') AS quarter;
+quarter
+1
+SELECT EXTRACT(QUARTER FROM '2004-02-15') AS quarter;
+quarter
+1
+SELECT EXTRACT(QUARTER FROM '2004-03-15') AS quarter;
+quarter
+1
+SELECT EXTRACT(QUARTER FROM '2004-04-15') AS quarter;
+quarter
+2
+SELECT EXTRACT(QUARTER FROM '2004-05-15') AS quarter;
+quarter
+2
+SELECT EXTRACT(QUARTER FROM '2004-06-15') AS quarter;
+quarter
+2
+SELECT EXTRACT(QUARTER FROM '2004-07-15') AS quarter;
+quarter
+3
+SELECT EXTRACT(QUARTER FROM '2004-08-15') AS quarter;
+quarter
+3
+SELECT EXTRACT(QUARTER FROM '2004-09-15') AS quarter;
+quarter
+3
+SELECT EXTRACT(QUARTER FROM '2004-10-15') AS quarter;
+quarter
+4
+SELECT EXTRACT(QUARTER FROM '2004-11-15') AS quarter;
+quarter
+4
+SELECT EXTRACT(QUARTER FROM '2004-12-15') AS quarter;
+quarter
+4
 SELECT "1900-01-01 00:00:00" + INTERVAL 2147483648 SECOND;
 "1900-01-01 00:00:00" + INTERVAL 2147483648 SECOND
 1968-01-20 03:14:08
