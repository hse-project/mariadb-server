--- conflicted
+++ resolved
@@ -49,7 +49,6 @@
 host	CREATE TABLE `host` (
   `Host` char(60) collate utf8_bin NOT NULL default '',
   `Db` char(64) collate utf8_bin NOT NULL default '',
-<<<<<<< HEAD
   `Select_priv` enum('N','Y') character set utf8 NOT NULL default 'N',
   `Insert_priv` enum('N','Y') character set utf8 NOT NULL default 'N',
   `Update_priv` enum('N','Y') character set utf8 NOT NULL default 'N',
@@ -64,25 +63,9 @@
   `Lock_tables_priv` enum('N','Y') character set utf8 NOT NULL default 'N',
   `Create_view_priv` enum('N','Y') character set utf8 NOT NULL default 'N',
   `Show_view_priv` enum('N','Y') character set utf8 NOT NULL default 'N',
-=======
-  `Select_priv` enum('N','Y') collate utf8_bin NOT NULL default 'N',
-  `Insert_priv` enum('N','Y') collate utf8_bin NOT NULL default 'N',
-  `Update_priv` enum('N','Y') collate utf8_bin NOT NULL default 'N',
-  `Delete_priv` enum('N','Y') collate utf8_bin NOT NULL default 'N',
-  `Create_priv` enum('N','Y') collate utf8_bin NOT NULL default 'N',
-  `Drop_priv` enum('N','Y') collate utf8_bin NOT NULL default 'N',
-  `Grant_priv` enum('N','Y') collate utf8_bin NOT NULL default 'N',
-  `References_priv` enum('N','Y') collate utf8_bin NOT NULL default 'N',
-  `Index_priv` enum('N','Y') collate utf8_bin NOT NULL default 'N',
-  `Alter_priv` enum('N','Y') collate utf8_bin NOT NULL default 'N',
-  `Create_tmp_table_priv` enum('N','Y') collate utf8_bin NOT NULL default 'N',
-  `Lock_tables_priv` enum('N','Y') collate utf8_bin NOT NULL default 'N',
-  `Create_view_priv` enum('N','Y') collate utf8_bin NOT NULL default 'N',
-  `Show_view_priv` enum('N','Y') collate utf8_bin NOT NULL default 'N',
-  `Create_routine_priv` enum('N','Y') collate utf8_bin NOT NULL default 'N',
-  `Alter_routine_priv` enum('N','Y') collate utf8_bin NOT NULL default 'N',
-  `Execute_priv` enum('N','Y') collate utf8_bin NOT NULL default 'N',
->>>>>>> 1968527d
+  `Create_routine_priv` enum('N','Y') character set utf8 NOT NULL default 'N',
+  `Alter_routine_priv` enum('N','Y') character set utf8 NOT NULL default 'N',
+  `Execute_priv` enum('N','Y') character set utf8 NOT NULL default 'N',
   PRIMARY KEY  (`Host`,`Db`)
 ) ENGINE=MyISAM DEFAULT CHARSET=utf8 COLLATE=utf8_bin COMMENT='Host privileges;  Merged with database privileges'
 show create table user;
