--- conflicted
+++ resolved
@@ -216,16 +216,10 @@
 # number is to be used, 0 - 16 or similar.
 #
 if [ -n "$MTR_BUILD_THREAD" ] ; then
-<<<<<<< HEAD
-  MASTER_MYPORT=`expr $MTR_BUILD_THREAD '*' 40 + 8120`
-  MYSQL_MANAGER_PORT=`expr $MASTER_MYPORT + 2`
-  SLAVE_MYPORT=`expr $MASTER_MYPORT + 16`
-  NDBCLUSTER_PORT=`expr $MASTER_MYPORT + 24`
-=======
   MASTER_MYPORT=`expr $MTR_BUILD_THREAD '*' 5 + 10000`
   MYSQL_MANAGER_PORT=`expr $MASTER_MYPORT + 2`
   SLAVE_MYPORT=`expr $MASTER_MYPORT + 3`
->>>>>>> 8243eee9
+  NDBCLUSTER_PORT=`expr $MASTER_MYPORT + 4`
 
   echo "Using MTR_BUILD_THREAD   = $MTR_BUILD_THREAD"
   echo "Using MASTER_MYPORT      = $MASTER_MYPORT"
