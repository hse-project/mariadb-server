--- conflicted
+++ resolved
@@ -747,56 +747,6 @@
 
 
 --echo #
-<<<<<<< HEAD
---echo # Start of 10.8 tests
---echo #
-
---echo #
---echo # MDEV-10654 IN, OUT, INOUT parameters in CREATE FUNCTION
---echo #
-
-DELIMITER $$;
-BEGIN NOT ATOMIC
-  DECLARE va INT;
-  DECLARE cur CURSOR (IN a INT) FOR SELECT a FROM dual;
-  OPEN cur(1);
-  FETCH cur INTO va;
-  CLOSE cur;
-  SELECT va;
-END;
-$$
-DELIMITER ;$$
-
-DELIMITER $$;
---error ER_NOT_SUPPORTED_YET
-BEGIN NOT ATOMIC
-  DECLARE va INT;
-  DECLARE cur CURSOR (OUT a INT) FOR SELECT a FROM dual;
-  OPEN cur(1);
-  FETCH cur INTO va;
-  CLOSE cur;
-  SELECT va;
-END;
-$$
-DELIMITER ;$$
-
-DELIMITER $$;
---error ER_NOT_SUPPORTED_YET
-BEGIN NOT ATOMIC
-  DECLARE va INT;
-  DECLARE cur CURSOR (INOUT a INT) FOR SELECT a FROM dual;
-  OPEN cur(1);
-  FETCH cur INTO va;
-  CLOSE cur;
-  SELECT va;
-END;
-$$
-DELIMITER ;$$
-
---echo #
---echo # End of 10.8 tests
---echo #
-=======
 --echo # MDEV-26009: Server crash when calling twice procedure using FOR-loop
 --echo #
 
@@ -850,4 +800,54 @@
 drop view v1;
 drop function get_name;
 drop table t1;
->>>>>>> a4d75375
+
+
+--echo #
+--echo # Start of 10.8 tests
+--echo #
+
+--echo #
+--echo # MDEV-10654 IN, OUT, INOUT parameters in CREATE FUNCTION
+--echo #
+
+DELIMITER $$;
+BEGIN NOT ATOMIC
+  DECLARE va INT;
+  DECLARE cur CURSOR (IN a INT) FOR SELECT a FROM dual;
+  OPEN cur(1);
+  FETCH cur INTO va;
+  CLOSE cur;
+  SELECT va;
+END;
+$$
+DELIMITER ;$$
+
+DELIMITER $$;
+--error ER_NOT_SUPPORTED_YET
+BEGIN NOT ATOMIC
+  DECLARE va INT;
+  DECLARE cur CURSOR (OUT a INT) FOR SELECT a FROM dual;
+  OPEN cur(1);
+  FETCH cur INTO va;
+  CLOSE cur;
+  SELECT va;
+END;
+$$
+DELIMITER ;$$
+
+DELIMITER $$;
+--error ER_NOT_SUPPORTED_YET
+BEGIN NOT ATOMIC
+  DECLARE va INT;
+  DECLARE cur CURSOR (INOUT a INT) FOR SELECT a FROM dual;
+  OPEN cur(1);
+  FETCH cur INTO va;
+  CLOSE cur;
+  SELECT va;
+END;
+$$
+DELIMITER ;$$
+
+--echo #
+--echo # End of 10.8 tests
+--echo #