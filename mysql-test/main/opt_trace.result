--- conflicted
+++ resolved
@@ -2401,18 +2401,14 @@
             "best_join_order": ["t2", "t1"]
           },
           {
-<<<<<<< HEAD
             "substitute_best_equal": {
               "condition": "WHERE",
               "resulting_condition": "1"
             }
           },
           {
-            "condition_on_constant_tables": "1"
-=======
             "condition_on_constant_tables": "1",
             "computing_condition": []
->>>>>>> 4c3ad244
           },
           {
             "attaching_conditions_to_tables": {
@@ -2575,7 +2571,6 @@
             "best_join_order": ["t1", "t2"]
           },
           {
-<<<<<<< HEAD
             "substitute_best_equal": {
               "condition": "WHERE",
               "resulting_condition": "1"
@@ -2589,11 +2584,8 @@
             }
           },
           {
-            "condition_on_constant_tables": "1"
-=======
             "condition_on_constant_tables": "1",
             "computing_condition": []
->>>>>>> 4c3ad244
           },
           {
             "attaching_conditions_to_tables": {
@@ -2757,18 +2749,14 @@
             "best_join_order": ["t3", "t2", "t1"]
           },
           {
-<<<<<<< HEAD
             "substitute_best_equal": {
               "condition": "WHERE",
               "resulting_condition": "1"
             }
           },
           {
-            "condition_on_constant_tables": "1"
-=======
             "condition_on_constant_tables": "1",
             "computing_condition": []
->>>>>>> 4c3ad244
           },
           {
             "attaching_conditions_to_tables": {
@@ -3080,18 +3068,14 @@
             "best_join_order": ["t1", "<subquery2>"]
           },
           {
-<<<<<<< HEAD
             "substitute_best_equal": {
               "condition": "WHERE",
               "resulting_condition": "1"
             }
           },
           {
-            "condition_on_constant_tables": "1"
-=======
             "condition_on_constant_tables": "1",
             "computing_condition": []
->>>>>>> 4c3ad244
           },
           {
             "attaching_conditions_to_tables": {
@@ -4794,18 +4778,14 @@
             "best_join_order": ["t1", "<subquery2>"]
           },
           {
-<<<<<<< HEAD
             "substitute_best_equal": {
               "condition": "WHERE",
               "resulting_condition": "1"
             }
           },
           {
-            "condition_on_constant_tables": "1"
-=======
             "condition_on_constant_tables": "1",
             "computing_condition": []
->>>>>>> 4c3ad244
           },
           {
             "attaching_conditions_to_tables": {
@@ -7455,18 +7435,14 @@
             ]
           },
           {
-<<<<<<< HEAD
             "substitute_best_equal": {
               "condition": "WHERE",
               "resulting_condition": "1"
             }
           },
           {
-            "condition_on_constant_tables": "1"
-=======
             "condition_on_constant_tables": "1",
             "computing_condition": []
->>>>>>> 4c3ad244
           },
           {
             "attaching_conditions_to_tables": {
