#### suite/funcs_1/datadict/datadict_load.inc
#
# The sub testcases are nearly independend. That is the reason why we do not
# want to abort after the first error.
--disable_abort_on_error

################################################################################
#
#  prepare variables for --replace_result
#
################################################################################
--disable_query_log

# ------------------------------------------------------------------------------
# Get the size of ONE known colum and check the size against some values to 
# be able to use the correct --replace_result statement. Using this only the 
# one pair of 'wrong' values is replaced and not all occurrencies of all 
# possible pairs of values. See bug #12777 for details.
SELECT character_maximum_length INTO @CML 
  FROM information_schema.columns 
 WHERE table_schema = 'information_schema' 
   AND table_name   = 'columns' 
   AND column_name  = 'table_catalog';

let $bug_12777_0512= `SELECT @CML =  512`;
let $bug_12777_1023= `SELECT @CML = 1023`;
let $bug_12777_1024= `SELECT @CML = 1024`;
let $bug_12777_2048= `SELECT @CML = 2048`;
# 4096 is the value used in the .results
let $bug_12777_4095= `SELECT @CML = 4095`;

if (0)
{
   # enable this for debugging only, but NOT in a pushed version, as then the
   # result changes from OS to OS ...
   eval SELECT @CML AS 'CML',
               $bug_12777_0512 AS '512',
               $bug_12777_1023 AS '1023',
               $bug_12777_1024 AS '1024',
               $bug_12777_2048 AS '2048',
               $bug_12777_4095 AS '4095';
}

# ------------------------------------------------------------------------------
# prepare a variable to be able to suppress machine dependant diffs
# this can be used in: --replace_result $SERVER_NAME <SERVER_NAME>
# let $SERVER_NAME= `SELECT DISTINCT host FROM mysql.user WHERE host LIKE "%\%" AND host NOT In ("localhost", "127.0.0.1", "%")`;
let $SERVER_NAME= `SELECT DISTINCT host FROM mysql.user WHERE host NOT In ("localhost", "127.0.0.1", "%")`;


################################################################################
#
#  load tables
#  -----------
#
#  this was part of the 4 files $<engine>_datadict.test, but it has been moved 
#  here to have only one place where all preparation for the test is done.
#
################################################################################

eval SET @ENGINE_INNODB = IF( '$engine_type' = 'innodb', 1, 0);
eval SET @ENGINE_MEMORY = IF( '$engine_type' = 'memory', 1, 0);
eval SET @ENGINE_MYISAM = IF( '$engine_type' = 'myisam', 1, 0);
eval SET @ENGINE_NDB    = IF( '$engine_type' = 'ndb', 1, 0);
--enable_query_log

let $engine_myisam= `SELECT @ENGINE_MYISAM = 1`;
let $engine_innodb= `SELECT @ENGINE_INNODB = 1`;
let $engine_memory= `SELECT @ENGINE_MEMORY = 1`;
let $engine_ndb=    `SELECT @ENGINE_NDB    = 1`;
# Note: The NDB variant with their own tb1 - tb4 tables is not ready for use.
let $engine_ndb= 0;

--disable_warnings
DROP DATABASE IF EXISTS test1;
--enable_warnings
CREATE DATABASE test1;
USE test;

if ($engine_innodb)
{
    --source suite/funcs_1/include/innodb_tb1.inc
    --source suite/funcs_1/include/innodb_tb2.inc
    --source suite/funcs_1/include/innodb_tb3.inc
    --source suite/funcs_1/include/innodb_tb4.inc
    USE test1;
    --source suite/funcs_1/include/innodb_tb2.inc
}

if ($engine_memory)
{
   --source suite/funcs_1/include/memory_tb1.inc
   --source suite/funcs_1/include/memory_tb2.inc
   --source suite/funcs_1/include/memory_tb3.inc
   --source suite/funcs_1/include/memory_tb4.inc
   USE test1;
   --source suite/funcs_1/include/memory_tb2.inc
}

<<<<<<< HEAD
   if ($engine_myisam)
   {
      --source suite/funcs_1/include/myisam_tb1.inc
      --source suite/funcs_1/include/myisam_tb2.inc
      --source suite/funcs_1/include/myisam_tb3.inc
      --source suite/funcs_1/include/myisam_tb4.inc
      USE test1;
      --source suite/funcs_1/include/myisam_tb2.inc
   }

   if ($engine_ndb)
   {
       --source suite/funcs_1/include/ndb_tb1.inc
       --source suite/funcs_1/include/ndb_tb2.inc
       --source suite/funcs_1/include/ndb_tb3.inc
       --source suite/funcs_1/include/ndb_tb4.inc
       USE test1;
       --source suite/funcs_1/include/ndb_tb2.inc
   }

   USE test;
   --source suite/funcs_1/include/sp_tb.inc
}
=======
if ($engine_myisam)
{
   --source suite/funcs_1/include/myisam_tb1.inc
   --source suite/funcs_1/include/myisam_tb2.inc
   --source suite/funcs_1/include/myisam_tb3.inc
   --source suite/funcs_1/include/myisam_tb4.inc
   USE test1;
   --source suite/funcs_1/include/myisam_tb2.inc
}
USE test;
--source suite/funcs_1/include/sp_tb.inc
>>>>>>> 67d529ed
<|MERGE_RESOLUTION|>--- conflicted
+++ resolved
@@ -97,31 +97,6 @@
    --source suite/funcs_1/include/memory_tb2.inc
 }
 
-<<<<<<< HEAD
-   if ($engine_myisam)
-   {
-      --source suite/funcs_1/include/myisam_tb1.inc
-      --source suite/funcs_1/include/myisam_tb2.inc
-      --source suite/funcs_1/include/myisam_tb3.inc
-      --source suite/funcs_1/include/myisam_tb4.inc
-      USE test1;
-      --source suite/funcs_1/include/myisam_tb2.inc
-   }
-
-   if ($engine_ndb)
-   {
-       --source suite/funcs_1/include/ndb_tb1.inc
-       --source suite/funcs_1/include/ndb_tb2.inc
-       --source suite/funcs_1/include/ndb_tb3.inc
-       --source suite/funcs_1/include/ndb_tb4.inc
-       USE test1;
-       --source suite/funcs_1/include/ndb_tb2.inc
-   }
-
-   USE test;
-   --source suite/funcs_1/include/sp_tb.inc
-}
-=======
 if ($engine_myisam)
 {
    --source suite/funcs_1/include/myisam_tb1.inc
@@ -131,6 +106,16 @@
    USE test1;
    --source suite/funcs_1/include/myisam_tb2.inc
 }
+
+if ($engine_ndb)
+{
+    --source suite/funcs_1/include/ndb_tb1.inc
+    --source suite/funcs_1/include/ndb_tb2.inc
+    --source suite/funcs_1/include/ndb_tb3.inc
+    --source suite/funcs_1/include/ndb_tb4.inc
+    USE test1;
+    --source suite/funcs_1/include/ndb_tb2.inc
+}
+
 USE test;
---source suite/funcs_1/include/sp_tb.inc
->>>>>>> 67d529ed
+--source suite/funcs_1/include/sp_tb.inc