FLUSH TABLES;
CREATE TABLE articles (
id INT UNSIGNED AUTO_INCREMENT NOT NULL PRIMARY KEY,
title VARCHAR(200),
body TEXT,
FULLTEXT (title,body)
) ENGINE=InnoDB;
DROP INDEX title ON articles;
INSERT INTO articles (title,body) VALUES
('MySQL Tutorial','DBMS stands for DataBase ...')  ,
('How To Use MySQL Well','After you went through a ...'),
('Optimizing MySQL','In this tutorial we will show ...'),
('1001 MySQL Tricks','1. Never run mysqld as root. 2. ...'),
('MySQL vs. YourSQL','In the following database comparison ...'),
('MySQL Security','When configured properly, MySQL ...');
BEGIN;
INSERT INTO articles (title,body) VALUES
('MySQL Tutorial','DBMS stands for DataBase ...');
# Make durable the AUTO_INCREMENT in the above incomplete transaction.
connect  flush_redo_log,localhost,root,,;
SET GLOBAL innodb_flush_log_at_trx_commit=1;
BEGIN;
DELETE FROM articles LIMIT 1;
ROLLBACK;
disconnect flush_redo_log;
connection default;
INSERT INTO articles (title,body) VALUES
('MySQL Tutorial','DBMS stands for DataBase ...');
CREATE FULLTEXT INDEX idx ON articles (title,body);
SELECT * FROM articles
WHERE MATCH (title,body)
AGAINST ('Database' IN NATURAL LANGUAGE MODE);
id	title	body
1	MySQL Tutorial	DBMS stands for DataBase ...
5	MySQL vs. YourSQL	In the following database comparison ...
8	MySQL Tutorial	DBMS stands for DataBase ...
INSERT INTO articles (title,body) VALUES
('MySQL Tutorial','DBMS stands for DataBase ...')  ,
('How To Use MySQL Well','After you went through a ...'),
('Optimizing MySQL','In this tutorial we will show ...'),
('1001 MySQL Tricks','1. Never run mysqld as root. 2. ...'),
('MySQL vs. YourSQL','In the following database comparison ...'),
('MySQL Security','When configured properly, MySQL ...');
BEGIN;
INSERT INTO articles (title,body) VALUES
('MySQL Tutorial','DBMS stands for DataBase ...');
# Make durable the AUTO_INCREMENT in the above incomplete transaction.
connect  flush_redo_log,localhost,root,,;
SET GLOBAL innodb_flush_log_at_trx_commit=1;
BEGIN;
DELETE FROM articles LIMIT 1;
ROLLBACK;
disconnect flush_redo_log;
connection default;
INSERT INTO articles (title,body) VALUES
('MySQL Tutorial','DBMS stands for DataBase ...');
SELECT * FROM articles
WHERE MATCH (title,body)
AGAINST ('Database' IN NATURAL LANGUAGE MODE);
id	title	body
1	MySQL Tutorial	DBMS stands for DataBase ...
5	MySQL vs. YourSQL	In the following database comparison ...
8	MySQL Tutorial	DBMS stands for DataBase ...
9	MySQL Tutorial	DBMS stands for DataBase ...
13	MySQL vs. YourSQL	In the following database comparison ...
16	MySQL Tutorial	DBMS stands for DataBase ...
DROP TABLE articles;
CREATE TABLE articles (
id int PRIMARY KEY,
FTS_DOC_ID BIGINT UNSIGNED NOT NULL,
title VARCHAR(200),
body TEXT
) ENGINE=InnoDB;
CREATE FULLTEXT INDEX idx1 on articles (title, body);
INSERT INTO articles VALUES
(1, 10, 'MySQL Tutorial','DBMS stands for DataBase ...')  ,
(2, 1, 'How To Use MySQL Well','After you went through a ...'),
(3, 2, 'Optimizing MySQL','In this tutorial we will show ...'),
(4, 11, '1001 MySQL Tricks','1. Never run mysqld as root. 2. ...'),
(5, 6, 'MySQL vs. YourSQL','In the following database comparison ...'),
(7, 4, 'MySQL Security','When configured properly, MySQL ...');
BEGIN;
INSERT INTO articles VALUES
(100, 200, 'MySQL Tutorial','DBMS stands for DataBase ...');
<<<<<<< HEAD
=======
#
# MDEV-19073 FTS row mismatch after crash recovery
#
CREATE TABLE mdev19073(id SERIAL, title VARCHAR(200), body TEXT,
FULLTEXT(title,body)) ENGINE=InnoDB;
INSERT INTO mdev19073 (title, body) VALUES
('MySQL Tutorial', 'DBMS stands for Database...');
CREATE FULLTEXT INDEX idx ON mdev19073(title, body);
CREATE TABLE mdev19073_2 LIKE mdev19073;
INSERT INTO mdev19073_2 (title, body) VALUES
('MySQL Tutorial', 'DBMS stands for Database...');
INSERT INTO mdev19073 (title, body) VALUES
('MariaDB Tutorial', 'DB means Database ...');
INSERT INTO mdev19073_2 (title, body) VALUES
('MariaDB Tutorial', 'DB means Database ...');
SELECT * FROM mdev19073 WHERE MATCH (title, body)
AGAINST ('Database' IN NATURAL LANGUAGE MODE);
id	title	body
1	MySQL Tutorial	DBMS stands for Database...
2	MariaDB Tutorial	DB means Database ...
SELECT * FROM mdev19073_2 WHERE MATCH (title, body)
AGAINST ('Database' IN NATURAL LANGUAGE MODE);
id	title	body
1	MySQL Tutorial	DBMS stands for Database...
2	MariaDB Tutorial	DB means Database ...
# Kill and restart
>>>>>>> a41d4297
INSERT INTO articles VALUES         (8, 12, 'MySQL Tutorial','DBMS stands for DataBase ...');
SELECT * FROM articles WHERE MATCH (title, body)
AGAINST ('Tutorial' IN NATURAL LANGUAGE MODE);
id	FTS_DOC_ID	title	body
3	2	Optimizing MySQL	In this tutorial we will show ...
1	10	MySQL Tutorial	DBMS stands for DataBase ...
8	12	MySQL Tutorial	DBMS stands for DataBase ...
DROP TABLE articles;
SELECT * FROM mdev19073 WHERE MATCH (title, body)
AGAINST ('Database' IN NATURAL LANGUAGE MODE);
id	title	body
1	MySQL Tutorial	DBMS stands for Database...
2	MariaDB Tutorial	DB means Database ...
SELECT * FROM mdev19073_2 WHERE MATCH (title, body)
AGAINST ('Database' IN NATURAL LANGUAGE MODE);
id	title	body
1	MySQL Tutorial	DBMS stands for Database...
2	MariaDB Tutorial	DB means Database ...
DROP TABLE mdev19073, mdev19073_2;<|MERGE_RESOLUTION|>--- conflicted
+++ resolved
@@ -41,9 +41,11 @@
 ('1001 MySQL Tricks','1. Never run mysqld as root. 2. ...'),
 ('MySQL vs. YourSQL','In the following database comparison ...'),
 ('MySQL Security','When configured properly, MySQL ...');
+connect dml, localhost, root,,;
 BEGIN;
 INSERT INTO articles (title,body) VALUES
 ('MySQL Tutorial','DBMS stands for DataBase ...');
+connection default;
 # Make durable the AUTO_INCREMENT in the above incomplete transaction.
 connect  flush_redo_log,localhost,root,,;
 SET GLOBAL innodb_flush_log_at_trx_commit=1;
@@ -52,6 +54,7 @@
 ROLLBACK;
 disconnect flush_redo_log;
 connection default;
+disconnect dml;
 INSERT INTO articles (title,body) VALUES
 ('MySQL Tutorial','DBMS stands for DataBase ...');
 SELECT * FROM articles
@@ -79,11 +82,11 @@
 (4, 11, '1001 MySQL Tricks','1. Never run mysqld as root. 2. ...'),
 (5, 6, 'MySQL vs. YourSQL','In the following database comparison ...'),
 (7, 4, 'MySQL Security','When configured properly, MySQL ...');
+connect dml, localhost, root,,;
 BEGIN;
 INSERT INTO articles VALUES
 (100, 200, 'MySQL Tutorial','DBMS stands for DataBase ...');
-<<<<<<< HEAD
-=======
+connect dml2, localhost, root,,;
 #
 # MDEV-19073 FTS row mismatch after crash recovery
 #
@@ -109,8 +112,9 @@
 id	title	body
 1	MySQL Tutorial	DBMS stands for Database...
 2	MariaDB Tutorial	DB means Database ...
-# Kill and restart
->>>>>>> a41d4297
+connection default;
+disconnect dml;
+disconnect dml2;
 INSERT INTO articles VALUES         (8, 12, 'MySQL Tutorial','DBMS stands for DataBase ...');
 SELECT * FROM articles WHERE MATCH (title, body)
 AGAINST ('Tutorial' IN NATURAL LANGUAGE MODE);
