--- conflicted
+++ resolved
@@ -40,10 +40,6 @@
 galera_gc_fc_limit : MDEV-17061 Test failure on galera.galera_gc_fc_limit
 partition : MDEV-13881 galera.partition failed in buildbot with wrong result
 galera_as_slave_replication_budle : MDEV-15785 Test case galera_as_slave_replication_bundle caused debug assertion
-<<<<<<< HEAD
-galera_wan : MDEV-17259: Test failure on galera.galera_wan
-=======
 galera_wan : MDEV-17259: Test failure on galera.galera_wan
 galera_pc_ignore_sb : MDEV-17357 Test failure on galera.galera_pc_ignore_sb
-galera_drop_database : test
->>>>>>> 3c3c4ae2
+galera_drop_database : test