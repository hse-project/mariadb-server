--- conflicted
+++ resolved
@@ -7,60 +7,27 @@
 CREATE TABLE t1 (f1 INTEGER);
 SET GLOBAL wsrep_on = ON;
 DROP TABLE t1;
-connection node_2;
-SHOW TABLES;
-Tables_in_test
-connection node_1;
 SET GLOBAL wsrep_on = OFF;
 CREATE SCHEMA s1;
 SET GLOBAL wsrep_on = ON;
 DROP SCHEMA s1;
-connection node_2;
-SHOW SCHEMAS;
-Database
-information_schema
-mtr
-mysql
-performance_schema
-test
-connection node_1;
 CREATE TABLE t1 (f1 INTEGER);
 SET GLOBAL wsrep_on = OFF;
 CREATE INDEX idx1 ON t1 (f1);
 SET GLOBAL wsrep_on = ON;
 DROP INDEX idx1 ON t1;
-connection node_2;
-SHOW CREATE TABLE t1;
-Table	Create Table
-t1	CREATE TABLE `t1` (
-  `f1` int(11) DEFAULT NULL
-) ENGINE=InnoDB DEFAULT CHARSET=latin1
 DROP TABLE t1;
-connection node_1;
 CREATE TABLE t1 (f1 INTEGER);
 SET GLOBAL wsrep_on = OFF;
 CREATE INDEX idx1 ON t1 (f1);
 SET GLOBAL wsrep_on = ON;
 ALTER TABLE t1 DROP INDEX idx1;
-connection node_2;
-SHOW CREATE TABLE t1;
-Table	Create Table
-t1	CREATE TABLE `t1` (
-  `f1` int(11) DEFAULT NULL
-) ENGINE=InnoDB DEFAULT CHARSET=latin1
 DROP TABLE t1;
-connection node_1;
 CREATE TABLE t1 (f1 INTEGER);
 SET GLOBAL wsrep_on = OFF;
 ALTER TABLE t1 ADD COLUMN f2 INTEGER;
 SET GLOBAL wsrep_on = ON;
 ALTER TABLE t1 DROP COLUMN f2;
-connection node_2;
-SHOW CREATE TABLE t1;
-Table	Create Table
-t1	CREATE TABLE `t1` (
-  `f1` int(11) DEFAULT NULL
-) ENGINE=InnoDB DEFAULT CHARSET=latin1
 DROP TABLE t1;
 connection node_2;
 SET GLOBAL wsrep_ignore_apply_errors = 2;
@@ -70,20 +37,12 @@
 INSERT INTO t1 VALUES (1);
 SET GLOBAL wsrep_on = ON;
 DELETE FROM t1 WHERE f1 = 1;
-<<<<<<< HEAD
-SELECT COUNT(*) AS expect_0 FROM t1;
-expect_0
-0
-connection node_2;
-SELECT COUNT(*) AS expect_0 FROM t1;
-=======
 connection node_1;
 SELECT COUNT(*) as expect_0 FROM t1;
 expect_0
 0
 connection node_2;
 SELECT COUNT(*) as expect_0 FROM t1;
->>>>>>> b05be3ef
 expect_0
 0
 DROP TABLE t1;
@@ -98,20 +57,12 @@
 DELETE FROM t1 WHERE f1 = 1;
 DELETE FROM t1 WHERE f1 = 2;
 COMMIT;
-<<<<<<< HEAD
-SELECT COUNT(*) AS expect_1 FROM t1;
-expect_1
-1
-connection node_2;
-SELECT COUNT(*) AS expect_1 FROM t1;
-=======
 connection node_1;
 SELECT COUNT(*) as expect_1 FROM t1;
 expect_1
 1
 connection node_2;
 SELECT COUNT(*) as expect_1 FROM t1;
->>>>>>> b05be3ef
 expect_1
 1
 DROP TABLE t1;
@@ -124,16 +75,6 @@
 SET SESSION wsrep_on = ON;
 connection node_1;
 DELETE FROM t1;
-<<<<<<< HEAD
-SELECT COUNT(*) AS expect_0 FROM t1;
-expect_0
-0
-connection node_2;
-SELECT VARIABLE_VALUE expect_Primary FROM INFORMATION_SCHEMA.GLOBAL_STATUS WHERE VARIABLE_NAME = 'wsrep_cluster_status';
-expect_Primary
-Primary
-SELECT COUNT(*) AS expect_0 FROM t1;
-=======
 SELECT COUNT(*) as expect_0 FROM t1;
 expect_0
 0
@@ -142,7 +83,6 @@
 VARIABLE_VALUE = 'Primary'
 1
 SELECT COUNT(*) as expect_0 FROM t1;
->>>>>>> b05be3ef
 expect_0
 0
 DROP TABLE t1;
@@ -163,16 +103,6 @@
 DELETE FROM t1 WHERE f1 = 5;
 COMMIT;
 SET AUTOCOMMIT=ON;
-<<<<<<< HEAD
-SELECT COUNT(*) AS expect_0 FROM t1;
-expect_0
-0
-connection node_2;
-SELECT VARIABLE_VALUE expect_Primary FROM INFORMATION_SCHEMA.GLOBAL_STATUS WHERE VARIABLE_NAME = 'wsrep_cluster_status';
-expect_Primary
-Primary
-SELECT COUNT(*) AS expect_0 FROM t1;
-=======
 SELECT COUNT(*) as expect_0 FROM t1;
 expect_0
 0
@@ -181,7 +111,6 @@
 VARIABLE_VALUE = 'Primary'
 1
 SELECT COUNT(*) as expect_0 FROM t1;
->>>>>>> b05be3ef
 expect_0
 0
 DROP TABLE t1;
@@ -197,22 +126,14 @@
 SET SESSION wsrep_on = ON;
 connection node_1;
 DELETE t1, t2 FROM t1 JOIN t2 WHERE t1.f1 = t2.f1;
-<<<<<<< HEAD
-SELECT COUNT(*) expect_0 FROM t1;
-=======
 SELECT COUNT(*) as expect_0 FROM t1;
->>>>>>> b05be3ef
 expect_0
 0
 connection node_2;
 SELECT VARIABLE_VALUE = 'Primary' FROM INFORMATION_SCHEMA.GLOBAL_STATUS WHERE VARIABLE_NAME = 'wsrep_cluster_status';
 VARIABLE_VALUE = 'Primary'
 1
-<<<<<<< HEAD
-SELECT COUNT(*) expect_0 FROM t1;
-=======
 SELECT COUNT(*) as expect_0 FROM t1;
->>>>>>> b05be3ef
 expect_0
 0
 DROP TABLE t1,t2;
@@ -227,34 +148,20 @@
 SET SESSION wsrep_on = ON;
 connection node_1;
 DELETE FROM parent;
-<<<<<<< HEAD
-SELECT COUNT(*) AS expect_0 FROM parent;
-expect_0
-0
-SELECT COUNT(*) AS expect_0 FROM child;
-=======
 SELECT COUNT(*) as expect_0 FROM parent;
 expect_0
 0
 SELECT COUNT(*) as expect_0 FROM child;
->>>>>>> b05be3ef
 expect_0
 0
 connection node_2;
 SELECT VARIABLE_VALUE = 'Primary' FROM INFORMATION_SCHEMA.GLOBAL_STATUS WHERE VARIABLE_NAME = 'wsrep_cluster_status';
 VARIABLE_VALUE = 'Primary'
 1
-<<<<<<< HEAD
-SELECT COUNT(*) AS expect_0 FROM parent;
-expect_0
-0
-SELECT COUNT(*) AS expect_0 FROM child;
-=======
 SELECT COUNT(*) as expect_0 FROM parent;
 expect_0
 0
 SELECT COUNT(*) as expect_0 FROM child;
->>>>>>> b05be3ef
 expect_0
 0
 DROP TABLE child, parent;
@@ -268,8 +175,6 @@
 CREATE TABLE t1 (f1 INTEGER, f2 INTEGER);
 DROP TABLE t1;
 connection node_2;
-SELECT * FROM t1;
-ERROR 42S02: Table 'test.t1' doesn't exist
 SET GLOBAL wsrep_ignore_apply_errors = 7;
 CALL mtr.add_suppression("Can't find record in 't.*'");
 CALL mtr.add_suppression("Slave SQL: Could not execute Delete_rows event");
