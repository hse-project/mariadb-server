--- conflicted
+++ resolved
@@ -3,11 +3,8 @@
 CREATE TABLE t1 (f1 INTEGER);
 connection node_1;
 CREATE TABLE t1 (f1 INTEGER);
-<<<<<<< HEAD
 connection node_2;
-=======
 SET SESSION wsrep_on=ON;
->>>>>>> 3d1ad2a5
 SELECT COUNT(*) = 0 FROM t1;
 COUNT(*) = 0
 1
