--- conflicted
+++ resolved
@@ -1,8 +1,3 @@
-<<<<<<< HEAD
---- page_size.result
-+++ page_size,4k.reject
-=======
->>>>>>> cac995ec
 @@ -3,7 +3,7 @@
  SELECT variable_value FROM information_schema.global_status
  WHERE LOWER(variable_name) = 'innodb_page_size';
