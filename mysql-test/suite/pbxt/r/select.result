--- conflicted
+++ resolved
@@ -1397,27 +1397,16 @@
 explain select companynr,companyname from t4 left join t2 using (companynr) where companynr > 0;
 id	select_type	table	type	possible_keys	key	key_len	ref	rows	Extra
 1	SIMPLE	t4	ALL	PRIMARY	NULL	NULL	NULL	12	Using where
-<<<<<<< HEAD
-1	SIMPLE	t2	ALL	NULL	NULL	NULL	NULL	1200	Using where
-explain select companynr,companyname from t4 left join t2 using (companynr) where companynr > 0 or companynr < 0;
-id	select_type	table	type	possible_keys	key	key_len	ref	rows	Extra
-1	SIMPLE	t4	ALL	PRIMARY	NULL	NULL	NULL	12	Using where
-1	SIMPLE	t2	ALL	NULL	NULL	NULL	NULL	1200	Using where
-explain select companynr,companyname from t4 left join t2 using (companynr) where companynr > 0 and companynr > 0;
-id	select_type	table	type	possible_keys	key	key_len	ref	rows	Extra
-1	SIMPLE	t4	ALL	PRIMARY	NULL	NULL	NULL	12	Using where
-1	SIMPLE	t2	ALL	NULL	NULL	NULL	NULL	1200	Using where
-=======
+1	SIMPLE	t2	ALL	NULL	NULL	NULL	NULL	1199	Using where
 1	SIMPLE	t2	ALL	NULL	NULL	NULL	NULL	1199	
 explain select companynr,companyname from t4 left join t2 using (companynr) where companynr > 0 or companynr < 0;
 id	select_type	table	type	possible_keys	key	key_len	ref	rows	Extra
 1	SIMPLE	t4	ALL	PRIMARY	NULL	NULL	NULL	12	Using where
-1	SIMPLE	t2	ALL	NULL	NULL	NULL	NULL	1199	
+1	SIMPLE	t2	ALL	NULL	NULL	NULL	NULL	1199	Using where
 explain select companynr,companyname from t4 left join t2 using (companynr) where companynr > 0 and companynr > 0;
 id	select_type	table	type	possible_keys	key	key_len	ref	rows	Extra
 1	SIMPLE	t4	ALL	PRIMARY	NULL	NULL	NULL	12	Using where
-1	SIMPLE	t2	ALL	NULL	NULL	NULL	NULL	1199	
->>>>>>> e2dff1b5
+1	SIMPLE	t2	ALL	NULL	NULL	NULL	NULL	1199	Using where
 explain select t2.companynr,companyname from t4 left join t2 using (companynr) where t2.companynr > 0 or t2.companynr is null;
 id	select_type	table	type	possible_keys	key	key_len	ref	rows	Extra
 1	SIMPLE	t4	ALL	NULL	NULL	NULL	NULL	12	
@@ -1433,27 +1422,15 @@
 explain select companynr,companyname from t4 left join t2 using (companynr) where companynr > 0 or companynr is null;
 id	select_type	table	type	possible_keys	key	key_len	ref	rows	Extra
 1	SIMPLE	t4	ALL	PRIMARY	NULL	NULL	NULL	12	Using where
-<<<<<<< HEAD
-1	SIMPLE	t2	ALL	NULL	NULL	NULL	NULL	1200	Using where
+1	SIMPLE	t2	ALL	NULL	NULL	NULL	NULL	1199	Using where
 explain select companynr,companyname from t4 left join t2 using (companynr) where companynr > 0 or companynr < 0 or companynr > 0;
 id	select_type	table	type	possible_keys	key	key_len	ref	rows	Extra
 1	SIMPLE	t4	ALL	PRIMARY	NULL	NULL	NULL	12	Using where
-1	SIMPLE	t2	ALL	NULL	NULL	NULL	NULL	1200	Using where
+1	SIMPLE	t2	ALL	NULL	NULL	NULL	NULL	1199	Using where
 explain select companynr,companyname from t4 left join t2 using (companynr) where ifnull(companynr,1)>0;
 id	select_type	table	type	possible_keys	key	key_len	ref	rows	Extra
 1	SIMPLE	t4	ALL	NULL	NULL	NULL	NULL	12	Using where
-1	SIMPLE	t2	ALL	NULL	NULL	NULL	NULL	1200	Using where
-=======
-1	SIMPLE	t2	ALL	NULL	NULL	NULL	NULL	1199	
-explain select companynr,companyname from t4 left join t2 using (companynr) where companynr > 0 or companynr < 0 or companynr > 0;
-id	select_type	table	type	possible_keys	key	key_len	ref	rows	Extra
-1	SIMPLE	t4	ALL	PRIMARY	NULL	NULL	NULL	12	Using where
-1	SIMPLE	t2	ALL	NULL	NULL	NULL	NULL	1199	
-explain select companynr,companyname from t4 left join t2 using (companynr) where ifnull(companynr,1)>0;
-id	select_type	table	type	possible_keys	key	key_len	ref	rows	Extra
-1	SIMPLE	t4	ALL	NULL	NULL	NULL	NULL	12	Using where
-1	SIMPLE	t2	ALL	NULL	NULL	NULL	NULL	1199	
->>>>>>> e2dff1b5
+1	SIMPLE	t2	ALL	NULL	NULL	NULL	NULL	1199	Using where
 select distinct t2.companynr,t4.companynr from t2,t4 where t2.companynr=t4.companynr+1;
 companynr	companynr
 37	36
