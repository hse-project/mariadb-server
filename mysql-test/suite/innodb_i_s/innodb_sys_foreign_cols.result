--- conflicted
+++ resolved
@@ -1,16 +1,8 @@
 SHOW CREATE TABLE INFORMATION_SCHEMA.INNODB_SYS_FOREIGN_COLS;
 Table	Create Table
 INNODB_SYS_FOREIGN_COLS	CREATE TEMPORARY TABLE `INNODB_SYS_FOREIGN_COLS` (
-<<<<<<< HEAD
-  `ID` varchar(193) NOT NULL DEFAULT '',
-  `FOR_COL_NAME` varchar(64) NOT NULL DEFAULT '',
-  `REF_COL_NAME` varchar(64) NOT NULL DEFAULT '',
-  `POS` int(11) unsigned NOT NULL DEFAULT 0
-) ENGINE=MEMORY DEFAULT CHARSET=utf8mb3
-=======
   `ID` varchar(193) NOT NULL,
   `FOR_COL_NAME` varchar(64) NOT NULL,
   `REF_COL_NAME` varchar(64) NOT NULL,
   `POS` int(11) unsigned NOT NULL
-) ENGINE=MEMORY DEFAULT CHARSET=utf8
->>>>>>> cf63eece
+) ENGINE=MEMORY DEFAULT CHARSET=utf8mb3