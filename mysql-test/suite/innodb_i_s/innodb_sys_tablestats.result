SHOW CREATE TABLE INFORMATION_SCHEMA.INNODB_SYS_TABLESTATS;
Table	Create Table
INNODB_SYS_TABLESTATS	CREATE TEMPORARY TABLE `INNODB_SYS_TABLESTATS` (
<<<<<<< HEAD
  `TABLE_ID` bigint(21) unsigned NOT NULL DEFAULT 0,
  `NAME` varchar(64) NOT NULL DEFAULT '',
  `STATS_INITIALIZED` int(1) NOT NULL DEFAULT 0,
  `NUM_ROWS` bigint(21) unsigned NOT NULL DEFAULT 0,
  `CLUST_INDEX_SIZE` bigint(21) unsigned NOT NULL DEFAULT 0,
  `OTHER_INDEX_SIZE` bigint(21) unsigned NOT NULL DEFAULT 0,
  `MODIFIED_COUNTER` bigint(21) unsigned NOT NULL DEFAULT 0,
  `AUTOINC` bigint(21) unsigned NOT NULL DEFAULT 0,
  `REF_COUNT` int(11) NOT NULL DEFAULT 0
) ENGINE=MEMORY DEFAULT CHARSET=utf8mb3
=======
  `TABLE_ID` bigint(21) unsigned NOT NULL,
  `NAME` varchar(64) NOT NULL,
  `STATS_INITIALIZED` int(1) NOT NULL,
  `NUM_ROWS` bigint(21) unsigned NOT NULL,
  `CLUST_INDEX_SIZE` bigint(21) unsigned NOT NULL,
  `OTHER_INDEX_SIZE` bigint(21) unsigned NOT NULL,
  `MODIFIED_COUNTER` bigint(21) unsigned NOT NULL,
  `AUTOINC` bigint(21) unsigned NOT NULL,
  `REF_COUNT` int(11) NOT NULL
) ENGINE=MEMORY DEFAULT CHARSET=utf8
>>>>>>> cf63eece
<|MERGE_RESOLUTION|>--- conflicted
+++ resolved
@@ -1,18 +1,6 @@
 SHOW CREATE TABLE INFORMATION_SCHEMA.INNODB_SYS_TABLESTATS;
 Table	Create Table
 INNODB_SYS_TABLESTATS	CREATE TEMPORARY TABLE `INNODB_SYS_TABLESTATS` (
-<<<<<<< HEAD
-  `TABLE_ID` bigint(21) unsigned NOT NULL DEFAULT 0,
-  `NAME` varchar(64) NOT NULL DEFAULT '',
-  `STATS_INITIALIZED` int(1) NOT NULL DEFAULT 0,
-  `NUM_ROWS` bigint(21) unsigned NOT NULL DEFAULT 0,
-  `CLUST_INDEX_SIZE` bigint(21) unsigned NOT NULL DEFAULT 0,
-  `OTHER_INDEX_SIZE` bigint(21) unsigned NOT NULL DEFAULT 0,
-  `MODIFIED_COUNTER` bigint(21) unsigned NOT NULL DEFAULT 0,
-  `AUTOINC` bigint(21) unsigned NOT NULL DEFAULT 0,
-  `REF_COUNT` int(11) NOT NULL DEFAULT 0
-) ENGINE=MEMORY DEFAULT CHARSET=utf8mb3
-=======
   `TABLE_ID` bigint(21) unsigned NOT NULL,
   `NAME` varchar(64) NOT NULL,
   `STATS_INITIALIZED` int(1) NOT NULL,
@@ -22,5 +10,4 @@
   `MODIFIED_COUNTER` bigint(21) unsigned NOT NULL,
   `AUTOINC` bigint(21) unsigned NOT NULL,
   `REF_COUNT` int(11) NOT NULL
-) ENGINE=MEMORY DEFAULT CHARSET=utf8
->>>>>>> cf63eece
+) ENGINE=MEMORY DEFAULT CHARSET=utf8mb3