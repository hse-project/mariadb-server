--- conflicted
+++ resolved
@@ -21,8 +21,6 @@
 i
 1
 UNLOCK TABLES;
-<<<<<<< HEAD
-=======
 DROP TABLE t1;
 #
 # MDEV-23824 SIGSEGV in end_io_cache on REPAIR LOCAL TABLE for Aria table
@@ -32,5 +30,4 @@
 SET max_session_mem_used=50000;
 REPAIR LOCAL TABLE t1 USE_FRM;
 REPAIR LOCAL TABLE t1;
->>>>>>> b25d2a45
 DROP TABLE t1;