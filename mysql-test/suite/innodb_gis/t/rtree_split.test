# WL#6745 InnoDB R-tree support
# This test case will test R-tree split, mostly on duplicate records.

# Not supported in embedded
--source include/not_embedded.inc

--source include/have_innodb.inc
--source include/big_test.inc
--source include/not_valgrind.inc
--source include/have_debug.inc
<<<<<<< HEAD
let $restart_noprint=2;
=======
--source include/have_sequence.inc
>>>>>>> 1fbdcada

# Create table with R-tree index.
create table t1 (c1 int, c2 geometry not null, spatial index (c2))engine=innodb;

begin;
# Insert enough values to let R-tree split.
insert into t1 select @s:=1+(seq mod 9), point(@s, @s)
from seq_1_to_576;

#Check second round spliting.
SET @saved_dbug = @@SESSION.debug_dbug;
SET debug_dbug = '+d,rtr_page_need_second_split';
insert into t1 select @s:=1+(seq mod 9), point(@s, @s)
from seq_1_to_576;
SET debug_dbug = @saved_dbug;
rollback;

insert into t1 select @s:=1+(seq mod 9), point(@s, @s)
from seq_1_to_2304;
begin;
insert into t1 select @s:=1+(seq mod 9), point(@s, @s)
from seq_1_to_2304;
rollback;
check table t1;
insert into t1 select @s:=1+(seq mod 9), point(@s, @s)
from seq_1_to_71424;
check table t1;

select count(*) from t1;

set @g1 = ST_GeomFromText('Polygon((0 0,0 100,100 100,100 0,0 0))');
select count(*) from t1 where MBRWithin(t1.c2, @g1);

set @g1 = ST_GeomFromText('Polygon((10 10,10 800,800 800,800 10,10 10))');
select count(*) from t1 where MBRWithin(t1.c2, @g1);

drop index c2 on t1;

# Test create index with algorithm=inplace
--enable_info
create spatial index idx2 on t1(c2);
--disable_info

show create table t1;

# test read only case
let $restart_parameters = --innodb-read-only;
--source include/restart_mysqld.inc
set @g1 = ST_GeomFromText('Polygon((0 0,0 100,100 100,100 0,0 0))');
select count(*) from t1 where MBRWithin(t1.c2, @g1);
set @g1 = ST_GeomFromText('Polygon((2 2,2 800,800 800,800 2,2 2))');
select count(*) from t1 where MBRWithin(t1.c2, @g1);

let $restart_parameters =;
--source include/restart_mysqld.inc

set @g1 = ST_GeomFromText('Polygon((0 0,0 100,100 100,100 0,0 0))');
select count(*) from t1 where MBRWithin(t1.c2, @g1);
set @g1 = ST_GeomFromText('Polygon((2 2,2 800,800 800,800 2,2 2))');
select count(*) from t1 where MBRWithin(t1.c2, @g1);

# Clean up.
drop table t1;<|MERGE_RESOLUTION|>--- conflicted
+++ resolved
@@ -8,11 +8,8 @@
 --source include/big_test.inc
 --source include/not_valgrind.inc
 --source include/have_debug.inc
-<<<<<<< HEAD
+--source include/have_sequence.inc
 let $restart_noprint=2;
-=======
---source include/have_sequence.inc
->>>>>>> 1fbdcada
 
 # Create table with R-tree index.
 create table t1 (c1 int, c2 geometry not null, spatial index (c2))engine=innodb;
