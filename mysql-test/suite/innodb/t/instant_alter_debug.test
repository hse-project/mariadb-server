--source include/have_innodb.inc
--source include/have_debug.inc
--source include/have_debug_sync.inc
--source include/have_sequence.inc

SET @save_frequency= @@GLOBAL.innodb_purge_rseg_truncate_frequency;
SET GLOBAL innodb_purge_rseg_truncate_frequency=1;

SET @old_instant=
(SELECT variable_value FROM information_schema.global_status
WHERE variable_name = 'innodb_instant_alter_column');

CREATE TABLE t1 (
 pk INT AUTO_INCREMENT PRIMARY KEY,
 c1 INT,
 c2 VARCHAR(255),
 c3 VARCHAR(255),
 c4 INT,
 c5 INT,
 c6 INT,
 c7 VARCHAR(255),
 c8 TIMESTAMP NULL
) ENGINE=InnoDB;
INSERT INTO t1 VALUES (NULL,1,NULL,'foo',NULL,1,NULL,NULL,'2011-11-11 00:00:00');
ALTER TABLE t1 ADD COLUMN f INT;
REPLACE INTO t1 (c7) VALUES ('bar');

CREATE TABLE t2 (i INT PRIMARY KEY) ENGINE=InnoDB;
INSERT INTO t2 VALUES (-1),(1);
ALTER TABLE t2 ADD COLUMN j INT;
BEGIN;
DELETE FROM t2;
ROLLBACK;
TRUNCATE TABLE t2;
INSERT INTO t2 VALUES (1,2);

CREATE TABLE t3 (pk INT AUTO_INCREMENT PRIMARY KEY) ENGINE=InnoDB;
INSERT INTO t3 () VALUES ();
ALTER TABLE t3 ADD COLUMN f INT;
UPDATE t3 SET pk = DEFAULT;
SELECT * FROM t3;

CREATE TABLE t4 (pk INT PRIMARY KEY) ENGINE=InnoDB;
INSERT INTO t4 VALUES (0);
ALTER TABLE t4 ADD COLUMN b INT;
SELECT COUNT(*)>0 FROM INFORMATION_SCHEMA.COLUMNS
LEFT JOIN t4 ON (NUMERIC_SCALE = pk);
ALTER TABLE t4 ADD COLUMN c INT;

CREATE TABLE t5 (i INT, KEY(i)) ENGINE=InnoDB;
INSERT INTO t5 VALUES (-42);
ALTER TABLE t5 ADD UNIQUE ui(i);
ALTER TABLE t5 ADD COLUMN i2 INT, DROP INDEX i;

CREATE TABLE t6 (i INT NOT NULL) ENGINE=InnoDB;
INSERT INTO t6 VALUES (0);
ALTER TABLE t6 ADD COLUMN j INT;
TRUNCATE TABLE t6;
INSERT INTO t6 VALUES (1,2);

CREATE TABLE t7 (i INT) ENGINE=InnoDB;
INSERT INTO t7 VALUES (1),(2),(3),(4),(5);
ALTER TABLE t7 ADD t TEXT DEFAULT '';

CREATE TABLE t8 (i INT) ENGINE=InnoDB ROW_FORMAT=REDUNDANT;
INSERT INTO t8 VALUES (NULL);
ALTER TABLE t8 ADD c CHAR(3);
SET DEBUG_SYNC='row_log_table_apply1_before SIGNAL rebuilt WAIT_FOR dml';
--send
ALTER TABLE t8 FORCE;
connect (dml,localhost,root,,);
SET DEBUG_SYNC='now WAIT_FOR rebuilt';
BEGIN;
INSERT INTO t8 SET i=1;
UPDATE t8 SET i=ISNULL(i);
ROLLBACK;
SET DEBUG_SYNC='now SIGNAL dml';
connection default;
reap;
SET DEBUG_SYNC='RESET';

CREATE TABLE t9 (
 pk INT AUTO_INCREMENT PRIMARY KEY,
 c1 BIGINT UNSIGNED,
 c2 TIMESTAMP NULL DEFAULT CURRENT_TIMESTAMP,
 c3 BIGINT,
 c4 VARCHAR(257) CHARACTER SET utf8,
 c5 TINYINT UNSIGNED,
 c6 TINYINT,
 c7 VARCHAR(257) CHARACTER SET latin1,
 c8 VARCHAR(257) CHARACTER SET binary
) ENGINE=InnoDB;
INSERT INTO t9 () VALUES ();
ALTER TABLE t9 ADD COLUMN IF NOT EXISTS t TIMESTAMP NULL KEY;
SET DEBUG_SYNC='row_log_table_apply1_before SIGNAL rebuilt WAIT_FOR dml';
--send
OPTIMIZE TABLE t9;
connection dml;
SET DEBUG_SYNC='now WAIT_FOR rebuilt';
BEGIN;
INSERT INTO t9 () VALUES (),();
UPDATE t9 SET t=current_timestamp();
ROLLBACK;
SET DEBUG_SYNC='now SIGNAL dml';
disconnect dml;
connection default;
reap;
SET DEBUG_SYNC='RESET';

CREATE TABLE t10 (pk INT DEFAULT 0 KEY) ENGINE=InnoDB;
INSERT INTO t10 (pk) VALUES (1);
ALTER TABLE t10 ADD c INT;
TRUNCATE TABLE t10;
INSERT INTO t10 VALUES (1,1),(2,2);
ALTER TABLE t10 FORCE;

CREATE TABLE t11 (
 c01 enum('a','b'),
 c02 bit,
 c03 blob,
 c04 enum('c','d'),
 c05 blob,
 c06 decimal,
 c07 char(1),
 c08 int,
 c09 char(1),
 c10 set('e','f'),
 c11 char(1),
 c12 float,
 c13 bit,
 c14 char(1),
 c15 int,
 c16 float,
 c17 decimal,
 c18 char(1) CHARACTER SET utf8 not null default '',
 c19 float,
 c20 set('g','h'),
 c21 char(1),
 c22 int,
 c23 int,
 c24 int,
 c25 set('i','j'),
 c26 decimal,
 c27 float,
 c28 char(1),
 c29 int,
 c30 enum('k','l'),
 c31 decimal,
 c32 char(1),
 c33 decimal,
 c34 bit,
 c35 enum('m','n'),
 c36 set('o','p'),
 c37 enum('q','r'),
 c38 blob,
 c39 decimal,
 c40 blob not null default '',
 c41 char(1),
 c42 int,
 c43 float,
 c44 float,
 c45 enum('s','t'),
 c46 decimal,
 c47 set('u','v'),
 c48 enum('w','x'),
 c49 set('y','z'),
 c50 float
) ENGINE=InnoDB;
INSERT INTO t11 () VALUES  ();
ALTER TABLE t11 ADD COLUMN f INT;
INSERT INTO t11 () VALUES ();
UPDATE t11 SET c22 = 1;

--source include/wait_all_purged.inc
DROP TABLE t1,t2,t3,t4,t5,t6,t7,t8,t9,t10,t11;

--echo #
--echo # MDEV-15060 Assertion in row_log_table_apply_op after instant ADD
--echo # when the table is emptied during subsequent ALTER TABLE
--echo #

CREATE TABLE t1 (a INT) ENGINE=InnoDB;
INSERT INTO t1 VALUES (NULL);
ALTER TABLE t1 ADD COLUMN b INT NOT NULL;
connect stop_purge,localhost,root;
START TRANSACTION WITH CONSISTENT SNAPSHOT;
connect ddl,localhost,root,,test;
DELETE FROM t1;
SET DEBUG_SYNC='row_log_table_apply1_before SIGNAL copied WAIT_FOR logged';
send ALTER TABLE t1 FORCE;
connection default;
SET DEBUG_SYNC='now WAIT_FOR copied';

BEGIN;
INSERT INTO t1 SET b=1;
ROLLBACK;
connection stop_purge;
COMMIT;
connection default;

# Wait for purge to empty the table.
let $wait_all_purged=2;
--source include/wait_all_purged.inc
let $wait_all_purged=0;

SET DEBUG_SYNC='now SIGNAL logged';
connection ddl;
reap;
connection default;
DROP TABLE t1;
SET DEBUG_SYNC='RESET';

--echo #
--echo # MDEV-16131 Assertion failed in dict_index_t::instant_field_value()
--echo #
CREATE TABLE t1 (a INT PRIMARY KEY) ENGINE=InnoDB;
INSERT INTO t1 SET a=0;
ALTER TABLE t1 ADD COLUMN b INT NOT NULL DEFAULT 2, ADD COLUMN c INT;

DELIMITER $$;
BEGIN NOT ATOMIC
  DECLARE c TEXT DEFAULT(SELECT CONCAT('ALTER TABLE t1 ADD (c',
                                       GROUP_CONCAT(seq SEPARATOR ' INT, c'), ' INT), ALGORITHM=INSTANT;') FROM seq_1_to_130);
  EXECUTE IMMEDIATE c;
END;
$$
DELIMITER ;$$

connection stop_purge;
START TRANSACTION WITH CONSISTENT SNAPSHOT;

connection default;
DELETE FROM t1;

connection ddl;
SET DEBUG_SYNC='row_log_table_apply1_before SIGNAL copied WAIT_FOR logged';
send ALTER TABLE t1 FORCE;

connection stop_purge;
COMMIT;

connection default;
SET DEBUG_SYNC = 'now WAIT_FOR copied';
let $wait_all_purged = 1;
--source include/wait_all_purged.inc
let $wait_all_purged = 0;
INSERT INTO t1 SET a=1;
INSERT INTO t1 SET a=2,b=3,c=4;
SET DEBUG_SYNC = 'now SIGNAL logged';

connection ddl;
reap;

connection default;
SET DEBUG_SYNC = RESET;
<<<<<<< HEAD
SELECT * FROM t1;
ALTER TABLE t1 DROP b, ALGORITHM=INSTANT;
connection stop_purge;
START TRANSACTION WITH CONSISTENT SNAPSHOT;

connection default;
DELETE FROM t1;

connection ddl;
SET DEBUG_SYNC='row_log_table_apply1_before SIGNAL copied WAIT_FOR logged';
send ALTER TABLE t1 ADD COLUMN b INT NOT NULL DEFAULT 2 AFTER a, FORCE;

disconnect stop_purge;

connection default;
SET DEBUG_SYNC = 'now WAIT_FOR copied';
let $wait_all_purged = 1;
--source include/wait_all_purged.inc
let $wait_all_purged = 0;
INSERT INTO t1 SET a=1;
INSERT INTO t1 SET a=2,c=4;
SET DEBUG_SYNC = 'now SIGNAL logged';

connection ddl;
reap;
UPDATE t1 SET b = b + 1 WHERE a = 2;

connection default;
SET DEBUG_SYNC = RESET;
SELECT * FROM t1;
=======
SELECT a, b, c FROM t1;
>>>>>>> eb7c5530

--echo #
--echo # MDEV-15872 Crash in online ALTER TABLE...ADD PRIMARY KEY
--echo # after instant ADD COLUMN ... NULL
--echo #
ALTER TABLE t1 ADD COLUMN d INT, ALGORITHM=INSTANT;
UPDATE t1 SET d=1;

connection ddl;
SET DEBUG_SYNC='row_log_table_apply1_before SIGNAL copied WAIT_FOR logged';
send ALTER TABLE t1 DROP PRIMARY KEY, ADD PRIMARY KEY (a,d);

connection default;
SET DEBUG_SYNC = 'now WAIT_FOR copied';
BEGIN;
INSERT INTO t1 SET a=3;
ROLLBACK;
SET DEBUG_SYNC = 'now SIGNAL logged';

connection ddl;
--error ER_INVALID_USE_OF_NULL
reap;
disconnect ddl;

connection default;
SET DEBUG_SYNC = RESET;
SELECT a, b, c, d FROM t1;
DROP TABLE t1;

--echo #
--echo # MDEV-19916 Corruption after instant ADD/DROP and shrinking the tree
--echo #
CREATE TABLE t1 (a INT PRIMARY KEY) ENGINE=InnoDB;

# Create an index tree with 2 levels of node pointer pages.

SET @old_limit = @@innodb_limit_optimistic_insert_debug;
SET GLOBAL innodb_limit_optimistic_insert_debug = 2;
INSERT INTO t1 VALUES (1),(5),(4),(3),(2);
SET GLOBAL innodb_limit_optimistic_insert_debug = @old_limit;

ALTER TABLE t1 ADD COLUMN b INT, ALGORITHM=INSTANT;

SET @old_defragment = @@innodb_defragment;
SET GLOBAL innodb_defragment = 1;
OPTIMIZE TABLE t1;
SET GLOBAL innodb_defragment = @old_defragment;

# Exploit MDEV-17468 to force the table definition to be reloaded
ALTER TABLE t1 ADD vb INT AS (b) VIRTUAL;
CHECK TABLE t1;
SELECT * FROM t1;
DROP TABLE t1;

--echo #
--echo # MDEV-21045 AddressSanitizer: use-after-poison in mem_heap_dup / row_log_table_get_pk_col
--echo #
CREATE TABLE t1 (a TEXT) ENGINE = InnoDB ROW_FORMAT=REDUNDANT;
INSERT INTO t1 (a) VALUES ('foo');

ALTER TABLE t1 ADD COLUMN b INT DEFAULT 0,algorithm=instant;

--connect (con2,localhost,root,,test)
SET DEBUG_SYNC='innodb_inplace_alter_table_enter SIGNAL onlinealter WAIT_FOR update';
--send
ALTER TABLE t1 ADD PRIMARY KEY (b);

--connection default
SET DEBUG_SYNC='now WAIT_FOR onlinealter';
UPDATE t1 SET b = 1;
SET DEBUG_SYNC='now SIGNAL update';

--connection con2
--reap

--connection default
DROP TABLE t1;

--echo #
--echo # MDEV-21658 Error on online ADD PRIMARY KEY after instant DROP/reorder
--echo #

CREATE TABLE t1 (a INT, b INT, c INT, col INT) ENGINE=InnoDB;
INSERT INTO t1 () VALUES ();
ALTER TABLE t1 DROP b, DROP c, DROP col;
ALTER TABLE t1 ADD COLUMN col INT;
ALTER TABLE t1 DROP a, DROP col, ADD COLUMN b INT;

--connection con2
SET SQL_MODE= '';
SET DEBUG_SYNC = 'row_log_table_apply1_before SIGNAL scanned WAIT_FOR dml';
send ALTER TABLE t1 ADD PRIMARY KEY(b);

--connection default
SET DEBUG_SYNC = 'now WAIT_FOR scanned';
UPDATE t1 SET b = 1;
SET DEBUG_SYNC = 'now SIGNAL dml';
--connection con2
reap;
--connection default
SELECT * FROM t1;

SET DEBUG_SYNC='RESET';
--disconnect con2
DROP TABLE t1;

--echo #
--echo # MDEV-24653 Assertion block->page.id.page_no() == index->page failed
--echo # in innobase_add_instant_try()
--echo #

SET @saved_limit = @@GLOBAL.innodb_limit_optimistic_insert_debug;
SET GLOBAL innodb_limit_optimistic_insert_debug = 2;

CREATE TABLE t1 (a INT PRIMARY KEY) ENGINE=InnoDB;
INSERT INTO t1 VALUES (1),(2),(3),(4);
ALTER TABLE t1 ADD COLUMN b INT;
DELETE FROM t1;
--source include/wait_all_purged.inc
ALTER TABLE t1 ADD COLUMN c INT;

SELECT * FROM t1;
DROP TABLE t1;
SET GLOBAL innodb_limit_optimistic_insert_debug = @saved_limit;

--echo # End of 10.3 tests

--echo #
--echo # MDEV-17899 Assertion failures on rollback of instant ADD/DROP
--echo # MDEV-18098 Crash after rollback of instant DROP COLUMN
--echo #

SET @save_dbug = @@SESSION.debug_dbug;
SET debug_dbug='+d,ib_commit_inplace_fail_1';
CREATE TABLE t1 (a int, b int) ENGINE=InnoDB;
INSERT INTO t1 VALUES (1,2);
--error ER_INTERNAL_ERROR
ALTER TABLE t1 DROP COLUMN b;
--error ER_INTERNAL_ERROR
ALTER TABLE t1 DROP COLUMN b;
--error ER_INTERNAL_ERROR
ALTER TABLE t1 ADD COLUMN c INT;
SELECT * FROM t1;
DROP TABLE t1;

CREATE TABLE t1 (a int, b int) ENGINE=InnoDB;
--error ER_INTERNAL_ERROR
ALTER TABLE t1 ADD COLUMN c INT;
BEGIN;
INSERT INTO t1 VALUES(1, 1);
ROLLBACK;
--error ER_INTERNAL_ERROR
ALTER TABLE t1 DROP COLUMN b;
INSERT INTO t1 values (1,1);
SELECT * FROM t1;
DROP TABLE t1;

SET debug_dbug = @save_dbug;

--echo #
--echo # MDEV-24512 Assertion failed in rec_is_metadata()
--echo #            in btr_discard_only_page_on_level()
--echo #

SET @save_limit= @@GLOBAL.innodb_limit_optimistic_insert_debug;
SET GLOBAL innodb_limit_optimistic_insert_debug=2;
CREATE TABLE t1 (c CHAR(1) UNIQUE) ENGINE=InnoDB;

ALTER TABLE t1 ADD c2 INT NOT NULL DEFAULT 0 FIRST;
--error ER_DUP_ENTRY
INSERT INTO t1 (c) VALUES ('x'),('d'),('r'),('f'),('y'),('u'),('m'),('d');
SET GLOBAL innodb_limit_optimistic_insert_debug=@save_limit;
SELECT * FROM t1;
DROP TABLE t1;

--echo # End of 10.4 tests

SET GLOBAL innodb_purge_rseg_truncate_frequency = @save_frequency;

SELECT variable_value-@old_instant instants
FROM information_schema.global_status
WHERE variable_name = 'innodb_instant_alter_column';<|MERGE_RESOLUTION|>--- conflicted
+++ resolved
@@ -253,8 +253,7 @@
 
 connection default;
 SET DEBUG_SYNC = RESET;
-<<<<<<< HEAD
-SELECT * FROM t1;
+SELECT a, b, c FROM t1;
 ALTER TABLE t1 DROP b, ALGORITHM=INSTANT;
 connection stop_purge;
 START TRANSACTION WITH CONSISTENT SNAPSHOT;
@@ -283,10 +282,7 @@
 
 connection default;
 SET DEBUG_SYNC = RESET;
-SELECT * FROM t1;
-=======
 SELECT a, b, c FROM t1;
->>>>>>> eb7c5530
 
 --echo #
 --echo # MDEV-15872 Crash in online ALTER TABLE...ADD PRIMARY KEY
