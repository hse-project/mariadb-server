--source include/have_innodb.inc

SET @save_frequency= @@GLOBAL.innodb_purge_rseg_truncate_frequency;
SET GLOBAL innodb_purge_rseg_truncate_frequency=1;

--echo #
--echo # MDEV-17821 Assertion `!page_rec_is_supremum(rec)' failed
--echo # in btr_pcur_store_position
--echo #

CREATE TABLE t1 (pk INT PRIMARY KEY, c INT) ENGINE=InnoDB;
INSERT INTO t1 VALUES (1,2);
ALTER TABLE t1 ADD COLUMN f VARCHAR(255);
ALTER TABLE t1 DROP COLUMN f;
DELETE FROM t1;
HANDLER t1 OPEN;
HANDLER t1 READ `PRIMARY` <= (3);
DROP TABLE t1;

CREATE TABLE t1 (
  pk INT AUTO_INCREMENT,
  f1 CHAR(32),
  f2 CHAR(32),
  f3 CHAR(32),
  f4 INT,
  f5 CHAR(32),
  f6 INT,
  f7 INT,
  f8 INT,
  PRIMARY KEY (pk),
  UNIQUE (f6)
) ENGINE=InnoDB;

INSERT INTO t1 (f1,f2,f3,f4,f5,f6,f7,f8) VALUES 
  ('reality', 'llt', 'within', -1996816384, 'j', 160, 7, -1822687232),
  ('h', 'j', 'j', 251, 'civilian', NULL, 211, NULL),
  ('ltq', 'b', 'mud', 111, 'v', 90, 0, NULL),
  ('toxic', 'breakfast', 'series', 2, 'x', NULL, 118, 2),
  ('h', 'n', 'vision', 84, 'n', NULL, 197, 103),
  ('h', 'tq', 'q', 6, 'bet', -1927151616, -446038016, 3),
  ('pocket', 'qjt', 'jtl', 0, 'blink', NULL, 12, 0),
  ('k', 'uv', 'exist', 37, 'g', 149, -1610219520, NULL),
  ('parent', 'motion', 'u', 70, 'promote', NULL, 178, NULL),
  ('get', 'convict', 'liquid', -780337152, 'd', NULL, 4, NULL),
  ('vp', 'px', 'xi', -631111680, 'support', NULL, 8, NULL),
  ('ck', 'z', 'minority', 8, 'k', NULL, 864878592, NULL),
  ('kxx', 'g', 'container', 1, 'cholesterol', NULL, 4, 1404436480),
  ('xxv', 'rail', 'j', 219, 'serious', NULL, -816119808, 62),
  ('x', 'v', 'vr', 146, 'm', 16, 170, -1765867520),
  ('age', 'm', 'q', -1251278848, 'rte', 6, 224, NULL),
  ('discrimination', 't', 'q', 31, 'exl', 0, 2, 244),
  ('water', 'x', 'ldb', 98, 'r', 235, 4, 63),
  ('d', 'db', 'p', 248, 'so-called', 102, -255524864, 198),
  ('last', 'bz', 'us', 0, 'experienced', 137, 240, 134),
  ('q', 'z', 'attract', 67, 'code', 67, 75, 1758920704),
  ('yellow', 'c', 'u', 6, 'v', 1731985408, 528154624, 2),
  ('cognitive', 'he', 'protective', 590020608, 'sentence', NULL, 4, 102),
  ('eih', 'l', 'ih', 1266024448, 'traditionally', NULL, 190, NULL),
  ('pine', 'i', 'y', 6, 'glimpse', 214, 7, -1486880768),
  ('jo', 'everyone', 'ol', 0, 'lj', NULL, 1, 0),
  ('blood', 'f', 'scientist', 54, 'j', 1341128704, 168, NULL),
  ('z', 'brief', 'ambassador', 115, 'ygp', 82, 129, NULL),
  ('gp', 'severe', 'consist', 7, 'p', -1829961728, 602669056, 154),
  ('admit', 'poetry', 'x', 116, 'enemy', 174, -2128543744, -407764992),
  ('s', 'norm', 'decide', 2055667712, 'rtz', NULL, 99, -1233715200),
  ('tzg', 'f', 'beg', 2016280576, 'w', NULL, -643825664, 137),
  ('zgg', 'x', 'f', 148, 'y', -987496448, -708116480, 8),
  ('attorney', 'perfectly', 's', 49, 'z', -1865285632, 56, -1518534656),
  ('concentrate', 's', 'k', -1028849664, 'tir', 83, -1592459264, 1820065792),
  ('t', 'sacrifice', 'ir', -2143879168, 'recipe', 156, 217, NULL),
  ('wdf', 'd', 'f', 137, 'empty', NULL, 188, NULL),
  ('o', 'customer', 'qd', -2135293952, 'z', 1527840768, 227, -1174929408),
  ('d', 'qow', 'o', 1472266240, 'whe', NULL, 7, 197),
  ('deny', 'reputation', 'dutch', 59, 'v', 124, 2, 191),
  ('m', 'liver', 'fv', 0, 'policy', 781582336, 198574080, 177),
  ('vk', 'kx', 'immigrant', -1452736512, 'x', 163, 76, 6) ,
  ('j', 'ru', 'r', 67, 'joke', NULL, 3, NULL),
  ('o', 'u', 'a', -569442304, 'uz', NULL, 933298176, NULL),
  ('g', 'zb', 'c', -1694760960, 'fish', 18, -390463488, 1),
  ('bb', 'o', 'b', 6, 'z', 9, 12, NULL),
  ('compelling', 'xe', 'debut', 89, 'e', -734724096, 119, 175),
  ('md', 'r', 'object', 1046478848, 'frequently', 915537920, 0, 1506410496),
  ('dwn', 'wnz', 'x', 1767571456, 'nz', 241, -882180096, 9),
  ('zvf', 'vfo', 'g', -844824576, 'w', NULL, 1, 9),
  ('w', 'pose', 'r', 1029308416, 'a', -48627712, 1756168192, NULL),
  ('o', 'jwp', 'patient', 172, 'i', 297140224, 45809664, 3),
  ('w', 'p', 'american', 450297856, 'z', 20, 4, 186),
  ('ridiculous', 'helpful', 'vy', -2022899712, 'conspiracy', NULL, 162, -264634368),
  ('t', 'g', 'spite', 289931264, 'y', 4, 13, NULL),
  ('performer', 'i', 'tomato', -1519386624, 'mz', 8, 87, 106),
  ('m', 'z', 'hang', 3, 'crowded', -537919488, 1, 2),
  ('fu', 'uot', 'j', 1, 'o', 179, 220, -2084569088),
  ('ts', 'n', 'su', 1, 'o', 198, 9, 68),
  ('ball', 'halfway', 'uf', 40, 'l', 145948672, 9, 149),
  ('hunting', 'n', 'teenager', 0, 'neat', 209, 2044461056, 68),
  ('independent', 'along', 'fpn', 5, 'pn', 3, 1353252864, 217),
  ('p', 'presumably', 'n', -1977548800, 'balanced', 1909260288, 197, NULL),
  ('pink', 'h', 'tear', 8, 'n', 254, 8, 1006305280),
  ('tyy', 'n', 'yyr', 1107820544, 'yr', NULL, 0, 219),
  ('u', 'retirement', 'thread', -2083192832, 'rx', -678232064, 209, 1048969216),
  ('xk', 'kb', 'z', 9, 'ba', 218, 7, 8),
  ('a', 'plenty', 'forget', 36, 'c', 215, 2027094016, NULL),
  ('i', 'compromise', 'n', -1090256896, 'o', 10, 66, 1872887808),
  ('x', 'disappointment', 'cognitive', 753860608, 'ua', 77, 123, 10),
  ('e', 'added', 'aub', 2, 'u', NULL, 9, 92),
  ('bc', 'h', 'n', 146, 'master', NULL, 1003945984, NULL),
  ('execution', 'f', 'cgp', 574423040, 'gp', 2, -518782976, -1189085184),
  ('pv', 'bad', 'v', 132, 'r', 195, 6, 5),
  ('modify', 'participation', 'vol', 237, 'j', -842924032, 88, -747765760),
  ('substantially', 'i', 'congressional', 2, 'edit', NULL, 1003159552, NULL),
  ('tell', 'forty', 'v', -910098432, 'd', 43, 3, NULL),
  ('crawl', 'ad', 'respect', -1851195392, 'p', 72, -1709047808, 1343225856),
  ('w', 'reception', 'fiber', 56, 's', NULL, 2, -993787904),
  ('successful', 'instruct', 'dug', 2, 'u', 7, -411500544, NULL),
  ('appointment', 'pregnant', 'weird', 2, 'r', NULL, -897384448, 76),
  ('g', 'j', 'thin', 663617536, 'oan', 1, 7, NULL),
  ('secretary', 'a', 'o', 103, 'nj', 1977745408, -1291124736, -1314521088),
  ('g', 'jq', 'q', 1875116032, 'blame', NULL, 1, 4),
  ('oj', 'j', 'breast', 150, 'c', NULL, 3, NULL),
  ('rd', 'm', 'comprehensive', 1723334656, 't', NULL, 155, -312344576) ,
  ('a', 'd', 'criminal', -1155137536, 'airplane', 242, -662896640, 1),
  ('fast', 'i', 'k', -386662400, 'zxe', NULL, 7, 119),
  ('xe', 'mouse', 'c', -205717504, 'ew', NULL, -729612288, 86),
  ('hang', 'j', 'o', 3, 'hungry', NULL, 200, 49),
  ('expense', 'z', 'sum', 2, 'gob', -472055808, -538181632, NULL),
  ('nest', 'o', 'k', 116, 'weak', NULL, 223, NULL);
--error ER_DUP_ENTRY
INSERT INTO t1 (f1,f2,f3,f4,f5,f6,f7,f8) VALUES ('impact', 'b', 'h', 185, 'fj', 7, 7, 3);

ALTER TABLE t1 ADD COLUMN filler VARCHAR(255) DEFAULT '';
SELECT * INTO OUTFILE 'load.data' FROM t1;
UPDATE IGNORE t1 SET pk = 0;
LOAD DATA INFILE 'load.data' REPLACE INTO TABLE t1;
HANDLER t1 OPEN AS h;
HANDLER h READ `PRIMARY` PREV WHERE 0;

# Cleanup
HANDLER h CLOSE;
DROP TABLE t1;

--echo #
--echo # MDEV-19630 ALTER TABLE ... ADD COLUMN damages foreign keys
--echo # which are pointed to the table being altered
--echo #
CREATE TABLE t1(f1 int not null, primary key(f1))engine=innodb;
CREATE TABLE t2(f1 INT AUTO_INCREMENT NOT NULL, f2 INT NOT NULL,
		status ENUM ('a', 'b', 'c'), INDEX idx1(f2),
		PRIMARY KEY(f1),
		FOREIGN KEY (f2) REFERENCES t1(f1))ENGINE=InnoDB;

ALTER TABLE t1 CHANGE f1 f1_id INT NOT NULL, ADD f3 VARCHAR(255) DEFAULT NULL;
ALTER TABLE t1 CHANGE f1_id f1 INT NOT NULL;

SHOW CREATE TABLE t1;
SHOW CREATE TABLE t2;

ALTER TABLE t2 CHANGE status status VARCHAR(20) DEFAULT NULL;
DROP TABLE t2, t1;

--let $datadir= `select @@datadir`
--remove_file $datadir/test/load.data

--echo #
--echo # MDEV-20938 Double free of dict_foreign_t during instant ALTER TABLE
--echo #

CREATE TABLE t1 (id INT UNSIGNED PRIMARY KEY) ENGINE=InnoDB;
CREATE TABLE t2 (a INT UNSIGNED PRIMARY KEY, b INT UNSIGNED UNIQUE,
                 FOREIGN KEY fk1 (b) REFERENCES t1 (id)) ENGINE=InnoDB;
ALTER TABLE t2
    DROP FOREIGN KEY fk1,
    CHANGE b d INT UNSIGNED,
    ADD c INT;
DROP TABLE t2, t1;

<<<<<<< HEAD

create table t (
  a varchar(9),
  b int,
  c int,
  row_start bigint unsigned generated always as row start invisible,
  row_end bigint unsigned generated always as row end invisible,
  period for system_time (row_start, row_end)
) engine=innodb row_format=compressed with system versioning;
insert into t values (repeat('a', 9), 1, 1);
set @@system_versioning_alter_history = keep;
alter table t modify a varchar(10), algorithm=instant;
alter table t change b bb int, algorithm=instant;
alter table t modify c int without system versioning, algorithm=instant;
set @@system_versioning_alter_history = error;
check table t;
drop table t;

--echo #
--echo # MDEV-18219 Assertion `index->n_core_null_bytes <= ...' failed
--echo # in rec_init_offsets after instant DROP COLUMN
--echo #
CREATE TABLE t1 (a INT, b INT NOT NULL) ENGINE=InnoDB;
INSERT INTO t1 VALUES
(0,9),(2,7),(3,1),(3,4),(8,4),(3,7),(6,1),(3,8),(1,2),(4,1),(0,8),(5,3),
(1,3),(1,6),(2,1),(8,7),(6,0),(1,9),(9,4),(0,6),(9,3),(0,9),(9,4),(2,4),
(2,7),(7,8),(8,2),(2,5),(6,1),(4,5),(5,3),(6,8),(4,9),(5,7),(7,5),(5,1),
(8,8),(5,7),(3,8),(0,1),(8,4),(8,3),(9,7),(4,8),(1,1),(0,4),(2,6),(8,5),
(8,8),(8,7),(6,7),(1,7),(9,6),(3,6),(1,9),(0,3),(5,3),(2,4),(0,6),(2,0),
(6,5),(1,6),(2,4),(9,1),(3,0),(6,4),(1,3),(0,8),(3,5),(3,1),(8,9),(9,9),
(7,9),(4,5),(2,2),(3,8),(0,8),(7,1),(2,0),(1,5),(7,3),(4,4),(3,9),(7,2),
(6,2),(0,4),(2,0),(1,5),(5,7),(4,5),(3,7),(6,0),(2,1),(5,0),(1,0),(2,0),
(8,4),(5,7),(3,5),(0,5),(7,6),(5,9),(1,2),(4,2),(8,5),(8,7),(2,8),(1,8),
(4,3),(1,6),(7,8),(3,7),(4,6),(1,1),(3,0),(1,6),(2,0),(3,4),(4,8),(3,9),
(8,0),(4,9),(4,0),(3,9),(6,4),(7,4),(5,8),(4,7),(7,3),(5,9),(2,3),(7,3),
(0,4),(5,9),(9,8),(4,2),(3,6),(2,6),(1,8),(7,0),(0,0),(2,3),(1,2),(3,3),
(2,7),(6,0),(9,0),(6,9),(4,6),(9,8),(0,7),(9,1),(9,6),(4,3),(7,7),(7,7),
(4,1),(4,7),(7,3),(2,8),(5,8),(8,9),(3,9),(7,7),(0,8),(4,9),(3,2),(5,0),
(1,7),(0,3),(2,9),(9,7),(7,5),(6,9),(8,5),(3,6),(1,1),(2,8),(7,9),(4,9),
(6,6),(5,9),(5,3),(9,8),(3,3),(5,6),(0,9),(3,9),(7,9),(7,3),(5,2),(1,4),
(4,4),(8,2),(2,2),(8,3),(9,1),(4,9),(9,8),(1,8),(1,8),(9,1),(1,1),(3,0),
(4,6),(9,3),(3,3),(5,2),(0,1),(3,4),(3,2),(1,3),(4,4),(7,0),(4,6),(7,2),
(4,5),(8,7),(7,8),(8,1),(3,5),(0,6),(3,5),(2,1),(4,4),(3,4),(2,1),(4,1);
INSERT INTO t1 SELECT * FROM t1;
ALTER TABLE t1 DROP a;
# Exploit MDEV-17468 to force the table definition to be reloaded
ALTER TABLE t1 ADD vb INT AS (b) VIRTUAL;
DROP TABLE t1;

--echo #
--echo # MDEV-19030 Assertion index->n_core_null_bytes <= ... failed
--echo # in rec_init_offsets after instant DROP COLUMN
--echo #
CREATE TABLE t1 (a INT, b INT NOT NULL DEFAULT 0) ENGINE=InnoDB;
INSERT INTO t1 () VALUES (),(),(),();
INSERT INTO t1 SELECT * FROM t1;
INSERT INTO t1 SELECT * FROM t1;
INSERT INTO t1 SELECT * FROM t1;
INSERT INTO t1 SELECT * FROM t1;
INSERT INTO t1 SELECT * FROM t1;
ALTER TABLE t1 FORCE;
INSERT INTO t1 SELECT * FROM t1;
ALTER TABLE t1 DROP a, ADD a SMALLINT NOT NULL;
INSERT INTO t1 SELECT * FROM t1;
INSERT INTO t1 SELECT * FROM t1;
# Exploit MDEV-17468 to force the table definition to be reloaded
ALTER TABLE t1 ADD vb INT AS (b) VIRTUAL;
DROP TABLE t1;

--echo #
--echo # MDEV-18623 Assertion after DROP FULLTEXT INDEX and removing NOT NULL
--echo #
CREATE TABLE t1 (c TEXT NOT NULL, FULLTEXT INDEX ftidx(c)) ENGINE=InnoDB
ROW_FORMAT=REDUNDANT;
ALTER TABLE t1 DROP INDEX ftidx;
--error ER_ALTER_OPERATION_NOT_SUPPORTED
ALTER TABLE t1 MODIFY c TEXT NULL, ALGORITHM=INSTANT;
ALTER TABLE t1 MODIFY c TEXT NULL;
DROP TABLE t1;

--echo #
--echo # MDEV-20048 dtuple_get_nth_field(): Assertion 'n < tuple->n_fields'
--echo # failed on ROLLBACK after instant DROP COLUMN
--echo #
CREATE TABLE t1 (a INT PRIMARY KEY) ENGINE=InnoDB;
INSERT INTO t1 VALUES (1);
ALTER TABLE t1 ADD b TEXT, ALGORITHM=INSTANT;
SET @b = REPEAT('b', @@innodb_page_size / 2 + 1);
INSERT INTO t1 VALUES(2, @b), (3, @b);
BEGIN;
DELETE FROM t1 WHERE a=2;

# Stop purge so that it doesn't remove the delete-marked entry.
connect (purge_control,localhost,root);
START TRANSACTION WITH CONSISTENT SNAPSHOT;
connection default;

COMMIT;

ALTER TABLE t1 DROP b, ALGORITHM=INSTANT;
BEGIN;
INSERT INTO t1 VALUES (2);

connection purge_control;
SELECT * FROM t1;
disconnect purge_control;
connection default;
ROLLBACK;

SELECT * FROM t1;
DROP TABLE t1;


--echo #
--echo # MDEV-20479: assertion failure in dict_table_get_nth_col() after INSTANT DROP COLUMN
--echo #

CREATE TABLE t1 (a INT PRIMARY KEY) ENGINE=InnoDB;
ALTER TABLE t1 ADD COLUMN (b INT, c INT, d INT, e INT NOT NULL DEFAULT 0);
ALTER TABLE t1 ADD UNIQUE INDEX(e);
ALTER TABLE t1 DROP b, DROP c, DROP d, DROP e;
DROP TABLE t1;

--echo #
--echo # MDEV-20565 Assertion on CHANGE COLUMN...SYSTEM VERSIONING
--echo #
set @@system_versioning_alter_history = keep;
CREATE TABLE t (a INT WITHOUT SYSTEM VERSIONING, b INT) ENGINE=InnoDB
WITH SYSTEM VERSIONING;
ALTER TABLE t CHANGE COLUMN a alpha INT WITH SYSTEM VERSIONING,
ALGORITHM=INSTANT;
DROP TABLE t;

CREATE TABLE t (alpha INT, b INT) ENGINE=InnoDB WITH SYSTEM VERSIONING;
ALTER TABLE t CHANGE COLUMN alpha a INT WITHOUT SYSTEM VERSIONING,
ALGORITHM=INSTANT;
DROP TABLE t;
set @@system_versioning_alter_history = error;

--echo #
--echo # MDEV-20117 Assertion 0 failed in row_sel_get_clust_rec_for_mysql
--echo #

# This is not repeating the bug itself, but demonstrating that both
# parts of the fix are needed.
# To repeat the original bug, we should be somehow able to empty
# the table of user records while purgeable undo log records exist.
CREATE TABLE t (b INT PRIMARY KEY) ENGINE=InnoDB;
INSERT INTO t SET b=1;
ALTER TABLE t ADD COLUMN a INT FIRST, ALGORITHM=INSTANT;
DELETE FROM t;
ALTER TABLE t ADD COLUMN c INT, ALGORITHM=INSTANT;
# If page_cur_delete_rec() emptied the page (and wrongly reset the
# page type) during the previous ALTER TABLE, the following would hit
# an assertion failure because of root page type mismatch.
ALTER TABLE t DROP COLUMN c, ALGORITHM=INSTANT;
SELECT * FROM t;
DROP TABLE t;

# The following is nondeterministically repeating the bug in a
# different scenario: the table is empty at the time the ALTER TABLE
# is invoked, apparently because purge already processed the records
# for the DELETE, but not the record for the UPDATE.
CREATE TABLE t1 (a INT PRIMARY KEY, b INT, c INT, d INT, e INT) ENGINE=InnoDB;
INSERT INTO t1 SET a=1;
INSERT INTO t1 SET a=2;
BEGIN;
UPDATE t1 SET b=1;
DELETE FROM t1;
COMMIT;

ALTER TABLE t1 DROP b, DROP c, DROP d, DROP e;
--source include/wait_all_purged.inc
SELECT * FROM t1;
DROP TABLE t1;

--echo #
--echo # MDEV-20190 Instant operation fails when add column and collation
--echo #            change on non-indexed column
--echo #

CREATE TABLE t1 (a CHAR)ENGINE=INNODB;
ALTER TABLE t1 DEFAULT COLLATE= latin1_general_cs;
ALTER TABLE t1 ADD COLUMN b INT NOT NULL, MODIFY a CHAR, ALGORITHM=INSTANT;
SHOW CREATE TABLE t1;
DROP TABLE t1;

CREATE TABLE t1 (a CHAR NOT NULL) ENGINE=InnoDB ROW_FORMAT=REDUNDANT;
ALTER TABLE t1 DEFAULT COLLATE = latin1_general_cs;
ALTER TABLE t1 MODIFY a CHAR, ALGORITHM=INSTANT;
SHOW CREATE TABLE t1;
DROP TABLE t1;

CREATE TABLE t1 (a CHAR NOT NULL) CHARSET latin2 COLLATE latin2_bin
ENGINE=InnoDB ROW_FORMAT=REDUNDANT;
ALTER TABLE t1 DEFAULT COLLATE = latin2_general_ci;
ALTER TABLE t1 MODIFY a CHAR, ALGORITHM=INSTANT;
SHOW CREATE TABLE t1;
DROP TABLE t1;

SET GLOBAL innodb_purge_rseg_truncate_frequency=@save_frequency;
=======
--echo # End of 10.3 tests
>>>>>>> e5e58777
<|MERGE_RESOLUTION|>--- conflicted
+++ resolved
@@ -172,8 +172,8 @@
     CHANGE b d INT UNSIGNED,
     ADD c INT;
 DROP TABLE t2, t1;
-
-<<<<<<< HEAD
+--echo # End of 10.3 tests
+
 
 create table t (
   a varchar(9),
@@ -374,7 +374,4 @@
 SHOW CREATE TABLE t1;
 DROP TABLE t1;
 
-SET GLOBAL innodb_purge_rseg_truncate_frequency=@save_frequency;
-=======
---echo # End of 10.3 tests
->>>>>>> e5e58777
+SET GLOBAL innodb_purge_rseg_truncate_frequency=@save_frequency;