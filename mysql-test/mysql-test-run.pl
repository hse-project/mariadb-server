--- conflicted
+++ resolved
@@ -176,11 +176,8 @@
     binlog_encryption-
     csv-
     compat/oracle-
-<<<<<<< HEAD
     compat/mssql-
-=======
     compat/maxdb-
->>>>>>> c32f71af
     encryption-
     federated-
     funcs_1-
