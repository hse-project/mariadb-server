--- conflicted
+++ resolved
@@ -176,25 +176,11 @@
 
   while ((ret= SSL_read(ssl, buf, (int)size)) < 0)
   {
-<<<<<<< HEAD
-    enum enum_vio_io_event event;
-      
-    /* Process the SSL I/O error. */
-    if (!ssl_should_retry(vio, ret, &event))
-      break;
-    /* Attempt to wait for an I/O event. */
-    if (vio_socket_io_wait(vio, event))
-      break;
-=======
-    while ((ret= SSL_read(ssl, buf, (int)size)) < 0)
-    {
-      if (handle_ssl_io_error(vio,ret))
-        break;
-    }
->>>>>>> 80459bcb
-  }
-
-  DBUG_PRINT("exit", ("%d", (int) ret));
+    if (handle_ssl_io_error(vio, ret))
+      break;
+  }
+
+  DBUG_PRINT("exit", ("%d", ret));
   DBUG_RETURN(ret < 0 ? -1 : ret);
 
 }
@@ -210,23 +196,8 @@
                        buf, size));
   while ((ret= SSL_write(ssl, buf, (int)size)) < 0)
   {
-<<<<<<< HEAD
-    enum enum_vio_io_event event;
-
-    /* Process the SSL I/O error. */
-    if (!ssl_should_retry(vio, ret, &event))
-      break;
-
-    /* Attempt to wait for an I/O event. */
-    if (vio_socket_io_wait(vio, event))
-      break;
-=======
-    while ((ret= SSL_write(ssl, buf, (int)size)) < 0)
-    {
-      if (handle_ssl_io_error(vio,ret))
-        break;
-    }
->>>>>>> 80459bcb
+    if (handle_ssl_io_error(vio,ret))
+      break;
   }
 
   DBUG_RETURN(ret < 0 ? -1 : ret);
