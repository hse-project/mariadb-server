--- conflicted
+++ resolved
@@ -3,13 +3,9 @@
 DROP TABLE IF EXISTS t1;
 connection slave;
 include/stop_slave.inc
-<<<<<<< HEAD
+create table t1 (a int, b int, primary key (a), unique key (b)) engine=rocksdb;
 connection master;
-create table t1 (a int) engine=rocksdb;
 connection slave;
-=======
-create table t1 (a int, b int, primary key (a), unique key (b)) engine=rocksdb;
->>>>>>> faa4d8f8
 show variables like 'rpl_skip_tx_api';
 Variable_name	Value
 rpl_skip_tx_api	ON
