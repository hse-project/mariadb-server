/*
   Copyright (c) 2016, Facebook, Inc.

   This program is free software; you can redistribute it and/or modify
   it under the terms of the GNU General Public License as published by
   the Free Software Foundation; version 2 of the License.

   This program is distributed in the hope that it will be useful,
   but WITHOUT ANY WARRANTY; without even the implied warranty of
   MERCHANTABILITY or FITNESS FOR A PARTICULAR PURPOSE.  See the
   GNU General Public License for more details.

   You should have received a copy of the GNU General Public License
   along with this program; if not, write to the Free Software
   Foundation, Inc., 59 Temple Place, Suite 330, Boston, MA  02111-1307  USA */

#pragma once

/* C++ standard header files */
#include <atomic>
#include <condition_variable>
#include <mutex>
#include <queue>
#include <stack>
#include <string>
#include <thread>
#include <utility>
#include <vector>

/* RocksDB header files */
#include "rocksdb/db.h"
#include "rocksdb/sst_file_writer.h"

/* MyRocks header files */
#include "./rdb_utils.h"

// #define RDB_SST_INFO_USE_THREAD /* uncomment to use threads */

namespace myrocks {

class Rdb_sst_file_ordered {
 private:
  class Rdb_sst_file {
   private:
    Rdb_sst_file(const Rdb_sst_file &p) = delete;
    Rdb_sst_file &operator=(const Rdb_sst_file &p) = delete;

    rocksdb::DB *const m_db;
    rocksdb::ColumnFamilyHandle *const m_cf;
    const rocksdb::DBOptions &m_db_options;
    rocksdb::SstFileWriter *m_sst_file_writer;
    const std::string m_name;
    const bool m_tracing;
    const rocksdb::Comparator *m_comparator;

    std::string generateKey(const std::string &key);

   public:
    Rdb_sst_file(rocksdb::DB *const db, rocksdb::ColumnFamilyHandle *const cf,
                 const rocksdb::DBOptions &db_options, const std::string &name,
                 const bool tracing);
    ~Rdb_sst_file();

    rocksdb::Status open();
    rocksdb::Status put(const rocksdb::Slice &key, const rocksdb::Slice &value);
    rocksdb::Status commit();

    inline const std::string get_name() const { return m_name; }
    inline int compare(rocksdb::Slice key1, rocksdb::Slice key2) {
      return m_comparator->Compare(key1, key2);
    }
  };

  class Rdb_sst_stack {
   private:
    char *m_buffer;
    size_t m_buffer_size;
    size_t m_offset;
    std::stack<std::tuple<size_t, size_t, size_t>> m_stack;

   public:
    explicit Rdb_sst_stack(size_t max_size)
        : m_buffer(nullptr), m_buffer_size(max_size) {}
    ~Rdb_sst_stack() { delete[] m_buffer; }

    void reset() { m_offset = 0; }
    bool empty() { return m_stack.empty(); }
    void push(const rocksdb::Slice &key, const rocksdb::Slice &value);
    std::pair<rocksdb::Slice, rocksdb::Slice> top();
    void pop() { m_stack.pop(); }
    size_t size() { return m_stack.size(); }
  };

  bool m_use_stack;
  bool m_first;
  std::string m_first_key;
  std::string m_first_value;
  Rdb_sst_stack m_stack;
  Rdb_sst_file m_file;

  rocksdb::Status apply_first();

 public:
  Rdb_sst_file_ordered(rocksdb::DB *const db,
                       rocksdb::ColumnFamilyHandle *const cf,
                       const rocksdb::DBOptions &db_options,
                       const std::string &name, const bool tracing,
                       size_t max_size);

  inline rocksdb::Status open() { return m_file.open(); }
  rocksdb::Status put(const rocksdb::Slice &key, const rocksdb::Slice &value);
  rocksdb::Status commit();
  inline const std::string get_name() const { return m_file.get_name(); }
};

class Rdb_sst_info {
 private:
  Rdb_sst_info(const Rdb_sst_info &p) = delete;
  Rdb_sst_info &operator=(const Rdb_sst_info &p) = delete;

  rocksdb::DB *const m_db;
  rocksdb::ColumnFamilyHandle *const m_cf;
  const rocksdb::DBOptions &m_db_options;
  uint64_t m_curr_size;
  uint64_t m_max_size;
<<<<<<< HEAD
  uint32_t m_sst_count;
  std::string m_error_msg;
=======
  uint m_sst_count;
  std::atomic<int> m_background_error;
>>>>>>> 3fae64b1
  std::string m_prefix;
  static std::atomic<uint64_t> m_prefix_counter;
  static std::string m_suffix;
#if defined(RDB_SST_INFO_USE_THREAD)
  std::queue<Rdb_sst_file_ordered *> m_queue;
  std::mutex m_mutex;
  std::condition_variable m_cond;
  std::thread *m_thread;
  bool m_finished;
#endif
  Rdb_sst_file_ordered *m_sst_file;
  const bool m_tracing;

  int open_new_sst_file();
  void close_curr_sst_file();
  void set_error_msg(const std::string &sst_file_name,
                     const rocksdb::Status &s);

#if defined(RDB_SST_INFO_USE_THREAD)
  void run_thread();

  static void thread_fcn(void *object);
#endif

 public:
  Rdb_sst_info(rocksdb::DB *const db, const std::string &tablename,
               const std::string &indexname,
               rocksdb::ColumnFamilyHandle *const cf,
               const rocksdb::DBOptions &db_options, const bool &tracing);
  ~Rdb_sst_info();

  int put(const rocksdb::Slice &key, const rocksdb::Slice &value);
  int commit();

  bool have_background_error() { return m_background_error != 0; }

  int get_and_reset_background_error() {
    int ret = m_background_error;
    while (!m_background_error.compare_exchange_weak(ret, HA_EXIT_SUCCESS)) {
      // Do nothing
    }

    return ret;
  }

  void set_background_error(int code) {
    int expected = HA_EXIT_SUCCESS;
    // Only assign 'code' into the error if it is already 0, otherwise ignore it
    m_background_error.compare_exchange_strong(expected, code);
  }

  static void init(const rocksdb::DB *const db);
};

} // namespace myrocks<|MERGE_RESOLUTION|>--- conflicted
+++ resolved
@@ -123,13 +123,8 @@
   const rocksdb::DBOptions &m_db_options;
   uint64_t m_curr_size;
   uint64_t m_max_size;
-<<<<<<< HEAD
   uint32_t m_sst_count;
-  std::string m_error_msg;
-=======
-  uint m_sst_count;
   std::atomic<int> m_background_error;
->>>>>>> 3fae64b1
   std::string m_prefix;
   static std::atomic<uint64_t> m_prefix_counter;
   static std::string m_suffix;
