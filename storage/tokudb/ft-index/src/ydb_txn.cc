--- conflicted
+++ resolved
@@ -433,14 +433,11 @@
     return db_txn_struct_i(txn)->child;
 }
 
-<<<<<<< HEAD
-=======
 static uint64_t toku_txn_get_start_time(DB_TXN *txn) {
     TOKUTXN ttxn = db_txn_struct_i(txn)->tokutxn;
     return toku_txn_get_start_time(ttxn);
 }
 
->>>>>>> d199a0ff
 static inline void txn_func_init(DB_TXN *txn) {
 #define STXN(name) txn->name = locked_txn_ ## name
     STXN(abort);
@@ -459,10 +456,7 @@
     txn->id64 = toku_txn_id64;
     txn->is_prepared = toku_txn_is_prepared;
     txn->get_child = toku_txn_get_child;
-<<<<<<< HEAD
-=======
     txn->get_start_time = toku_txn_get_start_time;
->>>>>>> d199a0ff
 }
 
 //
