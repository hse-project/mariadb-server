/* Copyright (C) 2003 MySQL AB

   This program is free software; you can redistribute it and/or modify
   it under the terms of the GNU General Public License as published by
   the Free Software Foundation; version 2 of the License.

   This program is distributed in the hope that it will be useful,
   but WITHOUT ANY WARRANTY; without even the implied warranty of
   MERCHANTABILITY or FITNESS FOR A PARTICULAR PURPOSE.  See the
   GNU General Public License for more details.

   You should have received a copy of the GNU General Public License
   along with this program; if not, write to the Free Software
   Foundation, Inc., 59 Temple Place, Suite 330, Boston, MA  02111-1307  USA */


#define DBTUP_C
#define DBTUP_TRIGGER_CPP
#include "Dbtup.hpp"
#include <RefConvert.hpp>
#include <ndb_limits.h>
#include <pc.hpp>
#include <AttributeDescriptor.hpp>
#include "AttributeOffset.hpp"
#include <AttributeHeader.hpp>
#include <signaldata/FireTrigOrd.hpp>
#include <signaldata/CreateTrig.hpp>
#include <signaldata/TuxMaint.hpp>

/* **************************************************************** */
/* ---------------------------------------------------------------- */
/* ----------------------- TRIGGER HANDLING ----------------------- */
/* ---------------------------------------------------------------- */
/* **************************************************************** */

DLList<Dbtup::TupTriggerData>*
Dbtup::findTriggerList(Tablerec* table,
                       TriggerType::Value ttype,
                       TriggerActionTime::Value ttime,
                       TriggerEvent::Value tevent)
{
  DLList<TupTriggerData>* tlist = NULL;
  switch (ttype) {
  case TriggerType::SUBSCRIPTION:
  case TriggerType::SUBSCRIPTION_BEFORE:
    switch (tevent) {
    case TriggerEvent::TE_INSERT:
      jam();
      if (ttime == TriggerActionTime::TA_DETACHED)
        tlist = &table->subscriptionInsertTriggers;
      break;
    case TriggerEvent::TE_UPDATE:
      jam();
      if (ttime == TriggerActionTime::TA_DETACHED)
        tlist = &table->subscriptionUpdateTriggers;
      break;
    case TriggerEvent::TE_DELETE:
      jam();
      if (ttime == TriggerActionTime::TA_DETACHED)
        tlist = &table->subscriptionDeleteTriggers;
      break;
    default:
      break;
    }
    break;
  case TriggerType::SECONDARY_INDEX:
    switch (tevent) {
    case TriggerEvent::TE_INSERT:
      jam();
      if (ttime == TriggerActionTime::TA_AFTER)
        tlist = &table->afterInsertTriggers;
      break;
    case TriggerEvent::TE_UPDATE:
      jam();
      if (ttime == TriggerActionTime::TA_AFTER)
        tlist = &table->afterUpdateTriggers;
      break;
    case TriggerEvent::TE_DELETE:
      jam();
      if (ttime == TriggerActionTime::TA_AFTER)
        tlist = &table->afterDeleteTriggers;
      break;
    default:
      break;
    }
    break;
  case TriggerType::ORDERED_INDEX:
    switch (tevent) {
    case TriggerEvent::TE_CUSTOM:
      jam();
      if (ttime == TriggerActionTime::TA_CUSTOM)
        tlist = &table->tuxCustomTriggers;
      break;
    default:
      break;
    }
    break;
  case TriggerType::READ_ONLY_CONSTRAINT:
    switch (tevent) {
    case TriggerEvent::TE_UPDATE:
      jam();
      if (ttime == TriggerActionTime::TA_AFTER)
        tlist = &table->constraintUpdateTriggers;
      break;
    default:
      break;
    }
    break;
  default:
    break;
  }
  return tlist;
}

// Trigger signals
void
Dbtup::execCREATE_TRIG_REQ(Signal* signal)
{
  jamEntry();
  BlockReference senderRef = signal->getSendersBlockRef();
  const CreateTrigReq reqCopy = *(const CreateTrigReq*)signal->getDataPtr();
  const CreateTrigReq* const req = &reqCopy;
  CreateTrigRef::ErrorCode error= CreateTrigRef::NoError;

  // Find table
  TablerecPtr tabPtr;
  tabPtr.i = req->getTableId();
  ptrCheckGuard(tabPtr, cnoOfTablerec, tablerec);

  if (tabPtr.p->tableStatus != DEFINED )
  {
    jam();
    error= CreateTrigRef::InvalidTable;
  }
  // Create trigger and associate it with the table
  else if (createTrigger(tabPtr.p, req))
  {
    jam();
    // Send conf
    CreateTrigConf* const conf = (CreateTrigConf*)signal->getDataPtrSend();
    conf->setUserRef(reference());
    conf->setConnectionPtr(req->getConnectionPtr());
    conf->setRequestType(req->getRequestType());
    conf->setTableId(req->getTableId());
    conf->setIndexId(req->getIndexId());
    conf->setTriggerId(req->getTriggerId());
    conf->setTriggerInfo(req->getTriggerInfo());
    sendSignal(senderRef, GSN_CREATE_TRIG_CONF, 
               signal, CreateTrigConf::SignalLength, JBB);
    return;
  }
  else
  {
    jam();
    error= CreateTrigRef::TooManyTriggers;
  }
  ndbassert(error != CreateTrigRef::NoError);
  // Send ref
  CreateTrigRef* const ref = (CreateTrigRef*)signal->getDataPtrSend();
  ref->setUserRef(reference());
  ref->setConnectionPtr(req->getConnectionPtr());
  ref->setRequestType(req->getRequestType());
  ref->setTableId(req->getTableId());
  ref->setIndexId(req->getIndexId());
  ref->setTriggerId(req->getTriggerId());
  ref->setTriggerInfo(req->getTriggerInfo());
  ref->setErrorCode(error);
  sendSignal(senderRef, GSN_CREATE_TRIG_REF, 
	     signal, CreateTrigRef::SignalLength, JBB);
}//Dbtup::execCREATE_TRIG_REQ()

void
Dbtup::execDROP_TRIG_REQ(Signal* signal)
{
  jamEntry();
  BlockReference senderRef = signal->getSendersBlockRef();
  const DropTrigReq reqCopy = *(const DropTrigReq*)signal->getDataPtr();
  const DropTrigReq* const req = &reqCopy;

  // Find table
  TablerecPtr tabPtr;
  tabPtr.i = req->getTableId();
  ptrCheckGuard(tabPtr, cnoOfTablerec, tablerec);

  // Drop trigger
  Uint32 r = dropTrigger(tabPtr.p, req, refToBlock(senderRef));
  if (r == 0){
    // Send conf
    DropTrigConf* const conf = (DropTrigConf*)signal->getDataPtrSend();
    conf->setUserRef(senderRef);
    conf->setConnectionPtr(req->getConnectionPtr());
    conf->setRequestType(req->getRequestType());
    conf->setTableId(req->getTableId());
    conf->setIndexId(req->getIndexId());
    conf->setTriggerId(req->getTriggerId());
    sendSignal(senderRef, GSN_DROP_TRIG_CONF, 
	       signal, DropTrigConf::SignalLength, JBB);
  } else {
    // Send ref
    DropTrigRef* const ref = (DropTrigRef*)signal->getDataPtrSend();
    ref->setUserRef(senderRef);
    ref->setConnectionPtr(req->getConnectionPtr());
    ref->setRequestType(req->getRequestType());
    ref->setTableId(req->getTableId());
    ref->setIndexId(req->getIndexId());
    ref->setTriggerId(req->getTriggerId());
    ref->setErrorCode((DropTrigRef::ErrorCode)r);
    ref->setErrorLine(__LINE__);
    ref->setErrorNode(refToNode(reference()));
    sendSignal(senderRef, GSN_DROP_TRIG_REF, 
	       signal, DropTrigRef::SignalLength, JBB);
  }
}//Dbtup::DROP_TRIG_REQ()

/* ---------------------------------------------------------------- */
/* ------------------------- createTrigger ------------------------ */
/*                                                                  */
/* Creates a new trigger record by fetching one from the trigger    */
/* pool and associates it with the given table.                     */
/* Trigger type can be one of secondary_index, subscription,        */
/* constraint(NYI), foreign_key(NYI), schema_upgrade(NYI),          */
/* api_trigger(NYI) or sql_trigger(NYI).                            */   
/* Note that this method only checks for total number of allowed    */
/* triggers. Checking the number of allowed triggers per table is   */
/* done by TRIX.                                                    */
/*                                                                  */
/* ---------------------------------------------------------------- */
bool
Dbtup::createTrigger(Tablerec* table, const CreateTrigReq* req)
{
  if (ERROR_INSERTED(4003)) {
    CLEAR_ERROR_INSERT_VALUE;
    return false;
  }
  TriggerType::Value ttype = req->getTriggerType();
  TriggerActionTime::Value ttime = req->getTriggerActionTime();
  TriggerEvent::Value tevent = req->getTriggerEvent();

  DLList<TupTriggerData>* tlist = findTriggerList(table, ttype, ttime, tevent);
  ndbrequire(tlist != NULL);

  TriggerPtr tptr;
  if (!tlist->seize(tptr))
    return false;

  // Set trigger id
  tptr.p->triggerId = req->getTriggerId();

  //  ndbout_c("Create TupTrigger %u = %u %u %u %u", tptr.p->triggerId, table, ttype, ttime, tevent);

  // Set index id
  tptr.p->indexId = req->getIndexId();

  // Set trigger type etc
  tptr.p->triggerType = ttype;
  tptr.p->triggerActionTime = ttime;
  tptr.p->triggerEvent = tevent;

  tptr.p->sendBeforeValues = true;
  if ((tptr.p->triggerType == TriggerType::SUBSCRIPTION) &&
      ((tptr.p->triggerEvent == TriggerEvent::TE_UPDATE) ||
       (tptr.p->triggerEvent == TriggerEvent::TE_DELETE))) {
    jam();
    tptr.p->sendBeforeValues = false;
  }
  /*
  tptr.p->sendOnlyChangedAttributes = false;
  if (((tptr.p->triggerType == TriggerType::SUBSCRIPTION) ||
      (tptr.p->triggerType == TriggerType::SUBSCRIPTION_BEFORE)) &&
      (tptr.p->triggerEvent == TriggerEvent::TE_UPDATE)) {
    jam();
    tptr.p->sendOnlyChangedAttributes = true;
  }
  */
  tptr.p->sendOnlyChangedAttributes = !req->getReportAllMonitoredAttributes();
  // Set monitor all
  tptr.p->monitorAllAttributes = req->getMonitorAllAttributes();
  tptr.p->monitorReplicas = req->getMonitorReplicas();
  tptr.p->m_receiverBlock = refToBlock(req->getReceiverRef());

  tptr.p->attributeMask.clear();
  if (tptr.p->monitorAllAttributes) {
    jam();
    for(Uint32 i = 0; i < table->m_no_of_attributes; i++) {
      if (!primaryKey(table, i)) {
        jam();
        tptr.p->attributeMask.set(i);
      }
    }
  } else {
    // Set attribute mask
    jam();
    tptr.p->attributeMask = req->getAttributeMask();
  }
  return true;
}//Dbtup::createTrigger()

bool
Dbtup::primaryKey(Tablerec* const regTabPtr, Uint32 attrId)
{
  Uint32 attrDescriptorStart = regTabPtr->tabDescriptor;
  Uint32 attrDescriptor = getTabDescrWord(attrDescriptorStart +
                                          (attrId * ZAD_SIZE));
  return (bool)AttributeDescriptor::getPrimaryKey(attrDescriptor);
}//Dbtup::primaryKey()

/* ---------------------------------------------------------------- */
/* -------------------------- dropTrigger ------------------------- */
/*                                                                  */
/* Deletes a trigger record by disassociating it with the given     */
/* table and returning it to the trigger pool.                      */
/* Trigger type can be one of secondary_index, subscription,        */
/* constraint(NYI), foreign_key(NYI), schema_upgrade(NYI),          */
/* api_trigger(NYI) or sql_trigger(NYI).                            */   
/*                                                                  */
/* ---------------------------------------------------------------- */
Uint32
Dbtup::dropTrigger(Tablerec* table, const DropTrigReq* req, BlockNumber sender)
{
  if (ERROR_INSERTED(4004)) {
    CLEAR_ERROR_INSERT_VALUE;
    return 9999;
  }
  Uint32 triggerId = req->getTriggerId();

  TriggerType::Value ttype = req->getTriggerType();
  TriggerActionTime::Value ttime = req->getTriggerActionTime();
  TriggerEvent::Value tevent = req->getTriggerEvent();

  //  ndbout_c("Drop TupTrigger %u = %u %u %u %u by %u", triggerId, table, ttype, ttime, tevent, sender);

  DLList<TupTriggerData>* tlist = findTriggerList(table, ttype, ttime, tevent);
  ndbrequire(tlist != NULL);

  Ptr<TupTriggerData> ptr;
  for (tlist->first(ptr); !ptr.isNull(); tlist->next(ptr)) {
    jam();
    if (ptr.p->triggerId == triggerId) {
      if(ttype==TriggerType::SUBSCRIPTION && sender != ptr.p->m_receiverBlock)
      {
	/**
	 * You can only drop your own triggers for subscription triggers.
	 * Trigger IDs are private for each block.
	 *
	 * SUMA encodes information in the triggerId
	 *
	 * Backup doesn't really care about the Ids though.
	 */
	jam();
	continue;
      }
      jam();
      tlist->release(ptr.i);
      return 0;
    }
  }
  return DropTrigRef::TriggerNotFound;
}//Dbtup::dropTrigger()

/* ---------------------------------------------------------------- */
/* -------------- checkImmediateTriggersAfterOp ------------------ */
/*                                                                  */
/* Called after an insert, delete, or update operation takes        */
/* place. Fetches before tuple for deletes and updates and          */
/* after tuple for inserts and updates.                             */
/* Executes immediate triggers by sending FIRETRIGORD               */
/*                                                                  */
/* ---------------------------------------------------------------- */
void
Dbtup::checkImmediateTriggersAfterInsert(KeyReqStruct *req_struct,
                                         Operationrec *regOperPtr, 
                                         Tablerec *regTablePtr)
{
  if(refToBlock(req_struct->TC_ref) != DBTC) {
    return;
  }

  if ((regOperPtr->op_struct.primary_replica) &&
      (!(regTablePtr->afterInsertTriggers.isEmpty()))) {
    jam();
    fireImmediateTriggers(req_struct,
                          regTablePtr->afterInsertTriggers,
                          regOperPtr);
  }
}

void
Dbtup::checkImmediateTriggersAfterUpdate(KeyReqStruct *req_struct,
                                         Operationrec* regOperPtr, 
                                         Tablerec* regTablePtr)
{
  if(refToBlock(req_struct->TC_ref) != DBTC) {
    return;
  }

  if ((regOperPtr->op_struct.primary_replica) &&
      (!(regTablePtr->afterUpdateTriggers.isEmpty()))) {
    jam();
    fireImmediateTriggers(req_struct,
                          regTablePtr->afterUpdateTriggers,
                          regOperPtr);
  }
  if ((regOperPtr->op_struct.primary_replica) &&
      (!(regTablePtr->constraintUpdateTriggers.isEmpty()))) {
    jam();
    fireImmediateTriggers(req_struct,
                          regTablePtr->constraintUpdateTriggers,
                          regOperPtr);
  }
}

void
Dbtup::checkImmediateTriggersAfterDelete(KeyReqStruct *req_struct,
                                         Operationrec* regOperPtr, 
                                         Tablerec* regTablePtr)
{
  if(refToBlock(req_struct->TC_ref) != DBTC) {
    return;
  }

  if ((regOperPtr->op_struct.primary_replica) &&
      (!(regTablePtr->afterDeleteTriggers.isEmpty()))) {
    jam();
    executeTriggers(req_struct,
                    regTablePtr->afterDeleteTriggers,
                    regOperPtr);
  }
}

#if 0
/* ---------------------------------------------------------------- */
/* --------------------- checkDeferredTriggers -------------------- */
/*                                                                  */
/* Called before commit after an insert, delete, or update          */
/* operation. Fetches before tuple for deletes and updates and      */
/* after tuple for inserts and updates.                             */
/* Executes deferred triggers by sending FIRETRIGORD                */
/*                                                                  */
/* ---------------------------------------------------------------- */
void Dbtup::checkDeferredTriggers(Signal* signal, 
                                  Operationrec* const regOperPtr,
                                  Tablerec* const regTablePtr)
{
  jam();
  // NYI
}//Dbtup::checkDeferredTriggers()
#endif

/* ---------------------------------------------------------------- */
/* --------------------- checkDetachedTriggers -------------------- */
/*                                                                  */
/* Called at commit after an insert, delete, or update operation.   */
/* Fetches before tuple for deletes and updates and                 */
/* after tuple for inserts and updates.                             */
/* Executes detached triggers by sending FIRETRIGORD                */
/*                                                                  */
/* ---------------------------------------------------------------- */
void Dbtup::checkDetachedTriggers(KeyReqStruct *req_struct,
                                  Operationrec* regOperPtr,
                                  Tablerec* regTablePtr,
                                  bool disk)
{
  Uint32 save_type = regOperPtr->op_struct.op_type;
  Tuple_header *save_ptr = req_struct->m_tuple_ptr;  

  switch (save_type) {
  case ZUPDATE:
  case ZINSERT:
    req_struct->m_tuple_ptr = (Tuple_header*)
      c_undo_buffer.get_ptr(&regOperPtr->m_copy_tuple_location);
    break;
  }

  /**
   * Set correct operation type and fix change mask
   * Note ALLOC is set in "orig" tuple
   */
  if (save_ptr->m_header_bits & Tuple_header::ALLOC) {
    if (save_type == ZDELETE) {
      // insert + delete = nothing
      jam();
      return;
      goto end;
    }
    regOperPtr->op_struct.op_type = ZINSERT;
  }
  else if (save_type == ZINSERT) {
    /**
     * Tuple was not created but last op is INSERT.
     * This is possible only on DELETE + INSERT
     */
    regOperPtr->op_struct.op_type = ZUPDATE;
  }
  
  switch(regOperPtr->op_struct.op_type) {
  case(ZINSERT):
    jam();
    if (regTablePtr->subscriptionInsertTriggers.isEmpty()) {
      // Table has no active triggers monitoring inserts at commit
      jam();
      goto end;
    }

    // If any fired immediate insert trigger then fetch after tuple
    fireDetachedTriggers(req_struct,
                         regTablePtr->subscriptionInsertTriggers, 
                         regOperPtr, disk);
    break;
  case(ZDELETE):
    jam();
    if (regTablePtr->subscriptionDeleteTriggers.isEmpty()) {
      // Table has no active triggers monitoring deletes at commit
      jam();
      goto end;
    }

    // Execute any after delete triggers by sending 
    // FIRETRIGORD with the before tuple
    fireDetachedTriggers(req_struct,
			 regTablePtr->subscriptionDeleteTriggers, 
			 regOperPtr, disk);
    break;
  case(ZUPDATE):
    jam();
    if (regTablePtr->subscriptionUpdateTriggers.isEmpty()) {
      // Table has no active triggers monitoring updates at commit
      jam();
      goto end;
    }

    // If any fired immediate update trigger then fetch after tuple
    // and send two FIRETRIGORD one with before tuple and one with after tuple
    fireDetachedTriggers(req_struct,
                         regTablePtr->subscriptionUpdateTriggers, 
                         regOperPtr, disk);
    break;
  default:
    ndbrequire(false);
    break;
  }

end:
  regOperPtr->op_struct.op_type = save_type;
  req_struct->m_tuple_ptr = save_ptr;
}

void 
Dbtup::fireImmediateTriggers(KeyReqStruct *req_struct,
                             DLList<TupTriggerData>& triggerList, 
                             Operationrec* const regOperPtr)
{
  TriggerPtr trigPtr;
  triggerList.first(trigPtr);
  while (trigPtr.i != RNIL) {
    jam();
    if (trigPtr.p->monitorAllAttributes ||
        trigPtr.p->attributeMask.overlaps(req_struct->changeMask)) {
      jam();
      executeTrigger(req_struct,
                     trigPtr.p,
                     regOperPtr);
    }//if
    triggerList.next(trigPtr);
  }//while
}//Dbtup::fireImmediateTriggers()

#if 0
void 
Dbtup::fireDeferredTriggers(Signal* signal,
                            KeyReqStruct *req_struct,
                            DLList<TupTriggerData>& triggerList, 
                            Operationrec* const regOperPtr)
{
  TriggerPtr trigPtr;
  triggerList.first(trigPtr);
  while (trigPtr.i != RNIL) {
    jam();
    if (trigPtr.p->monitorAllAttributes ||
        trigPtr.p->attributeMask.overlaps(req_struct->changeMask)) {
      jam();
      executeTrigger(req_struct,
                     trigPtr,
                     regOperPtr);
    }//if
    triggerList.next(trigPtr);
  }//while
}//Dbtup::fireDeferredTriggers()
#endif

void 
Dbtup::fireDetachedTriggers(KeyReqStruct *req_struct,
                            DLList<TupTriggerData>& triggerList, 
                            Operationrec* const regOperPtr,
                            bool disk)
{
  
  TriggerPtr trigPtr;  
  
  /**
   * Set disk page
   */
  req_struct->m_disk_page_ptr.i = m_pgman.m_ptr.i;
  
  ndbrequire(regOperPtr->is_first_operation());
  triggerList.first(trigPtr);
  while (trigPtr.i != RNIL) {
    jam();
    if ((trigPtr.p->monitorReplicas ||
         regOperPtr->op_struct.primary_replica) &&
        (trigPtr.p->monitorAllAttributes ||
         trigPtr.p->attributeMask.overlaps(req_struct->changeMask))) {
      jam();
      executeTrigger(req_struct,
                     trigPtr.p,
                     regOperPtr,
                     disk);
    }
    triggerList.next(trigPtr);
  }
}

void Dbtup::executeTriggers(KeyReqStruct *req_struct,
                            DLList<TupTriggerData>& triggerList, 
                            Operationrec* regOperPtr)
{
  TriggerPtr trigPtr;
  triggerList.first(trigPtr);
  while (trigPtr.i != RNIL) {
    jam();
    executeTrigger(req_struct,
                   trigPtr.p,
                   regOperPtr);
    triggerList.next(trigPtr);

  }
}

void Dbtup::executeTrigger(KeyReqStruct *req_struct,
                           TupTriggerData* const trigPtr,
                           Operationrec* const regOperPtr,
                           bool disk)
{
  /**
   * The block below does not work together with GREP.
   * I have 2 db nodes (2 replicas) -> one node group.
   * I want to have FIRETRIG_ORD sent to all SumaParticipants,
   * from all nodes in the node group described above. However, 
   * only one of the nodes in the node group actually sends the
   *  FIRE_TRIG_ORD, and the other node enters this "hack" below.
   * I don't really know what the code snippet below does, but it
   * does not work with GREP the way Lars and I want it.
   * We need to have triggers fired from both the primary and the
   * backup replica, not only the primary as it is now.
   * 
   * Note: In Suma, I have changed triggers to be created with
   * setMonitorReplicas(true).
   * /Johan
   *
   * See RT 709
   */
  // XXX quick fix to NR, should fix in LQHKEYREQ instead
  /*  
      if (refToBlock(req_struct->TC_ref) == DBLQH) {
      jam();
      return;
      }
  */
  Signal* signal= req_struct->signal;
  BlockReference ref = trigPtr->m_receiverBlock;
  Uint32* const keyBuffer = &cinBuffer[0];
  Uint32* const afterBuffer = &coutBuffer[0];
  Uint32* const beforeBuffer = &clogMemBuffer[0];
  
  Uint32 noPrimKey, noAfterWords, noBeforeWords;
  FragrecordPtr regFragPtr;
  regFragPtr.i= regOperPtr->fragmentPtr;
  ptrCheckGuard(regFragPtr, cnoOfFragrec, fragrecord);

  if (ref == BACKUP) {
    jam();
    /*
    In order for the implementation of BACKUP to work even when changing
    primaries in the middle of the backup we need to set the trigger on
    all replicas. This check checks whether this is the node where this
    trigger should be fired. The check should preferably have been put
    completely in the BACKUP block but it was about five times simpler
    to put it here and also much faster for the backup (small overhead
    for everybody else.
    */
    signal->theData[0] = trigPtr->triggerId;
    signal->theData[1] = regFragPtr.p->fragmentId;
    EXECUTE_DIRECT(BACKUP, GSN_BACKUP_TRIG_REQ, signal, 2);
    jamEntry();
    if (signal->theData[0] == 0) {
      jam();
      return;
    }
  }
  if (!readTriggerInfo(trigPtr,
                       regOperPtr,
                       req_struct,
                       regFragPtr.p,
                       keyBuffer,
                       noPrimKey,
                       afterBuffer,
                       noAfterWords,
                       beforeBuffer,
<<<<<<< HEAD
                       noBeforeWords)) {
    jam();
=======
                       noBeforeWords,
                       disk)) {
    ljam();
>>>>>>> 6559c770
    return;
  }
//--------------------------------------------------------------------
// Now all data for this trigger has been read. It is now time to send
// the trigger information consisting of two or three sets of TRIG_
// ATTRINFO signals and one FIRE_TRIG_ORD signal.
// We start by setting common header info for all TRIG_ATTRINFO signals.
//--------------------------------------------------------------------
  bool executeDirect;
  TrigAttrInfo* const trigAttrInfo = (TrigAttrInfo *)signal->getDataPtrSend();
  trigAttrInfo->setConnectionPtr(req_struct->TC_index);
  trigAttrInfo->setTriggerId(trigPtr->triggerId);

  switch(trigPtr->triggerType) {
  case (TriggerType::SECONDARY_INDEX):
    jam();
    ref = req_struct->TC_ref;
    executeDirect = false;
    break;
  case (TriggerType::SUBSCRIPTION):
  case (TriggerType::SUBSCRIPTION_BEFORE):
    jam();
    // Since only backup uses subscription triggers we send to backup directly for now
    ref = trigPtr->m_receiverBlock;
    executeDirect = true;
    break;
  case (TriggerType::READ_ONLY_CONSTRAINT):
    terrorCode = ZREAD_ONLY_CONSTRAINT_VIOLATION;
    // XXX should return status and abort the rest
    return;
  default:
    ndbrequire(false);
    executeDirect= false; // remove warning
  }//switch

  req_struct->no_fired_triggers++;

  trigAttrInfo->setAttrInfoType(TrigAttrInfo::PRIMARY_KEY);
  sendTrigAttrInfo(signal, keyBuffer, noPrimKey, executeDirect, ref);

  switch(regOperPtr->op_struct.op_type) {
  case(ZINSERT):
    jam();
    // Send AttrInfo signals with new attribute values
    trigAttrInfo->setAttrInfoType(TrigAttrInfo::AFTER_VALUES);
    sendTrigAttrInfo(signal, afterBuffer, noAfterWords, executeDirect, ref);
    break;
  case(ZDELETE):
    if (trigPtr->sendBeforeValues) {
      jam();
      trigAttrInfo->setAttrInfoType(TrigAttrInfo::BEFORE_VALUES);
      sendTrigAttrInfo(signal, beforeBuffer, noBeforeWords, executeDirect,ref);
    }
    break;
  case(ZUPDATE):
    jam();
    if (trigPtr->sendBeforeValues) {
      jam();
      trigAttrInfo->setAttrInfoType(TrigAttrInfo::BEFORE_VALUES);
      sendTrigAttrInfo(signal, beforeBuffer, noBeforeWords, executeDirect,ref);
    }
    trigAttrInfo->setAttrInfoType(TrigAttrInfo::AFTER_VALUES);
    sendTrigAttrInfo(signal, afterBuffer, noAfterWords, executeDirect, ref);
    break;
  default:
    ndbrequire(false);
  }
  sendFireTrigOrd(signal,
                  req_struct,
                  regOperPtr,
                  trigPtr,
		  regFragPtr.p->fragmentId,
                  noPrimKey,
                  noBeforeWords,
                  noAfterWords);
}

Uint32 Dbtup::setAttrIds(Bitmask<MAXNROFATTRIBUTESINWORDS>& attributeMask, 
                         Uint32 m_no_of_attributesibutes, 
                         Uint32* inBuffer)
{
  Uint32 bufIndx = 0;
  for (Uint32 i = 0; i < m_no_of_attributesibutes; i++) {
    jam();
    if (attributeMask.get(i)) {
      jam();
      AttributeHeader::init(&inBuffer[bufIndx++], i, 0);
    }
  }
  return bufIndx;
}

bool Dbtup::readTriggerInfo(TupTriggerData* const trigPtr,
                            Operationrec* const regOperPtr,
                            KeyReqStruct *req_struct,
                            Fragrecord* const regFragPtr,
                            Uint32* const keyBuffer,
                            Uint32& noPrimKey,
                            Uint32* const afterBuffer,
                            Uint32& noAfterWords,
                            Uint32* const beforeBuffer,
                            Uint32& noBeforeWords,
                            bool disk)
{
  noAfterWords = 0;
  noBeforeWords = 0;
  Uint32 readBuffer[MAX_ATTRIBUTES_IN_TABLE];

//---------------------------------------------------------------------------
// Set-up variables needed by readAttributes operPtr.p, tabptr.p
//---------------------------------------------------------------------------
  operPtr.p = regOperPtr;
  tabptr.i = regFragPtr->fragTableId;
  ptrCheckGuard(tabptr, cnoOfTablerec, tablerec);

  Tablerec* const regTabPtr = tabptr.p;
  Uint32 num_attr= regTabPtr->m_no_of_attributes;
  Uint32 descr_start= regTabPtr->tabDescriptor;
  ndbrequire(descr_start + (num_attr << ZAD_LOG_SIZE) <= cnoOfTabDescrRec);

  req_struct->check_offset[MM]= regTabPtr->get_check_offset(MM);
  req_struct->check_offset[DD]= regTabPtr->get_check_offset(DD);
  req_struct->attr_descr= &tableDescriptor[descr_start];

//--------------------------------------------------------------------
// Read Primary Key Values
//--------------------------------------------------------------------
  Tuple_header *save0= req_struct->m_tuple_ptr;
  if (regOperPtr->op_struct.op_type == ZDELETE && 
      !regOperPtr->is_first_operation())
  {
    jam();
    req_struct->m_tuple_ptr= (Tuple_header*)
      c_undo_buffer.get_ptr(&req_struct->prevOpPtr.p->m_copy_tuple_location);
  }

  if (regTabPtr->need_expand(disk)) 
    prepare_read(req_struct, regTabPtr, disk);
  
  int ret = readAttributes(req_struct,
			   &tableDescriptor[regTabPtr->readKeyArray].tabDescr,
			   regTabPtr->noOfKeyAttr,
			   keyBuffer,
			   ZATTR_BUFFER_SIZE,
			   false);
  ndbrequire(ret != -1);
  noPrimKey= ret;
  
  req_struct->m_tuple_ptr = save0;
  
  Uint32 numAttrsToRead;
  if ((regOperPtr->op_struct.op_type == ZUPDATE) &&
      (trigPtr->sendOnlyChangedAttributes)) {
    jam();
//--------------------------------------------------------------------
// Update that sends only changed information
//--------------------------------------------------------------------
    Bitmask<MAXNROFATTRIBUTESINWORDS> attributeMask;
    attributeMask = trigPtr->attributeMask;
    attributeMask.bitAND(req_struct->changeMask);
    numAttrsToRead = setAttrIds(attributeMask, regTabPtr->m_no_of_attributes, 
				&readBuffer[0]);
    
  } else if ((regOperPtr->op_struct.op_type == ZDELETE) &&
             (!trigPtr->sendBeforeValues)) {
    jam();
//--------------------------------------------------------------------
// Delete without sending before values only read Primary Key
//--------------------------------------------------------------------
    return true;
  } else {
    jam();
//--------------------------------------------------------------------
// All others send all attributes that are monitored, except:
// Omit unchanged blob inlines on update i.e.
// attributeMask & ~ (blobAttributeMask & ~ changeMask)
//--------------------------------------------------------------------
    Bitmask<MAXNROFATTRIBUTESINWORDS> attributeMask;
    attributeMask = trigPtr->attributeMask;
    if (regOperPtr->op_struct.op_type == ZUPDATE) {
      Bitmask<MAXNROFATTRIBUTESINWORDS> tmpMask = regTabPtr->blobAttributeMask;
      tmpMask.bitANDC(req_struct->changeMask);
      attributeMask.bitANDC(tmpMask);
    }
    numAttrsToRead = setAttrIds(attributeMask, regTabPtr->m_no_of_attributes,
                                &readBuffer[0]);
  }
  ndbrequire(numAttrsToRead < MAX_ATTRIBUTES_IN_TABLE);
//--------------------------------------------------------------------
// Read Main tuple values
//--------------------------------------------------------------------
  if (regOperPtr->op_struct.op_type != ZDELETE)
  {
    jam();
    int ret = readAttributes(req_struct,
			     &readBuffer[0],
			     numAttrsToRead,
			     afterBuffer,
			     ZATTR_BUFFER_SIZE,
			     false);
    ndbrequire(ret != -1);
    noAfterWords= ret;
  } else {
    jam();
    noAfterWords = 0;
  }

//--------------------------------------------------------------------
// Read Copy tuple values for UPDATE's
//--------------------------------------------------------------------
// Initialise pagep and tuple offset for read of copy tuple
//--------------------------------------------------------------------
  if ((regOperPtr->op_struct.op_type == ZUPDATE || 
       regOperPtr->op_struct.op_type == ZDELETE) &&
      (trigPtr->sendBeforeValues)) {
    jam();
    
    Tuple_header *save= req_struct->m_tuple_ptr;
    PagePtr tmp;
    if(regOperPtr->is_first_operation())
    {
      Uint32 *ptr= get_ptr(&tmp, &regOperPtr->m_tuple_location, regTabPtr);
      req_struct->m_tuple_ptr= (Tuple_header*)ptr;
    }
    else
    {
      Uint32 *ptr= 
	c_undo_buffer.get_ptr(&req_struct->prevOpPtr.p->m_copy_tuple_location);

      req_struct->m_tuple_ptr= (Tuple_header*)ptr;
    }

    if (regTabPtr->need_expand(disk)) 
      prepare_read(req_struct, regTabPtr, disk);
    
    int ret = readAttributes(req_struct,
			     &readBuffer[0],
			     numAttrsToRead,
			     beforeBuffer,
			     ZATTR_BUFFER_SIZE,
			     false);
    req_struct->m_tuple_ptr= save;
    ndbrequire(ret != -1);
    noBeforeWords = ret;
    if (trigPtr->m_receiverBlock != SUMA &&
        (noAfterWords == noBeforeWords) &&
        (memcmp(afterBuffer, beforeBuffer, noAfterWords << 2) == 0)) {
//--------------------------------------------------------------------
// Although a trigger was fired it was not necessary since the old
// value and the new value was exactly the same
//--------------------------------------------------------------------
      jam();
      //XXX does this work with collations?
      return false;
    }
  }
  return true;
}

void Dbtup::sendTrigAttrInfo(Signal* signal, 
                             Uint32* data, 
                             Uint32  dataLen,
                             bool    executeDirect,
                             BlockReference receiverReference)
{
  TrigAttrInfo* const trigAttrInfo = (TrigAttrInfo *)signal->getDataPtrSend();
  Uint32 sigLen;
  Uint32 dataIndex = 0;
  do {
    sigLen = dataLen - dataIndex;
    if (sigLen > TrigAttrInfo::DataLength) {
      jam();
      sigLen = TrigAttrInfo::DataLength;
    }
    MEMCOPY_NO_WORDS(trigAttrInfo->getData(), 
                     data + dataIndex,
                     sigLen);
    if (executeDirect) {
      jam();
      EXECUTE_DIRECT(receiverReference, 
                     GSN_TRIG_ATTRINFO,
                     signal,
		     TrigAttrInfo::StaticLength + sigLen);
      jamEntry();
    } else {
      jam();
      sendSignal(receiverReference, 
                 GSN_TRIG_ATTRINFO, 
                 signal, 
                 TrigAttrInfo::StaticLength + sigLen,
                 JBB);
    }
    dataIndex += sigLen;
  } while (dataLen != dataIndex);
}

void Dbtup::sendFireTrigOrd(Signal* signal,
                            KeyReqStruct *req_struct,
                            Operationrec * const regOperPtr, 
                            TupTriggerData* const trigPtr, 
			    Uint32 fragmentId,
                            Uint32 noPrimKeyWords, 
                            Uint32 noBeforeValueWords, 
                            Uint32 noAfterValueWords)
{
  FireTrigOrd* const fireTrigOrd = (FireTrigOrd *)signal->getDataPtrSend();
  
  fireTrigOrd->setConnectionPtr(req_struct->TC_index);
  fireTrigOrd->setTriggerId(trigPtr->triggerId);
  fireTrigOrd->fragId= fragmentId;

  switch(regOperPtr->op_struct.op_type) {
  case(ZINSERT):
    jam();
    fireTrigOrd->setTriggerEvent(TriggerEvent::TE_INSERT);
    break;
  case(ZDELETE):
    jam();
    fireTrigOrd->setTriggerEvent(TriggerEvent::TE_DELETE);
    break;
  case(ZUPDATE):
    jam();
    fireTrigOrd->setTriggerEvent(TriggerEvent::TE_UPDATE);
    break;
  default:
    ndbrequire(false);
    break;
  }

  fireTrigOrd->setNoOfPrimaryKeyWords(noPrimKeyWords);
  fireTrigOrd->setNoOfBeforeValueWords(noBeforeValueWords);
  fireTrigOrd->setNoOfAfterValueWords(noAfterValueWords);

  switch(trigPtr->triggerType) {
  case (TriggerType::SECONDARY_INDEX):
    jam();
    sendSignal(req_struct->TC_ref, GSN_FIRE_TRIG_ORD, 
               signal, FireTrigOrd::SignalLength, JBB);
    break;
  case (TriggerType::SUBSCRIPTION_BEFORE): // Only Suma
    jam();
    // Since only backup uses subscription triggers we 
    // send to backup directly for now
    fireTrigOrd->setGCI(req_struct->gci);
    fireTrigOrd->setHashValue(req_struct->hash_value);
    fireTrigOrd->m_any_value = regOperPtr->m_any_value;
    EXECUTE_DIRECT(trigPtr->m_receiverBlock,
                   GSN_FIRE_TRIG_ORD,
                   signal,
		   FireTrigOrd::SignalLengthSuma);
    break;
  case (TriggerType::SUBSCRIPTION):
    jam();
    // Since only backup uses subscription triggers we 
    // send to backup directly for now
    fireTrigOrd->setGCI(req_struct->gci);
    EXECUTE_DIRECT(trigPtr->m_receiverBlock,
                   GSN_FIRE_TRIG_ORD,
                   signal,
		   FireTrigOrd::SignalWithGCILength);
    break;
  default:
    ndbrequire(false);
    break;
  }
}

/*
 * Ordered index triggers.
 *
 * Insert: add entry to index
 * Update: add entry to index, de|ay remove until commit
 * Delete: do nothing, delay remove until commit
 * Commit: remove entry delayed from update and delete
 * Abort : remove entry added by insert and update
 *
 * See Notes.txt for the details.
 */

int
Dbtup::executeTuxInsertTriggers(Signal* signal,
                                Operationrec* regOperPtr,
                                Fragrecord* regFragPtr,
                                Tablerec* regTabPtr)
{
  TuxMaintReq* const req = (TuxMaintReq*)signal->getDataPtrSend();
  // fill in constant part
  req->tableId = regFragPtr->fragTableId;
  req->fragId = regFragPtr->fragmentId;
  req->pageId = regOperPtr->m_tuple_location.m_page_no;
  req->pageIndex = regOperPtr->m_tuple_location.m_page_idx;
  req->tupVersion = regOperPtr->tupVersion;
  req->opInfo = TuxMaintReq::OpAdd;
  return addTuxEntries(signal, regOperPtr, regTabPtr);
}

int
Dbtup::executeTuxUpdateTriggers(Signal* signal,
                                Operationrec* regOperPtr,
                                Fragrecord* regFragPtr,
                                Tablerec* regTabPtr)
{
  TuxMaintReq* const req = (TuxMaintReq*)signal->getDataPtrSend();
  // fill in constant part
  req->tableId = regFragPtr->fragTableId;
  req->fragId = regFragPtr->fragmentId;
  req->pageId = regOperPtr->m_tuple_location.m_page_no;
  req->pageIndex = regOperPtr->m_tuple_location.m_page_idx;
  req->tupVersion = regOperPtr->tupVersion;
  req->opInfo = TuxMaintReq::OpAdd;
  return addTuxEntries(signal, regOperPtr, regTabPtr);
}

int
Dbtup::addTuxEntries(Signal* signal,
                     Operationrec* regOperPtr,
                     Tablerec* regTabPtr)
{
  if (ERROR_INSERTED(4022)) {
    jam();
    CLEAR_ERROR_INSERT_VALUE;
    terrorCode = 9999;
    return -1;
  }
  TuxMaintReq* const req = (TuxMaintReq*)signal->getDataPtrSend();
  const DLList<TupTriggerData>& triggerList = regTabPtr->tuxCustomTriggers;
  TriggerPtr triggerPtr;
  Uint32 failPtrI;
  triggerList.first(triggerPtr);
  while (triggerPtr.i != RNIL) {
    jam();
    req->indexId = triggerPtr.p->indexId;
    req->errorCode = RNIL;
    if (ERROR_INSERTED(4023) &&
        ! triggerList.hasNext(triggerPtr)) {
      jam();
      CLEAR_ERROR_INSERT_VALUE;
      terrorCode = 9999;
      failPtrI = triggerPtr.i;
      goto fail;
    }
    EXECUTE_DIRECT(DBTUX, GSN_TUX_MAINT_REQ,
        signal, TuxMaintReq::SignalLength);
    jamEntry();
    if (req->errorCode != 0) {
      jam();
      terrorCode = req->errorCode;
      failPtrI = triggerPtr.i;
      goto fail;
    }
    triggerList.next(triggerPtr);
  }
  return 0;
fail:
  req->opInfo = TuxMaintReq::OpRemove;
  triggerList.first(triggerPtr);
  while (triggerPtr.i != failPtrI) {
    jam();
    req->indexId = triggerPtr.p->indexId;
    req->errorCode = RNIL;
    EXECUTE_DIRECT(DBTUX, GSN_TUX_MAINT_REQ,
        signal, TuxMaintReq::SignalLength);
    jamEntry();
    ndbrequire(req->errorCode == 0);
    triggerList.next(triggerPtr);
  }
#ifdef VM_TRACE
  ndbout << "aborted partial tux update: op " << hex << regOperPtr << endl;
#endif
  return -1;
}

int
Dbtup::executeTuxDeleteTriggers(Signal* signal,
                                Operationrec* const regOperPtr,
                                Fragrecord* const regFragPtr,
                                Tablerec* const regTabPtr)
{
  // do nothing
  return 0;
}

void
Dbtup::executeTuxCommitTriggers(Signal* signal,
                                Operationrec* regOperPtr,
                                Fragrecord* regFragPtr,
                                Tablerec* regTabPtr)
{
  TuxMaintReq* const req = (TuxMaintReq*)signal->getDataPtrSend();
  Uint32 tupVersion;
  if (regOperPtr->op_struct.op_type == ZINSERT) {
    if (! regOperPtr->op_struct.delete_insert_flag)
      return;
    jam();
    tupVersion= decr_tup_version(regOperPtr->tupVersion);
  } else if (regOperPtr->op_struct.op_type == ZUPDATE) {
    jam();
    tupVersion= decr_tup_version(regOperPtr->tupVersion);
  } else if (regOperPtr->op_struct.op_type == ZDELETE) {
    if (regOperPtr->op_struct.delete_insert_flag)
      return;
    jam();
    tupVersion= regOperPtr->tupVersion;
  } else {
    ndbrequire(false);
    tupVersion= 0; // remove warning
  }
  // fill in constant part
  req->tableId = regFragPtr->fragTableId;
  req->fragId = regFragPtr->fragmentId;
  req->pageId = regOperPtr->m_tuple_location.m_page_no;
  req->pageIndex = regOperPtr->m_tuple_location.m_page_idx;
  req->tupVersion = tupVersion;
  req->opInfo = TuxMaintReq::OpRemove;
  removeTuxEntries(signal, regTabPtr);
}

void
Dbtup::executeTuxAbortTriggers(Signal* signal,
                               Operationrec* regOperPtr,
                               Fragrecord* regFragPtr,
                               Tablerec* regTabPtr)
{
  TuxMaintReq* const req = (TuxMaintReq*)signal->getDataPtrSend();
  // get version
  Uint32 tupVersion;
  if (regOperPtr->op_struct.op_type == ZINSERT) {
    jam();
    tupVersion = regOperPtr->tupVersion;
  } else if (regOperPtr->op_struct.op_type == ZUPDATE) {
    jam();
    tupVersion = regOperPtr->tupVersion;
  } else if (regOperPtr->op_struct.op_type == ZDELETE) {
    jam();
    return;
  } else {
    ndbrequire(false);
    tupVersion= 0; // remove warning
  }
  // fill in constant part
  req->tableId = regFragPtr->fragTableId;
  req->fragId = regFragPtr->fragmentId;
  req->pageId = regOperPtr->m_tuple_location.m_page_no;
  req->pageIndex = regOperPtr->m_tuple_location.m_page_idx;
  req->tupVersion = tupVersion;
  req->opInfo = TuxMaintReq::OpRemove;
  removeTuxEntries(signal, regTabPtr);
}

void
Dbtup::removeTuxEntries(Signal* signal,
                        Tablerec* regTabPtr)
{
  TuxMaintReq* const req = (TuxMaintReq*)signal->getDataPtrSend();
  const DLList<TupTriggerData>& triggerList = regTabPtr->tuxCustomTriggers;
  TriggerPtr triggerPtr;
  triggerList.first(triggerPtr);
  while (triggerPtr.i != RNIL) {
    jam();
    req->indexId = triggerPtr.p->indexId;
    req->errorCode = RNIL,
    EXECUTE_DIRECT(DBTUX, GSN_TUX_MAINT_REQ,
        signal, TuxMaintReq::SignalLength);
    jamEntry();
    // must succeed
    ndbrequire(req->errorCode == 0);
    triggerList.next(triggerPtr);
  }
}<|MERGE_RESOLUTION|>--- conflicted
+++ resolved
@@ -705,14 +705,9 @@
                        afterBuffer,
                        noAfterWords,
                        beforeBuffer,
-<<<<<<< HEAD
-                       noBeforeWords)) {
-    jam();
-=======
                        noBeforeWords,
                        disk)) {
-    ljam();
->>>>>>> 6559c770
+    jam();
     return;
   }
 //--------------------------------------------------------------------
