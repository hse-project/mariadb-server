--- conflicted
+++ resolved
@@ -2620,15 +2620,11 @@
 
 	os_event_wait(event);
 
-<<<<<<< HEAD
 	os_event_destroy(event);
-=======
-	os_event_free(event);
 
 	mutex_enter(&fts->bg_threads_mutex);
 	fts->in_queue = false;
 	mutex_exit(&fts->bg_threads_mutex);
->>>>>>> 8a79fa0e
 }
 
 /** Send sync fts cache for the table.
