--- conflicted
+++ resolved
@@ -1055,8 +1055,8 @@
 
 		flst_init(block, PAGE_HEADER + PAGE_BTR_IBUF_FREE_LIST, mtr);
 	} else {
-		block = fseg_create(space,
-				    PAGE_HEADER + PAGE_BTR_SEG_TOP, mtr);
+		block = fseg_create(space, PAGE_HEADER + PAGE_BTR_SEG_TOP,
+				    mtr);
 
 		if (block == NULL) {
 			return(FIL_NULL);
@@ -1064,14 +1064,8 @@
 
 		buf_block_dbg_add_level(block, SYNC_TREE_NODE_NEW);
 
-<<<<<<< HEAD
-		if (!fseg_create(space, block->page.id().page_no(),
-				 PAGE_HEADER + PAGE_BTR_SEG_LEAF, mtr)) {
-=======
-		if (!fseg_create(space,
-				 PAGE_HEADER + PAGE_BTR_SEG_LEAF, mtr,
+		if (!fseg_create(space, PAGE_HEADER + PAGE_BTR_SEG_LEAF, mtr,
 				 false, block)) {
->>>>>>> cf9b3b25
 			/* Not enough space for new segment, free root
 			segment before return. */
 			btr_free_root(block, mtr);
