--- conflicted
+++ resolved
@@ -362,16 +362,10 @@
 		mode = PAGE_CUR_UNSUPP;
 	}
 
-<<<<<<< HEAD
 	btr_pcur_open_with_no_init_func(index, tuple, mode, latch_mode,
 					cursor,
 #ifdef BTR_CUR_HASH_ADAPT
 					NULL,
-=======
-	btr_pcur_open_with_no_init_func(index, tuple, mode, latch_mode, cursor,
-#ifdef BTR_CUR_HASH_ADAPT
-					0,
->>>>>>> ad6171b9
 #endif /* BTR_CUR_HASH_ADAPT */
 					file, line, mtr);
 
