/*****************************************************************************

Copyright (c) 1996, 2016, Oracle and/or its affiliates. All Rights Reserved.
Copyright (c) 2016, 2021, MariaDB Corporation.

This program is free software; you can redistribute it and/or modify it under
the terms of the GNU General Public License as published by the Free Software
Foundation; version 2 of the License.

This program is distributed in the hope that it will be useful, but WITHOUT
ANY WARRANTY; without even the implied warranty of MERCHANTABILITY or FITNESS
FOR A PARTICULAR PURPOSE. See the GNU General Public License for more details.

You should have received a copy of the GNU General Public License along with
this program; if not, write to the Free Software Foundation, Inc.,
51 Franklin Street, Fifth Floor, Boston, MA 02110-1335 USA

*****************************************************************************/

/**************************************************//**
@file btr/btr0pcur.cc
The index tree persistent cursor

Created 2/23/1996 Heikki Tuuri
*******************************************************/

#include "btr0pcur.h"
#include "ut0byte.h"
#include "rem0cmp.h"
#include "trx0trx.h"

/**************************************************************//**
Allocates memory for a persistent cursor object and initializes the cursor.
@return own: persistent cursor */
btr_pcur_t*
btr_pcur_create_for_mysql(void)
/*============================*/
{
	btr_pcur_t*	pcur;
	DBUG_ENTER("btr_pcur_create_for_mysql");

	pcur = (btr_pcur_t*) ut_malloc_nokey(sizeof(btr_pcur_t));

	pcur->btr_cur.index = NULL;
	btr_pcur_init(pcur);

	DBUG_PRINT("btr_pcur_create_for_mysql", ("pcur: %p", pcur));
	DBUG_RETURN(pcur);
}

/**************************************************************//**
Resets a persistent cursor object, freeing ::old_rec_buf if it is
allocated and resetting the other members to their initial values. */
void
btr_pcur_reset(
/*===========*/
	btr_pcur_t*	cursor)	/*!< in, out: persistent cursor */
{
	btr_pcur_free(cursor);
	cursor->old_rec_buf = NULL;
	cursor->btr_cur.index = NULL;
	cursor->btr_cur.page_cur.rec = NULL;
	cursor->old_rec = NULL;
	cursor->old_n_fields = 0;
	cursor->old_stored = false;

	cursor->latch_mode = BTR_NO_LATCHES;
	cursor->pos_state = BTR_PCUR_NOT_POSITIONED;
}

/**************************************************************//**
Frees the memory for a persistent cursor object. */
void
btr_pcur_free_for_mysql(
/*====================*/
	btr_pcur_t*	cursor)	/*!< in, own: persistent cursor */
{
	DBUG_ENTER("btr_pcur_free_for_mysql");
	DBUG_PRINT("btr_pcur_free_for_mysql", ("pcur: %p", cursor));

	btr_pcur_free(cursor);
	ut_free(cursor);
	DBUG_VOID_RETURN;
}

/**************************************************************//**
The position of the cursor is stored by taking an initial segment of the
record the cursor is positioned on, before, or after, and copying it to the
cursor data structure, or just setting a flag if the cursor id before the
first in an EMPTY tree, or after the last in an EMPTY tree. NOTE that the
page where the cursor is positioned must not be empty if the index tree is
not totally empty! */
void
btr_pcur_store_position(
/*====================*/
	btr_pcur_t*	cursor, /*!< in: persistent cursor */
	mtr_t*		mtr)	/*!< in: mtr */
{
	page_cur_t*	page_cursor;
	buf_block_t*	block;
	rec_t*		rec;
	dict_index_t*	index;
	ulint		offs;

	ut_ad(cursor->pos_state == BTR_PCUR_IS_POSITIONED);
	ut_ad(cursor->latch_mode != BTR_NO_LATCHES);

	block = btr_pcur_get_block(cursor);
	index = btr_cur_get_index(btr_pcur_get_btr_cur(cursor));

	page_cursor = btr_pcur_get_page_cur(cursor);

	rec = page_cur_get_rec(page_cursor);
	offs = rec - block->frame;
	ut_ad(block->page.id().page_no() == page_get_page_no(block->frame));
	ut_ad(block->page.buf_fix_count());
	/* For spatial index, when we do positioning on parent
	buffer if necessary, it might not hold latches, but the
	tree must be locked to prevent change on the page */
	ut_ad(mtr->memo_contains_flagged(block, MTR_MEMO_PAGE_S_FIX
					 | MTR_MEMO_PAGE_X_FIX)
	      || (index->is_spatial()
		  && mtr->memo_contains_flagged(&index->lock, MTR_MEMO_X_LOCK
						| MTR_MEMO_SX_LOCK)));

	cursor->old_stored = true;

	if (page_is_empty(block->frame)) {
		/* It must be an empty index tree; NOTE that in this case
		we do not store the modify_clock, but always do a search
		if we restore the cursor position */

		ut_a(!page_has_siblings(block->frame));
		ut_ad(page_is_leaf(block->frame));
		ut_ad(block->page.id().page_no() == index->page);

		if (page_rec_is_supremum_low(offs)) {
			cursor->rel_pos = BTR_PCUR_AFTER_LAST_IN_TREE;
		} else {
before_first:
			cursor->rel_pos = BTR_PCUR_BEFORE_FIRST_IN_TREE;
		}

		return;
	}

	if (page_rec_is_supremum_low(offs)) {
		rec = page_rec_get_prev(rec);

		ut_ad(!page_rec_is_infimum(rec));
		if (UNIV_UNLIKELY(rec_is_metadata(rec, *index))) {
#if 0 /* MDEV-22867 had to relax this */
			/* If the table is emptied during an ALGORITHM=NOCOPY
			DROP COLUMN ... that is not ALGORITHM=INSTANT,
			then we must preserve any instant ADD metadata. */
			ut_ad(index->table->instant
			      || block->page.id().page_no() != index->page);
#endif
			ut_ad(index->is_instant()
			      || block->page.id().page_no() != index->page);
			ut_ad(page_get_n_recs(block->frame) == 1);
			ut_ad(page_is_leaf(block->frame));
			ut_ad(!page_has_prev(block->frame));
			cursor->rel_pos = BTR_PCUR_AFTER_LAST_IN_TREE;
			return;
		}

		cursor->rel_pos = BTR_PCUR_AFTER;
	} else if (page_rec_is_infimum_low(offs)) {
		rec = page_rec_get_next(rec);

		if (rec_is_metadata(rec, *index)) {
			ut_ad(!page_has_prev(block->frame));
			rec = page_rec_get_next(rec);
			if (page_rec_is_supremum(rec)) {
<<<<<<< HEAD
				ut_ad(page_has_next(block->frame)
				      || rec_is_alter_metadata(p, *index)
				      || block->page.id().page_no()
				      != index->page);
=======
>>>>>>> 7ae37ff7
				goto before_first;
			}
		}

		cursor->rel_pos = BTR_PCUR_BEFORE;
	} else {
		cursor->rel_pos = BTR_PCUR_ON;
	}

	if (index->is_ibuf()) {
		ut_ad(!index->table->not_redundant());
		cursor->old_n_fields = rec_get_n_fields_old(rec);
	} else if (page_rec_is_leaf(rec)) {
		cursor->old_n_fields = dict_index_get_n_unique_in_tree(index);
	} else if (index->is_spatial()) {
		ut_ad(dict_index_get_n_unique_in_tree_nonleaf(index)
		      == DICT_INDEX_SPATIAL_NODEPTR_SIZE);
		/* For R-tree, we have to compare
		the child page numbers as well. */
		cursor->old_n_fields = DICT_INDEX_SPATIAL_NODEPTR_SIZE + 1;
	} else {
		cursor->old_n_fields = dict_index_get_n_unique_in_tree(index);
	}

	cursor->old_rec = rec_copy_prefix_to_buf(rec, index,
						 cursor->old_n_fields,
						 &cursor->old_rec_buf,
						 &cursor->buf_size);
	cursor->block_when_stored.store(block);

	/* Function try to check if block is S/X latch. */
	cursor->modify_clock = buf_block_get_modify_clock(block);
}

/**************************************************************//**
Copies the stored position of a pcur to another pcur. */
void
btr_pcur_copy_stored_position(
/*==========================*/
	btr_pcur_t*	pcur_receive,	/*!< in: pcur which will receive the
					position info */
	btr_pcur_t*	pcur_donate)	/*!< in: pcur from which the info is
					copied */
{
	ut_free(pcur_receive->old_rec_buf);
	memcpy(pcur_receive, pcur_donate, sizeof(btr_pcur_t));

	if (pcur_donate->old_rec_buf) {

		pcur_receive->old_rec_buf = (byte*)
			ut_malloc_nokey(pcur_donate->buf_size);

		memcpy(pcur_receive->old_rec_buf, pcur_donate->old_rec_buf,
		       pcur_donate->buf_size);
		pcur_receive->old_rec = pcur_receive->old_rec_buf
			+ (pcur_donate->old_rec - pcur_donate->old_rec_buf);
	}

	pcur_receive->old_n_fields = pcur_donate->old_n_fields;
}

/** Structure acts as functor to do the latching of leaf pages.
It returns true if latching of leaf pages succeeded and false
otherwise. */
struct optimistic_latch_leaves
{
  btr_pcur_t *const cursor;
  ulint *latch_mode;
  mtr_t *const mtr;

  optimistic_latch_leaves(btr_pcur_t *cursor, ulint *latch_mode, mtr_t *mtr)
  :cursor(cursor), latch_mode(latch_mode), mtr(mtr) {}

  bool operator() (buf_block_t *hint) const
  {
    return hint && btr_cur_optimistic_latch_leaves(
             hint, cursor->modify_clock, latch_mode,
             btr_pcur_get_btr_cur(cursor), __FILE__, __LINE__, mtr);
  }
};

/**************************************************************//**
Restores the stored position of a persistent cursor bufferfixing the page and
obtaining the specified latches. If the cursor position was saved when the
(1) cursor was positioned on a user record: this function restores the position
to the last record LESS OR EQUAL to the stored record;
(2) cursor was positioned on a page infimum record: restores the position to
the last record LESS than the user record which was the successor of the page
infimum;
(3) cursor was positioned on the page supremum: restores to the first record
GREATER than the user record which was the predecessor of the supremum.
(4) cursor was positioned before the first or after the last in an empty tree:
restores to before first or after the last in the tree.
@return TRUE if the cursor position was stored when it was on a user
record and it can be restored on a user record whose ordering fields
are identical to the ones of the original user record */
ibool
btr_pcur_restore_position_func(
/*===========================*/
	ulint		latch_mode,	/*!< in: BTR_SEARCH_LEAF, ... */
	btr_pcur_t*	cursor,		/*!< in: detached persistent cursor */
	const char*	file,		/*!< in: file name */
	unsigned	line,		/*!< in: line where called */
	mtr_t*		mtr)		/*!< in: mtr */
{
	dict_index_t*	index;
	dtuple_t*	tuple;
	page_cur_mode_t	mode;
	page_cur_mode_t	old_mode;
	mem_heap_t*	heap;

	ut_ad(mtr->is_active());
	//ut_ad(cursor->old_stored);
	ut_ad(cursor->pos_state == BTR_PCUR_WAS_POSITIONED
	      || cursor->pos_state == BTR_PCUR_IS_POSITIONED);

	index = btr_cur_get_index(btr_pcur_get_btr_cur(cursor));

	if (UNIV_UNLIKELY
	    (cursor->rel_pos == BTR_PCUR_AFTER_LAST_IN_TREE
	     || cursor->rel_pos == BTR_PCUR_BEFORE_FIRST_IN_TREE)) {
		dberr_t err = DB_SUCCESS;

		/* In these cases we do not try an optimistic restoration,
		but always do a search */

		err = btr_cur_open_at_index_side(
			cursor->rel_pos == BTR_PCUR_BEFORE_FIRST_IN_TREE,
			index, latch_mode,
			btr_pcur_get_btr_cur(cursor), 0, mtr);

		if (err != DB_SUCCESS) {
			ib::warn() << " Error code: " << err
				   << " btr_pcur_restore_position_func "
				   << " called from file: "
				   << file << " line: " << line
				   << " table: " << index->table->name
				   << " index: " << index->name;
		}

		cursor->latch_mode =
			BTR_LATCH_MODE_WITHOUT_INTENTION(latch_mode);
		cursor->pos_state = BTR_PCUR_IS_POSITIONED;
		cursor->block_when_stored.clear();

		return(FALSE);
	}

	ut_a(cursor->old_rec);
	ut_a(cursor->old_n_fields);

	switch (latch_mode) {
	case BTR_SEARCH_LEAF:
	case BTR_MODIFY_LEAF:
	case BTR_SEARCH_PREV:
	case BTR_MODIFY_PREV:
		/* Try optimistic restoration. */

		if (cursor->block_when_stored.run_with_hint(
			optimistic_latch_leaves(cursor, &latch_mode,
						mtr))) {
			cursor->pos_state = BTR_PCUR_IS_POSITIONED;
			cursor->latch_mode = latch_mode;

			buf_block_dbg_add_level(
				btr_pcur_get_block(cursor),
				dict_index_is_ibuf(index)
				? SYNC_IBUF_TREE_NODE : SYNC_TREE_NODE);

			if (cursor->rel_pos == BTR_PCUR_ON) {
#ifdef UNIV_DEBUG
				const rec_t*	rec;
				rec_offs	offsets1_[REC_OFFS_NORMAL_SIZE];
				rec_offs	offsets2_[REC_OFFS_NORMAL_SIZE];
				rec_offs*	offsets1 = offsets1_;
				rec_offs*	offsets2 = offsets2_;
				rec = btr_pcur_get_rec(cursor);

				rec_offs_init(offsets1_);
				rec_offs_init(offsets2_);

				heap = mem_heap_create(256);
				offsets1 = rec_get_offsets(
					cursor->old_rec, index, offsets1, true,
					cursor->old_n_fields, &heap);
				offsets2 = rec_get_offsets(
					rec, index, offsets2, true,
					cursor->old_n_fields, &heap);

				ut_ad(!cmp_rec_rec(cursor->old_rec,
						   rec, offsets1, offsets2,
						   index));
				mem_heap_free(heap);
#endif /* UNIV_DEBUG */
				return(TRUE);
			}
			/* This is the same record as stored,
			may need to be adjusted for BTR_PCUR_BEFORE/AFTER,
			depending on search mode and direction. */
			if (btr_pcur_is_on_user_rec(cursor)) {
				cursor->pos_state
					= BTR_PCUR_IS_POSITIONED_OPTIMISTIC;
			}
			return(FALSE);
		}
	}

	/* If optimistic restoration did not succeed, open the cursor anew */

	heap = mem_heap_create(256);

	tuple = dict_index_build_data_tuple(cursor->old_rec, index, true,
					    cursor->old_n_fields, heap);

	/* Save the old search mode of the cursor */
	old_mode = cursor->search_mode;

	switch (cursor->rel_pos) {
	case BTR_PCUR_ON:
		mode = PAGE_CUR_LE;
		break;
	case BTR_PCUR_AFTER:
		mode = PAGE_CUR_G;
		break;
	case BTR_PCUR_BEFORE:
		mode = PAGE_CUR_L;
		break;
	default:
		ut_error;
		mode = PAGE_CUR_UNSUPP;
	}

	btr_pcur_open_with_no_init_func(index, tuple, mode, latch_mode,
					cursor,
#ifdef BTR_CUR_HASH_ADAPT
					NULL,
#endif /* BTR_CUR_HASH_ADAPT */
					file, line, mtr);

	/* Restore the old search mode */
	cursor->search_mode = old_mode;

	ut_ad(cursor->rel_pos == BTR_PCUR_ON
	      || cursor->rel_pos == BTR_PCUR_BEFORE
	      || cursor->rel_pos == BTR_PCUR_AFTER);
	rec_offs offsets[REC_OFFS_NORMAL_SIZE];
	rec_offs_init(offsets);
	if (cursor->rel_pos == BTR_PCUR_ON
	    && btr_pcur_is_on_user_rec(cursor)
	    && !cmp_dtuple_rec(tuple, btr_pcur_get_rec(cursor),
			       rec_get_offsets(btr_pcur_get_rec(cursor),
					       index, offsets, true,
					       ULINT_UNDEFINED, &heap))) {

		/* We have to store the NEW value for the modify clock,
		since the cursor can now be on a different page!
		But we can retain the value of old_rec */

		cursor->block_when_stored.store(btr_pcur_get_block(cursor));
		cursor->modify_clock = buf_block_get_modify_clock(
					cursor->block_when_stored.block());
		cursor->old_stored = true;

		mem_heap_free(heap);

		return(TRUE);
	}

	mem_heap_free(heap);

	/* We have to store new position information, modify_clock etc.,
	to the cursor because it can now be on a different page, the record
	under it may have been removed, etc. */

	btr_pcur_store_position(cursor, mtr);

	return(FALSE);
}

/*********************************************************//**
Moves the persistent cursor to the first record on the next page. Releases the
latch on the current page, and bufferunfixes it. Note that there must not be
modifications on the current page, as then the x-latch can be released only in
mtr_commit. */
void
btr_pcur_move_to_next_page(
/*=======================*/
	btr_pcur_t*	cursor,	/*!< in: persistent cursor; must be on the
				last record of the current page */
	mtr_t*		mtr)	/*!< in: mtr */
{
	ut_ad(cursor->pos_state == BTR_PCUR_IS_POSITIONED);
	ut_ad(cursor->latch_mode != BTR_NO_LATCHES);
	ut_ad(btr_pcur_is_after_last_on_page(cursor));

	cursor->old_stored = false;

	const page_t* page = btr_pcur_get_page(cursor);

	if (UNIV_UNLIKELY(!page)) {
		return;
	}

	const uint32_t next_page_no = btr_page_get_next(page);

	ut_ad(next_page_no != FIL_NULL);

	ulint mode = cursor->latch_mode;
	switch (mode) {
	case BTR_SEARCH_TREE:
		mode = BTR_SEARCH_LEAF;
		break;
	case BTR_MODIFY_TREE:
		mode = BTR_MODIFY_LEAF;
	}

	buf_block_t* next_block = btr_block_get(
		*btr_pcur_get_btr_cur(cursor)->index, next_page_no, mode,
		page_is_leaf(page), mtr);

	if (UNIV_UNLIKELY(!next_block)) {
		return;
	}

	const page_t* next_page = buf_block_get_frame(next_block);
#ifdef UNIV_BTR_DEBUG
	ut_a(page_is_comp(next_page) == page_is_comp(page));
	ut_a(btr_page_get_prev(next_page)
	     == btr_pcur_get_block(cursor)->page.id().page_no());
#endif /* UNIV_BTR_DEBUG */

	btr_leaf_page_release(btr_pcur_get_block(cursor), mode, mtr);

	page_cur_set_before_first(next_block, btr_pcur_get_page_cur(cursor));

	ut_d(page_check_dir(next_page));
}

/*********************************************************//**
Moves the persistent cursor backward if it is on the first record of the page.
Commits mtr. Note that to prevent a possible deadlock, the operation
first stores the position of the cursor, commits mtr, acquires the necessary
latches and restores the cursor position again before returning. The
alphabetical position of the cursor is guaranteed to be sensible on
return, but it may happen that the cursor is not positioned on the last
record of any page, because the structure of the tree may have changed
during the time when the cursor had no latches. */
static
void
btr_pcur_move_backward_from_page(
/*=============================*/
	btr_pcur_t*	cursor,	/*!< in: persistent cursor, must be on the first
				record of the current page */
	mtr_t*		mtr)	/*!< in: mtr */
{
	ulint		prev_page_no;
	page_t*		page;
	buf_block_t*	prev_block;
	ulint		latch_mode;
	ulint		latch_mode2;

	ut_ad(cursor->latch_mode != BTR_NO_LATCHES);
	ut_ad(btr_pcur_is_before_first_on_page(cursor));
	ut_ad(!btr_pcur_is_before_first_in_tree(cursor));

	latch_mode = cursor->latch_mode;

	if (latch_mode == BTR_SEARCH_LEAF) {

		latch_mode2 = BTR_SEARCH_PREV;

	} else if (latch_mode == BTR_MODIFY_LEAF) {

		latch_mode2 = BTR_MODIFY_PREV;
	} else {
		latch_mode2 = 0; /* To eliminate compiler warning */
		ut_error;
	}

	btr_pcur_store_position(cursor, mtr);

	mtr_commit(mtr);

	mtr_start(mtr);

	btr_pcur_restore_position(latch_mode2, cursor, mtr);

	page = btr_pcur_get_page(cursor);

	prev_page_no = btr_page_get_prev(page);

	if (prev_page_no == FIL_NULL) {
	} else if (btr_pcur_is_before_first_on_page(cursor)) {

		prev_block = btr_pcur_get_btr_cur(cursor)->left_block;

		btr_leaf_page_release(btr_pcur_get_block(cursor),
				      latch_mode, mtr);

		page_cur_set_after_last(prev_block,
					btr_pcur_get_page_cur(cursor));
	} else {

		/* The repositioned cursor did not end on an infimum
		record on a page. Cursor repositioning acquired a latch
		also on the previous page, but we do not need the latch:
		release it. */

		prev_block = btr_pcur_get_btr_cur(cursor)->left_block;

		btr_leaf_page_release(prev_block, latch_mode, mtr);
	}

	cursor->latch_mode = latch_mode;
	cursor->old_stored = false;
}

/*********************************************************//**
Moves the persistent cursor to the previous record in the tree. If no records
are left, the cursor stays 'before first in tree'.
@return TRUE if the cursor was not before first in tree */
ibool
btr_pcur_move_to_prev(
/*==================*/
	btr_pcur_t*	cursor,	/*!< in: persistent cursor; NOTE that the
				function may release the page latch */
	mtr_t*		mtr)	/*!< in: mtr */
{
	ut_ad(cursor->pos_state == BTR_PCUR_IS_POSITIONED);
	ut_ad(cursor->latch_mode != BTR_NO_LATCHES);

	cursor->old_stored = false;

	if (btr_pcur_is_before_first_on_page(cursor)) {

		if (btr_pcur_is_before_first_in_tree(cursor)) {

			return(FALSE);
		}

		btr_pcur_move_backward_from_page(cursor, mtr);

		return(TRUE);
	}

	btr_pcur_move_to_prev_on_page(cursor);

	return(TRUE);
}

/**************************************************************//**
If mode is PAGE_CUR_G or PAGE_CUR_GE, opens a persistent cursor on the first
user record satisfying the search condition, in the case PAGE_CUR_L or
PAGE_CUR_LE, on the last user record. If no such user record exists, then
in the first case sets the cursor after last in tree, and in the latter case
before first in tree. The latching mode must be BTR_SEARCH_LEAF or
BTR_MODIFY_LEAF. */
void
btr_pcur_open_on_user_rec_func(
/*===========================*/
	dict_index_t*	index,		/*!< in: index */
	const dtuple_t*	tuple,		/*!< in: tuple on which search done */
	page_cur_mode_t	mode,		/*!< in: PAGE_CUR_L, ... */
	ulint		latch_mode,	/*!< in: BTR_SEARCH_LEAF or
					BTR_MODIFY_LEAF */
	btr_pcur_t*	cursor,		/*!< in: memory buffer for persistent
					cursor */
	const char*	file,		/*!< in: file name */
	unsigned	line,		/*!< in: line where called */
	mtr_t*		mtr)		/*!< in: mtr */
{
	btr_pcur_open_low(index, 0, tuple, mode, latch_mode, cursor,
			  file, line, 0, mtr);

	if ((mode == PAGE_CUR_GE) || (mode == PAGE_CUR_G)) {

		if (btr_pcur_is_after_last_on_page(cursor)) {

			btr_pcur_move_to_next_user_rec(cursor, mtr);
		}
	} else {
		ut_ad((mode == PAGE_CUR_LE) || (mode == PAGE_CUR_L));

		/* Not implemented yet */

		ut_error;
	}
}<|MERGE_RESOLUTION|>--- conflicted
+++ resolved
@@ -173,13 +173,6 @@
 			ut_ad(!page_has_prev(block->frame));
 			rec = page_rec_get_next(rec);
 			if (page_rec_is_supremum(rec)) {
-<<<<<<< HEAD
-				ut_ad(page_has_next(block->frame)
-				      || rec_is_alter_metadata(p, *index)
-				      || block->page.id().page_no()
-				      != index->page);
-=======
->>>>>>> 7ae37ff7
 				goto before_first;
 			}
 		}
