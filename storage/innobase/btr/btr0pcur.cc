/*****************************************************************************

Copyright (c) 1996, 2016, Oracle and/or its affiliates. All Rights Reserved.
Copyright (c) 2016, 2021, MariaDB Corporation.

This program is free software; you can redistribute it and/or modify it under
the terms of the GNU General Public License as published by the Free Software
Foundation; version 2 of the License.

This program is distributed in the hope that it will be useful, but WITHOUT
ANY WARRANTY; without even the implied warranty of MERCHANTABILITY or FITNESS
FOR A PARTICULAR PURPOSE. See the GNU General Public License for more details.

You should have received a copy of the GNU General Public License along with
this program; if not, write to the Free Software Foundation, Inc.,
51 Franklin Street, Fifth Floor, Boston, MA 02110-1335 USA

*****************************************************************************/

/**************************************************//**
@file btr/btr0pcur.cc
The index tree persistent cursor

Created 2/23/1996 Heikki Tuuri
*******************************************************/

#include "btr0pcur.h"
#include "ut0byte.h"
#include "rem0cmp.h"
#include "trx0trx.h"

/**************************************************************//**
Allocates memory for a persistent cursor object and initializes the cursor.
@return own: persistent cursor */
btr_pcur_t*
btr_pcur_create_for_mysql(void)
/*============================*/
{
	btr_pcur_t*	pcur;
	DBUG_ENTER("btr_pcur_create_for_mysql");

	pcur = (btr_pcur_t*) ut_malloc_nokey(sizeof(btr_pcur_t));

	pcur->btr_cur.index = NULL;
	btr_pcur_init(pcur);

	DBUG_PRINT("btr_pcur_create_for_mysql", ("pcur: %p", pcur));
	DBUG_RETURN(pcur);
}

/**************************************************************//**
Resets a persistent cursor object, freeing ::old_rec_buf if it is
allocated and resetting the other members to their initial values. */
void
btr_pcur_reset(
/*===========*/
	btr_pcur_t*	cursor)	/*!< in, out: persistent cursor */
{
	btr_pcur_free(cursor);
	cursor->old_rec_buf = NULL;
	cursor->btr_cur.index = NULL;
	cursor->btr_cur.page_cur.rec = NULL;
	cursor->old_rec = NULL;
	cursor->old_n_core_fields = 0;
	cursor->old_n_fields = 0;
	cursor->old_stored = false;

	cursor->latch_mode = BTR_NO_LATCHES;
	cursor->pos_state = BTR_PCUR_NOT_POSITIONED;
}

/**************************************************************//**
Frees the memory for a persistent cursor object. */
void
btr_pcur_free_for_mysql(
/*====================*/
	btr_pcur_t*	cursor)	/*!< in, own: persistent cursor */
{
	DBUG_ENTER("btr_pcur_free_for_mysql");
	DBUG_PRINT("btr_pcur_free_for_mysql", ("pcur: %p", cursor));

	btr_pcur_free(cursor);
	ut_free(cursor);
	DBUG_VOID_RETURN;
}

/**************************************************************//**
The position of the cursor is stored by taking an initial segment of the
record the cursor is positioned on, before, or after, and copying it to the
cursor data structure, or just setting a flag if the cursor id before the
first in an EMPTY tree, or after the last in an EMPTY tree. NOTE that the
page where the cursor is positioned must not be empty if the index tree is
not totally empty! */
void
btr_pcur_store_position(
/*====================*/
	btr_pcur_t*	cursor, /*!< in: persistent cursor */
	mtr_t*		mtr)	/*!< in: mtr */
{
	page_cur_t*	page_cursor;
	buf_block_t*	block;
	rec_t*		rec;
	dict_index_t*	index;
	ulint		offs;

	ut_ad(cursor->pos_state == BTR_PCUR_IS_POSITIONED);
	ut_ad(cursor->latch_mode != BTR_NO_LATCHES);

	block = btr_pcur_get_block(cursor);
	index = btr_cur_get_index(btr_pcur_get_btr_cur(cursor));

	page_cursor = btr_pcur_get_page_cur(cursor);

	rec = page_cur_get_rec(page_cursor);
	offs = rec - block->page.frame;
	ut_ad(block->page.id().page_no()
	      == page_get_page_no(block->page.frame));
	ut_ad(block->page.buf_fix_count());
	/* For spatial index, when we do positioning on parent
	buffer if necessary, it might not hold latches, but the
	tree must be locked to prevent change on the page */
	ut_ad(mtr->memo_contains_flagged(block, MTR_MEMO_PAGE_S_FIX
					 | MTR_MEMO_PAGE_X_FIX)
	      || (index->is_spatial()
		  && mtr->memo_contains_flagged(&index->lock, MTR_MEMO_X_LOCK
						| MTR_MEMO_SX_LOCK)));

	cursor->old_stored = true;

	if (page_is_empty(block->page.frame)) {
		/* It must be an empty index tree; NOTE that in this case
		we do not store the modify_clock, but always do a search
		if we restore the cursor position */

		ut_a(!page_has_siblings(block->page.frame));
		ut_ad(page_is_leaf(block->page.frame));
		ut_ad(block->page.id().page_no() == index->page);

		if (page_rec_is_supremum_low(offs)) {
			cursor->rel_pos = BTR_PCUR_AFTER_LAST_IN_TREE;
		} else {
before_first:
			cursor->rel_pos = BTR_PCUR_BEFORE_FIRST_IN_TREE;
		}

		return;
	}

	if (page_rec_is_supremum_low(offs)) {
		rec = page_rec_get_prev(rec);

		ut_ad(!page_rec_is_infimum(rec));
		if (UNIV_UNLIKELY(rec_is_metadata(rec, *index))) {
#if 0 /* MDEV-22867 had to relax this */
			/* If the table is emptied during an ALGORITHM=NOCOPY
			DROP COLUMN ... that is not ALGORITHM=INSTANT,
			then we must preserve any instant ADD metadata. */
			ut_ad(index->table->instant
			      || block->page.id().page_no() != index->page);
#endif
			ut_ad(index->is_instant()
			      || block->page.id().page_no() != index->page);
			ut_ad(page_get_n_recs(block->page.frame) == 1);
			ut_ad(page_is_leaf(block->page.frame));
			ut_ad(!page_has_prev(block->page.frame));
			cursor->rel_pos = BTR_PCUR_AFTER_LAST_IN_TREE;
			return;
		}

		cursor->rel_pos = BTR_PCUR_AFTER;
	} else if (page_rec_is_infimum_low(offs)) {
		rec = page_rec_get_next(rec);

		if (rec_is_metadata(rec, *index)) {
			ut_ad(!page_has_prev(block->page.frame));
			rec = page_rec_get_next(rec);
			if (page_rec_is_supremum(rec)) {
				goto before_first;
			}
		}

		cursor->rel_pos = BTR_PCUR_BEFORE;
	} else {
		cursor->rel_pos = BTR_PCUR_ON;
	}

	if (index->is_ibuf()) {
		ut_ad(!index->table->not_redundant());
		cursor->old_n_fields = uint16_t(rec_get_n_fields_old(rec));
	} else {
		cursor->old_n_fields = static_cast<uint16>(
			dict_index_get_n_unique_in_tree(index));
		if (index->is_spatial() && !page_rec_is_leaf(rec)) {
			ut_ad(dict_index_get_n_unique_in_tree_nonleaf(index)
			      == DICT_INDEX_SPATIAL_NODEPTR_SIZE);
			/* For R-tree, we have to compare
			the child page numbers as well. */
			cursor->old_n_fields
				= DICT_INDEX_SPATIAL_NODEPTR_SIZE + 1;
		}
	}

	cursor->old_n_core_fields = index->n_core_fields;
	cursor->old_rec = rec_copy_prefix_to_buf(rec, index,
						 cursor->old_n_fields,
						 &cursor->old_rec_buf,
						 &cursor->buf_size);
	cursor->block_when_stored.store(block);

	/* Function try to check if block is S/X latch. */
	cursor->modify_clock = buf_block_get_modify_clock(block);
}

/**************************************************************//**
Copies the stored position of a pcur to another pcur. */
void
btr_pcur_copy_stored_position(
/*==========================*/
	btr_pcur_t*	pcur_receive,	/*!< in: pcur which will receive the
					position info */
	btr_pcur_t*	pcur_donate)	/*!< in: pcur from which the info is
					copied */
{
	ut_free(pcur_receive->old_rec_buf);
	memcpy(pcur_receive, pcur_donate, sizeof(btr_pcur_t));

	if (pcur_donate->old_rec_buf) {

		pcur_receive->old_rec_buf = (byte*)
			ut_malloc_nokey(pcur_donate->buf_size);

		memcpy(pcur_receive->old_rec_buf, pcur_donate->old_rec_buf,
		       pcur_donate->buf_size);
		pcur_receive->old_rec = pcur_receive->old_rec_buf
			+ (pcur_donate->old_rec - pcur_donate->old_rec_buf);
	}

	pcur_receive->old_n_core_fields = pcur_donate->old_n_core_fields;
	pcur_receive->old_n_fields = pcur_donate->old_n_fields;
}

/** Structure acts as functor to do the latching of leaf pages.
It returns true if latching of leaf pages succeeded and false
otherwise. */
struct optimistic_latch_leaves
{
  btr_pcur_t *const cursor;
  ulint *latch_mode;
  mtr_t *const mtr;

  optimistic_latch_leaves(btr_pcur_t *cursor, ulint *latch_mode, mtr_t *mtr)
  :cursor(cursor), latch_mode(latch_mode), mtr(mtr) {}

  bool operator() (buf_block_t *hint) const
  {
    return hint && btr_cur_optimistic_latch_leaves(
             hint, cursor->modify_clock, latch_mode,
             btr_pcur_get_btr_cur(cursor), mtr);
  }
};

/** Restores the stored position of a persistent cursor bufferfixing
the page and obtaining the specified latches. If the cursor position
was saved when the
(1) cursor was positioned on a user record: this function restores the
position to the last record LESS OR EQUAL to the stored record;
(2) cursor was positioned on a page infimum record: restores the
position to the last record LESS than the user record which was the
successor of the page infimum;
(3) cursor was positioned on the page supremum: restores to the first
record GREATER than the user record which was the predecessor of the
supremum.
(4) cursor was positioned before the first or after the last in an
empty tree: restores to before first or after the last in the tree.
@param restore_latch_mode BTR_SEARCH_LEAF, ...
@param mtr mtr
@return btr_pcur_t::SAME_ALL cursor position on user rec and points on
the record with the same field values as in the stored record,
btr_pcur_t::SAME_UNIQ cursor position is on user rec and points on the
record with the same unique field values as in the stored record,
btr_pcur_t::NOT_SAME cursor position is not on user rec or points on
the record with not the samebuniq field values as in the stored */
btr_pcur_t::restore_status
btr_pcur_t::restore_position(ulint restore_latch_mode, mtr_t *mtr)
{
	dict_index_t*	index;
	dtuple_t*	tuple;
	page_cur_mode_t	mode;
	page_cur_mode_t	old_mode;
	mem_heap_t*	heap;

	ut_ad(mtr->is_active());
	//ut_ad(cursor->old_stored);
	ut_ad(pos_state == BTR_PCUR_WAS_POSITIONED
	      || pos_state == BTR_PCUR_IS_POSITIONED);

	index = btr_cur_get_index(&btr_cur);

	if (UNIV_UNLIKELY
	    (rel_pos == BTR_PCUR_AFTER_LAST_IN_TREE
	     || rel_pos == BTR_PCUR_BEFORE_FIRST_IN_TREE)) {
		dberr_t err = DB_SUCCESS;

		/* In these cases we do not try an optimistic restoration,
		but always do a search */

		err = btr_cur_open_at_index_side(
			rel_pos == BTR_PCUR_BEFORE_FIRST_IN_TREE,
			index, restore_latch_mode,
			&btr_cur, 0, mtr);

		if (err != DB_SUCCESS) {
			ib::warn() << " Error code: " << err
				   << " btr_pcur_t::restore_position "
				   << " table: " << index->table->name
				   << " index: " << index->name;
		}

		latch_mode =
			BTR_LATCH_MODE_WITHOUT_INTENTION(restore_latch_mode);
		pos_state = BTR_PCUR_IS_POSITIONED;
		block_when_stored.clear();

		return restore_status::NOT_SAME;
	}

	ut_a(old_rec);
	ut_a(old_n_core_fields);
	ut_a(old_n_core_fields <= index->n_core_fields);
	ut_a(old_n_fields);

	switch (restore_latch_mode) {
	case BTR_SEARCH_LEAF:
	case BTR_MODIFY_LEAF:
	case BTR_SEARCH_PREV:
	case BTR_MODIFY_PREV:
		/* Try optimistic restoration. */

		if (block_when_stored.run_with_hint(
			optimistic_latch_leaves(this, &restore_latch_mode,
						mtr))) {
			pos_state = BTR_PCUR_IS_POSITIONED;
			latch_mode = restore_latch_mode;

			if (rel_pos == BTR_PCUR_ON) {
#ifdef UNIV_DEBUG
				const rec_t*	rec;
				rec_offs	offsets1_[REC_OFFS_NORMAL_SIZE];
				rec_offs	offsets2_[REC_OFFS_NORMAL_SIZE];
				rec_offs*	offsets1 = offsets1_;
				rec_offs*	offsets2 = offsets2_;
				rec = btr_pcur_get_rec(this);

				rec_offs_init(offsets1_);
				rec_offs_init(offsets2_);

				heap = mem_heap_create(256);
				ut_ad(old_n_core_fields
				      == index->n_core_fields);

				offsets1 = rec_get_offsets(
					old_rec, index, offsets1,
					old_n_core_fields,
					old_n_fields, &heap);
				offsets2 = rec_get_offsets(
					rec, index, offsets2,
					index->n_core_fields,
					old_n_fields, &heap);

				ut_ad(!cmp_rec_rec(old_rec,
						   rec, offsets1, offsets2,
						   index));
				mem_heap_free(heap);
#endif /* UNIV_DEBUG */
				return restore_status::SAME_ALL;
			}
			/* This is the same record as stored,
			may need to be adjusted for BTR_PCUR_BEFORE/AFTER,
			depending on search mode and direction. */
			if (btr_pcur_is_on_user_rec(this)) {
				pos_state
					= BTR_PCUR_IS_POSITIONED_OPTIMISTIC;
			}
			return restore_status::NOT_SAME;
		}
	}

	/* If optimistic restoration did not succeed, open the cursor anew */

	heap = mem_heap_create(256);

	tuple = dtuple_create(heap, old_n_fields);

	dict_index_copy_types(tuple, index, old_n_fields);

	rec_copy_prefix_to_dtuple(tuple, old_rec, index,
				  old_n_core_fields,
				  old_n_fields, heap);
	ut_ad(dtuple_check_typed(tuple));

	/* Save the old search mode of the cursor */
	old_mode = search_mode;

	switch (rel_pos) {
	case BTR_PCUR_ON:
		mode = PAGE_CUR_LE;
		break;
	case BTR_PCUR_AFTER:
		mode = PAGE_CUR_G;
		break;
	case BTR_PCUR_BEFORE:
		mode = PAGE_CUR_L;
		break;
	default:
		ut_error;
		mode = PAGE_CUR_UNSUPP;
	}

	btr_pcur_open_with_no_init_func(index, tuple, mode, restore_latch_mode,
					this,
#ifdef BTR_CUR_HASH_ADAPT
					NULL,
#endif /* BTR_CUR_HASH_ADAPT */
					mtr);

	/* Restore the old search mode */
	search_mode = old_mode;

	ut_ad(rel_pos == BTR_PCUR_ON
	      || rel_pos == BTR_PCUR_BEFORE
	      || rel_pos == BTR_PCUR_AFTER);
	rec_offs offsets[REC_OFFS_NORMAL_SIZE];
	rec_offs_init(offsets);
<<<<<<< HEAD
	if (cursor->rel_pos == BTR_PCUR_ON
	    && btr_pcur_is_on_user_rec(cursor)
	    && !cmp_dtuple_rec(tuple, btr_pcur_get_rec(cursor), index,
			       rec_get_offsets(btr_pcur_get_rec(cursor),
					       index, offsets,
					       index->n_core_fields,
					       ULINT_UNDEFINED, &heap))) {

		/* We have to store the NEW value for the modify clock,
		since the cursor can now be on a different page!
		But we can retain the value of old_rec */

		cursor->block_when_stored.store(btr_pcur_get_block(cursor));
		cursor->modify_clock = buf_block_get_modify_clock(
					cursor->block_when_stored.block());
		cursor->old_stored = true;

		mem_heap_free(heap);

		return(TRUE);
=======
	restore_status ret_val= restore_status::NOT_SAME;
	if (rel_pos == BTR_PCUR_ON && btr_pcur_is_on_user_rec(this)) {
		ulint n_matched_fields= 0;
		if (!cmp_dtuple_rec_with_match(
		      tuple, btr_pcur_get_rec(this),
		      rec_get_offsets(btr_pcur_get_rec(this), index, offsets,
			index->n_core_fields, ULINT_UNDEFINED, &heap),
		      &n_matched_fields)) {

			/* We have to store the NEW value for the modify clock,
			since the cursor can now be on a different page!
			But we can retain the value of old_rec */

			block_when_stored.store(btr_pcur_get_block(this));
			modify_clock= buf_block_get_modify_clock(
			    block_when_stored.block());
			old_stored= true;

			mem_heap_free(heap);

			return restore_status::SAME_ALL;
		}
		if (n_matched_fields >= index->n_uniq)
			ret_val= restore_status::SAME_UNIQ;
>>>>>>> 38a8ac19
	}

	mem_heap_free(heap);

	/* We have to store new position information, modify_clock etc.,
	to the cursor because it can now be on a different page, the record
	under it may have been removed, etc. */

	btr_pcur_store_position(this, mtr);

	return ret_val;
}

/*********************************************************//**
Moves the persistent cursor to the first record on the next page. Releases the
latch on the current page, and bufferunfixes it. Note that there must not be
modifications on the current page, as then the x-latch can be released only in
mtr_commit. */
void
btr_pcur_move_to_next_page(
/*=======================*/
	btr_pcur_t*	cursor,	/*!< in: persistent cursor; must be on the
				last record of the current page */
	mtr_t*		mtr)	/*!< in: mtr */
{
	ut_ad(cursor->pos_state == BTR_PCUR_IS_POSITIONED);
	ut_ad(cursor->latch_mode != BTR_NO_LATCHES);
	ut_ad(btr_pcur_is_after_last_on_page(cursor));

	cursor->old_stored = false;

	const page_t* page = btr_pcur_get_page(cursor);

	if (UNIV_UNLIKELY(!page)) {
		return;
	}

	const uint32_t next_page_no = btr_page_get_next(page);

	ut_ad(next_page_no != FIL_NULL);

	ulint mode = cursor->latch_mode;
	switch (mode) {
	case BTR_SEARCH_TREE:
		mode = BTR_SEARCH_LEAF;
		break;
	case BTR_MODIFY_TREE:
		mode = BTR_MODIFY_LEAF;
	}

	buf_block_t* next_block = btr_block_get(
		*btr_pcur_get_btr_cur(cursor)->index, next_page_no, mode,
		page_is_leaf(page), mtr);

	if (UNIV_UNLIKELY(!next_block)) {
		return;
	}

	const page_t* next_page = buf_block_get_frame(next_block);
#ifdef UNIV_BTR_DEBUG
	ut_a(page_is_comp(next_page) == page_is_comp(page));
	ut_a(btr_page_get_prev(next_page)
	     == btr_pcur_get_block(cursor)->page.id().page_no());
#endif /* UNIV_BTR_DEBUG */

	btr_leaf_page_release(btr_pcur_get_block(cursor), mode, mtr);

	page_cur_set_before_first(next_block, btr_pcur_get_page_cur(cursor));

	ut_d(page_check_dir(next_page));
}

/*********************************************************//**
Moves the persistent cursor backward if it is on the first record of the page.
Commits mtr. Note that to prevent a possible deadlock, the operation
first stores the position of the cursor, commits mtr, acquires the necessary
latches and restores the cursor position again before returning. The
alphabetical position of the cursor is guaranteed to be sensible on
return, but it may happen that the cursor is not positioned on the last
record of any page, because the structure of the tree may have changed
during the time when the cursor had no latches. */
static
void
btr_pcur_move_backward_from_page(
/*=============================*/
	btr_pcur_t*	cursor,	/*!< in: persistent cursor, must be on the first
				record of the current page */
	mtr_t*		mtr)	/*!< in: mtr */
{
	ulint		prev_page_no;
	page_t*		page;
	buf_block_t*	prev_block;
	ulint		latch_mode;
	ulint		latch_mode2;

	ut_ad(cursor->latch_mode != BTR_NO_LATCHES);
	ut_ad(btr_pcur_is_before_first_on_page(cursor));
	ut_ad(!btr_pcur_is_before_first_in_tree(cursor));

	latch_mode = cursor->latch_mode;

	if (latch_mode == BTR_SEARCH_LEAF) {

		latch_mode2 = BTR_SEARCH_PREV;

	} else if (latch_mode == BTR_MODIFY_LEAF) {

		latch_mode2 = BTR_MODIFY_PREV;
	} else {
		latch_mode2 = 0; /* To eliminate compiler warning */
		ut_error;
	}

	btr_pcur_store_position(cursor, mtr);

	mtr_commit(mtr);

	mtr_start(mtr);

	cursor->restore_position(latch_mode2, mtr);

	page = btr_pcur_get_page(cursor);

	prev_page_no = btr_page_get_prev(page);

	if (prev_page_no == FIL_NULL) {
	} else if (btr_pcur_is_before_first_on_page(cursor)) {

		prev_block = btr_pcur_get_btr_cur(cursor)->left_block;

		btr_leaf_page_release(btr_pcur_get_block(cursor),
				      latch_mode, mtr);

		page_cur_set_after_last(prev_block,
					btr_pcur_get_page_cur(cursor));
	} else {

		/* The repositioned cursor did not end on an infimum
		record on a page. Cursor repositioning acquired a latch
		also on the previous page, but we do not need the latch:
		release it. */

		prev_block = btr_pcur_get_btr_cur(cursor)->left_block;

		btr_leaf_page_release(prev_block, latch_mode, mtr);
	}

	cursor->latch_mode = latch_mode;
	cursor->old_stored = false;
}

/*********************************************************//**
Moves the persistent cursor to the previous record in the tree. If no records
are left, the cursor stays 'before first in tree'.
@return TRUE if the cursor was not before first in tree */
ibool
btr_pcur_move_to_prev(
/*==================*/
	btr_pcur_t*	cursor,	/*!< in: persistent cursor; NOTE that the
				function may release the page latch */
	mtr_t*		mtr)	/*!< in: mtr */
{
	ut_ad(cursor->pos_state == BTR_PCUR_IS_POSITIONED);
	ut_ad(cursor->latch_mode != BTR_NO_LATCHES);

	cursor->old_stored = false;

	if (btr_pcur_is_before_first_on_page(cursor)) {

		if (btr_pcur_is_before_first_in_tree(cursor)) {

			return(FALSE);
		}

		btr_pcur_move_backward_from_page(cursor, mtr);

		return(TRUE);
	}

	btr_pcur_move_to_prev_on_page(cursor);

	return(TRUE);
}

/**************************************************************//**
If mode is PAGE_CUR_G or PAGE_CUR_GE, opens a persistent cursor on the first
user record satisfying the search condition, in the case PAGE_CUR_L or
PAGE_CUR_LE, on the last user record. If no such user record exists, then
in the first case sets the cursor after last in tree, and in the latter case
before first in tree. The latching mode must be BTR_SEARCH_LEAF or
BTR_MODIFY_LEAF. */
void
btr_pcur_open_on_user_rec(
	dict_index_t*	index,		/*!< in: index */
	const dtuple_t*	tuple,		/*!< in: tuple on which search done */
	page_cur_mode_t	mode,		/*!< in: PAGE_CUR_L, ... */
	ulint		latch_mode,	/*!< in: BTR_SEARCH_LEAF or
					BTR_MODIFY_LEAF */
	btr_pcur_t*	cursor,		/*!< in: memory buffer for persistent
					cursor */
	mtr_t*		mtr)		/*!< in: mtr */
{
	btr_pcur_open_low(index, 0, tuple, mode, latch_mode, cursor, 0, mtr);

	if ((mode == PAGE_CUR_GE) || (mode == PAGE_CUR_G)) {

		if (btr_pcur_is_after_last_on_page(cursor)) {

			btr_pcur_move_to_next_user_rec(cursor, mtr);
		}
	} else {
		ut_ad((mode == PAGE_CUR_LE) || (mode == PAGE_CUR_L));

		/* Not implemented yet */

		ut_error;
	}
}<|MERGE_RESOLUTION|>--- conflicted
+++ resolved
@@ -431,33 +431,11 @@
 	      || rel_pos == BTR_PCUR_AFTER);
 	rec_offs offsets[REC_OFFS_NORMAL_SIZE];
 	rec_offs_init(offsets);
-<<<<<<< HEAD
-	if (cursor->rel_pos == BTR_PCUR_ON
-	    && btr_pcur_is_on_user_rec(cursor)
-	    && !cmp_dtuple_rec(tuple, btr_pcur_get_rec(cursor), index,
-			       rec_get_offsets(btr_pcur_get_rec(cursor),
-					       index, offsets,
-					       index->n_core_fields,
-					       ULINT_UNDEFINED, &heap))) {
-
-		/* We have to store the NEW value for the modify clock,
-		since the cursor can now be on a different page!
-		But we can retain the value of old_rec */
-
-		cursor->block_when_stored.store(btr_pcur_get_block(cursor));
-		cursor->modify_clock = buf_block_get_modify_clock(
-					cursor->block_when_stored.block());
-		cursor->old_stored = true;
-
-		mem_heap_free(heap);
-
-		return(TRUE);
-=======
 	restore_status ret_val= restore_status::NOT_SAME;
 	if (rel_pos == BTR_PCUR_ON && btr_pcur_is_on_user_rec(this)) {
 		ulint n_matched_fields= 0;
 		if (!cmp_dtuple_rec_with_match(
-		      tuple, btr_pcur_get_rec(this),
+		      tuple, btr_pcur_get_rec(this), index,
 		      rec_get_offsets(btr_pcur_get_rec(this), index, offsets,
 			index->n_core_fields, ULINT_UNDEFINED, &heap),
 		      &n_matched_fields)) {
@@ -477,7 +455,6 @@
 		}
 		if (n_matched_fields >= index->n_uniq)
 			ret_val= restore_status::SAME_UNIQ;
->>>>>>> 38a8ac19
 	}
 
 	mem_heap_free(heap);
