/*****************************************************************************

Copyright (c) 1994, 2012, Oracle and/or its affiliates. All Rights Reserved.
Copyright (c) 2008, Google Inc.

Portions of this file contain modifications contributed and copyrighted by
Google, Inc. Those modifications are gratefully acknowledged and are described
briefly in the InnoDB documentation. The contributions by Google are
incorporated with their permission, and subject to the conditions contained in
the file COPYING.Google.

This program is free software; you can redistribute it and/or modify it under
the terms of the GNU General Public License as published by the Free Software
Foundation; version 2 of the License.

This program is distributed in the hope that it will be useful, but WITHOUT
ANY WARRANTY; without even the implied warranty of MERCHANTABILITY or FITNESS
FOR A PARTICULAR PURPOSE. See the GNU General Public License for more details.

You should have received a copy of the GNU General Public License along with
this program; if not, write to the Free Software Foundation, Inc.,
51 Franklin Street, Suite 500, Boston, MA 02110-1335 USA

*****************************************************************************/

/**************************************************//**
@file btr/btr0cur.c
The index tree cursor

All changes that row operations make to a B-tree or the records
there must go through this module! Undo log records are written here
of every modify or insert of a clustered index record.

			NOTE!!!
To make sure we do not run out of disk space during a pessimistic
insert or update, we have to reserve 2 x the height of the index tree
many pages in the tablespace before we start the operation, because
if leaf splitting has been started, it is difficult to undo, except
by crashing the database and doing a roll-forward.

Created 10/16/1994 Heikki Tuuri
*******************************************************/

#include "btr0cur.h"

#ifdef UNIV_NONINL
#include "btr0cur.ic"
#endif

#include "row0upd.h"
#ifndef UNIV_HOTBACKUP
#include "mtr0log.h"
#include "page0page.h"
#include "page0zip.h"
#include "rem0rec.h"
#include "rem0cmp.h"
#include "buf0lru.h"
#include "btr0btr.h"
#include "btr0sea.h"
#include "row0purge.h"
#include "row0upd.h"
#include "trx0rec.h"
#include "trx0roll.h" /* trx_is_recv() */
#include "que0que.h"
#include "row0row.h"
#include "srv0srv.h"
#include "ibuf0ibuf.h"
#include "lock0lock.h"
#include "zlib.h"

/** Buffered B-tree operation types, introduced as part of delete buffering. */
typedef enum btr_op_enum {
	BTR_NO_OP = 0,			/*!< Not buffered */
	BTR_INSERT_OP,			/*!< Insert, do not ignore UNIQUE */
	BTR_INSERT_IGNORE_UNIQUE_OP,	/*!< Insert, ignoring UNIQUE */
	BTR_DELETE_OP,			/*!< Purge a delete-marked record */
	BTR_DELMARK_OP			/*!< Mark a record for deletion */
} btr_op_t;

#ifdef UNIV_DEBUG
/** If the following is set to TRUE, this module prints a lot of
trace information of individual record operations */
UNIV_INTERN ibool	btr_cur_print_record_ops = FALSE;
#endif /* UNIV_DEBUG */

/** Number of searches down the B-tree in btr_cur_search_to_nth_level(). */
UNIV_INTERN ulint	btr_cur_n_non_sea	= 0;
/** Number of successful adaptive hash index lookups in
btr_cur_search_to_nth_level(). */
UNIV_INTERN ulint	btr_cur_n_sea		= 0;
/** Old value of btr_cur_n_non_sea.  Copied by
srv_refresh_innodb_monitor_stats().  Referenced by
srv_printf_innodb_monitor(). */
UNIV_INTERN ulint	btr_cur_n_non_sea_old	= 0;
/** Old value of btr_cur_n_sea.  Copied by
srv_refresh_innodb_monitor_stats().  Referenced by
srv_printf_innodb_monitor(). */
UNIV_INTERN ulint	btr_cur_n_sea_old	= 0;

/** In the optimistic insert, if the insert does not fit, but this much space
can be released by page reorganize, then it is reorganized */
#define BTR_CUR_PAGE_REORGANIZE_LIMIT	(UNIV_PAGE_SIZE / 32)

/** The structure of a BLOB part header */
/* @{ */
/*--------------------------------------*/
#define BTR_BLOB_HDR_PART_LEN		0	/*!< BLOB part len on this
						page */
#define BTR_BLOB_HDR_NEXT_PAGE_NO	4	/*!< next BLOB part page no,
						FIL_NULL if none */
/*--------------------------------------*/
#define BTR_BLOB_HDR_SIZE		8	/*!< Size of a BLOB
						part header, in bytes */

/** Estimated table level stats from sampled value.
@param value		sampled stats
@param index		index being sampled
@param sample		number of sampled rows
@param ext_size		external stored data size
@param not_empty	table not empty
@return estimated table wide stats from sampled value */
#define BTR_TABLE_STATS_FROM_SAMPLE(value, index, sample, ext_size, not_empty)\
	(((value) * (ib_int64_t) index->stat_n_leaf_pages		\
	  + (sample) - 1 + (ext_size) + (not_empty)) / ((sample) + (ext_size)))

/* @} */
#endif /* !UNIV_HOTBACKUP */

/** A BLOB field reference full of zero, for use in assertions and tests.
Initially, BLOB field references are set to zero, in
dtuple_convert_big_rec(). */
UNIV_INTERN const byte field_ref_zero[BTR_EXTERN_FIELD_REF_SIZE];

#ifndef UNIV_HOTBACKUP
/*******************************************************************//**
Marks all extern fields in a record as owned by the record. This function
should be called if the delete mark of a record is removed: a not delete
marked record always owns all its extern fields. */
static
void
btr_cur_unmark_extern_fields(
/*=========================*/
	page_zip_des_t*	page_zip,/*!< in/out: compressed page whose uncompressed
				part will be updated, or NULL */
	rec_t*		rec,	/*!< in/out: record in a clustered index */
	dict_index_t*	index,	/*!< in: index of the page */
	const ulint*	offsets,/*!< in: array returned by rec_get_offsets() */
	mtr_t*		mtr);	/*!< in: mtr, or NULL if not logged */
/*******************************************************************//**
Adds path information to the cursor for the current page, for which
the binary search has been performed. */
static
void
btr_cur_add_path_info(
/*==================*/
	btr_cur_t*	cursor,		/*!< in: cursor positioned on a page */
	ulint		height,		/*!< in: height of the page in tree;
					0 means leaf node */
	ulint		root_height);	/*!< in: root node height in tree */
/***********************************************************//**
Frees the externally stored fields for a record, if the field is mentioned
in the update vector. */
static
void
btr_rec_free_updated_extern_fields(
/*===============================*/
	dict_index_t*	index,	/*!< in: index of rec; the index tree MUST be
				X-latched */
	rec_t*		rec,	/*!< in: record */
	page_zip_des_t*	page_zip,/*!< in: compressed page whose uncompressed
				part will be updated, or NULL */
	const ulint*	offsets,/*!< in: rec_get_offsets(rec, index) */
	const upd_t*	update,	/*!< in: update vector */
	enum trx_rb_ctx	rb_ctx,	/*!< in: rollback context */
	mtr_t*		mtr);	/*!< in: mini-transaction handle which contains
				an X-latch to record page and to the tree */
/***********************************************************//**
Frees the externally stored fields for a record. */
static
void
btr_rec_free_externally_stored_fields(
/*==================================*/
	dict_index_t*	index,	/*!< in: index of the data, the index
				tree MUST be X-latched */
	rec_t*		rec,	/*!< in: record */
	const ulint*	offsets,/*!< in: rec_get_offsets(rec, index) */
	page_zip_des_t*	page_zip,/*!< in: compressed page whose uncompressed
				part will be updated, or NULL */
	enum trx_rb_ctx	rb_ctx,	/*!< in: rollback context */
	mtr_t*		mtr);	/*!< in: mini-transaction handle which contains
				an X-latch to record page and to the index
				tree */
/***********************************************************//**
Gets the externally stored size of a record, in units of a database page.
@return	externally stored part, in units of a database page */
static
ulint
btr_rec_get_externally_stored_len(
/*==============================*/
	const rec_t*	rec,	/*!< in: record */
	const ulint*	offsets);/*!< in: array returned by rec_get_offsets() */
#endif /* !UNIV_HOTBACKUP */

/******************************************************//**
The following function is used to set the deleted bit of a record. */
UNIV_INLINE
void
btr_rec_set_deleted_flag(
/*=====================*/
	rec_t*		rec,	/*!< in/out: physical record */
	page_zip_des_t*	page_zip,/*!< in/out: compressed page (or NULL) */
	ulint		flag)	/*!< in: nonzero if delete marked */
{
	if (page_rec_is_comp(rec)) {
		rec_set_deleted_flag_new(rec, page_zip, flag);
	} else {
		ut_ad(!page_zip);
		rec_set_deleted_flag_old(rec, flag);
	}
}

#ifndef UNIV_HOTBACKUP
/*==================== B-TREE SEARCH =========================*/

/********************************************************************//**
Latches the leaf page or pages requested. */
static
void
btr_cur_latch_leaves(
/*=================*/
	page_t*		page,		/*!< in: leaf page where the search
					converged */
	ulint		space,		/*!< in: space id */
	ulint		zip_size,	/*!< in: compressed page size in bytes
					or 0 for uncompressed pages */
	ulint		page_no,	/*!< in: page number of the leaf */
	ulint		latch_mode,	/*!< in: BTR_SEARCH_LEAF, ... */
	btr_cur_t*	cursor,		/*!< in: cursor */
	mtr_t*		mtr)		/*!< in: mtr */
{
	ulint		mode;
	ulint		left_page_no;
	ulint		right_page_no;
	buf_block_t*	get_block;

	ut_ad(page && mtr);

	switch (latch_mode) {
	case BTR_SEARCH_LEAF:
	case BTR_MODIFY_LEAF:
		mode = latch_mode == BTR_SEARCH_LEAF ? RW_S_LATCH : RW_X_LATCH;
		get_block = btr_block_get(
			space, zip_size, page_no, mode, cursor->index, mtr);
#ifdef UNIV_BTR_DEBUG
		ut_a(page_is_comp(get_block->frame) == page_is_comp(page));
#endif /* UNIV_BTR_DEBUG */
		get_block->check_index_page_at_flush = TRUE;
		return;
	case BTR_MODIFY_TREE:
		/* x-latch also brothers from left to right */
		left_page_no = btr_page_get_prev(page, mtr);

		if (left_page_no != FIL_NULL) {
			get_block = btr_block_get(
				space, zip_size, left_page_no,
				RW_X_LATCH, cursor->index, mtr);
#ifdef UNIV_BTR_DEBUG
			ut_a(page_is_comp(get_block->frame)
			     == page_is_comp(page));
			ut_a(btr_page_get_next(get_block->frame, mtr)
			     == page_get_page_no(page));
#endif /* UNIV_BTR_DEBUG */
			get_block->check_index_page_at_flush = TRUE;
		}

		get_block = btr_block_get(
			space, zip_size, page_no,
			RW_X_LATCH, cursor->index, mtr);
#ifdef UNIV_BTR_DEBUG
		ut_a(page_is_comp(get_block->frame) == page_is_comp(page));
#endif /* UNIV_BTR_DEBUG */
		get_block->check_index_page_at_flush = TRUE;

		right_page_no = btr_page_get_next(page, mtr);

		if (right_page_no != FIL_NULL) {
			get_block = btr_block_get(
				space, zip_size, right_page_no,
				RW_X_LATCH, cursor->index, mtr);
#ifdef UNIV_BTR_DEBUG
			ut_a(page_is_comp(get_block->frame)
			     == page_is_comp(page));
			ut_a(btr_page_get_prev(get_block->frame, mtr)
			     == page_get_page_no(page));
#endif /* UNIV_BTR_DEBUG */
			get_block->check_index_page_at_flush = TRUE;
		}

		return;

	case BTR_SEARCH_PREV:
	case BTR_MODIFY_PREV:
		mode = latch_mode == BTR_SEARCH_PREV ? RW_S_LATCH : RW_X_LATCH;
		/* latch also left brother */
		left_page_no = btr_page_get_prev(page, mtr);

		if (left_page_no != FIL_NULL) {
			get_block = btr_block_get(
				space, zip_size,
				left_page_no, mode, cursor->index, mtr);
			cursor->left_block = get_block;
#ifdef UNIV_BTR_DEBUG
			ut_a(page_is_comp(get_block->frame)
			     == page_is_comp(page));
			ut_a(btr_page_get_next(get_block->frame, mtr)
			     == page_get_page_no(page));
#endif /* UNIV_BTR_DEBUG */
			get_block->check_index_page_at_flush = TRUE;
		}

		get_block = btr_block_get(
			space, zip_size, page_no, mode, cursor->index, mtr);
#ifdef UNIV_BTR_DEBUG
		ut_a(page_is_comp(get_block->frame) == page_is_comp(page));
#endif /* UNIV_BTR_DEBUG */
		get_block->check_index_page_at_flush = TRUE;
		return;
	}

	ut_error;
}

/********************************************************************//**
Searches an index tree and positions a tree cursor on a given level.
NOTE: n_fields_cmp in tuple must be set so that it cannot be compared
to node pointer page number fields on the upper levels of the tree!
Note that if mode is PAGE_CUR_LE, which is used in inserts, then
cursor->up_match and cursor->low_match both will have sensible values.
If mode is PAGE_CUR_GE, then up_match will a have a sensible value.

If mode is PAGE_CUR_LE , cursor is left at the place where an insert of the
search tuple should be performed in the B-tree. InnoDB does an insert
immediately after the cursor. Thus, the cursor may end up on a user record,
or on a page infimum record. */
UNIV_INTERN
void
btr_cur_search_to_nth_level(
/*========================*/
	dict_index_t*	index,	/*!< in: index */
	ulint		level,	/*!< in: the tree level of search */
	const dtuple_t*	tuple,	/*!< in: data tuple; NOTE: n_fields_cmp in
				tuple must be set so that it cannot get
				compared to the node ptr page number field! */
	ulint		mode,	/*!< in: PAGE_CUR_L, ...;
				Inserts should always be made using
				PAGE_CUR_LE to search the position! */
	ulint		latch_mode, /*!< in: BTR_SEARCH_LEAF, ..., ORed with
				at most one of BTR_INSERT, BTR_DELETE_MARK,
				BTR_DELETE, or BTR_ESTIMATE;
				cursor->left_block is used to store a pointer
				to the left neighbor page, in the cases
				BTR_SEARCH_PREV and BTR_MODIFY_PREV;
				NOTE that if has_search_latch
				is != 0, we maybe do not have a latch set
				on the cursor page, we assume
				the caller uses his search latch
				to protect the record! */
	btr_cur_t*	cursor, /*!< in/out: tree cursor; the cursor page is
				s- or x-latched, but see also above! */
	ulint		has_search_latch,/*!< in: info on the latch mode the
				caller currently has on btr_search_latch:
				RW_S_LATCH, or 0 */
	const char*	file,	/*!< in: file name */
	ulint		line,	/*!< in: line where called */
	mtr_t*		mtr)	/*!< in: mtr */
{
	page_t*		page;
	buf_block_t*	block;
	ulint		space;
	buf_block_t*	guess;
	ulint		height;
	ulint		page_no;
	ulint		up_match;
	ulint		up_bytes;
	ulint		low_match;
	ulint		low_bytes;
	ulint		savepoint;
	ulint		rw_latch;
	ulint		page_mode;
	ulint		buf_mode;
	ulint		estimate;
	ulint		zip_size;
	page_cur_t*	page_cursor;
	btr_op_t	btr_op;
	ulint		root_height = 0; /* remove warning */

#ifdef BTR_CUR_ADAPT
	btr_search_t*	info;
#endif
	mem_heap_t*	heap		= NULL;
	ulint		offsets_[REC_OFFS_NORMAL_SIZE];
	ulint*		offsets		= offsets_;
	rec_offs_init(offsets_);
	/* Currently, PAGE_CUR_LE is the only search mode used for searches
	ending to upper levels */

	ut_ad(level == 0 || mode == PAGE_CUR_LE);
	ut_ad(dict_index_check_search_tuple(index, tuple));
	ut_ad(!dict_index_is_ibuf(index) || ibuf_inside(mtr));
	ut_ad(dtuple_check_typed(tuple));
	ut_ad(index->page != FIL_NULL);

	UNIV_MEM_INVALID(&cursor->up_match, sizeof cursor->up_match);
	UNIV_MEM_INVALID(&cursor->up_bytes, sizeof cursor->up_bytes);
	UNIV_MEM_INVALID(&cursor->low_match, sizeof cursor->low_match);
	UNIV_MEM_INVALID(&cursor->low_bytes, sizeof cursor->low_bytes);
#ifdef UNIV_DEBUG
	cursor->up_match = ULINT_UNDEFINED;
	cursor->low_match = ULINT_UNDEFINED;
#endif

	/* These flags are mutually exclusive, they are lumped together
	with the latch mode for historical reasons. It's possible for
	none of the flags to be set. */
	switch (UNIV_EXPECT(latch_mode
			    & (BTR_INSERT | BTR_DELETE | BTR_DELETE_MARK),
			    0)) {
	case 0:
		btr_op = BTR_NO_OP;
		break;
	case BTR_INSERT:
		btr_op = (latch_mode & BTR_IGNORE_SEC_UNIQUE)
			? BTR_INSERT_IGNORE_UNIQUE_OP
			: BTR_INSERT_OP;
		break;
	case BTR_DELETE:
		btr_op = BTR_DELETE_OP;
		ut_a(cursor->purge_node);
		break;
	case BTR_DELETE_MARK:
		btr_op = BTR_DELMARK_OP;
		break;
	default:
		/* only one of BTR_INSERT, BTR_DELETE, BTR_DELETE_MARK
		should be specified at a time */
		ut_error;
	}

	/* Operations on the insert buffer tree cannot be buffered. */
	ut_ad(btr_op == BTR_NO_OP || !dict_index_is_ibuf(index));
	/* Operations on the clustered index cannot be buffered. */
	ut_ad(btr_op == BTR_NO_OP || !dict_index_is_clust(index));

	estimate = latch_mode & BTR_ESTIMATE;

	/* Turn the flags unrelated to the latch mode off. */
	latch_mode &= ~(BTR_INSERT
			| BTR_DELETE_MARK
			| BTR_DELETE
			| BTR_ESTIMATE
			| BTR_IGNORE_SEC_UNIQUE);

	cursor->flag = BTR_CUR_BINARY;
	cursor->index = index;

#ifndef BTR_CUR_ADAPT
	guess = NULL;
#else
	info = btr_search_get_info(index);

	guess = info->root_guess;

#ifdef BTR_CUR_HASH_ADAPT

#ifdef UNIV_SEARCH_PERF_STAT
	info->n_searches++;
#endif
	if (rw_lock_get_writer(&btr_search_latch) == RW_LOCK_NOT_LOCKED
	    && latch_mode <= BTR_MODIFY_LEAF
	    && info->last_hash_succ
	    && !estimate
#ifdef PAGE_CUR_LE_OR_EXTENDS
	    && mode != PAGE_CUR_LE_OR_EXTENDS
#endif /* PAGE_CUR_LE_OR_EXTENDS */
	    /* If !has_search_latch, we do a dirty read of
	    btr_search_enabled below, and btr_search_guess_on_hash()
	    will have to check it again. */
	    && UNIV_LIKELY(btr_search_enabled)
	    && btr_search_guess_on_hash(index, info, tuple, mode,
					latch_mode, cursor,
					has_search_latch, mtr)) {

		/* Search using the hash index succeeded */

		ut_ad(cursor->up_match != ULINT_UNDEFINED
		      || mode != PAGE_CUR_GE);
		ut_ad(cursor->up_match != ULINT_UNDEFINED
		      || mode != PAGE_CUR_LE);
		ut_ad(cursor->low_match != ULINT_UNDEFINED
		      || mode != PAGE_CUR_LE);
		btr_cur_n_sea++;

		return;
	}
#endif /* BTR_CUR_HASH_ADAPT */
#endif /* BTR_CUR_ADAPT */
	btr_cur_n_non_sea++;

	/* If the hash search did not succeed, do binary search down the
	tree */

	if (has_search_latch) {
		/* Release possible search latch to obey latching order */
		rw_lock_s_unlock(&btr_search_latch);
	}

	/* Store the position of the tree latch we push to mtr so that we
	know how to release it when we have latched leaf node(s) */

	savepoint = mtr_set_savepoint(mtr);

	if (latch_mode == BTR_MODIFY_TREE) {
		mtr_x_lock(dict_index_get_lock(index), mtr);

	} else if (latch_mode == BTR_CONT_MODIFY_TREE) {
		/* Do nothing */
		ut_ad(mtr_memo_contains(mtr, dict_index_get_lock(index),
					MTR_MEMO_X_LOCK));
	} else {
		mtr_s_lock(dict_index_get_lock(index), mtr);
	}

	page_cursor = btr_cur_get_page_cur(cursor);

	space = dict_index_get_space(index);
	page_no = dict_index_get_page(index);

	up_match = 0;
	up_bytes = 0;
	low_match = 0;
	low_bytes = 0;

	height = ULINT_UNDEFINED;

	/* We use these modified search modes on non-leaf levels of the
	B-tree. These let us end up in the right B-tree leaf. In that leaf
	we use the original search mode. */

	switch (mode) {
	case PAGE_CUR_GE:
		page_mode = PAGE_CUR_L;
		break;
	case PAGE_CUR_G:
		page_mode = PAGE_CUR_LE;
		break;
	default:
#ifdef PAGE_CUR_LE_OR_EXTENDS
		ut_ad(mode == PAGE_CUR_L || mode == PAGE_CUR_LE
		      || mode == PAGE_CUR_LE_OR_EXTENDS);
#else /* PAGE_CUR_LE_OR_EXTENDS */
		ut_ad(mode == PAGE_CUR_L || mode == PAGE_CUR_LE);
#endif /* PAGE_CUR_LE_OR_EXTENDS */
		page_mode = mode;
		break;
	}

	/* Loop and search until we arrive at the desired level */

search_loop:
	buf_mode = BUF_GET;
	rw_latch = RW_NO_LATCH;

	if (height != 0) {
		/* We are about to fetch the root or a non-leaf page. */
	} else if (latch_mode <= BTR_MODIFY_LEAF) {
		rw_latch = latch_mode;

		if (btr_op != BTR_NO_OP
		    && ibuf_should_try(index, btr_op != BTR_INSERT_OP)) {

			/* Try to buffer the operation if the leaf
			page is not in the buffer pool. */

			buf_mode = btr_op == BTR_DELETE_OP
				? BUF_GET_IF_IN_POOL_OR_WATCH
				: BUF_GET_IF_IN_POOL;
		}
	}

	zip_size = dict_table_zip_size(index->table);

retry_page_get:
	block = buf_page_get_gen(
		space, zip_size, page_no, rw_latch, guess, buf_mode,
		file, line, mtr);

	if (block == NULL) {
		/* This must be a search to perform an insert/delete
		mark/ delete; try using the insert/delete buffer */

		ut_ad(height == 0);
		ut_ad(cursor->thr);

		switch (btr_op) {
		case BTR_INSERT_OP:
		case BTR_INSERT_IGNORE_UNIQUE_OP:
			ut_ad(buf_mode == BUF_GET_IF_IN_POOL);

			if (ibuf_insert(IBUF_OP_INSERT, tuple, index,
					space, zip_size, page_no,
					cursor->thr)) {

				cursor->flag = BTR_CUR_INSERT_TO_IBUF;

				goto func_exit;
			}
			break;

		case BTR_DELMARK_OP:
			ut_ad(buf_mode == BUF_GET_IF_IN_POOL);

			if (ibuf_insert(IBUF_OP_DELETE_MARK, tuple,
					index, space, zip_size,
					page_no, cursor->thr)) {

				cursor->flag = BTR_CUR_DEL_MARK_IBUF;

				goto func_exit;
			}

			break;

		case BTR_DELETE_OP:
			ut_ad(buf_mode == BUF_GET_IF_IN_POOL_OR_WATCH);

			if (!row_purge_poss_sec(cursor->purge_node,
						index, tuple)) {

				/* The record cannot be purged yet. */
				cursor->flag = BTR_CUR_DELETE_REF;
			} else if (ibuf_insert(IBUF_OP_DELETE, tuple,
					       index, space, zip_size,
					       page_no,
					       cursor->thr)) {

				/* The purge was buffered. */
				cursor->flag = BTR_CUR_DELETE_IBUF;
			} else {
				/* The purge could not be buffered. */
				buf_pool_watch_unset(space, page_no);
				break;
			}

			buf_pool_watch_unset(space, page_no);
			goto func_exit;

		default:
			ut_error;
		}

		/* Insert to the insert/delete buffer did not succeed, we
		must read the page from disk. */

		buf_mode = BUF_GET;

		goto retry_page_get;
	}

	block->check_index_page_at_flush = TRUE;
	page = buf_block_get_frame(block);

	if (rw_latch != RW_NO_LATCH) {
#ifdef UNIV_ZIP_DEBUG
		const page_zip_des_t*	page_zip
			= buf_block_get_page_zip(block);
		ut_a(!page_zip || page_zip_validate(page_zip, page, index));
#endif /* UNIV_ZIP_DEBUG */

		buf_block_dbg_add_level(
			block, dict_index_is_ibuf(index)
			? SYNC_IBUF_TREE_NODE : SYNC_TREE_NODE);
	}

	ut_ad(index->id == btr_page_get_index_id(page));

	if (UNIV_UNLIKELY(height == ULINT_UNDEFINED)) {
		/* We are in the root node */

		height = btr_page_get_level(page, mtr);
		root_height = height;
		cursor->tree_height = root_height + 1;

#ifdef BTR_CUR_ADAPT
		if (block != guess) {
			info->root_guess = block;
		}
#endif
	}

	if (height == 0) {
		if (rw_latch == RW_NO_LATCH) {

			btr_cur_latch_leaves(
				page, space, zip_size, page_no, latch_mode,
				cursor, mtr);
		}

		if (latch_mode != BTR_MODIFY_TREE
		    && latch_mode != BTR_CONT_MODIFY_TREE) {

			/* Release the tree s-latch */

			mtr_release_s_latch_at_savepoint(
				mtr, savepoint, dict_index_get_lock(index));
		}

		page_mode = mode;
	}

	page_cur_search_with_match(
		block, index, tuple, page_mode, &up_match, &up_bytes,
		&low_match, &low_bytes, page_cursor);

	if (estimate) {
		btr_cur_add_path_info(cursor, height, root_height);
	}

	/* If this is the desired level, leave the loop */

	ut_ad(height == btr_page_get_level(page_cur_get_page(page_cursor),
					   mtr));

	if (level != height) {

		const rec_t*	node_ptr;
		ut_ad(height > 0);

		height--;
		guess = NULL;

		node_ptr = page_cur_get_rec(page_cursor);

		offsets = rec_get_offsets(
			node_ptr, index, offsets, ULINT_UNDEFINED, &heap);

		/* Go to the child node */
		page_no = btr_node_ptr_get_child_page_no(node_ptr, offsets);

		if (UNIV_UNLIKELY(height == 0 && dict_index_is_ibuf(index))) {
			/* We're doing a search on an ibuf tree and we're one
			level above the leaf page. */

			ut_ad(level == 0);

			buf_mode = BUF_GET;
			rw_latch = RW_NO_LATCH;
			goto retry_page_get;
		}

		goto search_loop;
	}

	if (level != 0) {
		/* x-latch the page */
		buf_block_t*	child_block = btr_block_get(
			space, zip_size, page_no, RW_X_LATCH, index, mtr);

		page = buf_block_get_frame(child_block);
		btr_assert_not_corrupted(child_block, index);
	} else {
		cursor->low_match = low_match;
		cursor->low_bytes = low_bytes;
		cursor->up_match = up_match;
		cursor->up_bytes = up_bytes;

#ifdef BTR_CUR_ADAPT
		/* We do a dirty read of btr_search_enabled here.  We
		will properly check btr_search_enabled again in
		btr_search_build_page_hash_index() before building a
		page hash index, while holding btr_search_latch. */
		if (UNIV_LIKELY(btr_search_enabled)) {

			btr_search_info_update(index, cursor);
		}
#endif
		ut_ad(cursor->up_match != ULINT_UNDEFINED
		      || mode != PAGE_CUR_GE);
		ut_ad(cursor->up_match != ULINT_UNDEFINED
		      || mode != PAGE_CUR_LE);
		ut_ad(cursor->low_match != ULINT_UNDEFINED
		      || mode != PAGE_CUR_LE);
	}

func_exit:

	if (UNIV_LIKELY_NULL(heap)) {
		mem_heap_free(heap);
	}

	if (has_search_latch) {

		rw_lock_s_lock(&btr_search_latch);
	}
}

/*****************************************************************//**
Opens a cursor at either end of an index. */
UNIV_INTERN
void
btr_cur_open_at_index_side_func(
/*============================*/
	ibool		from_left,	/*!< in: TRUE if open to the low end,
					FALSE if to the high end */
	dict_index_t*	index,		/*!< in: index */
	ulint		latch_mode,	/*!< in: latch mode */
	btr_cur_t*	cursor,		/*!< in: cursor */
	const char*	file,		/*!< in: file name */
	ulint		line,		/*!< in: line where called */
	mtr_t*		mtr)		/*!< in: mtr */
{
	page_cur_t*	page_cursor;
	ulint		page_no;
	ulint		space;
	ulint		zip_size;
	ulint		height;
	ulint		root_height = 0; /* remove warning */
	rec_t*		node_ptr;
	ulint		estimate;
	ulint		savepoint;
	mem_heap_t*	heap		= NULL;
	ulint		offsets_[REC_OFFS_NORMAL_SIZE];
	ulint*		offsets		= offsets_;
	rec_offs_init(offsets_);

	estimate = latch_mode & BTR_ESTIMATE;
	latch_mode = latch_mode & ~BTR_ESTIMATE;

	/* Store the position of the tree latch we push to mtr so that we
	know how to release it when we have latched the leaf node */

	savepoint = mtr_set_savepoint(mtr);

	if (latch_mode == BTR_MODIFY_TREE) {
		mtr_x_lock(dict_index_get_lock(index), mtr);
	} else {
		mtr_s_lock(dict_index_get_lock(index), mtr);
	}

	page_cursor = btr_cur_get_page_cur(cursor);
	cursor->index = index;

	space = dict_index_get_space(index);
	zip_size = dict_table_zip_size(index->table);
	page_no = dict_index_get_page(index);

	height = ULINT_UNDEFINED;

	for (;;) {
		buf_block_t*	block;
		page_t*		page;
		block = buf_page_get_gen(space, zip_size, page_no,
					 RW_NO_LATCH, NULL, BUF_GET,
					 file, line, mtr);
		page = buf_block_get_frame(block);
		ut_ad(index->id == btr_page_get_index_id(page));

		block->check_index_page_at_flush = TRUE;

		if (height == ULINT_UNDEFINED) {
			/* We are in the root node */

			height = btr_page_get_level(page, mtr);
			root_height = height;
		}

		if (height == 0) {
			btr_cur_latch_leaves(page, space, zip_size, page_no,
					     latch_mode, cursor, mtr);

			/* In versions <= 3.23.52 we had forgotten to
			release the tree latch here. If in an index scan
			we had to scan far to find a record visible to the
			current transaction, that could starve others
			waiting for the tree latch. */

			if ((latch_mode != BTR_MODIFY_TREE)
			    && (latch_mode != BTR_CONT_MODIFY_TREE)) {

				/* Release the tree s-latch */

				mtr_release_s_latch_at_savepoint(
					mtr, savepoint,
					dict_index_get_lock(index));
			}
		}

		if (from_left) {
			page_cur_set_before_first(block, page_cursor);
		} else {
			page_cur_set_after_last(block, page_cursor);
		}

		if (height == 0) {
			if (estimate) {
				btr_cur_add_path_info(cursor, height,
						      root_height);
			}

			break;
		}

		ut_ad(height > 0);

		if (from_left) {
			page_cur_move_to_next(page_cursor);
		} else {
			page_cur_move_to_prev(page_cursor);
		}

		if (estimate) {
			btr_cur_add_path_info(cursor, height, root_height);
		}

		height--;

		node_ptr = page_cur_get_rec(page_cursor);
		offsets = rec_get_offsets(node_ptr, cursor->index, offsets,
					  ULINT_UNDEFINED, &heap);
		/* Go to the child node */
		page_no = btr_node_ptr_get_child_page_no(node_ptr, offsets);
	}

	if (UNIV_LIKELY_NULL(heap)) {
		mem_heap_free(heap);
	}
}

/**********************************************************************//**
Positions a cursor at a randomly chosen position within a B-tree. */
UNIV_INTERN
void
btr_cur_open_at_rnd_pos_func(
/*=========================*/
	dict_index_t*	index,		/*!< in: index */
	ulint		latch_mode,	/*!< in: BTR_SEARCH_LEAF, ... */
	btr_cur_t*	cursor,		/*!< in/out: B-tree cursor */
	const char*	file,		/*!< in: file name */
	ulint		line,		/*!< in: line where called */
	mtr_t*		mtr)		/*!< in: mtr */
{
	page_cur_t*	page_cursor;
	ulint		page_no;
	ulint		space;
	ulint		zip_size;
	ulint		height;
	rec_t*		node_ptr;
	mem_heap_t*	heap		= NULL;
	ulint		offsets_[REC_OFFS_NORMAL_SIZE];
	ulint*		offsets		= offsets_;
	rec_offs_init(offsets_);

	if (latch_mode == BTR_MODIFY_TREE) {
		mtr_x_lock(dict_index_get_lock(index), mtr);
	} else {
		mtr_s_lock(dict_index_get_lock(index), mtr);
	}

	page_cursor = btr_cur_get_page_cur(cursor);
	cursor->index = index;

	space = dict_index_get_space(index);
	zip_size = dict_table_zip_size(index->table);
	page_no = dict_index_get_page(index);

	height = ULINT_UNDEFINED;

	for (;;) {
		buf_block_t*	block;
		page_t*		page;

		block = buf_page_get_gen(space, zip_size, page_no,
					 RW_NO_LATCH, NULL, BUF_GET,
					 file, line, mtr);
		page = buf_block_get_frame(block);
		ut_ad(index->id == btr_page_get_index_id(page));

		if (height == ULINT_UNDEFINED) {
			/* We are in the root node */

			height = btr_page_get_level(page, mtr);
		}

		if (height == 0) {
			btr_cur_latch_leaves(page, space, zip_size, page_no,
					     latch_mode, cursor, mtr);
		}

		page_cur_open_on_rnd_user_rec(block, page_cursor);

		if (height == 0) {

			break;
		}

		ut_ad(height > 0);

		height--;

		node_ptr = page_cur_get_rec(page_cursor);
		offsets = rec_get_offsets(node_ptr, cursor->index, offsets,
					  ULINT_UNDEFINED, &heap);
		/* Go to the child node */
		page_no = btr_node_ptr_get_child_page_no(node_ptr, offsets);
	}

	if (UNIV_LIKELY_NULL(heap)) {
		mem_heap_free(heap);
	}
}

/*==================== B-TREE INSERT =========================*/

/*************************************************************//**
Inserts a record if there is enough space, or if enough space can
be freed by reorganizing. Differs from btr_cur_optimistic_insert because
no heuristics is applied to whether it pays to use CPU time for
reorganizing the page or not.
@return	pointer to inserted record if succeed, else NULL */
static
rec_t*
btr_cur_insert_if_possible(
/*=======================*/
	btr_cur_t*	cursor,	/*!< in: cursor on page after which to insert;
				cursor stays valid */
	const dtuple_t*	tuple,	/*!< in: tuple to insert; the size info need not
				have been stored to tuple */
	ulint		n_ext,	/*!< in: number of externally stored columns */
	mtr_t*		mtr)	/*!< in: mtr */
{
	page_cur_t*	page_cursor;
	buf_block_t*	block;
	rec_t*		rec;

	ut_ad(dtuple_check_typed(tuple));

	block = btr_cur_get_block(cursor);

	ut_ad(mtr_memo_contains(mtr, block, MTR_MEMO_PAGE_X_FIX));
	page_cursor = btr_cur_get_page_cur(cursor);

	/* Now, try the insert */
	rec = page_cur_tuple_insert(page_cursor, tuple,
				    cursor->index, n_ext, mtr);

	if (UNIV_UNLIKELY(!rec)) {
		/* If record did not fit, reorganize */

		if (btr_page_reorganize(block, cursor->index, mtr)) {

			page_cur_search(block, cursor->index, tuple,
					PAGE_CUR_LE, page_cursor);

			rec = page_cur_tuple_insert(page_cursor, tuple,
						    cursor->index, n_ext, mtr);
		}
	}

	return(rec);
}

/*************************************************************//**
For an insert, checks the locks and does the undo logging if desired.
@return	DB_SUCCESS, DB_WAIT_LOCK, DB_FAIL, or error number */
UNIV_INLINE
ulint
btr_cur_ins_lock_and_undo(
/*======================*/
	ulint		flags,	/*!< in: undo logging and locking flags: if
				not zero, the parameters index and thr
				should be specified */
	btr_cur_t*	cursor,	/*!< in: cursor on page after which to insert */
	dtuple_t*	entry,	/*!< in/out: entry to insert */
	que_thr_t*	thr,	/*!< in: query thread or NULL */
	mtr_t*		mtr,	/*!< in/out: mini-transaction */
	ibool*		inherit)/*!< out: TRUE if the inserted new record maybe
				should inherit LOCK_GAP type locks from the
				successor record */
{
	dict_index_t*	index;
	ulint		err;
	rec_t*		rec;
	roll_ptr_t	roll_ptr;

	/* Check if we have to wait for a lock: enqueue an explicit lock
	request if yes */

	rec = btr_cur_get_rec(cursor);
	index = cursor->index;

	err = lock_rec_insert_check_and_lock(flags, rec,
					     btr_cur_get_block(cursor),
					     index, thr, mtr, inherit);

	if (err != DB_SUCCESS) {

		return(err);
	}

	if (dict_index_is_clust(index) && !dict_index_is_ibuf(index)) {

		err = trx_undo_report_row_operation(flags, TRX_UNDO_INSERT_OP,
						    thr, index, entry,
						    NULL, 0, NULL,
						    &roll_ptr);
		if (err != DB_SUCCESS) {

			return(err);
		}

		/* Now we can fill in the roll ptr field in entry */

		if (!(flags & BTR_KEEP_SYS_FLAG)) {

			row_upd_index_entry_sys_field(entry, index,
						      DATA_ROLL_PTR, roll_ptr);
		}
	}

	return(DB_SUCCESS);
}

#ifdef UNIV_DEBUG
/*************************************************************//**
Report information about a transaction. */
static
void
btr_cur_trx_report(
/*===============*/
	trx_t*			trx,	/*!< in: transaction */
	const dict_index_t*	index,	/*!< in: index */
	const char*		op)	/*!< in: operation */
{
	fprintf(stderr, "Trx with id " TRX_ID_FMT " going to ",
		(ullint) trx->id);
	fputs(op, stderr);
	dict_index_name_print(stderr, trx, index);
	putc('\n', stderr);
}
#endif /* UNIV_DEBUG */

/*************************************************************//**
Tries to perform an insert to a page in an index tree, next to cursor.
It is assumed that mtr holds an x-latch on the page. The operation does
not succeed if there is too little space on the page. If there is just
one record on the page, the insert will always succeed; this is to
prevent trying to split a page with just one record.
@return	DB_SUCCESS, DB_WAIT_LOCK, DB_FAIL, or error number */
UNIV_INTERN
ulint
btr_cur_optimistic_insert(
/*======================*/
	ulint		flags,	/*!< in: undo logging and locking flags: if not
				zero, the parameters index and thr should be
				specified */
	btr_cur_t*	cursor,	/*!< in: cursor on page after which to insert;
				cursor stays valid */
	dtuple_t*	entry,	/*!< in/out: entry to insert */
	rec_t**		rec,	/*!< out: pointer to inserted record if
				succeed */
	big_rec_t**	big_rec,/*!< out: big rec vector whose fields have to
				be stored externally by the caller, or
				NULL */
	ulint		n_ext,	/*!< in: number of externally stored columns */
	que_thr_t*	thr,	/*!< in: query thread or NULL */
	mtr_t*		mtr)	/*!< in: mtr; if this function returns
				DB_SUCCESS on a leaf page of a secondary
				index in a compressed tablespace, the
				mtr must be committed before latching
				any further pages */
{
	big_rec_t*	big_rec_vec	= NULL;
	dict_index_t*	index;
	page_cur_t*	page_cursor;
	buf_block_t*	block;
	page_t*		page;
	ulint		max_size;
	rec_t*		dummy_rec;
	ibool		leaf;
	ibool		reorg;
	ibool		inherit;
	ulint		zip_size;
	ulint		rec_size;
	ulint		err;

	*big_rec = NULL;

	block = btr_cur_get_block(cursor);
	page = buf_block_get_frame(block);
	index = cursor->index;
	zip_size = buf_block_get_zip_size(block);
#ifdef UNIV_DEBUG_VALGRIND
	if (zip_size) {
		UNIV_MEM_ASSERT_RW(page, UNIV_PAGE_SIZE);
		UNIV_MEM_ASSERT_RW(block->page.zip.data, zip_size);
	}
#endif /* UNIV_DEBUG_VALGRIND */

	if (!dtuple_check_typed_no_assert(entry)) {
		fputs("InnoDB: Error in a tuple to insert into ", stderr);
		dict_index_name_print(stderr, thr_get_trx(thr), index);
	}
#ifdef UNIV_DEBUG
	if (btr_cur_print_record_ops && thr) {
		btr_cur_trx_report(thr_get_trx(thr), index, "insert into ");
		dtuple_print(stderr, entry);
	}
#endif /* UNIV_DEBUG */

	ut_ad(mtr_memo_contains(mtr, block, MTR_MEMO_PAGE_X_FIX));
	max_size = page_get_max_insert_size_after_reorganize(page, 1);
	leaf = page_is_leaf(page);

	/* Calculate the record size when entry is converted to a record */
	rec_size = rec_get_converted_size(index, entry, n_ext);

	if (page_zip_rec_needs_ext(rec_size, page_is_comp(page),
				   dtuple_get_n_fields(entry), zip_size)) {

		/* The record is so big that we have to store some fields
		externally on separate database pages */
		big_rec_vec = dtuple_convert_big_rec(index, entry, &n_ext);

		if (UNIV_UNLIKELY(big_rec_vec == NULL)) {

			return(DB_TOO_BIG_RECORD);
		}

		rec_size = rec_get_converted_size(index, entry, n_ext);
	}

	if (UNIV_UNLIKELY(zip_size)) {
		/* Estimate the free space of an empty compressed page.
		Subtract one byte for the encoded heap_no in the
		modification log. */
		ulint	free_space_zip = page_zip_empty_size(
			cursor->index->n_fields, zip_size) - 1;
		ulint	n_uniq = dict_index_get_n_unique_in_tree(index);

		ut_ad(dict_table_is_comp(index->table));

		/* There should be enough room for two node pointer
		records on an empty non-leaf page.  This prevents
		infinite page splits. */

		if (UNIV_LIKELY(entry->n_fields >= n_uniq)
		    && UNIV_UNLIKELY(REC_NODE_PTR_SIZE
				     + rec_get_converted_size_comp_prefix(
					     index, entry->fields, n_uniq,
					     NULL)
				     /* On a compressed page, there is
				     a two-byte entry in the dense
				     page directory for every record.
				     But there is no record header. */
				     - (REC_N_NEW_EXTRA_BYTES - 2)
				     > free_space_zip / 2)) {

			if (big_rec_vec) {
				dtuple_convert_back_big_rec(
					index, entry, big_rec_vec);
			}

			return(DB_TOO_BIG_RECORD);
		}
	}

	/* If there have been many consecutive inserts, and we are on the leaf
	level, check if we have to split the page to reserve enough free space
	for future updates of records. */

	if (dict_index_is_clust(index)
	    && (page_get_n_recs(page) >= 2)
	    && UNIV_LIKELY(leaf)
	    && (dict_index_get_space_reserve() + rec_size > max_size)
	    && (btr_page_get_split_rec_to_right(cursor, &dummy_rec)
		|| btr_page_get_split_rec_to_left(cursor, &dummy_rec))) {
fail:
		err = DB_FAIL;
fail_err:

		if (big_rec_vec) {
			dtuple_convert_back_big_rec(index, entry, big_rec_vec);
		}

		return(err);
	}

	if (UNIV_UNLIKELY(max_size < BTR_CUR_PAGE_REORGANIZE_LIMIT
			  || max_size < rec_size)
	    && UNIV_LIKELY(page_get_n_recs(page) > 1)
	    && page_get_max_insert_size(page, 1) < rec_size) {

		goto fail;
	}

	/* Check locks and write to the undo log, if specified */
	err = btr_cur_ins_lock_and_undo(flags, cursor, entry,
					thr, mtr, &inherit);

	if (UNIV_UNLIKELY(err != DB_SUCCESS)) {

		goto fail_err;
	}

	page_cursor = btr_cur_get_page_cur(cursor);

	/* Now, try the insert */

	{
		const rec_t* page_cursor_rec = page_cur_get_rec(page_cursor);
		*rec = page_cur_tuple_insert(page_cursor, entry, index,
					     n_ext, mtr);
		reorg = page_cursor_rec != page_cur_get_rec(page_cursor);

		if (UNIV_UNLIKELY(reorg)) {
			ut_a(zip_size);
			/* It's possible for rec to be NULL if the
			page is compressed.  This is because a
			reorganized page may become incompressible. */
			if (!*rec) {
				goto fail;
			}
		}
	}

	if (UNIV_UNLIKELY(!*rec) && UNIV_LIKELY(!reorg)) {
		/* If the record did not fit, reorganize */
		if (UNIV_UNLIKELY(!btr_page_reorganize(block, index, mtr))) {
			ut_a(zip_size);

			goto fail;
		}

		ut_ad(zip_size
		      || page_get_max_insert_size(page, 1) == max_size);

		reorg = TRUE;

		page_cur_search(block, index, entry, PAGE_CUR_LE, page_cursor);

		*rec = page_cur_tuple_insert(page_cursor, entry, index,
					     n_ext, mtr);

		if (UNIV_UNLIKELY(!*rec)) {
			if (UNIV_LIKELY(zip_size != 0)) {

				goto fail;
			}

			fputs("InnoDB: Error: cannot insert tuple ", stderr);
			dtuple_print(stderr, entry);
			fputs(" into ", stderr);
			dict_index_name_print(stderr, thr_get_trx(thr), index);
			fprintf(stderr, "\nInnoDB: max insert size %lu\n",
				(ulong) max_size);
			ut_error;
		}
	}

#ifdef BTR_CUR_HASH_ADAPT
	if (!reorg && leaf && (cursor->flag == BTR_CUR_HASH)) {
		btr_search_update_hash_node_on_insert(cursor);
	} else {
		btr_search_update_hash_on_insert(cursor);
	}
#endif

	if (!(flags & BTR_NO_LOCKING_FLAG) && inherit) {

		lock_update_insert(block, *rec);
	}

#if 0
	fprintf(stderr, "Insert into page %lu, max ins size %lu,"
		" rec %lu ind type %lu\n",
		buf_block_get_page_no(block), max_size,
		rec_size + PAGE_DIR_SLOT_SIZE, index->type);
#endif
	if (leaf && !dict_index_is_clust(index)) {
		/* Update the free bits of the B-tree page in the
		insert buffer bitmap. */

		/* The free bits in the insert buffer bitmap must
		never exceed the free space on a page.  It is safe to
		decrement or reset the bits in the bitmap in a
		mini-transaction that is committed before the
		mini-transaction that affects the free space. */

		/* It is unsafe to increment the bits in a separately
		committed mini-transaction, because in crash recovery,
		the free bits could momentarily be set too high. */

		if (zip_size) {
			/* Update the bits in the same mini-transaction. */
			ibuf_update_free_bits_zip(block, mtr);
		} else {
			/* Decrement the bits in a separate
			mini-transaction. */
			ibuf_update_free_bits_if_full(
				block, max_size,
				rec_size + PAGE_DIR_SLOT_SIZE);
		}
	}

	*big_rec = big_rec_vec;

	return(DB_SUCCESS);
}

/*************************************************************//**
Performs an insert on a page of an index tree. It is assumed that mtr
holds an x-latch on the tree and on the cursor page. If the insert is
made on the leaf level, to avoid deadlocks, mtr must also own x-latches
to brothers of page, if those brothers exist.
@return	DB_SUCCESS or error number */
UNIV_INTERN
ulint
btr_cur_pessimistic_insert(
/*=======================*/
	ulint		flags,	/*!< in: undo logging and locking flags: if not
				zero, the parameter thr should be
				specified; if no undo logging is specified,
				then the caller must have reserved enough
				free extents in the file space so that the
				insertion will certainly succeed */
	btr_cur_t*	cursor,	/*!< in: cursor after which to insert;
				cursor stays valid */
	dtuple_t*	entry,	/*!< in/out: entry to insert */
	rec_t**		rec,	/*!< out: pointer to inserted record if
				succeed */
	big_rec_t**	big_rec,/*!< out: big rec vector whose fields have to
				be stored externally by the caller, or
				NULL */
	ulint		n_ext,	/*!< in: number of externally stored columns */
	que_thr_t*	thr,	/*!< in: query thread or NULL */
	mtr_t*		mtr)	/*!< in: mtr */
{
	dict_index_t*	index		= cursor->index;
	ulint		zip_size	= dict_table_zip_size(index->table);
	big_rec_t*	big_rec_vec	= NULL;
	mem_heap_t*	heap		= NULL;
	ulint		err;
	ibool		dummy_inh;
	ibool		success;
	ulint		n_extents	= 0;
	ulint		n_reserved;

	ut_ad(dtuple_check_typed(entry));

	*big_rec = NULL;

	ut_ad(mtr_memo_contains(mtr,
				dict_index_get_lock(btr_cur_get_index(cursor)),
				MTR_MEMO_X_LOCK));
	ut_ad(mtr_memo_contains(mtr, btr_cur_get_block(cursor),
				MTR_MEMO_PAGE_X_FIX));

	cursor->flag = BTR_CUR_BINARY;

	/* Check locks and write to undo log, if specified */

	err = btr_cur_ins_lock_and_undo(flags, cursor, entry,
					thr, mtr, &dummy_inh);

	if (err != DB_SUCCESS) {

		return(err);
	}

	if (!(flags & BTR_NO_UNDO_LOG_FLAG)) {
		/* First reserve enough free space for the file segments
		of the index tree, so that the insert will not fail because
		of lack of space */

		n_extents = cursor->tree_height / 16 + 3;

		success = fsp_reserve_free_extents(&n_reserved, index->space,
						   n_extents, FSP_NORMAL, mtr);
		if (!success) {
			return(DB_OUT_OF_FILE_SPACE);
		}
	}

	if (page_zip_rec_needs_ext(rec_get_converted_size(index, entry, n_ext),
				   dict_table_is_comp(index->table),
				   dict_index_get_n_fields(index),
				   zip_size)) {
		/* The record is so big that we have to store some fields
		externally on separate database pages */

		if (UNIV_LIKELY_NULL(big_rec_vec)) {
			/* This should never happen, but we handle
			the situation in a robust manner. */
			ut_ad(0);
			dtuple_convert_back_big_rec(index, entry, big_rec_vec);
		}

		big_rec_vec = dtuple_convert_big_rec(index, entry, &n_ext);

		if (big_rec_vec == NULL) {

			if (n_extents > 0) {
				fil_space_release_free_extents(index->space,
							       n_reserved);
			}
			return(DB_TOO_BIG_RECORD);
		}
	}

	if (dict_index_get_page(index)
	    == buf_block_get_page_no(btr_cur_get_block(cursor))) {

		/* The page is the root page */
		*rec = btr_root_raise_and_insert(cursor, entry, n_ext, mtr);
	} else {
		*rec = btr_page_split_and_insert(cursor, entry, n_ext, mtr);
	}

	if (UNIV_LIKELY_NULL(heap)) {
		mem_heap_free(heap);
	}

	ut_ad(page_rec_get_next(btr_cur_get_rec(cursor)) == *rec);

#ifdef BTR_CUR_ADAPT
	btr_search_update_hash_on_insert(cursor);
#endif
	if (!(flags & BTR_NO_LOCKING_FLAG)) {

		lock_update_insert(btr_cur_get_block(cursor), *rec);
	}

	if (n_extents > 0) {
		fil_space_release_free_extents(index->space, n_reserved);
	}

	*big_rec = big_rec_vec;

	return(DB_SUCCESS);
}

/*==================== B-TREE UPDATE =========================*/

/*************************************************************//**
For an update, checks the locks and does the undo logging.
@return	DB_SUCCESS, DB_WAIT_LOCK, or error number */
UNIV_INLINE
ulint
btr_cur_upd_lock_and_undo(
/*======================*/
	ulint		flags,	/*!< in: undo logging and locking flags */
	btr_cur_t*	cursor,	/*!< in: cursor on record to update */
	const upd_t*	update,	/*!< in: update vector */
	ulint		cmpl_info,/*!< in: compiler info on secondary index
				updates */
	que_thr_t*	thr,	/*!< in: query thread */
	mtr_t*		mtr,	/*!< in/out: mini-transaction */
	roll_ptr_t*	roll_ptr)/*!< out: roll pointer */
{
	dict_index_t*	index;
	rec_t*		rec;
	ulint		err;

	ut_ad(cursor && update && thr && roll_ptr);

	rec = btr_cur_get_rec(cursor);
	index = cursor->index;

	if (!dict_index_is_clust(index)) {
		/* We do undo logging only when we update a clustered index
		record */
		return(lock_sec_rec_modify_check_and_lock(
			       flags, btr_cur_get_block(cursor), rec,
			       index, thr, mtr));
	}

	/* Check if we have to wait for a lock: enqueue an explicit lock
	request if yes */

	err = DB_SUCCESS;

	if (!(flags & BTR_NO_LOCKING_FLAG)) {
		mem_heap_t*	heap		= NULL;
		ulint		offsets_[REC_OFFS_NORMAL_SIZE];
		rec_offs_init(offsets_);

		err = lock_clust_rec_modify_check_and_lock(
			flags, btr_cur_get_block(cursor), rec, index,
			rec_get_offsets(rec, index, offsets_,
					ULINT_UNDEFINED, &heap), thr);
		if (UNIV_LIKELY_NULL(heap)) {
			mem_heap_free(heap);
		}
		if (err != DB_SUCCESS) {

			return(err);
		}
	}

	/* Append the info about the update in the undo log */

	err = trx_undo_report_row_operation(flags, TRX_UNDO_MODIFY_OP, thr,
					    index, NULL, update,
					    cmpl_info, rec, roll_ptr);
	return(err);
}

/***********************************************************//**
Writes a redo log record of updating a record in-place. */
UNIV_INLINE
void
btr_cur_update_in_place_log(
/*========================*/
	ulint		flags,		/*!< in: flags */
	rec_t*		rec,		/*!< in: record */
	dict_index_t*	index,		/*!< in: index where cursor positioned */
	const upd_t*	update,		/*!< in: update vector */
	trx_t*		trx,		/*!< in: transaction */
	roll_ptr_t	roll_ptr,	/*!< in: roll ptr */
	mtr_t*		mtr)		/*!< in: mtr */
{
	byte*	log_ptr;
	page_t*	page	= page_align(rec);
	ut_ad(flags < 256);
	ut_ad(!!page_is_comp(page) == dict_table_is_comp(index->table));

	log_ptr = mlog_open_and_write_index(mtr, rec, index, page_is_comp(page)
					    ? MLOG_COMP_REC_UPDATE_IN_PLACE
					    : MLOG_REC_UPDATE_IN_PLACE,
					    1 + DATA_ROLL_PTR_LEN + 14 + 2
					    + MLOG_BUF_MARGIN);

	if (!log_ptr) {
		/* Logging in mtr is switched off during crash recovery */
		return;
	}

	/* The code below assumes index is a clustered index: change index to
	the clustered index if we are updating a secondary index record (or we
	could as well skip writing the sys col values to the log in this case
	because they are not needed for a secondary index record update) */

	index = dict_table_get_first_index(index->table);

	mach_write_to_1(log_ptr, flags);
	log_ptr++;

	log_ptr = row_upd_write_sys_vals_to_log(index, trx, roll_ptr, log_ptr,
						mtr);
	mach_write_to_2(log_ptr, page_offset(rec));
	log_ptr += 2;

	row_upd_index_write_log(update, log_ptr, mtr);
}
#endif /* UNIV_HOTBACKUP */

/***********************************************************//**
Parses a redo log record of updating a record in-place.
@return	end of log record or NULL */
UNIV_INTERN
byte*
btr_cur_parse_update_in_place(
/*==========================*/
	byte*		ptr,	/*!< in: buffer */
	byte*		end_ptr,/*!< in: buffer end */
	page_t*		page,	/*!< in/out: page or NULL */
	page_zip_des_t*	page_zip,/*!< in/out: compressed page, or NULL */
	dict_index_t*	index)	/*!< in: index corresponding to page */
{
	ulint		flags;
	rec_t*		rec;
	upd_t*		update;
	ulint		pos;
	trx_id_t	trx_id;
	roll_ptr_t	roll_ptr;
	ulint		rec_offset;
	mem_heap_t*	heap;
	ulint*		offsets;

	if (end_ptr < ptr + 1) {

		return(NULL);
	}

	flags = mach_read_from_1(ptr);
	ptr++;

	ptr = row_upd_parse_sys_vals(ptr, end_ptr, &pos, &trx_id, &roll_ptr);

	if (ptr == NULL) {

		return(NULL);
	}

	if (end_ptr < ptr + 2) {

		return(NULL);
	}

	rec_offset = mach_read_from_2(ptr);
	ptr += 2;

	ut_a(rec_offset <= UNIV_PAGE_SIZE);

	heap = mem_heap_create(256);

	ptr = row_upd_index_parse(ptr, end_ptr, heap, &update);

	if (!ptr || !page) {

		goto func_exit;
	}

	ut_a((ibool)!!page_is_comp(page) == dict_table_is_comp(index->table));
	rec = page + rec_offset;

	/* We do not need to reserve btr_search_latch, as the page is only
	being recovered, and there cannot be a hash index to it. */

	offsets = rec_get_offsets(rec, index, NULL, ULINT_UNDEFINED, &heap);

	if (!(flags & BTR_KEEP_SYS_FLAG)) {
		row_upd_rec_sys_fields_in_recovery(rec, page_zip, offsets,
						   pos, trx_id, roll_ptr);
	}

	row_upd_rec_in_place(rec, index, offsets, update, page_zip);

func_exit:
	mem_heap_free(heap);

	return(ptr);
}

#ifndef UNIV_HOTBACKUP
/*************************************************************//**
See if there is enough place in the page modification log to log
an update-in-place.
@return	TRUE if enough place */
UNIV_INTERN
ibool
btr_cur_update_alloc_zip(
/*=====================*/
	page_zip_des_t*	page_zip,/*!< in/out: compressed page */
	buf_block_t*	block,	/*!< in/out: buffer page */
	dict_index_t*	index,	/*!< in: the index corresponding to the block */
	ulint		length,	/*!< in: size needed */
	ibool		create,	/*!< in: TRUE=delete-and-insert,
				FALSE=update-in-place */
	mtr_t*		mtr)	/*!< in: mini-transaction */
{
	ut_a(page_zip == buf_block_get_page_zip(block));
	ut_ad(page_zip);
	ut_ad(!dict_index_is_ibuf(index));

	if (page_zip_available(page_zip, dict_index_is_clust(index),
			       length, create)) {
		return(TRUE);
	}

	if (!page_zip->m_nonempty) {
		/* The page has been freshly compressed, so
		recompressing it will not help. */
		return(FALSE);
	}

	if (!page_zip_compress(page_zip, buf_block_get_frame(block),
			       index, mtr)) {
		/* Unable to compress the page */
		return(FALSE);
	}

	/* After recompressing a page, we must make sure that the free
	bits in the insert buffer bitmap will not exceed the free
	space on the page.  Because this function will not attempt
	recompression unless page_zip_available() fails above, it is
	safe to reset the free bits if page_zip_available() fails
	again, below.  The free bits can safely be reset in a separate
	mini-transaction.  If page_zip_available() succeeds below, we
	can be sure that the page_zip_compress() above did not reduce
	the free space available on the page. */

	if (!page_zip_available(page_zip, dict_index_is_clust(index),
				length, create)) {
		/* Out of space: reset the free bits. */
		if (!dict_index_is_clust(index)
		    && page_is_leaf(buf_block_get_frame(block))) {
			ibuf_reset_free_bits(block);
		}
		return(FALSE);
	}

	return(TRUE);
}

/*************************************************************//**
Updates a record when the update causes no size changes in its fields.
We assume here that the ordering fields of the record do not change.
@return	DB_SUCCESS or error number */
UNIV_INTERN
ulint
btr_cur_update_in_place(
/*====================*/
	ulint		flags,	/*!< in: undo logging and locking flags */
	btr_cur_t*	cursor,	/*!< in: cursor on the record to update;
				cursor stays valid and positioned on the
				same record */
	const upd_t*	update,	/*!< in: update vector */
	ulint		cmpl_info,/*!< in: compiler info on secondary index
				updates */
	que_thr_t*	thr,	/*!< in: query thread */
	mtr_t*		mtr)	/*!< in: mtr; must be committed before
				latching any further pages */
{
	dict_index_t*	index;
	buf_block_t*	block;
	page_zip_des_t*	page_zip;
	ulint		err;
	rec_t*		rec;
	roll_ptr_t	roll_ptr	= 0;
	trx_t*		trx;
	ulint		was_delete_marked;
	ibool		is_hashed;
	mem_heap_t*	heap		= NULL;
	ulint		offsets_[REC_OFFS_NORMAL_SIZE];
	ulint*		offsets		= offsets_;
	rec_offs_init(offsets_);

	rec = btr_cur_get_rec(cursor);
	index = cursor->index;
	ut_ad(!!page_rec_is_comp(rec) == dict_table_is_comp(index->table));
	/* The insert buffer tree should never be updated in place. */
	ut_ad(!dict_index_is_ibuf(index));

	trx = thr_get_trx(thr);
	offsets = rec_get_offsets(rec, index, offsets, ULINT_UNDEFINED, &heap);
#ifdef UNIV_DEBUG
	if (btr_cur_print_record_ops && thr) {
		btr_cur_trx_report(trx, index, "update ");
		rec_print_new(stderr, rec, offsets);
	}
#endif /* UNIV_DEBUG */

	block = btr_cur_get_block(cursor);
	page_zip = buf_block_get_page_zip(block);

	/* Check that enough space is available on the compressed page. */
	if (page_zip
	    && !btr_cur_update_alloc_zip(page_zip, block, index,
					 rec_offs_size(offsets), FALSE, mtr)) {
		return(DB_ZIP_OVERFLOW);
	}

	/* Do lock checking and undo logging */
	err = btr_cur_upd_lock_and_undo(flags, cursor, update, cmpl_info,
					thr, mtr, &roll_ptr);
	if (UNIV_UNLIKELY(err != DB_SUCCESS)) {

		if (UNIV_LIKELY_NULL(heap)) {
			mem_heap_free(heap);
		}
		return(err);
	}

	if (!(flags & BTR_KEEP_SYS_FLAG)) {
		row_upd_rec_sys_fields(rec, NULL,
				       index, offsets, trx, roll_ptr);
	}

	was_delete_marked = rec_get_deleted_flag(
		rec, page_is_comp(buf_block_get_frame(block)));

	is_hashed = (block->index != NULL);

	if (is_hashed) {
		/* TO DO: Can we skip this if none of the fields
		index->search_info->curr_n_fields
		are being updated? */

		/* The function row_upd_changes_ord_field_binary works only
		if the update vector was built for a clustered index, we must
		NOT call it if index is secondary */

		if (!dict_index_is_clust(index)
		    || row_upd_changes_ord_field_binary(index, update, thr,
							NULL, NULL)) {

			/* Remove possible hash index pointer to this record */
			btr_search_update_hash_on_delete(cursor);
		}

		rw_lock_x_lock(&btr_search_latch);
	}

	row_upd_rec_in_place(rec, index, offsets, update, page_zip);

	if (is_hashed) {
		rw_lock_x_unlock(&btr_search_latch);
	}

	if (page_zip && !dict_index_is_clust(index)
	    && page_is_leaf(buf_block_get_frame(block))) {
		/* Update the free bits in the insert buffer. */
		ibuf_update_free_bits_zip(block, mtr);
	}

	btr_cur_update_in_place_log(flags, rec, index, update,
				    trx, roll_ptr, mtr);

	if (was_delete_marked
	    && !rec_get_deleted_flag(rec, page_is_comp(
					     buf_block_get_frame(block)))) {
		/* The new updated record owns its possible externally
		stored fields */

		btr_cur_unmark_extern_fields(page_zip,
					     rec, index, offsets, mtr);
	}

	if (UNIV_LIKELY_NULL(heap)) {
		mem_heap_free(heap);
	}
	return(DB_SUCCESS);
}

/*************************************************************//**
Tries to update a record on a page in an index tree. It is assumed that mtr
holds an x-latch on the page. The operation does not succeed if there is too
little space on the page or if the update would result in too empty a page,
so that tree compression is recommended. We assume here that the ordering
fields of the record do not change.
@return DB_SUCCESS, or DB_OVERFLOW if the updated record does not fit,
DB_UNDERFLOW if the page would become too empty, or DB_ZIP_OVERFLOW if
there is not enough space left on the compressed page */
UNIV_INTERN
ulint
btr_cur_optimistic_update(
/*======================*/
	ulint		flags,	/*!< in: undo logging and locking flags */
	btr_cur_t*	cursor,	/*!< in: cursor on the record to update;
				cursor stays valid and positioned on the
				same record */
	const upd_t*	update,	/*!< in: update vector; this must also
				contain trx id and roll ptr fields */
	ulint		cmpl_info,/*!< in: compiler info on secondary index
				updates */
	que_thr_t*	thr,	/*!< in: query thread */
	mtr_t*		mtr)	/*!< in: mtr; must be committed before
				latching any further pages */
{
	dict_index_t*	index;
	page_cur_t*	page_cursor;
	ulint		err;
	buf_block_t*	block;
	page_t*		page;
	page_zip_des_t*	page_zip;
	rec_t*		rec;
	ulint		max_size;
	ulint		new_rec_size;
	ulint		old_rec_size;
	dtuple_t*	new_entry;
	roll_ptr_t	roll_ptr;
	trx_t*		trx;
	mem_heap_t*	heap;
	ulint		i;
	ulint		n_ext;
	ulint*		offsets;

	block = btr_cur_get_block(cursor);
	page = buf_block_get_frame(block);
	rec = btr_cur_get_rec(cursor);
	index = cursor->index;
	ut_ad(!!page_rec_is_comp(rec) == dict_table_is_comp(index->table));
	ut_ad(mtr_memo_contains(mtr, block, MTR_MEMO_PAGE_X_FIX));
	/* The insert buffer tree should never be updated in place. */
	ut_ad(!dict_index_is_ibuf(index));

	heap = mem_heap_create(1024);
	offsets = rec_get_offsets(rec, index, NULL, ULINT_UNDEFINED, &heap);
#ifdef UNIV_BLOB_NULL_DEBUG
	ut_a(!rec_offs_any_null_extern(rec, offsets));
#endif /* UNIV_BLOB_NULL_DEBUG */

#ifdef UNIV_DEBUG
	if (btr_cur_print_record_ops && thr) {
		btr_cur_trx_report(thr_get_trx(thr), index, "update ");
		rec_print_new(stderr, rec, offsets);
	}
#endif /* UNIV_DEBUG */

	if (!row_upd_changes_field_size_or_external(index, offsets, update)) {

		/* The simplest and the most common case: the update does not
		change the size of any field and none of the updated fields is
		externally stored in rec or update, and there is enough space
		on the compressed page to log the update. */

		mem_heap_free(heap);
		return(btr_cur_update_in_place(flags, cursor, update,
					       cmpl_info, thr, mtr));
	}

	if (rec_offs_any_extern(offsets)) {
any_extern:
		/* Externally stored fields are treated in pessimistic
		update */

		mem_heap_free(heap);
		return(DB_OVERFLOW);
	}

	for (i = 0; i < upd_get_n_fields(update); i++) {
		if (dfield_is_ext(&upd_get_nth_field(update, i)->new_val)) {

			goto any_extern;
		}
	}

	page_cursor = btr_cur_get_page_cur(cursor);

	new_entry = row_rec_to_index_entry(ROW_COPY_DATA, rec, index, offsets,
					   &n_ext, heap);
	/* We checked above that there are no externally stored fields. */
	ut_a(!n_ext);

	/* The page containing the clustered index record
	corresponding to new_entry is latched in mtr.
	Thus the following call is safe. */
	row_upd_index_replace_new_col_vals_index_pos(new_entry, index, update,
						     FALSE, heap);
	old_rec_size = rec_offs_size(offsets);
	new_rec_size = rec_get_converted_size(index, new_entry, 0);

	page_zip = buf_block_get_page_zip(block);
#ifdef UNIV_ZIP_DEBUG
	ut_a(!page_zip || page_zip_validate(page_zip, page, index));
#endif /* UNIV_ZIP_DEBUG */

	if (page_zip
	    && !btr_cur_update_alloc_zip(page_zip, block, index,
					 new_rec_size, TRUE, mtr)) {
		err = DB_ZIP_OVERFLOW;
		goto err_exit;
	}

	if (UNIV_UNLIKELY(new_rec_size
			  >= (page_get_free_space_of_empty(page_is_comp(page))
			      / 2))) {

		err = DB_OVERFLOW;
		goto err_exit;
	}

	if (UNIV_UNLIKELY(page_get_data_size(page)
			  - old_rec_size + new_rec_size
			  < BTR_CUR_PAGE_COMPRESS_LIMIT)) {

		/* The page would become too empty */

		err = DB_UNDERFLOW;
		goto err_exit;
	}

	/* We do not attempt to reorganize if the page is compressed.
	This is because the page may fail to compress after reorganization. */
	max_size = page_zip
		? page_get_max_insert_size(page, 1)
		: (old_rec_size
		   + page_get_max_insert_size_after_reorganize(page, 1));

	if (!(((max_size >= BTR_CUR_PAGE_REORGANIZE_LIMIT)
	       && (max_size >= new_rec_size))
	      || (page_get_n_recs(page) <= 1))) {

		/* There was not enough space, or it did not pay to
		reorganize: for simplicity, we decide what to do assuming a
		reorganization is needed, though it might not be necessary */

		err = DB_OVERFLOW;
		goto err_exit;
	}

	/* Do lock checking and undo logging */
	err = btr_cur_upd_lock_and_undo(flags, cursor, update, cmpl_info,
					thr, mtr, &roll_ptr);
	if (err != DB_SUCCESS) {

		goto err_exit;
	}

	/* Ok, we may do the replacement. Store on the page infimum the
	explicit locks on rec, before deleting rec (see the comment in
	btr_cur_pessimistic_update). */

	lock_rec_store_on_page_infimum(block, rec);

	btr_search_update_hash_on_delete(cursor);

	/* The call to row_rec_to_index_entry(ROW_COPY_DATA, ...) above
	invokes rec_offs_make_valid() to point to the copied record that
	the fields of new_entry point to.  We have to undo it here. */
	ut_ad(rec_offs_validate(NULL, index, offsets));
	rec_offs_make_valid(page_cur_get_rec(page_cursor), index, offsets);

	page_cur_delete_rec(page_cursor, index, offsets, mtr);

	page_cur_move_to_prev(page_cursor);

	trx = thr_get_trx(thr);

	if (!(flags & BTR_KEEP_SYS_FLAG)) {
		row_upd_index_entry_sys_field(new_entry, index, DATA_ROLL_PTR,
					      roll_ptr);
		row_upd_index_entry_sys_field(new_entry, index, DATA_TRX_ID,
					      trx->id);
	}

	/* There are no externally stored columns in new_entry */
	rec = btr_cur_insert_if_possible(cursor, new_entry, 0/*n_ext*/, mtr);
	ut_a(rec); /* <- We calculated above the insert would fit */

	if (page_zip && !dict_index_is_clust(index)
	    && page_is_leaf(page)) {
		/* Update the free bits in the insert buffer. */
		ibuf_update_free_bits_zip(block, mtr);
	}

	/* Restore the old explicit lock state on the record */

	lock_rec_restore_from_page_infimum(block, rec, block);

	page_cur_move_to_next(page_cursor);

	err = DB_SUCCESS;
err_exit:
	mem_heap_free(heap);
	return(err);
}

/*************************************************************//**
If, in a split, a new supremum record was created as the predecessor of the
updated record, the supremum record must inherit exactly the locks on the
updated record. In the split it may have inherited locks from the successor
of the updated record, which is not correct. This function restores the
right locks for the new supremum. */
static
void
btr_cur_pess_upd_restore_supremum(
/*==============================*/
	buf_block_t*	block,	/*!< in: buffer block of rec */
	const rec_t*	rec,	/*!< in: updated record */
	mtr_t*		mtr)	/*!< in: mtr */
{
	page_t*		page;
	buf_block_t*	prev_block;
	ulint		space;
	ulint		zip_size;
	ulint		prev_page_no;

	page = buf_block_get_frame(block);

	if (page_rec_get_next(page_get_infimum_rec(page)) != rec) {
		/* Updated record is not the first user record on its page */

		return;
	}

	space = buf_block_get_space(block);
	zip_size = buf_block_get_zip_size(block);
	prev_page_no = btr_page_get_prev(page, mtr);

	ut_ad(prev_page_no != FIL_NULL);
	prev_block = buf_page_get_with_no_latch(space, zip_size,
						prev_page_no, mtr);
#ifdef UNIV_BTR_DEBUG
	ut_a(btr_page_get_next(prev_block->frame, mtr)
	     == page_get_page_no(page));
#endif /* UNIV_BTR_DEBUG */

	/* We must already have an x-latch on prev_block! */
	ut_ad(mtr_memo_contains(mtr, prev_block, MTR_MEMO_PAGE_X_FIX));

	lock_rec_reset_and_inherit_gap_locks(prev_block, block,
					     PAGE_HEAP_NO_SUPREMUM,
					     page_rec_get_heap_no(rec));
}

/*************************************************************//**
Performs an update of a record on a page of a tree. It is assumed
that mtr holds an x-latch on the tree and on the cursor page. If the
update is made on the leaf level, to avoid deadlocks, mtr must also
own x-latches to brothers of page, if those brothers exist. We assume
here that the ordering fields of the record do not change.
@return	DB_SUCCESS or error code */
UNIV_INTERN
ulint
btr_cur_pessimistic_update(
/*=======================*/
	ulint		flags,	/*!< in: undo logging, locking, and rollback
				flags */
	btr_cur_t*	cursor,	/*!< in/out: cursor on the record to update;
				cursor may become invalid if *big_rec == NULL
				|| !(flags & BTR_KEEP_POS_FLAG) */
	mem_heap_t**	heap,	/*!< in/out: pointer to memory heap, or NULL */
	big_rec_t**	big_rec,/*!< out: big rec vector whose fields have to
				be stored externally by the caller, or NULL */
	const upd_t*	update,	/*!< in: update vector; this is allowed also
				contain trx id and roll ptr fields, but
				the values in update vector have no effect */
	ulint		cmpl_info,/*!< in: compiler info on secondary index
				updates */
	que_thr_t*	thr,	/*!< in: query thread */
	mtr_t*		mtr)	/*!< in: mtr; must be committed before
				latching any further pages */
{
	big_rec_t*	big_rec_vec	= NULL;
	big_rec_t*	dummy_big_rec;
	dict_index_t*	index;
	buf_block_t*	block;
	page_t*		page;
	page_zip_des_t*	page_zip;
	rec_t*		rec;
	page_cur_t*	page_cursor;
	dtuple_t*	new_entry;
	ulint		err;
	ulint		optim_err;
	roll_ptr_t	roll_ptr;
	trx_t*		trx;
	ibool		was_first;
	ulint		n_extents	= 0;
	ulint		n_reserved;
	ulint		n_ext;
	ulint*		offsets		= NULL;

	*big_rec = NULL;

	block = btr_cur_get_block(cursor);
	page = buf_block_get_frame(block);
	page_zip = buf_block_get_page_zip(block);
	rec = btr_cur_get_rec(cursor);
	index = cursor->index;

	ut_ad(mtr_memo_contains(mtr, dict_index_get_lock(index),
				MTR_MEMO_X_LOCK));
	ut_ad(mtr_memo_contains(mtr, block, MTR_MEMO_PAGE_X_FIX));
#ifdef UNIV_ZIP_DEBUG
	ut_a(!page_zip || page_zip_validate(page_zip, page, index));
#endif /* UNIV_ZIP_DEBUG */
	/* The insert buffer tree should never be updated in place. */
	ut_ad(!dict_index_is_ibuf(index));

	optim_err = btr_cur_optimistic_update(flags, cursor, update,
					      cmpl_info, thr, mtr);

	switch (optim_err) {
	case DB_UNDERFLOW:
	case DB_OVERFLOW:
	case DB_ZIP_OVERFLOW:
		break;
	default:
		return(optim_err);
	}

	/* Do lock checking and undo logging */
	err = btr_cur_upd_lock_and_undo(flags, cursor, update, cmpl_info,
					thr, mtr, &roll_ptr);
	if (err != DB_SUCCESS) {

		return(err);
	}

	if (optim_err == DB_OVERFLOW) {
		ulint	reserve_flag;

		/* First reserve enough free space for the file segments
		of the index tree, so that the update will not fail because
		of lack of space */

		n_extents = cursor->tree_height / 16 + 3;

		if (flags & BTR_NO_UNDO_LOG_FLAG) {
			reserve_flag = FSP_CLEANING;
		} else {
			reserve_flag = FSP_NORMAL;
		}

		if (!fsp_reserve_free_extents(&n_reserved, index->space,
					      n_extents, reserve_flag, mtr)) {
			return(DB_OUT_OF_FILE_SPACE);
		}
	}

	if (!*heap) {
		*heap = mem_heap_create(1024);
	}
	offsets = rec_get_offsets(rec, index, NULL, ULINT_UNDEFINED, heap);

	trx = thr_get_trx(thr);

	new_entry = row_rec_to_index_entry(ROW_COPY_DATA, rec, index, offsets,
					   &n_ext, *heap);
	/* The call to row_rec_to_index_entry(ROW_COPY_DATA, ...) above
	invokes rec_offs_make_valid() to point to the copied record that
	the fields of new_entry point to.  We have to undo it here. */
	ut_ad(rec_offs_validate(NULL, index, offsets));
	rec_offs_make_valid(rec, index, offsets);

	/* The page containing the clustered index record
	corresponding to new_entry is latched in mtr.  If the
	clustered index record is delete-marked, then its externally
	stored fields cannot have been purged yet, because then the
	purge would also have removed the clustered index record
	itself.  Thus the following call is safe. */
	row_upd_index_replace_new_col_vals_index_pos(new_entry, index, update,
						     FALSE, *heap);
	if (!(flags & BTR_KEEP_SYS_FLAG)) {
		row_upd_index_entry_sys_field(new_entry, index, DATA_ROLL_PTR,
					      roll_ptr);
		row_upd_index_entry_sys_field(new_entry, index, DATA_TRX_ID,
					      trx->id);
	}

	if ((flags & BTR_NO_UNDO_LOG_FLAG) && rec_offs_any_extern(offsets)) {
		/* We are in a transaction rollback undoing a row
		update: we must free possible externally stored fields
		which got new values in the update, if they are not
		inherited values. They can be inherited if we have
		updated the primary key to another value, and then
		update it back again. */

		ut_ad(big_rec_vec == NULL);

		btr_rec_free_updated_extern_fields(
			index, rec, page_zip, offsets, update,
			trx_is_recv(trx) ? RB_RECOVERY : RB_NORMAL, mtr);
	}

	/* We have to set appropriate extern storage bits in the new
	record to be inserted: we have to remember which fields were such */

	ut_ad(!page_is_comp(page) || !rec_get_node_ptr_flag(rec));
	ut_ad(rec_offs_validate(rec, index, offsets));
	n_ext += btr_push_update_extern_fields(new_entry, update, *heap);

	if (page_zip) {
		ut_ad(page_is_comp(page));
		if (page_zip_rec_needs_ext(
			    rec_get_converted_size(index, new_entry, n_ext),
			    TRUE,
			    dict_index_get_n_fields(index),
			    page_zip_get_size(page_zip))) {

			goto make_external;
		}
	} else if (page_zip_rec_needs_ext(
			   rec_get_converted_size(index, new_entry, n_ext),
			   page_is_comp(page), 0, 0)) {
make_external:
		big_rec_vec = dtuple_convert_big_rec(index, new_entry, &n_ext);
		if (UNIV_UNLIKELY(big_rec_vec == NULL)) {

			err = DB_TOO_BIG_RECORD;
			goto return_after_reservations;
		}

		ut_ad(page_is_leaf(page));
		ut_ad(dict_index_is_clust(index));
		ut_ad(flags & BTR_KEEP_POS_FLAG);
	}

	/* Store state of explicit locks on rec on the page infimum record,
	before deleting rec. The page infimum acts as a dummy carrier of the
	locks, taking care also of lock releases, before we can move the locks
	back on the actual record. There is a special case: if we are
	inserting on the root page and the insert causes a call of
	btr_root_raise_and_insert. Therefore we cannot in the lock system
	delete the lock structs set on the root page even if the root
	page carries just node pointers. */

	lock_rec_store_on_page_infimum(block, rec);

	btr_search_update_hash_on_delete(cursor);

#ifdef UNIV_ZIP_DEBUG
	ut_a(!page_zip || page_zip_validate(page_zip, page, index));
#endif /* UNIV_ZIP_DEBUG */
	page_cursor = btr_cur_get_page_cur(cursor);

	page_cur_delete_rec(page_cursor, index, offsets, mtr);

	page_cur_move_to_prev(page_cursor);

	rec = btr_cur_insert_if_possible(cursor, new_entry, n_ext, mtr);

	if (rec) {
		page_cursor->rec = rec;

		lock_rec_restore_from_page_infimum(btr_cur_get_block(cursor),
						   rec, block);

		offsets = rec_get_offsets(rec, index, offsets,
					  ULINT_UNDEFINED, heap);

		if (!rec_get_deleted_flag(rec, rec_offs_comp(offsets))) {
			/* The new inserted record owns its possible externally
			stored fields */
			btr_cur_unmark_extern_fields(page_zip,
						     rec, index, offsets, mtr);
		}

		btr_cur_compress_if_useful(
			cursor,
			big_rec_vec != NULL && (flags & BTR_KEEP_POS_FLAG),
			mtr);

		if (page_zip && !dict_index_is_clust(index)
		    && page_is_leaf(page)) {
			/* Update the free bits in the insert buffer. */
			ibuf_update_free_bits_zip(block, mtr);
		}

		err = DB_SUCCESS;
		goto return_after_reservations;
	} else {
		/* If the page is compressed and it initially
		compresses very well, and there is a subsequent insert
		of a badly-compressing record, it is possible for
		btr_cur_optimistic_update() to return DB_UNDERFLOW and
		btr_cur_insert_if_possible() to return FALSE. */
		ut_a(page_zip || optim_err != DB_UNDERFLOW);

		/* Out of space: reset the free bits. */
		if (!dict_index_is_clust(index)
		    && page_is_leaf(page)) {
			ibuf_reset_free_bits(block);
		}
	}

	if (big_rec_vec) {
		ut_ad(page_is_leaf(page));
		ut_ad(dict_index_is_clust(index));
		ut_ad(flags & BTR_KEEP_POS_FLAG);

		/* btr_page_split_and_insert() in
		btr_cur_pessimistic_insert() invokes
		mtr_memo_release(mtr, index->lock, MTR_MEMO_X_LOCK).
		We must keep the index->lock when we created a
		big_rec, so that row_upd_clust_rec() can store the
		big_rec in the same mini-transaction. */

		mtr_x_lock(dict_index_get_lock(index), mtr);
	}

	/* Was the record to be updated positioned as the first user
	record on its page? */
	was_first = page_cur_is_before_first(page_cursor);

	/* Lock checks and undo logging were already performed by
	btr_cur_upd_lock_and_undo(). We do not try
	btr_cur_optimistic_insert() because
	btr_cur_insert_if_possible() already failed above. */

	err = btr_cur_pessimistic_insert(BTR_NO_UNDO_LOG_FLAG
					 | BTR_NO_LOCKING_FLAG
					 | BTR_KEEP_SYS_FLAG,
					 cursor, new_entry, &rec,
					 &dummy_big_rec, n_ext, NULL, mtr);
	ut_a(rec);
	ut_a(err == DB_SUCCESS);
	ut_a(dummy_big_rec == NULL);
	page_cursor->rec = rec;

	if (dict_index_is_sec_or_ibuf(index)) {
		/* Update PAGE_MAX_TRX_ID in the index page header.
		It was not updated by btr_cur_pessimistic_insert()
		because of BTR_NO_LOCKING_FLAG. */
		buf_block_t*	rec_block;

		rec_block = btr_cur_get_block(cursor);

		page_update_max_trx_id(rec_block,
				       buf_block_get_page_zip(rec_block),
				       trx->id, mtr);
	}

	if (!rec_get_deleted_flag(rec, rec_offs_comp(offsets))) {
		/* The new inserted record owns its possible externally
		stored fields */
		buf_block_t*	rec_block = btr_cur_get_block(cursor);

#ifdef UNIV_ZIP_DEBUG
		ut_a(!page_zip || page_zip_validate(page_zip, page, index));
		page = buf_block_get_frame(rec_block);
#endif /* UNIV_ZIP_DEBUG */
		page_zip = buf_block_get_page_zip(rec_block);

		offsets = rec_get_offsets(rec, index, offsets,
					  ULINT_UNDEFINED, heap);
		btr_cur_unmark_extern_fields(page_zip,
					     rec, index, offsets, mtr);
	}

	lock_rec_restore_from_page_infimum(btr_cur_get_block(cursor),
					   rec, block);

	/* If necessary, restore also the correct lock state for a new,
	preceding supremum record created in a page split. While the old
	record was nonexistent, the supremum might have inherited its locks
	from a wrong record. */

	if (!was_first) {
		btr_cur_pess_upd_restore_supremum(btr_cur_get_block(cursor),
						  rec, mtr);
	}

return_after_reservations:
#ifdef UNIV_ZIP_DEBUG
	ut_a(!page_zip || page_zip_validate(page_zip, page, index));
#endif /* UNIV_ZIP_DEBUG */

	if (n_extents > 0) {
		fil_space_release_free_extents(index->space, n_reserved);
	}

	*big_rec = big_rec_vec;

	return(err);
}

/*==================== B-TREE DELETE MARK AND UNMARK ===============*/

/****************************************************************//**
Writes the redo log record for delete marking or unmarking of an index
record. */
UNIV_INLINE
void
btr_cur_del_mark_set_clust_rec_log(
/*===============================*/
	ulint		flags,	/*!< in: flags */
	rec_t*		rec,	/*!< in: record */
	dict_index_t*	index,	/*!< in: index of the record */
	ibool		val,	/*!< in: value to set */
	trx_t*		trx,	/*!< in: deleting transaction */
	roll_ptr_t	roll_ptr,/*!< in: roll ptr to the undo log record */
	mtr_t*		mtr)	/*!< in: mtr */
{
	byte*	log_ptr;
	ut_ad(flags < 256);
	ut_ad(val <= 1);

	ut_ad(!!page_rec_is_comp(rec) == dict_table_is_comp(index->table));

	log_ptr = mlog_open_and_write_index(mtr, rec, index,
					    page_rec_is_comp(rec)
					    ? MLOG_COMP_REC_CLUST_DELETE_MARK
					    : MLOG_REC_CLUST_DELETE_MARK,
					    1 + 1 + DATA_ROLL_PTR_LEN
					    + 14 + 2);

	if (!log_ptr) {
		/* Logging in mtr is switched off during crash recovery */
		return;
	}

	mach_write_to_1(log_ptr, flags);
	log_ptr++;
	mach_write_to_1(log_ptr, val);
	log_ptr++;

	log_ptr = row_upd_write_sys_vals_to_log(index, trx, roll_ptr, log_ptr,
						mtr);
	mach_write_to_2(log_ptr, page_offset(rec));
	log_ptr += 2;

	mlog_close(mtr, log_ptr);
}
#endif /* !UNIV_HOTBACKUP */

/****************************************************************//**
Parses the redo log record for delete marking or unmarking of a clustered
index record.
@return	end of log record or NULL */
UNIV_INTERN
byte*
btr_cur_parse_del_mark_set_clust_rec(
/*=================================*/
	byte*		ptr,	/*!< in: buffer */
	byte*		end_ptr,/*!< in: buffer end */
	page_t*		page,	/*!< in/out: page or NULL */
	page_zip_des_t*	page_zip,/*!< in/out: compressed page, or NULL */
	dict_index_t*	index)	/*!< in: index corresponding to page */
{
	ulint		flags;
	ulint		val;
	ulint		pos;
	trx_id_t	trx_id;
	roll_ptr_t	roll_ptr;
	ulint		offset;
	rec_t*		rec;

	ut_ad(!page
	      || !!page_is_comp(page) == dict_table_is_comp(index->table));

	if (end_ptr < ptr + 2) {

		return(NULL);
	}

	flags = mach_read_from_1(ptr);
	ptr++;
	val = mach_read_from_1(ptr);
	ptr++;

	ptr = row_upd_parse_sys_vals(ptr, end_ptr, &pos, &trx_id, &roll_ptr);

	if (ptr == NULL) {

		return(NULL);
	}

	if (end_ptr < ptr + 2) {

		return(NULL);
	}

	offset = mach_read_from_2(ptr);
	ptr += 2;

	ut_a(offset <= UNIV_PAGE_SIZE);

	if (page) {
		rec = page + offset;

		/* We do not need to reserve btr_search_latch, as the page
		is only being recovered, and there cannot be a hash index to
		it. Besides, these fields are being updated in place
		and the adaptive hash index does not depend on them. */

		btr_rec_set_deleted_flag(rec, page_zip, val);

		if (!(flags & BTR_KEEP_SYS_FLAG)) {
			mem_heap_t*	heap		= NULL;
			ulint		offsets_[REC_OFFS_NORMAL_SIZE];
			rec_offs_init(offsets_);

			row_upd_rec_sys_fields_in_recovery(
				rec, page_zip,
				rec_get_offsets(rec, index, offsets_,
						ULINT_UNDEFINED, &heap),
				pos, trx_id, roll_ptr);
			if (UNIV_LIKELY_NULL(heap)) {
				mem_heap_free(heap);
			}
		}
	}

	return(ptr);
}

#ifndef UNIV_HOTBACKUP
/***********************************************************//**
Marks a clustered index record deleted. Writes an undo log record to
undo log on this delete marking. Writes in the trx id field the id
of the deleting transaction, and in the roll ptr field pointer to the
undo log record created.
@return	DB_SUCCESS, DB_LOCK_WAIT, or error number */
UNIV_INTERN
ulint
btr_cur_del_mark_set_clust_rec(
/*===========================*/
	ulint		flags,	/*!< in: undo logging and locking flags */
	buf_block_t*	block,	/*!< in/out: buffer block of the record */
	rec_t*		rec,	/*!< in/out: record */
	dict_index_t*	index,	/*!< in: clustered index of the record */
	const ulint*	offsets,/*!< in: rec_get_offsets(rec) */
	ibool		val,	/*!< in: value to set */
	que_thr_t*	thr,	/*!< in: query thread */
	mtr_t*		mtr)	/*!< in: mtr */
{
	roll_ptr_t	roll_ptr;
	ulint		err;
	page_zip_des_t*	page_zip;
	trx_t*		trx;

	ut_ad(dict_index_is_clust(index));
	ut_ad(rec_offs_validate(rec, index, offsets));
	ut_ad(!!page_rec_is_comp(rec) == dict_table_is_comp(index->table));
	ut_ad(buf_block_get_frame(block) == page_align(rec));
	ut_ad(page_is_leaf(page_align(rec)));

#ifdef UNIV_DEBUG
	if (btr_cur_print_record_ops && thr) {
		btr_cur_trx_report(thr_get_trx(thr), index, "del mark ");
		rec_print_new(stderr, rec, offsets);
	}
#endif /* UNIV_DEBUG */

	ut_ad(dict_index_is_clust(index));
	ut_ad(!rec_get_deleted_flag(rec, rec_offs_comp(offsets)));

	err = lock_clust_rec_modify_check_and_lock(flags, block,
						   rec, index, offsets, thr);

	if (err != DB_SUCCESS) {

		return(err);
	}

	err = trx_undo_report_row_operation(flags, TRX_UNDO_MODIFY_OP, thr,
					    index, NULL, NULL, 0, rec,
					    &roll_ptr);
	if (err != DB_SUCCESS) {

		return(err);
	}

	/* The btr_search_latch is not needed here, because
	the adaptive hash index does not depend on the delete-mark
	and the delete-mark is being updated in place. */

	page_zip = buf_block_get_page_zip(block);

	btr_blob_dbg_set_deleted_flag(rec, index, offsets, val);
	btr_rec_set_deleted_flag(rec, page_zip, val);

	trx = thr_get_trx(thr);

	if (!(flags & BTR_KEEP_SYS_FLAG)) {
		row_upd_rec_sys_fields(rec, page_zip,
				       index, offsets, trx, roll_ptr);
	}

	btr_cur_del_mark_set_clust_rec_log(flags, rec, index, val, trx,
					   roll_ptr, mtr);

	return(err);
}

/****************************************************************//**
Writes the redo log record for a delete mark setting of a secondary
index record. */
UNIV_INLINE
void
btr_cur_del_mark_set_sec_rec_log(
/*=============================*/
	rec_t*		rec,	/*!< in: record */
	ibool		val,	/*!< in: value to set */
	mtr_t*		mtr)	/*!< in: mtr */
{
	byte*	log_ptr;
	ut_ad(val <= 1);

	log_ptr = mlog_open(mtr, 11 + 1 + 2);

	if (!log_ptr) {
		/* Logging in mtr is switched off during crash recovery:
		in that case mlog_open returns NULL */
		return;
	}

	log_ptr = mlog_write_initial_log_record_fast(
		rec, MLOG_REC_SEC_DELETE_MARK, log_ptr, mtr);
	mach_write_to_1(log_ptr, val);
	log_ptr++;

	mach_write_to_2(log_ptr, page_offset(rec));
	log_ptr += 2;

	mlog_close(mtr, log_ptr);
}
#endif /* !UNIV_HOTBACKUP */

/****************************************************************//**
Parses the redo log record for delete marking or unmarking of a secondary
index record.
@return	end of log record or NULL */
UNIV_INTERN
byte*
btr_cur_parse_del_mark_set_sec_rec(
/*===============================*/
	byte*		ptr,	/*!< in: buffer */
	byte*		end_ptr,/*!< in: buffer end */
	page_t*		page,	/*!< in/out: page or NULL */
	page_zip_des_t*	page_zip)/*!< in/out: compressed page, or NULL */
{
	ulint	val;
	ulint	offset;
	rec_t*	rec;

	if (end_ptr < ptr + 3) {

		return(NULL);
	}

	val = mach_read_from_1(ptr);
	ptr++;

	offset = mach_read_from_2(ptr);
	ptr += 2;

	ut_a(offset <= UNIV_PAGE_SIZE);

	if (page) {
		rec = page + offset;

		/* We do not need to reserve btr_search_latch, as the page
		is only being recovered, and there cannot be a hash index to
		it. Besides, the delete-mark flag is being updated in place
		and the adaptive hash index does not depend on it. */

		btr_rec_set_deleted_flag(rec, page_zip, val);
	}

	return(ptr);
}

#ifndef UNIV_HOTBACKUP
/***********************************************************//**
Sets a secondary index record delete mark to TRUE or FALSE.
@return	DB_SUCCESS, DB_LOCK_WAIT, or error number */
UNIV_INTERN
ulint
btr_cur_del_mark_set_sec_rec(
/*=========================*/
	ulint		flags,	/*!< in: locking flag */
	btr_cur_t*	cursor,	/*!< in: cursor */
	ibool		val,	/*!< in: value to set */
	que_thr_t*	thr,	/*!< in: query thread */
	mtr_t*		mtr)	/*!< in: mtr */
{
	buf_block_t*	block;
	rec_t*		rec;
	ulint		err;

	block = btr_cur_get_block(cursor);
	rec = btr_cur_get_rec(cursor);

#ifdef UNIV_DEBUG
	if (btr_cur_print_record_ops && thr) {
		btr_cur_trx_report(thr_get_trx(thr), cursor->index,
				   "del mark ");
		rec_print(stderr, rec, cursor->index);
	}
#endif /* UNIV_DEBUG */

	err = lock_sec_rec_modify_check_and_lock(flags,
						 btr_cur_get_block(cursor),
						 rec, cursor->index, thr, mtr);
	if (err != DB_SUCCESS) {

		return(err);
	}

	ut_ad(!!page_rec_is_comp(rec)
	      == dict_table_is_comp(cursor->index->table));

	/* We do not need to reserve btr_search_latch, as the
	delete-mark flag is being updated in place and the adaptive
	hash index does not depend on it. */
	btr_rec_set_deleted_flag(rec, buf_block_get_page_zip(block), val);

	btr_cur_del_mark_set_sec_rec_log(rec, val, mtr);

	return(DB_SUCCESS);
}

<<<<<<< HEAD
/***********************************************************//**
Sets a secondary index record's delete mark to the given value. This
function is only used by the insert buffer merge mechanism. */
UNIV_INTERN
void
btr_cur_set_deleted_flag_for_ibuf(
/*==============================*/
	rec_t*		rec,		/*!< in/out: record */
	page_zip_des_t*	page_zip,	/*!< in/out: compressed page
					corresponding to rec, or NULL
					when the tablespace is
					uncompressed */
	ibool		val,		/*!< in: value to set */
	mtr_t*		mtr)		/*!< in: mtr */
=======
/***************************************************************
Sets a secondary index record delete mark. This function is only
used by the insert buffer insert merge mechanism. */

void
btr_cur_set_deleted_flag_for_ibuf(
/*==============================*/
	rec_t*		rec,	/* in: record to delete unmark */
	ibool		val,	/* in: value to set */
	mtr_t*		mtr)	/* in: mtr */
>>>>>>> 6bbe24e9
{
	/* We do not need to reserve btr_search_latch, as the page
	has just been read to the buffer pool and there cannot be
	a hash index to it.  Besides, the delete-mark flag is being
	updated in place and the adaptive hash index does not depend
	on it. */

<<<<<<< HEAD
	btr_rec_set_deleted_flag(rec, page_zip, val);
=======
	rec_set_deleted_flag(rec, page_is_comp(buf_frame_align(rec)), val);
>>>>>>> 6bbe24e9

	btr_cur_del_mark_set_sec_rec_log(rec, val, mtr);
}

/*==================== B-TREE RECORD REMOVE =========================*/

/*************************************************************//**
Tries to compress a page of the tree if it seems useful. It is assumed
that mtr holds an x-latch on the tree and on the cursor page. To avoid
deadlocks, mtr must also own x-latches to brothers of page, if those
brothers exist. NOTE: it is assumed that the caller has reserved enough
free extents so that the compression will always succeed if done!
@return	TRUE if compression occurred */
UNIV_INTERN
ibool
btr_cur_compress_if_useful(
/*=======================*/
	btr_cur_t*	cursor,	/*!< in/out: cursor on the page to compress;
				cursor does not stay valid if !adjust and
				compression occurs */
	ibool		adjust,	/*!< in: TRUE if should adjust the
				cursor position even if compression occurs */
	mtr_t*		mtr)	/*!< in/out: mini-transaction */
{
	ut_ad(mtr_memo_contains(mtr,
				dict_index_get_lock(btr_cur_get_index(cursor)),
				MTR_MEMO_X_LOCK));
	ut_ad(mtr_memo_contains(mtr, btr_cur_get_block(cursor),
				MTR_MEMO_PAGE_X_FIX));

	return(btr_cur_compress_recommendation(cursor, mtr)
	       && btr_compress(cursor, adjust, mtr));
}

/*******************************************************//**
Removes the record on which the tree cursor is positioned on a leaf page.
It is assumed that the mtr has an x-latch on the page where the cursor is
positioned, but no latch on the whole tree.
@return	TRUE if success, i.e., the page did not become too empty */
UNIV_INTERN
ibool
btr_cur_optimistic_delete(
/*======================*/
	btr_cur_t*	cursor,	/*!< in: cursor on leaf page, on the record to
				delete; cursor stays valid: if deletion
				succeeds, on function exit it points to the
				successor of the deleted record */
	mtr_t*		mtr)	/*!< in: mtr; if this function returns
				TRUE on a leaf page of a secondary
				index, the mtr must be committed
				before latching any further pages */
{
	buf_block_t*	block;
	rec_t*		rec;
	mem_heap_t*	heap		= NULL;
	ulint		offsets_[REC_OFFS_NORMAL_SIZE];
	ulint*		offsets		= offsets_;
	ibool		no_compress_needed;
	rec_offs_init(offsets_);

	ut_ad(mtr_memo_contains(mtr, btr_cur_get_block(cursor),
				MTR_MEMO_PAGE_X_FIX));
	/* This is intended only for leaf page deletions */

	block = btr_cur_get_block(cursor);

	ut_ad(page_is_leaf(buf_block_get_frame(block)));

	rec = btr_cur_get_rec(cursor);
	offsets = rec_get_offsets(rec, cursor->index, offsets,
				  ULINT_UNDEFINED, &heap);

	no_compress_needed = !rec_offs_any_extern(offsets)
		&& btr_cur_can_delete_without_compress(
			cursor, rec_offs_size(offsets), mtr);

	if (no_compress_needed) {

		page_t*		page	= buf_block_get_frame(block);
		page_zip_des_t*	page_zip= buf_block_get_page_zip(block);
		ulint		max_ins	= 0;

		lock_update_delete(block, rec);

		btr_search_update_hash_on_delete(cursor);

		if (!page_zip) {
			max_ins = page_get_max_insert_size_after_reorganize(
				page, 1);
		}
#ifdef UNIV_ZIP_DEBUG
		ut_a(!page_zip
		     || page_zip_validate(page_zip, page, cursor->index));
#endif /* UNIV_ZIP_DEBUG */
		page_cur_delete_rec(btr_cur_get_page_cur(cursor),
				    cursor->index, offsets, mtr);
#ifdef UNIV_ZIP_DEBUG
		ut_a(!page_zip
		     || page_zip_validate(page_zip, page, cursor->index));
#endif /* UNIV_ZIP_DEBUG */

		if (dict_index_is_clust(cursor->index)
		    || dict_index_is_ibuf(cursor->index)
		    || !page_is_leaf(page)) {
			/* The insert buffer does not handle
			inserts to clustered indexes, to
			non-leaf pages of secondary index B-trees,
			or to the insert buffer. */
		} else if (page_zip) {
			ibuf_update_free_bits_zip(block, mtr);
		} else {
			ibuf_update_free_bits_low(block, max_ins, mtr);
		}
	}

	if (UNIV_LIKELY_NULL(heap)) {
		mem_heap_free(heap);
	}

	return(no_compress_needed);
}

/*************************************************************//**
Removes the record on which the tree cursor is positioned. Tries
to compress the page if its fillfactor drops below a threshold
or if it is the only page on the level. It is assumed that mtr holds
an x-latch on the tree and on the cursor page. To avoid deadlocks,
mtr must also own x-latches to brothers of page, if those brothers
exist.
@return	TRUE if compression occurred */
UNIV_INTERN
ibool
btr_cur_pessimistic_delete(
/*=======================*/
	ulint*		err,	/*!< out: DB_SUCCESS or DB_OUT_OF_FILE_SPACE;
				the latter may occur because we may have
				to update node pointers on upper levels,
				and in the case of variable length keys
				these may actually grow in size */
	ibool		has_reserved_extents, /*!< in: TRUE if the
				caller has already reserved enough free
				extents so that he knows that the operation
				will succeed */
	btr_cur_t*	cursor,	/*!< in: cursor on the record to delete;
				if compression does not occur, the cursor
				stays valid: it points to successor of
				deleted record on function exit */
	enum trx_rb_ctx	rb_ctx,	/*!< in: rollback context */
	mtr_t*		mtr)	/*!< in: mtr */
{
	buf_block_t*	block;
	page_t*		page;
	page_zip_des_t*	page_zip;
	dict_index_t*	index;
	rec_t*		rec;
	dtuple_t*	node_ptr;
	ulint		n_extents	= 0;
	ulint		n_reserved;
	ibool		success;
	ibool		ret		= FALSE;
	ulint		level;
	mem_heap_t*	heap;
	ulint*		offsets;

	block = btr_cur_get_block(cursor);
	page = buf_block_get_frame(block);
	index = btr_cur_get_index(cursor);

	ut_ad(mtr_memo_contains(mtr, dict_index_get_lock(index),
				MTR_MEMO_X_LOCK));
	ut_ad(mtr_memo_contains(mtr, block, MTR_MEMO_PAGE_X_FIX));
	if (!has_reserved_extents) {
		/* First reserve enough free space for the file segments
		of the index tree, so that the node pointer updates will
		not fail because of lack of space */

		n_extents = cursor->tree_height / 32 + 1;

		success = fsp_reserve_free_extents(&n_reserved,
						   index->space,
						   n_extents,
						   FSP_CLEANING, mtr);
		if (!success) {
			*err = DB_OUT_OF_FILE_SPACE;

			return(FALSE);
		}
	}

	heap = mem_heap_create(1024);
	rec = btr_cur_get_rec(cursor);
	page_zip = buf_block_get_page_zip(block);
#ifdef UNIV_ZIP_DEBUG
	ut_a(!page_zip || page_zip_validate(page_zip, page, index));
#endif /* UNIV_ZIP_DEBUG */

	offsets = rec_get_offsets(rec, index, NULL, ULINT_UNDEFINED, &heap);

	if (rec_offs_any_extern(offsets)) {
		btr_rec_free_externally_stored_fields(index,
						      rec, offsets, page_zip,
						      rb_ctx, mtr);
#ifdef UNIV_ZIP_DEBUG
		ut_a(!page_zip || page_zip_validate(page_zip, page, index));
#endif /* UNIV_ZIP_DEBUG */
	}

	if (UNIV_UNLIKELY(page_get_n_recs(page) < 2)
	    && UNIV_UNLIKELY(dict_index_get_page(index)
			     != buf_block_get_page_no(block))) {

		/* If there is only one record, drop the whole page in
		btr_discard_page, if this is not the root page */

		btr_discard_page(cursor, mtr);

		*err = DB_SUCCESS;
		ret = TRUE;

		goto return_after_reservations;
	}

	lock_update_delete(block, rec);
	level = btr_page_get_level(page, mtr);

	if (level > 0
	    && UNIV_UNLIKELY(rec == page_rec_get_next(
				     page_get_infimum_rec(page)))) {

		rec_t*	next_rec = page_rec_get_next(rec);

		if (btr_page_get_prev(page, mtr) == FIL_NULL) {

			/* If we delete the leftmost node pointer on a
			non-leaf level, we must mark the new leftmost node
			pointer as the predefined minimum record */

			/* This will make page_zip_validate() fail until
			page_cur_delete_rec() completes.  This is harmless,
			because everything will take place within a single
			mini-transaction and because writing to the redo log
			is an atomic operation (performed by mtr_commit()). */
			btr_set_min_rec_mark(next_rec, mtr);
		} else {
			/* Otherwise, if we delete the leftmost node pointer
			on a page, we have to change the father node pointer
			so that it is equal to the new leftmost node pointer
			on the page */

			btr_node_ptr_delete(index, block, mtr);

			node_ptr = dict_index_build_node_ptr(
				index, next_rec, buf_block_get_page_no(block),
				heap, level);

			btr_insert_on_non_leaf_level(index,
						     level + 1, node_ptr, mtr);
		}
	}

	btr_search_update_hash_on_delete(cursor);

	page_cur_delete_rec(btr_cur_get_page_cur(cursor), index, offsets, mtr);
#ifdef UNIV_ZIP_DEBUG
	ut_a(!page_zip || page_zip_validate(page_zip, page, index));
#endif /* UNIV_ZIP_DEBUG */

	ut_ad(btr_check_node_ptr(index, block, mtr));

	*err = DB_SUCCESS;

return_after_reservations:
	mem_heap_free(heap);

	if (ret == FALSE) {
		ret = btr_cur_compress_if_useful(cursor, FALSE, mtr);
	}

	if (n_extents > 0) {
		fil_space_release_free_extents(index->space, n_reserved);
	}

	return(ret);
}

/*******************************************************************//**
Adds path information to the cursor for the current page, for which
the binary search has been performed. */
static
void
btr_cur_add_path_info(
/*==================*/
	btr_cur_t*	cursor,		/*!< in: cursor positioned on a page */
	ulint		height,		/*!< in: height of the page in tree;
					0 means leaf node */
	ulint		root_height)	/*!< in: root node height in tree */
{
	btr_path_t*	slot;
	rec_t*		rec;
	page_t*		page;

	ut_a(cursor->path_arr);

	if (root_height >= BTR_PATH_ARRAY_N_SLOTS - 1) {
		/* Do nothing; return empty path */

		slot = cursor->path_arr;
		slot->nth_rec = ULINT_UNDEFINED;

		return;
	}

	if (height == 0) {
		/* Mark end of slots for path */
		slot = cursor->path_arr + root_height + 1;
		slot->nth_rec = ULINT_UNDEFINED;
	}

	rec = btr_cur_get_rec(cursor);

	slot = cursor->path_arr + (root_height - height);

	page = page_align(rec);

	slot->nth_rec = page_rec_get_n_recs_before(rec);
	slot->n_recs = page_get_n_recs(page);
	slot->page_no = page_get_page_no(page);
	slot->page_level = btr_page_get_level_low(page);
}

/*******************************************************************//**
Estimate the number of rows between slot1 and slot2 for any level on a
B-tree. This function starts from slot1->page and reads a few pages to
the right, counting their records. If we reach slot2->page quickly then
we know exactly how many records there are between slot1 and slot2 and
we set is_n_rows_exact to TRUE. If we cannot reach slot2->page quickly
then we calculate the average number of records in the pages scanned
so far and assume that all pages that we did not scan up to slot2->page
contain the same number of records, then we multiply that average to
the number of pages between slot1->page and slot2->page (which is
n_rows_on_prev_level). In this case we set is_n_rows_exact to FALSE.
@return	number of rows (exact or estimated) */
static
ib_int64_t
btr_estimate_n_rows_in_range_on_level(
/*==================================*/
	dict_index_t*	index,			/*!< in: index */
	btr_path_t*	slot1,			/*!< in: left border */
	btr_path_t*	slot2,			/*!< in: right border */
	ib_int64_t	n_rows_on_prev_level,	/*!< in: number of rows
						on the previous level for the
						same descend paths; used to
						determine the numbe of pages
						on this level */
	ibool*		is_n_rows_exact)	/*!< out: TRUE if the returned
						value is exact i.e. not an
						estimation */
{
	ulint		space;
	ib_int64_t	n_rows;
	ulint		n_pages_read;
	ulint		page_no;
	ulint		zip_size;
	ulint		level;

	space = dict_index_get_space(index);

	n_rows = 0;
	n_pages_read = 0;

	/* Assume by default that we will scan all pages between
	slot1->page_no and slot2->page_no */
	*is_n_rows_exact = TRUE;

	/* add records from slot1->page_no which are to the right of
	the record which serves as a left border of the range, if any */
	if (slot1->nth_rec < slot1->n_recs) {
		n_rows += slot1->n_recs - slot1->nth_rec;
	}

	/* add records from slot2->page_no which are to the left of
	the record which servers as a right border of the range, if any */
	if (slot2->nth_rec > 1) {
		n_rows += slot2->nth_rec - 1;
	}

	/* count the records in the pages between slot1->page_no and
	slot2->page_no (non inclusive), if any */

	zip_size = fil_space_get_zip_size(space);

	/* Do not read more than this number of pages in order not to hurt
	performance with this code which is just an estimation. If we read
	this many pages before reaching slot2->page_no then we estimate the
	average from the pages scanned so far */
#	define N_PAGES_READ_LIMIT	10

	page_no = slot1->page_no;
	level = slot1->page_level;

	do {
		mtr_t		mtr;
		page_t*		page;
		buf_block_t*	block;

		mtr_start(&mtr);

		/* Fetch the page. Because we are not holding the
		index->lock, the tree may have changed and we may be
		attempting to read a page that is no longer part of
		the B-tree. We pass BUF_GET_POSSIBLY_FREED in order to
		silence a debug assertion about this. */
		block = buf_page_get_gen(space, zip_size, page_no, RW_S_LATCH,
					 NULL, BUF_GET_POSSIBLY_FREED,
					 __FILE__, __LINE__, &mtr);

		page = buf_block_get_frame(block);

		/* It is possible that the tree has been reorganized in the
		meantime and this is a different page. If this happens the
		calculated estimate will be bogus, which is not fatal as
		this is only an estimate. We are sure that a page with
		page_no exists because InnoDB never frees pages, only
		reuses them. */
		if (fil_page_get_type(page) != FIL_PAGE_INDEX
		    || btr_page_get_index_id(page) != index->id
		    || btr_page_get_level_low(page) != level) {

			/* The page got reused for something else */
			mtr_commit(&mtr);
			goto inexact;
		}

		/* It is possible but highly unlikely that the page was
		originally written by an old version of InnoDB that did
		not initialize FIL_PAGE_TYPE on other than B-tree pages.
		For example, this could be an almost-empty BLOB page
		that happens to contain the magic values in the fields
		that we checked above. */

		n_pages_read++;

		if (page_no != slot1->page_no) {
			/* Do not count the records on slot1->page_no,
			we already counted them before this loop. */
			n_rows += page_get_n_recs(page);
		}

		page_no = btr_page_get_next(page, &mtr);

		mtr_commit(&mtr);

		if (n_pages_read == N_PAGES_READ_LIMIT
		    || page_no == FIL_NULL) {
			/* Either we read too many pages or
			we reached the end of the level without passing
			through slot2->page_no, the tree must have changed
			in the meantime */
			goto inexact;
		}

	} while (page_no != slot2->page_no);

	return(n_rows);

inexact:

	*is_n_rows_exact = FALSE;

	/* We did interrupt before reaching slot2->page */

	if (n_pages_read > 0) {
		/* The number of pages on this level is
		n_rows_on_prev_level, multiply it by the
		average number of recs per page so far */
		n_rows = n_rows_on_prev_level
			* n_rows / n_pages_read;
	} else {
		/* The tree changed before we could even
		start with slot1->page_no */
		n_rows = 10;
	}

	return(n_rows);
}

/*******************************************************************//**
Estimates the number of rows in a given index range.
@return	estimated number of rows */
UNIV_INTERN
ib_int64_t
btr_estimate_n_rows_in_range(
/*=========================*/
	dict_index_t*	index,	/*!< in: index */
	const dtuple_t*	tuple1,	/*!< in: range start, may also be empty tuple */
	ulint		mode1,	/*!< in: search mode for range start */
	const dtuple_t*	tuple2,	/*!< in: range end, may also be empty tuple */
	ulint		mode2)	/*!< in: search mode for range end */
{
	btr_path_t	path1[BTR_PATH_ARRAY_N_SLOTS];
	btr_path_t	path2[BTR_PATH_ARRAY_N_SLOTS];
	btr_cur_t	cursor;
	btr_path_t*	slot1;
	btr_path_t*	slot2;
	ibool		diverged;
	ibool		diverged_lot;
	ulint		divergence_level;
	ib_int64_t	n_rows;
	ibool		is_n_rows_exact;
	ulint		i;
	mtr_t		mtr;

	mtr_start(&mtr);

	cursor.path_arr = path1;

	if (dtuple_get_n_fields(tuple1) > 0) {

		btr_cur_search_to_nth_level(index, 0, tuple1, mode1,
					    BTR_SEARCH_LEAF | BTR_ESTIMATE,
					    &cursor, 0,
					    __FILE__, __LINE__, &mtr);
	} else {
		btr_cur_open_at_index_side(TRUE, index,
					   BTR_SEARCH_LEAF | BTR_ESTIMATE,
					   &cursor, &mtr);
	}

	mtr_commit(&mtr);

	mtr_start(&mtr);

	cursor.path_arr = path2;

	if (dtuple_get_n_fields(tuple2) > 0) {

		btr_cur_search_to_nth_level(index, 0, tuple2, mode2,
					    BTR_SEARCH_LEAF | BTR_ESTIMATE,
					    &cursor, 0,
					    __FILE__, __LINE__, &mtr);
	} else {
		btr_cur_open_at_index_side(FALSE, index,
					   BTR_SEARCH_LEAF | BTR_ESTIMATE,
					   &cursor, &mtr);
	}

	mtr_commit(&mtr);

	/* We have the path information for the range in path1 and path2 */

	n_rows = 1;
	is_n_rows_exact = TRUE;
	diverged = FALSE;	    /* This becomes true when the path is not
				    the same any more */
	diverged_lot = FALSE;	    /* This becomes true when the paths are
				    not the same or adjacent any more */
	divergence_level = 1000000; /* This is the level where paths diverged
				    a lot */
	for (i = 0; ; i++) {
		ut_ad(i < BTR_PATH_ARRAY_N_SLOTS);

		slot1 = path1 + i;
		slot2 = path2 + i;

		if (slot1->nth_rec == ULINT_UNDEFINED
		    || slot2->nth_rec == ULINT_UNDEFINED) {

			if (i > divergence_level + 1 && !is_n_rows_exact) {
				/* In trees whose height is > 1 our algorithm
				tends to underestimate: multiply the estimate
				by 2: */

				n_rows = n_rows * 2;
			}

			DBUG_EXECUTE_IF("bug14007649", return(n_rows););

			/* Do not estimate the number of rows in the range
			to over 1 / 2 of the estimated rows in the whole
			table */

			if (n_rows > index->table->stat_n_rows / 2
			    && !is_n_rows_exact) {

				n_rows = index->table->stat_n_rows / 2;

				/* If there are just 0 or 1 rows in the table,
				then we estimate all rows are in the range */

				if (n_rows == 0) {
					n_rows = index->table->stat_n_rows;
				}
			}

			return(n_rows);
		}

		if (!diverged && slot1->nth_rec != slot2->nth_rec) {

			diverged = TRUE;

			if (slot1->nth_rec < slot2->nth_rec) {
				n_rows = slot2->nth_rec - slot1->nth_rec;

				if (n_rows > 1) {
					diverged_lot = TRUE;
					divergence_level = i;
				}
			} else {
				/* It is possible that
				slot1->nth_rec >= slot2->nth_rec
				if, for example, we have a single page
				tree which contains (inf, 5, 6, supr)
				and we select where x > 20 and x < 30;
				in this case slot1->nth_rec will point
				to the supr record and slot2->nth_rec
				will point to 6 */
				n_rows = 0;
			}

		} else if (diverged && !diverged_lot) {

			if (slot1->nth_rec < slot1->n_recs
			    || slot2->nth_rec > 1) {

				diverged_lot = TRUE;
				divergence_level = i;

				n_rows = 0;

				if (slot1->nth_rec < slot1->n_recs) {
					n_rows += slot1->n_recs
						- slot1->nth_rec;
				}

				if (slot2->nth_rec > 1) {
					n_rows += slot2->nth_rec - 1;
				}
			}
		} else if (diverged_lot) {

			n_rows = btr_estimate_n_rows_in_range_on_level(
				index, slot1, slot2, n_rows,
				&is_n_rows_exact);
		}
	}
}

/*******************************************************************//**
Record the number of non_null key values in a given index for
each n-column prefix of the index where n < dict_index_get_n_unique(index).
The estimates are eventually stored in the array:
index->stat_n_non_null_key_vals. */
static
void
btr_record_not_null_field_in_rec(
/*=============================*/
	ulint		n_unique,	/*!< in: dict_index_get_n_unique(index),
					number of columns uniquely determine
					an index entry */
	const ulint*	offsets,	/*!< in: rec_get_offsets(rec, index),
					its size could be for all fields or
					that of "n_unique" */
	ib_int64_t*	n_not_null)	/*!< in/out: array to record number of
					not null rows for n-column prefix */
{
	ulint	i;

	ut_ad(rec_offs_n_fields(offsets) >= n_unique);

	if (n_not_null == NULL) {
		return;
	}

	for (i = 0; i < n_unique; i++) {
		if (rec_offs_nth_sql_null(offsets, i)) {
			break;
		}

		n_not_null[i]++;
	}
}

/*******************************************************************//**
Estimates the number of different key values in a given index, for
each n-column prefix of the index where n <= dict_index_get_n_unique(index).
The estimates are stored in the array index->stat_n_diff_key_vals.
If innodb_stats_method is "nulls_ignored", we also record the number of
non-null values for each prefix and store the estimates in
array index->stat_n_non_null_key_vals. */
UNIV_INTERN
void
btr_estimate_number_of_different_key_vals(
/*======================================*/
	dict_index_t*	index)	/*!< in: index */
{
	btr_cur_t	cursor;
	page_t*		page;
	rec_t*		rec;
	ulint		n_cols;
	ulint		matched_fields;
	ulint		matched_bytes;
	ib_int64_t*	n_diff;
	ib_int64_t*	n_not_null;
	ibool		stats_null_not_equal;
	ullint		n_sample_pages; /* number of pages to sample */
	ulint		not_empty_flag	= 0;
	ulint		total_external_size = 0;
	ulint		i;
	ulint		j;
	ullint		add_on;
	mtr_t		mtr;
	mem_heap_t*	heap		= NULL;
	ulint*		offsets_rec	= NULL;
	ulint*		offsets_next_rec = NULL;

	n_cols = dict_index_get_n_unique(index);

	heap = mem_heap_create((sizeof *n_diff + sizeof *n_not_null)
			       * (n_cols + 1)
			       + dict_index_get_n_fields(index)
			       * (sizeof *offsets_rec
				  + sizeof *offsets_next_rec));

	n_diff = mem_heap_zalloc(heap, (n_cols + 1) * sizeof(ib_int64_t));

	n_not_null = NULL;

	/* Check srv_innodb_stats_method setting, and decide whether we
	need to record non-null value and also decide if NULL is
	considered equal (by setting stats_null_not_equal value) */
	switch (srv_innodb_stats_method) {
	case SRV_STATS_NULLS_IGNORED:
		n_not_null = mem_heap_zalloc(heap, (n_cols + 1)
					     * sizeof *n_not_null);
		/* fall through */

	case SRV_STATS_NULLS_UNEQUAL:
		/* for both SRV_STATS_NULLS_IGNORED and SRV_STATS_NULLS_UNEQUAL
		case, we will treat NULLs as unequal value */
		stats_null_not_equal = TRUE;
		break;

	case SRV_STATS_NULLS_EQUAL:
		stats_null_not_equal = FALSE;
		break;

	default:
		ut_error;
        }

	/* It makes no sense to test more pages than are contained
	in the index, thus we lower the number if it is too high */
	if (srv_stats_sample_pages > index->stat_index_size) {
		if (index->stat_index_size > 0) {
			n_sample_pages = index->stat_index_size;
		} else {
			n_sample_pages = 1;
		}
	} else {
		n_sample_pages = srv_stats_sample_pages;
	}

	/* We sample some pages in the index to get an estimate */

	for (i = 0; i < n_sample_pages; i++) {
		mtr_start(&mtr);

		btr_cur_open_at_rnd_pos(index, BTR_SEARCH_LEAF, &cursor, &mtr);

		/* Count the number of different key values for each prefix of
		the key on this index page. If the prefix does not determine
		the index record uniquely in the B-tree, then we subtract one
		because otherwise our algorithm would give a wrong estimate
		for an index where there is just one key value. */

		page = btr_cur_get_page(&cursor);

		rec = page_rec_get_next(page_get_infimum_rec(page));

		if (!page_rec_is_supremum(rec)) {
			not_empty_flag = 1;
			offsets_rec = rec_get_offsets(rec, index, offsets_rec,
						      ULINT_UNDEFINED, &heap);

			if (n_not_null) {
				btr_record_not_null_field_in_rec(
					n_cols, offsets_rec, n_not_null);
			}
		}

		while (!page_rec_is_supremum(rec)) {
			rec_t*	next_rec = page_rec_get_next(rec);
			if (page_rec_is_supremum(next_rec)) {
				total_external_size +=
					btr_rec_get_externally_stored_len(
						rec, offsets_rec);
				break;
			}

			matched_fields = 0;
			matched_bytes = 0;
			offsets_next_rec = rec_get_offsets(next_rec, index,
							   offsets_next_rec,
							   ULINT_UNDEFINED,
							   &heap);

			cmp_rec_rec_with_match(rec, next_rec,
					       offsets_rec, offsets_next_rec,
					       index, stats_null_not_equal,
					       &matched_fields,
					       &matched_bytes);

			for (j = matched_fields + 1; j <= n_cols; j++) {
				/* We add one if this index record has
				a different prefix from the previous */

				n_diff[j]++;
			}

			if (n_not_null) {
				btr_record_not_null_field_in_rec(
					n_cols, offsets_next_rec, n_not_null);
			}

			total_external_size
				+= btr_rec_get_externally_stored_len(
					rec, offsets_rec);

			rec = next_rec;
			/* Initialize offsets_rec for the next round
			and assign the old offsets_rec buffer to
			offsets_next_rec. */
			{
				ulint*	offsets_tmp = offsets_rec;
				offsets_rec = offsets_next_rec;
				offsets_next_rec = offsets_tmp;
			}
		}


		if (n_cols == dict_index_get_n_unique_in_tree(index)) {

			/* If there is more than one leaf page in the tree,
			we add one because we know that the first record
			on the page certainly had a different prefix than the
			last record on the previous index page in the
			alphabetical order. Before this fix, if there was
			just one big record on each clustered index page, the
			algorithm grossly underestimated the number of rows
			in the table. */

			if (btr_page_get_prev(page, &mtr) != FIL_NULL
			    || btr_page_get_next(page, &mtr) != FIL_NULL) {

				n_diff[n_cols]++;
			}
		}

		mtr_commit(&mtr);
	}

	/* If we saw k borders between different key values on
	n_sample_pages leaf pages, we can estimate how many
	there will be in index->stat_n_leaf_pages */

	/* We must take into account that our sample actually represents
	also the pages used for external storage of fields (those pages are
	included in index->stat_n_leaf_pages) */

	for (j = 0; j <= n_cols; j++) {
		index->stat_n_diff_key_vals[j]
			= BTR_TABLE_STATS_FROM_SAMPLE(
				n_diff[j], index, n_sample_pages,
				total_external_size, not_empty_flag); 

		/* If the tree is small, smaller than
		10 * n_sample_pages + total_external_size, then
		the above estimate is ok. For bigger trees it is common that we
		do not see any borders between key values in the few pages
		we pick. But still there may be n_sample_pages
		different key values, or even more. Let us try to approximate
		that: */

		add_on = index->stat_n_leaf_pages
			/ (10 * (n_sample_pages
				 + total_external_size));

		if (add_on > n_sample_pages) {
			add_on = n_sample_pages;
		}

		index->stat_n_diff_key_vals[j] += add_on;

		/* Update the stat_n_non_null_key_vals[] with our
		sampled result. stat_n_non_null_key_vals[] is created
		and initialized to zero in dict_index_add_to_cache(),
		along with stat_n_diff_key_vals[] array */
		if (n_not_null != NULL && (j < n_cols)) {
			index->stat_n_non_null_key_vals[j] =
				 BTR_TABLE_STATS_FROM_SAMPLE(
					n_not_null[j], index, n_sample_pages,
					total_external_size, not_empty_flag);
		}
	}

	mem_heap_free(heap);
}

/*================== EXTERNAL STORAGE OF BIG FIELDS ===================*/

/***********************************************************//**
Gets the offset of the pointer to the externally stored part of a field.
@return	offset of the pointer to the externally stored part */
static
ulint
btr_rec_get_field_ref_offs(
/*=======================*/
	const ulint*	offsets,/*!< in: array returned by rec_get_offsets() */
	ulint		n)	/*!< in: index of the external field */
{
	ulint	field_ref_offs;
	ulint	local_len;

	ut_a(rec_offs_nth_extern(offsets, n));
	field_ref_offs = rec_get_nth_field_offs(offsets, n, &local_len);
	ut_a(local_len != UNIV_SQL_NULL);
	ut_a(local_len >= BTR_EXTERN_FIELD_REF_SIZE);

	return(field_ref_offs + local_len - BTR_EXTERN_FIELD_REF_SIZE);
}

/** Gets a pointer to the externally stored part of a field.
@param rec	record
@param offsets	rec_get_offsets(rec)
@param n	index of the externally stored field
@return pointer to the externally stored part */
#define btr_rec_get_field_ref(rec, offsets, n)			\
	((rec) + btr_rec_get_field_ref_offs(offsets, n))

/***********************************************************//**
Gets the externally stored size of a record, in units of a database page.
@return	externally stored part, in units of a database page */
static
ulint
btr_rec_get_externally_stored_len(
/*==============================*/
	const rec_t*	rec,	/*!< in: record */
	const ulint*	offsets)/*!< in: array returned by rec_get_offsets() */
{
	ulint	n_fields;
	ulint	total_extern_len = 0;
	ulint	i;

	ut_ad(!rec_offs_comp(offsets) || !rec_get_node_ptr_flag(rec));

	if (!rec_offs_any_extern(offsets)) {
		return(0);
	}

	n_fields = rec_offs_n_fields(offsets);

	for (i = 0; i < n_fields; i++) {
		if (rec_offs_nth_extern(offsets, i)) {

			ulint	extern_len = mach_read_from_4(
				btr_rec_get_field_ref(rec, offsets, i)
				+ BTR_EXTERN_LEN + 4);

			total_extern_len += ut_calc_align(extern_len,
							  UNIV_PAGE_SIZE);
		}
	}

	return(total_extern_len / UNIV_PAGE_SIZE);
}

/*******************************************************************//**
Sets the ownership bit of an externally stored field in a record. */
static
void
btr_cur_set_ownership_of_extern_field(
/*==================================*/
	page_zip_des_t*	page_zip,/*!< in/out: compressed page whose uncompressed
				part will be updated, or NULL */
	rec_t*		rec,	/*!< in/out: clustered index record */
	dict_index_t*	index,	/*!< in: index of the page */
	const ulint*	offsets,/*!< in: array returned by rec_get_offsets() */
	ulint		i,	/*!< in: field number */
	ibool		val,	/*!< in: value to set */
	mtr_t*		mtr)	/*!< in: mtr, or NULL if not logged */
{
	byte*	data;
	ulint	local_len;
	ulint	byte_val;

	data = rec_get_nth_field(rec, offsets, i, &local_len);
	ut_ad(rec_offs_nth_extern(offsets, i));
	ut_a(local_len >= BTR_EXTERN_FIELD_REF_SIZE);

	local_len -= BTR_EXTERN_FIELD_REF_SIZE;

	byte_val = mach_read_from_1(data + local_len + BTR_EXTERN_LEN);

	if (val) {
		byte_val = byte_val & (~BTR_EXTERN_OWNER_FLAG);
	} else {
#if defined UNIV_DEBUG || defined UNIV_BLOB_LIGHT_DEBUG
		ut_a(!(byte_val & BTR_EXTERN_OWNER_FLAG));
#endif /* UNIV_DEBUG || UNIV_BLOB_LIGHT_DEBUG */
		byte_val = byte_val | BTR_EXTERN_OWNER_FLAG;
	}

	if (page_zip) {
		mach_write_to_1(data + local_len + BTR_EXTERN_LEN, byte_val);
		page_zip_write_blob_ptr(page_zip, rec, index, offsets, i, mtr);
	} else if (mtr != NULL) {

		mlog_write_ulint(data + local_len + BTR_EXTERN_LEN, byte_val,
				 MLOG_1BYTE, mtr);
	} else {
		mach_write_to_1(data + local_len + BTR_EXTERN_LEN, byte_val);
	}

	btr_blob_dbg_owner(rec, index, offsets, i, val);
}

/*******************************************************************//**
Marks non-updated off-page fields as disowned by this record. The ownership
must be transferred to the updated record which is inserted elsewhere in the
index tree. In purge only the owner of externally stored field is allowed
to free the field. */
UNIV_INTERN
void
btr_cur_disown_inherited_fields(
/*============================*/
	page_zip_des_t*	page_zip,/*!< in/out: compressed page whose uncompressed
				part will be updated, or NULL */
	rec_t*		rec,	/*!< in/out: record in a clustered index */
	dict_index_t*	index,	/*!< in: index of the page */
	const ulint*	offsets,/*!< in: array returned by rec_get_offsets() */
	const upd_t*	update,	/*!< in: update vector */
	mtr_t*		mtr)	/*!< in/out: mini-transaction */
{
	ulint	i;

	ut_ad(rec_offs_validate(rec, index, offsets));
	ut_ad(!rec_offs_comp(offsets) || !rec_get_node_ptr_flag(rec));
	ut_ad(rec_offs_any_extern(offsets));
	ut_ad(mtr);

	for (i = 0; i < rec_offs_n_fields(offsets); i++) {
		if (rec_offs_nth_extern(offsets, i)
		    && !upd_get_field_by_field_no(update, i)) {
			btr_cur_set_ownership_of_extern_field(
				page_zip, rec, index, offsets, i, FALSE, mtr);
		}
	}
}

/*******************************************************************//**
Marks all extern fields in a record as owned by the record. This function
should be called if the delete mark of a record is removed: a not delete
marked record always owns all its extern fields. */
static
void
btr_cur_unmark_extern_fields(
/*=========================*/
	page_zip_des_t*	page_zip,/*!< in/out: compressed page whose uncompressed
				part will be updated, or NULL */
	rec_t*		rec,	/*!< in/out: record in a clustered index */
	dict_index_t*	index,	/*!< in: index of the page */
	const ulint*	offsets,/*!< in: array returned by rec_get_offsets() */
	mtr_t*		mtr)	/*!< in: mtr, or NULL if not logged */
{
	ulint	n;
	ulint	i;

	ut_ad(!rec_offs_comp(offsets) || !rec_get_node_ptr_flag(rec));
	n = rec_offs_n_fields(offsets);

	if (!rec_offs_any_extern(offsets)) {

		return;
	}

	for (i = 0; i < n; i++) {
		if (rec_offs_nth_extern(offsets, i)) {

			btr_cur_set_ownership_of_extern_field(
				page_zip, rec, index, offsets, i, TRUE, mtr);
		}
	}
}

/*******************************************************************//**
Flags the data tuple fields that are marked as extern storage in the
update vector.  We use this function to remember which fields we must
mark as extern storage in a record inserted for an update.
@return	number of flagged external columns */
UNIV_INTERN
ulint
btr_push_update_extern_fields(
/*==========================*/
	dtuple_t*	tuple,	/*!< in/out: data tuple */
	const upd_t*	update,	/*!< in: update vector */
	mem_heap_t*	heap)	/*!< in: memory heap */
{
	ulint			n_pushed	= 0;
	ulint			n;
	const upd_field_t*	uf;

	ut_ad(tuple);
	ut_ad(update);

	uf = update->fields;
	n = upd_get_n_fields(update);

	for (; n--; uf++) {
		if (dfield_is_ext(&uf->new_val)) {
			dfield_t*	field
				= dtuple_get_nth_field(tuple, uf->field_no);

			if (!dfield_is_ext(field)) {
				dfield_set_ext(field);
				n_pushed++;
			}

			switch (uf->orig_len) {
				byte*	data;
				ulint	len;
				byte*	buf;
			case 0:
				break;
			case BTR_EXTERN_FIELD_REF_SIZE:
				/* Restore the original locally stored
				part of the column.  In the undo log,
				InnoDB writes a longer prefix of externally
				stored columns, so that column prefixes
				in secondary indexes can be reconstructed. */
				dfield_set_data(field, (byte*) dfield_get_data(field)
						+ dfield_get_len(field)
						- BTR_EXTERN_FIELD_REF_SIZE,
						BTR_EXTERN_FIELD_REF_SIZE);
				dfield_set_ext(field);
				break;
			default:
				/* Reconstruct the original locally
				stored part of the column.  The data
				will have to be copied. */
				ut_a(uf->orig_len > BTR_EXTERN_FIELD_REF_SIZE);

				data = dfield_get_data(field);
				len = dfield_get_len(field);

				buf = mem_heap_alloc(heap, uf->orig_len);
				/* Copy the locally stored prefix. */
				memcpy(buf, data,
				       uf->orig_len
				       - BTR_EXTERN_FIELD_REF_SIZE);
				/* Copy the BLOB pointer. */
				memcpy(buf + uf->orig_len
				       - BTR_EXTERN_FIELD_REF_SIZE,
				       data + len - BTR_EXTERN_FIELD_REF_SIZE,
				       BTR_EXTERN_FIELD_REF_SIZE);

				dfield_set_data(field, buf, uf->orig_len);
				dfield_set_ext(field);
			}
		}
	}

	return(n_pushed);
}

/*******************************************************************//**
Returns the length of a BLOB part stored on the header page.
@return	part length */
static
ulint
btr_blob_get_part_len(
/*==================*/
	const byte*	blob_header)	/*!< in: blob header */
{
	return(mach_read_from_4(blob_header + BTR_BLOB_HDR_PART_LEN));
}

/*******************************************************************//**
Returns the page number where the next BLOB part is stored.
@return	page number or FIL_NULL if no more pages */
static
ulint
btr_blob_get_next_page_no(
/*======================*/
	const byte*	blob_header)	/*!< in: blob header */
{
	return(mach_read_from_4(blob_header + BTR_BLOB_HDR_NEXT_PAGE_NO));
}

/*******************************************************************//**
Deallocate a buffer block that was reserved for a BLOB part. */
static
void
btr_blob_free(
/*==========*/
	buf_block_t*	block,	/*!< in: buffer block */
	ibool		all,	/*!< in: TRUE=remove also the compressed page
				if there is one */
	mtr_t*		mtr)	/*!< in: mini-transaction to commit */
{
	buf_pool_t*	buf_pool = buf_pool_from_block(block);
	ulint		space	= buf_block_get_space(block);
	ulint		page_no	= buf_block_get_page_no(block);

	ut_ad(mtr_memo_contains(mtr, block, MTR_MEMO_PAGE_X_FIX));

	mtr_commit(mtr);

	buf_pool_mutex_enter(buf_pool);
	mutex_enter(&block->mutex);

	/* Only free the block if it is still allocated to
	the same file page. */

	if (buf_block_get_state(block)
	    == BUF_BLOCK_FILE_PAGE
	    && buf_block_get_space(block) == space
	    && buf_block_get_page_no(block) == page_no) {

		if (!buf_LRU_free_block(&block->page, all)
		    && all && block->page.zip.data) {
			/* Attempt to deallocate the uncompressed page
			if the whole block cannot be deallocted. */

			buf_LRU_free_block(&block->page, FALSE);
		}
	}

	buf_pool_mutex_exit(buf_pool);
	mutex_exit(&block->mutex);
}

/*******************************************************************//**
Stores the fields in big_rec_vec to the tablespace and puts pointers to
them in rec.  The extern flags in rec will have to be set beforehand.
The fields are stored on pages allocated from leaf node
file segment of the index tree.
@return	DB_SUCCESS or DB_OUT_OF_FILE_SPACE */
UNIV_INTERN
enum db_err
btr_store_big_rec_extern_fields(
/*============================*/
	dict_index_t*	index,		/*!< in: index of rec; the index tree
					MUST be X-latched */
	buf_block_t*	rec_block,	/*!< in/out: block containing rec */
	rec_t*		rec,		/*!< in/out: record */
	const ulint*	offsets,	/*!< in: rec_get_offsets(rec, index);
					the "external storage" flags in offsets
					will not correspond to rec when
					this function returns */
	const big_rec_t*big_rec_vec,	/*!< in: vector containing fields
					to be stored externally */
	mtr_t*		btr_mtr,	/*!< in: mtr containing the
					latches to the clustered index */
	enum blob_op	op)		/*! in: operation code */
{
	ulint		rec_page_no;
	byte*		field_ref;
	ulint		extern_len;
	ulint		store_len;
	ulint		page_no;
	ulint		space_id;
	ulint		zip_size;
	ulint		prev_page_no;
	ulint		hint_page_no;
	ulint		i;
	mtr_t		mtr;
	mtr_t*		alloc_mtr;
	mem_heap_t*	heap = NULL;
	page_zip_des_t*	page_zip;
	z_stream	c_stream;
	buf_block_t**	freed_pages	= NULL;
	ulint		n_freed_pages	= 0;
	enum db_err	error		= DB_SUCCESS;

	ut_ad(rec_offs_validate(rec, index, offsets));
	ut_ad(rec_offs_any_extern(offsets));
	ut_ad(btr_mtr);
	ut_ad(mtr_memo_contains(btr_mtr, dict_index_get_lock(index),
				MTR_MEMO_X_LOCK));
	ut_ad(mtr_memo_contains(btr_mtr, rec_block, MTR_MEMO_PAGE_X_FIX));
	ut_ad(buf_block_get_frame(rec_block) == page_align(rec));
	ut_a(dict_index_is_clust(index));

	page_zip = buf_block_get_page_zip(rec_block);
	ut_a(dict_table_zip_size(index->table)
	     == buf_block_get_zip_size(rec_block));

	space_id = buf_block_get_space(rec_block);
	zip_size = buf_block_get_zip_size(rec_block);
	rec_page_no = buf_block_get_page_no(rec_block);
	ut_a(fil_page_get_type(page_align(rec)) == FIL_PAGE_INDEX);

	if (page_zip) {
		int	err;

		/* Zlib deflate needs 128 kilobytes for the default
		window size, plus 512 << memLevel, plus a few
		kilobytes for small objects.  We use reduced memLevel
		to limit the memory consumption, and preallocate the
		heap, hoping to avoid memory fragmentation. */
		heap = mem_heap_create(250000);
		page_zip_set_alloc(&c_stream, heap);

		err = deflateInit2(&c_stream, Z_DEFAULT_COMPRESSION,
				   Z_DEFLATED, 15, 7, Z_DEFAULT_STRATEGY);
		ut_a(err == Z_OK);
	}

	if (btr_blob_op_is_update(op)) {
		/* Avoid reusing pages that have been previously freed
		in btr_mtr. */
		if (btr_mtr->n_freed_pages) {
			if (heap == NULL) {
				heap = mem_heap_create(
					btr_mtr->n_freed_pages
					* sizeof *freed_pages);
			}

			freed_pages = mem_heap_alloc(
				heap,
				btr_mtr->n_freed_pages
				* sizeof *freed_pages);
			n_freed_pages = 0;
		}

		/* Because btr_mtr will be committed after mtr, it is
		possible that the tablespace has been extended when
		the B-tree record was updated or inserted, or it will
		be extended while allocating pages for big_rec.

		TODO: In mtr (not btr_mtr), write a redo log record
		about extending the tablespace to its current size,
		and remember the current size. Whenever the tablespace
		grows as pages are allocated, write further redo log
		records to mtr. (Currently tablespace extension is not
		covered by the redo log. If it were, the record would
		only be written to btr_mtr, which is committed after
		mtr.) */
		alloc_mtr = btr_mtr;
	} else {
		/* Use the local mtr for allocations. */
		alloc_mtr = &mtr;
	}

#if defined UNIV_DEBUG || defined UNIV_BLOB_LIGHT_DEBUG
	/* All pointers to externally stored columns in the record
	must either be zero or they must be pointers to inherited
	columns, owned by this record or an earlier record version. */
	for (i = 0; i < rec_offs_n_fields(offsets); i++) {
		if (!rec_offs_nth_extern(offsets, i)) {
			continue;
		}
		field_ref = btr_rec_get_field_ref(rec, offsets, i);

		ut_a(!(field_ref[BTR_EXTERN_LEN] & BTR_EXTERN_OWNER_FLAG));
		/* Either this must be an update in place,
		or the BLOB must be inherited, or the BLOB pointer
		must be zero (will be written in this function). */
		ut_a(op == BTR_STORE_UPDATE
		     || (field_ref[BTR_EXTERN_LEN] & BTR_EXTERN_INHERITED_FLAG)
		     || !memcmp(field_ref, field_ref_zero,
				BTR_EXTERN_FIELD_REF_SIZE));
	}
#endif /* UNIV_DEBUG || UNIV_BLOB_LIGHT_DEBUG */
	/* We have to create a file segment to the tablespace
	for each field and put the pointer to the field in rec */

	for (i = 0; i < big_rec_vec->n_fields; i++) {
		field_ref = btr_rec_get_field_ref(
			rec, offsets, big_rec_vec->fields[i].field_no);
#if defined UNIV_DEBUG || defined UNIV_BLOB_LIGHT_DEBUG
		/* A zero BLOB pointer should have been initially inserted. */
		ut_a(!memcmp(field_ref, field_ref_zero,
			     BTR_EXTERN_FIELD_REF_SIZE));
#endif /* UNIV_DEBUG || UNIV_BLOB_LIGHT_DEBUG */
		extern_len = big_rec_vec->fields[i].len;
		UNIV_MEM_ASSERT_RW(big_rec_vec->fields[i].data,
				   extern_len);

		ut_a(extern_len > 0);

		prev_page_no = FIL_NULL;

		if (page_zip) {
			int	err = deflateReset(&c_stream);
			ut_a(err == Z_OK);

			c_stream.next_in = (void*) big_rec_vec->fields[i].data;
			c_stream.avail_in = extern_len;
		}

		for (;;) {
			buf_block_t*	block;
			page_t*		page;

			mtr_start(&mtr);

			if (prev_page_no == FIL_NULL) {
				hint_page_no = 1 + rec_page_no;
			} else {
				hint_page_no = prev_page_no + 1;
			}

alloc_another:
			block = btr_page_alloc(index, hint_page_no,
					       FSP_NO_DIR, 0, alloc_mtr, &mtr);
			if (UNIV_UNLIKELY(block == NULL)) {
				mtr_commit(&mtr);
				error = DB_OUT_OF_FILE_SPACE;
				goto func_exit;
			}

			if (rw_lock_get_x_lock_count(&block->lock) > 1) {
				/* This page must have been freed in
				btr_mtr previously. Put it aside, and
				allocate another page for the BLOB data. */
				ut_ad(alloc_mtr == btr_mtr);
				ut_ad(btr_blob_op_is_update(op));
				ut_ad(n_freed_pages < btr_mtr->n_freed_pages);
				freed_pages[n_freed_pages++] = block;
				goto alloc_another;
			}

			page_no = buf_block_get_page_no(block);
			page = buf_block_get_frame(block);

			if (prev_page_no != FIL_NULL) {
				buf_block_t*	prev_block;
				page_t*		prev_page;

				prev_block = buf_page_get(space_id, zip_size,
							  prev_page_no,
							  RW_X_LATCH, &mtr);
				buf_block_dbg_add_level(prev_block,
							SYNC_EXTERN_STORAGE);
				prev_page = buf_block_get_frame(prev_block);

				if (page_zip) {
					mlog_write_ulint(
						prev_page + FIL_PAGE_NEXT,
						page_no, MLOG_4BYTES, &mtr);
					memcpy(buf_block_get_page_zip(
						       prev_block)
					       ->data + FIL_PAGE_NEXT,
					       prev_page + FIL_PAGE_NEXT, 4);
				} else {
					mlog_write_ulint(
						prev_page + FIL_PAGE_DATA
						+ BTR_BLOB_HDR_NEXT_PAGE_NO,
						page_no, MLOG_4BYTES, &mtr);
				}

			}

			if (page_zip) {
				int		err;
				page_zip_des_t*	blob_page_zip;

				/* Write FIL_PAGE_TYPE to the redo log
				separately, before logging any other
				changes to the page, so that the debug
				assertions in
				recv_parse_or_apply_log_rec_body() can
				be made simpler.  Before InnoDB Plugin
				1.0.4, the initialization of
				FIL_PAGE_TYPE was logged as part of
				the mlog_log_string() below. */

				mlog_write_ulint(page + FIL_PAGE_TYPE,
						 prev_page_no == FIL_NULL
						 ? FIL_PAGE_TYPE_ZBLOB
						 : FIL_PAGE_TYPE_ZBLOB2,
						 MLOG_2BYTES, &mtr);

				c_stream.next_out = page
					+ FIL_PAGE_DATA;
				c_stream.avail_out
					= page_zip_get_size(page_zip)
					- FIL_PAGE_DATA;

				err = deflate(&c_stream, Z_FINISH);
				ut_a(err == Z_OK || err == Z_STREAM_END);
				ut_a(err == Z_STREAM_END
				     || c_stream.avail_out == 0);

				/* Write the "next BLOB page" pointer */
				mlog_write_ulint(page + FIL_PAGE_NEXT,
						 FIL_NULL, MLOG_4BYTES, &mtr);
				/* Initialize the unused "prev page" pointer */
				mlog_write_ulint(page + FIL_PAGE_PREV,
						 FIL_NULL, MLOG_4BYTES, &mtr);
				/* Write a back pointer to the record
				into the otherwise unused area.  This
				information could be useful in
				debugging.  Later, we might want to
				implement the possibility to relocate
				BLOB pages.  Then, we would need to be
				able to adjust the BLOB pointer in the
				record.  We do not store the heap
				number of the record, because it can
				change in page_zip_reorganize() or
				btr_page_reorganize().  However, also
				the page number of the record may
				change when B-tree nodes are split or
				merged. */
				mlog_write_ulint(page
						 + FIL_PAGE_FILE_FLUSH_LSN,
						 space_id,
						 MLOG_4BYTES, &mtr);
				mlog_write_ulint(page
						 + FIL_PAGE_FILE_FLUSH_LSN + 4,
						 rec_page_no,
						 MLOG_4BYTES, &mtr);

				/* Zero out the unused part of the page. */
				memset(page + page_zip_get_size(page_zip)
				       - c_stream.avail_out,
				       0, c_stream.avail_out);
				mlog_log_string(page + FIL_PAGE_FILE_FLUSH_LSN,
						page_zip_get_size(page_zip)
						- FIL_PAGE_FILE_FLUSH_LSN,
						&mtr);
				/* Copy the page to compressed storage,
				because it will be flushed to disk
				from there. */
				blob_page_zip = buf_block_get_page_zip(block);
				ut_ad(blob_page_zip);
				ut_ad(page_zip_get_size(blob_page_zip)
				      == page_zip_get_size(page_zip));
				memcpy(blob_page_zip->data, page,
				       page_zip_get_size(page_zip));

				if (err == Z_OK && prev_page_no != FIL_NULL) {

					goto next_zip_page;
				}

				if (alloc_mtr == &mtr) {
					rec_block = buf_page_get(
						space_id, zip_size,
						rec_page_no,
						RW_X_LATCH, &mtr);
					buf_block_dbg_add_level(
						rec_block,
						SYNC_NO_ORDER_CHECK);
				}

				if (err == Z_STREAM_END) {
					mach_write_to_4(field_ref
							+ BTR_EXTERN_LEN, 0);
					mach_write_to_4(field_ref
							+ BTR_EXTERN_LEN + 4,
							c_stream.total_in);
				} else {
					memset(field_ref + BTR_EXTERN_LEN,
					       0, 8);
				}

				if (prev_page_no == FIL_NULL) {
					btr_blob_dbg_add_blob(
						rec, big_rec_vec->fields[i]
						.field_no, page_no, index,
						"store");

					mach_write_to_4(field_ref
							+ BTR_EXTERN_SPACE_ID,
							space_id);

					mach_write_to_4(field_ref
							+ BTR_EXTERN_PAGE_NO,
							page_no);

					mach_write_to_4(field_ref
							+ BTR_EXTERN_OFFSET,
							FIL_PAGE_NEXT);
				}

				page_zip_write_blob_ptr(
					page_zip, rec, index, offsets,
					big_rec_vec->fields[i].field_no,
					alloc_mtr);

next_zip_page:
				prev_page_no = page_no;

				/* Commit mtr and release the
				uncompressed page frame to save memory. */
				btr_blob_free(block, FALSE, &mtr);

				if (err == Z_STREAM_END) {
					break;
				}
			} else {
				mlog_write_ulint(page + FIL_PAGE_TYPE,
						 FIL_PAGE_TYPE_BLOB,
						 MLOG_2BYTES, &mtr);

				if (extern_len > (UNIV_PAGE_SIZE
						  - FIL_PAGE_DATA
						  - BTR_BLOB_HDR_SIZE
						  - FIL_PAGE_DATA_END)) {
					store_len = UNIV_PAGE_SIZE
						- FIL_PAGE_DATA
						- BTR_BLOB_HDR_SIZE
						- FIL_PAGE_DATA_END;
				} else {
					store_len = extern_len;
				}

				mlog_write_string(page + FIL_PAGE_DATA
						  + BTR_BLOB_HDR_SIZE,
						  (const byte*)
						  big_rec_vec->fields[i].data
						  + big_rec_vec->fields[i].len
						  - extern_len,
						  store_len, &mtr);
				mlog_write_ulint(page + FIL_PAGE_DATA
						 + BTR_BLOB_HDR_PART_LEN,
						 store_len, MLOG_4BYTES, &mtr);
				mlog_write_ulint(page + FIL_PAGE_DATA
						 + BTR_BLOB_HDR_NEXT_PAGE_NO,
						 FIL_NULL, MLOG_4BYTES, &mtr);

				extern_len -= store_len;

				if (alloc_mtr == &mtr) {
					rec_block = buf_page_get(
						space_id, zip_size,
						rec_page_no,
						RW_X_LATCH, &mtr);
					buf_block_dbg_add_level(
						rec_block,
						SYNC_NO_ORDER_CHECK);
				}

				mlog_write_ulint(field_ref + BTR_EXTERN_LEN, 0,
						 MLOG_4BYTES, alloc_mtr);
				mlog_write_ulint(field_ref
						 + BTR_EXTERN_LEN + 4,
						 big_rec_vec->fields[i].len
						 - extern_len,
						 MLOG_4BYTES, alloc_mtr);

				if (prev_page_no == FIL_NULL) {
					btr_blob_dbg_add_blob(
						rec, big_rec_vec->fields[i]
						.field_no, page_no, index,
						"store");

					mlog_write_ulint(field_ref
							 + BTR_EXTERN_SPACE_ID,
							 space_id, MLOG_4BYTES,
							 alloc_mtr);

					mlog_write_ulint(field_ref
							 + BTR_EXTERN_PAGE_NO,
							 page_no, MLOG_4BYTES,
							 alloc_mtr);

					mlog_write_ulint(field_ref
							 + BTR_EXTERN_OFFSET,
							 FIL_PAGE_DATA,
							 MLOG_4BYTES,
							 alloc_mtr);
				}

				prev_page_no = page_no;

				mtr_commit(&mtr);

				if (extern_len == 0) {
					break;
				}
			}
		}
	}

func_exit:
	if (page_zip) {
		deflateEnd(&c_stream);
	}

	if (n_freed_pages) {
		ulint	i;

		ut_ad(alloc_mtr == btr_mtr);
		ut_ad(btr_blob_op_is_update(op));

		for (i = 0; i < n_freed_pages; i++) {
			btr_page_free_low(index, freed_pages[i], 0, alloc_mtr);
		}
	}

	if (heap != NULL) {
		mem_heap_free(heap);
	}

#if defined UNIV_DEBUG || defined UNIV_BLOB_LIGHT_DEBUG
	/* All pointers to externally stored columns in the record
	must be valid. */
	for (i = 0; i < rec_offs_n_fields(offsets); i++) {
		if (!rec_offs_nth_extern(offsets, i)) {
			continue;
		}

		field_ref = btr_rec_get_field_ref(rec, offsets, i);

		/* The pointer must not be zero. */
		ut_a(0 != memcmp(field_ref, field_ref_zero,
				 BTR_EXTERN_FIELD_REF_SIZE));
		/* The column must not be disowned by this record. */
		ut_a(!(field_ref[BTR_EXTERN_LEN] & BTR_EXTERN_OWNER_FLAG));
	}
#endif /* UNIV_DEBUG || UNIV_BLOB_LIGHT_DEBUG */
	return(error);
}

/*******************************************************************//**
Check the FIL_PAGE_TYPE on an uncompressed BLOB page. */
static
void
btr_check_blob_fil_page_type(
/*=========================*/
	ulint		space_id,	/*!< in: space id */
	ulint		page_no,	/*!< in: page number */
	const page_t*	page,		/*!< in: page */
	ibool		read)		/*!< in: TRUE=read, FALSE=purge */
{
	ulint	type = fil_page_get_type(page);

	ut_a(space_id == page_get_space_id(page));
	ut_a(page_no == page_get_page_no(page));

	if (UNIV_UNLIKELY(type != FIL_PAGE_TYPE_BLOB)) {
		ulint	flags = fil_space_get_flags(space_id);

#ifndef UNIV_DEBUG /* Improve debug test coverage */
		if (UNIV_LIKELY
		    ((flags & DICT_TF_FORMAT_MASK) == DICT_TF_FORMAT_51)) {
			/* Old versions of InnoDB did not initialize
			FIL_PAGE_TYPE on BLOB pages.  Do not print
			anything about the type mismatch when reading
			a BLOB page that is in Antelope format.*/
			return;
		}
#endif /* !UNIV_DEBUG */

		ut_print_timestamp(stderr);
		fprintf(stderr,
			"  InnoDB: FIL_PAGE_TYPE=%lu"
			" on BLOB %s space %lu page %lu flags %lx\n",
			(ulong) type, read ? "read" : "purge",
			(ulong) space_id, (ulong) page_no, (ulong) flags);
		ut_error;
	}
}

/*******************************************************************//**
Frees the space in an externally stored field to the file space
management if the field in data is owned by the externally stored field,
in a rollback we may have the additional condition that the field must
not be inherited. */
UNIV_INTERN
void
btr_free_externally_stored_field(
/*=============================*/
	dict_index_t*	index,		/*!< in: index of the data, the index
					tree MUST be X-latched; if the tree
					height is 1, then also the root page
					must be X-latched! (this is relevant
					in the case this function is called
					from purge where 'data' is located on
					an undo log page, not an index
					page) */
	byte*		field_ref,	/*!< in/out: field reference */
	const rec_t*	rec,		/*!< in: record containing field_ref, for
					page_zip_write_blob_ptr(), or NULL */
	const ulint*	offsets,	/*!< in: rec_get_offsets(rec, index),
					or NULL */
	page_zip_des_t*	page_zip,	/*!< in: compressed page corresponding
					to rec, or NULL if rec == NULL */
	ulint		i,		/*!< in: field number of field_ref;
					ignored if rec == NULL */
	enum trx_rb_ctx	rb_ctx,		/*!< in: rollback context */
	mtr_t*		local_mtr __attribute__((unused))) /*!< in: mtr
					containing the latch to data an an
					X-latch to the index tree */
{
	page_t*		page;
	ulint		space_id;
	ulint		rec_zip_size = dict_table_zip_size(index->table);
	ulint		ext_zip_size;
	ulint		page_no;
	ulint		next_page_no;
	mtr_t		mtr;

	ut_ad(mtr_memo_contains(local_mtr, dict_index_get_lock(index),
				MTR_MEMO_X_LOCK));
	ut_ad(mtr_memo_contains_page(local_mtr, field_ref,
				     MTR_MEMO_PAGE_X_FIX));
	ut_ad(!rec || rec_offs_validate(rec, index, offsets));
	ut_ad(!rec || field_ref == btr_rec_get_field_ref(rec, offsets, i));

	if (UNIV_UNLIKELY(!memcmp(field_ref, field_ref_zero,
				  BTR_EXTERN_FIELD_REF_SIZE))) {
		/* In the rollback of uncommitted transactions, we may
		encounter a clustered index record whose BLOBs have
		not been written.  There is nothing to free then. */
		ut_a(rb_ctx == RB_RECOVERY || rb_ctx == RB_RECOVERY_PURGE_REC);
		return;
	}

	space_id = mach_read_from_4(field_ref + BTR_EXTERN_SPACE_ID);

	if (UNIV_UNLIKELY(space_id != dict_index_get_space(index))) {
		ext_zip_size = fil_space_get_zip_size(space_id);
		/* This must be an undo log record in the system tablespace,
		that is, in row_purge_upd_exist_or_extern().
		Currently, externally stored records are stored in the
		same tablespace as the referring records. */
		ut_ad(!page_get_space_id(page_align(field_ref)));
		ut_ad(!rec);
		ut_ad(!page_zip);
	} else {
		ext_zip_size = rec_zip_size;
	}

	if (!rec) {
		/* This is a call from row_purge_upd_exist_or_extern(). */
		ut_ad(!page_zip);
		rec_zip_size = 0;
	}

#ifdef UNIV_BLOB_DEBUG
	if (!(field_ref[BTR_EXTERN_LEN] & BTR_EXTERN_OWNER_FLAG)
	    && !((field_ref[BTR_EXTERN_LEN] & BTR_EXTERN_INHERITED_FLAG)
		 && (rb_ctx == RB_NORMAL || rb_ctx == RB_RECOVERY))) {
		/* This off-page column will be freed.
		Check that no references remain. */

		btr_blob_dbg_t	b;

		b.blob_page_no = mach_read_from_4(
			field_ref + BTR_EXTERN_PAGE_NO);

		if (rec) {
			/* Remove the reference from the record to the
			BLOB. If the BLOB were not freed, the
			reference would be removed when the record is
			removed. Freeing the BLOB will overwrite the
			BTR_EXTERN_PAGE_NO in the field_ref of the
			record with FIL_NULL, which would make the
			btr_blob_dbg information inconsistent with the
			record. */
			b.ref_page_no = page_get_page_no(page_align(rec));
			b.ref_heap_no = page_rec_get_heap_no(rec);
			b.ref_field_no = i;
			btr_blob_dbg_rbt_delete(index, &b, "free");
		}

		btr_blob_dbg_assert_empty(index, b.blob_page_no);
	}
#endif /* UNIV_BLOB_DEBUG */

	for (;;) {
#ifdef UNIV_SYNC_DEBUG
		buf_block_t*	rec_block;
#endif /* UNIV_SYNC_DEBUG */
		buf_block_t*	ext_block;

		mtr_start(&mtr);

#ifdef UNIV_SYNC_DEBUG
		rec_block =
#endif /* UNIV_SYNC_DEBUG */
		buf_page_get(page_get_space_id(page_align(field_ref)),
			     rec_zip_size,
			     page_get_page_no(page_align(field_ref)),
			     RW_X_LATCH, &mtr);
		buf_block_dbg_add_level(rec_block, SYNC_NO_ORDER_CHECK);
		page_no = mach_read_from_4(field_ref + BTR_EXTERN_PAGE_NO);

		if (/* There is no external storage data */
		    page_no == FIL_NULL
		    /* This field does not own the externally stored field */
		    || (mach_read_from_1(field_ref + BTR_EXTERN_LEN)
			& BTR_EXTERN_OWNER_FLAG)
		    /* Rollback and inherited field */
		    || ((rb_ctx == RB_NORMAL || rb_ctx == RB_RECOVERY)
			&& (mach_read_from_1(field_ref + BTR_EXTERN_LEN)
			    & BTR_EXTERN_INHERITED_FLAG))) {

			/* Do not free */
			mtr_commit(&mtr);

			return;
		}

		ext_block = buf_page_get(space_id, ext_zip_size, page_no,
					 RW_X_LATCH, &mtr);
		buf_block_dbg_add_level(ext_block, SYNC_EXTERN_STORAGE);
		page = buf_block_get_frame(ext_block);

		if (ext_zip_size) {
			/* Note that page_zip will be NULL
			in row_purge_upd_exist_or_extern(). */
			switch (fil_page_get_type(page)) {
			case FIL_PAGE_TYPE_ZBLOB:
			case FIL_PAGE_TYPE_ZBLOB2:
				break;
			default:
				ut_error;
			}
			next_page_no = mach_read_from_4(page + FIL_PAGE_NEXT);

			btr_page_free_low(index, ext_block, 0, &mtr);

			if (page_zip) {
				mach_write_to_4(field_ref + BTR_EXTERN_PAGE_NO,
						next_page_no);
				mach_write_to_4(field_ref + BTR_EXTERN_LEN + 4,
						0);
				page_zip_write_blob_ptr(page_zip, rec, index,
							offsets, i, &mtr);
			} else {
				mlog_write_ulint(field_ref
						 + BTR_EXTERN_PAGE_NO,
						 next_page_no,
						 MLOG_4BYTES, &mtr);
				mlog_write_ulint(field_ref
						 + BTR_EXTERN_LEN + 4, 0,
						 MLOG_4BYTES, &mtr);
			}
		} else {
			ut_a(!page_zip);
			btr_check_blob_fil_page_type(space_id, page_no, page,
						     FALSE);

			next_page_no = mach_read_from_4(
				page + FIL_PAGE_DATA
				+ BTR_BLOB_HDR_NEXT_PAGE_NO);

			/* We must supply the page level (= 0) as an argument
			because we did not store it on the page (we save the
			space overhead from an index page header. */

			btr_page_free_low(index, ext_block, 0, &mtr);

			mlog_write_ulint(field_ref + BTR_EXTERN_PAGE_NO,
					 next_page_no,
					 MLOG_4BYTES, &mtr);
			/* Zero out the BLOB length.  If the server
			crashes during the execution of this function,
			trx_rollback_or_clean_all_recovered() could
			dereference the half-deleted BLOB, fetching a
			wrong prefix for the BLOB. */
			mlog_write_ulint(field_ref + BTR_EXTERN_LEN + 4,
					 0,
					 MLOG_4BYTES, &mtr);
		}

		/* Commit mtr and release the BLOB block to save memory. */
		btr_blob_free(ext_block, TRUE, &mtr);
	}
}

/***********************************************************//**
Frees the externally stored fields for a record. */
static
void
btr_rec_free_externally_stored_fields(
/*==================================*/
	dict_index_t*	index,	/*!< in: index of the data, the index
				tree MUST be X-latched */
	rec_t*		rec,	/*!< in/out: record */
	const ulint*	offsets,/*!< in: rec_get_offsets(rec, index) */
	page_zip_des_t*	page_zip,/*!< in: compressed page whose uncompressed
				part will be updated, or NULL */
	enum trx_rb_ctx	rb_ctx,	/*!< in: rollback context */
	mtr_t*		mtr)	/*!< in: mini-transaction handle which contains
				an X-latch to record page and to the index
				tree */
{
	ulint	n_fields;
	ulint	i;

	ut_ad(rec_offs_validate(rec, index, offsets));
	ut_ad(mtr_memo_contains_page(mtr, rec, MTR_MEMO_PAGE_X_FIX));
	/* Free possible externally stored fields in the record */

	ut_ad(dict_table_is_comp(index->table) == !!rec_offs_comp(offsets));
	n_fields = rec_offs_n_fields(offsets);

	for (i = 0; i < n_fields; i++) {
		if (rec_offs_nth_extern(offsets, i)) {
			btr_free_externally_stored_field(
				index, btr_rec_get_field_ref(rec, offsets, i),
				rec, offsets, page_zip, i, rb_ctx, mtr);
		}
	}
}

/***********************************************************//**
Frees the externally stored fields for a record, if the field is mentioned
in the update vector. */
static
void
btr_rec_free_updated_extern_fields(
/*===============================*/
	dict_index_t*	index,	/*!< in: index of rec; the index tree MUST be
				X-latched */
	rec_t*		rec,	/*!< in/out: record */
	page_zip_des_t*	page_zip,/*!< in: compressed page whose uncompressed
				part will be updated, or NULL */
	const ulint*	offsets,/*!< in: rec_get_offsets(rec, index) */
	const upd_t*	update,	/*!< in: update vector */
	enum trx_rb_ctx	rb_ctx,	/*!< in: rollback context */
	mtr_t*		mtr)	/*!< in: mini-transaction handle which contains
				an X-latch to record page and to the tree */
{
	ulint	n_fields;
	ulint	i;

	ut_ad(rec_offs_validate(rec, index, offsets));
	ut_ad(mtr_memo_contains_page(mtr, rec, MTR_MEMO_PAGE_X_FIX));

	/* Free possible externally stored fields in the record */

	n_fields = upd_get_n_fields(update);

	for (i = 0; i < n_fields; i++) {
		const upd_field_t* ufield = upd_get_nth_field(update, i);

		if (rec_offs_nth_extern(offsets, ufield->field_no)) {
			ulint	len;
			byte*	data = rec_get_nth_field(
				rec, offsets, ufield->field_no, &len);
			ut_a(len >= BTR_EXTERN_FIELD_REF_SIZE);

			btr_free_externally_stored_field(
				index, data + len - BTR_EXTERN_FIELD_REF_SIZE,
				rec, offsets, page_zip,
				ufield->field_no, rb_ctx, mtr);
		}
	}
}

/*******************************************************************//**
Copies the prefix of an uncompressed BLOB.  The clustered index record
that points to this BLOB must be protected by a lock or a page latch.
@return	number of bytes written to buf */
static
ulint
btr_copy_blob_prefix(
/*=================*/
	byte*		buf,	/*!< out: the externally stored part of
				the field, or a prefix of it */
	ulint		len,	/*!< in: length of buf, in bytes */
	ulint		space_id,/*!< in: space id of the BLOB pages */
	ulint		page_no,/*!< in: page number of the first BLOB page */
	ulint		offset)	/*!< in: offset on the first BLOB page */
{
	ulint	copied_len	= 0;

	for (;;) {
		mtr_t		mtr;
		buf_block_t*	block;
		const page_t*	page;
		const byte*	blob_header;
		ulint		part_len;
		ulint		copy_len;

		mtr_start(&mtr);

		block = buf_page_get(space_id, 0, page_no, RW_S_LATCH, &mtr);
		buf_block_dbg_add_level(block, SYNC_EXTERN_STORAGE);
		page = buf_block_get_frame(block);

		btr_check_blob_fil_page_type(space_id, page_no, page, TRUE);

		blob_header = page + offset;
		part_len = btr_blob_get_part_len(blob_header);
		copy_len = ut_min(part_len, len - copied_len);

		memcpy(buf + copied_len,
		       blob_header + BTR_BLOB_HDR_SIZE, copy_len);
		copied_len += copy_len;

		page_no = btr_blob_get_next_page_no(blob_header);

		mtr_commit(&mtr);

		if (page_no == FIL_NULL || copy_len != part_len) {
			UNIV_MEM_ASSERT_RW(buf, copied_len);
			return(copied_len);
		}

		/* On other BLOB pages except the first the BLOB header
		always is at the page data start: */

		offset = FIL_PAGE_DATA;

		ut_ad(copied_len <= len);
	}
}

/*******************************************************************//**
Copies the prefix of a compressed BLOB.  The clustered index record
that points to this BLOB must be protected by a lock or a page latch.
@return	number of bytes written to buf */
static
ulint
btr_copy_zblob_prefix(
/*==================*/
	byte*		buf,	/*!< out: the externally stored part of
				the field, or a prefix of it */
	ulint		len,	/*!< in: length of buf, in bytes */
	ulint		zip_size,/*!< in: compressed BLOB page size */
	ulint		space_id,/*!< in: space id of the BLOB pages */
	ulint		page_no,/*!< in: page number of the first BLOB page */
	ulint		offset)	/*!< in: offset on the first BLOB page */
{
	ulint		page_type = FIL_PAGE_TYPE_ZBLOB;
	mem_heap_t*	heap;
	int		err;
	z_stream	d_stream;

	d_stream.next_out = buf;
	d_stream.avail_out = len;
	d_stream.next_in = Z_NULL;
	d_stream.avail_in = 0;

	/* Zlib inflate needs 32 kilobytes for the default
	window size, plus a few kilobytes for small objects. */
	heap = mem_heap_create(40000);
	page_zip_set_alloc(&d_stream, heap);

	ut_ad(ut_is_2pow(zip_size));
	ut_ad(zip_size >= PAGE_ZIP_MIN_SIZE);
	ut_ad(zip_size <= UNIV_PAGE_SIZE);
	ut_ad(space_id);

	err = inflateInit(&d_stream);
	ut_a(err == Z_OK);

	for (;;) {
		buf_page_t*	bpage;
		ulint		next_page_no;

		/* There is no latch on bpage directly.  Instead,
		bpage is protected by the B-tree page latch that
		is being held on the clustered index record, or,
		in row_merge_copy_blobs(), by an exclusive table lock. */
		bpage = buf_page_get_zip(space_id, zip_size, page_no);

		if (UNIV_UNLIKELY(!bpage)) {
			ut_print_timestamp(stderr);
			fprintf(stderr,
				"  InnoDB: Cannot load"
				" compressed BLOB"
				" page %lu space %lu\n",
				(ulong) page_no, (ulong) space_id);
			goto func_exit;
		}

		if (UNIV_UNLIKELY
		    (fil_page_get_type(bpage->zip.data) != page_type)) {
			ut_print_timestamp(stderr);
			fprintf(stderr,
				"  InnoDB: Unexpected type %lu of"
				" compressed BLOB"
				" page %lu space %lu\n",
				(ulong) fil_page_get_type(bpage->zip.data),
				(ulong) page_no, (ulong) space_id);
			goto end_of_blob;
		}

		next_page_no = mach_read_from_4(bpage->zip.data + offset);

		if (UNIV_LIKELY(offset == FIL_PAGE_NEXT)) {
			/* When the BLOB begins at page header,
			the compressed data payload does not
			immediately follow the next page pointer. */
			offset = FIL_PAGE_DATA;
		} else {
			offset += 4;
		}

		d_stream.next_in = bpage->zip.data + offset;
		d_stream.avail_in = zip_size - offset;

		err = inflate(&d_stream, Z_NO_FLUSH);
		switch (err) {
		case Z_OK:
			if (!d_stream.avail_out) {
				goto end_of_blob;
			}
			break;
		case Z_STREAM_END:
			if (next_page_no == FIL_NULL) {
				goto end_of_blob;
			}
			/* fall through */
		default:
inflate_error:
			ut_print_timestamp(stderr);
			fprintf(stderr,
				"  InnoDB: inflate() of"
				" compressed BLOB"
				" page %lu space %lu returned %d (%s)\n",
				(ulong) page_no, (ulong) space_id,
				err, d_stream.msg);
		case Z_BUF_ERROR:
			goto end_of_blob;
		}

		if (next_page_no == FIL_NULL) {
			if (!d_stream.avail_in) {
				ut_print_timestamp(stderr);
				fprintf(stderr,
					"  InnoDB: unexpected end of"
					" compressed BLOB"
					" page %lu space %lu\n",
					(ulong) page_no,
					(ulong) space_id);
			} else {
				err = inflate(&d_stream, Z_FINISH);
				switch (err) {
				case Z_STREAM_END:
				case Z_BUF_ERROR:
					break;
				default:
					goto inflate_error;
				}
			}

end_of_blob:
			buf_page_release_zip(bpage);
			goto func_exit;
		}

		buf_page_release_zip(bpage);

		/* On other BLOB pages except the first
		the BLOB header always is at the page header: */

		page_no = next_page_no;
		offset = FIL_PAGE_NEXT;
		page_type = FIL_PAGE_TYPE_ZBLOB2;
	}

func_exit:
	inflateEnd(&d_stream);
	mem_heap_free(heap);
	UNIV_MEM_ASSERT_RW(buf, d_stream.total_out);
	return(d_stream.total_out);
}

/*******************************************************************//**
Copies the prefix of an externally stored field of a record.  The
clustered index record that points to this BLOB must be protected by a
lock or a page latch.
@return	number of bytes written to buf */
static
ulint
btr_copy_externally_stored_field_prefix_low(
/*========================================*/
	byte*		buf,	/*!< out: the externally stored part of
				the field, or a prefix of it */
	ulint		len,	/*!< in: length of buf, in bytes */
	ulint		zip_size,/*!< in: nonzero=compressed BLOB page size,
				zero for uncompressed BLOBs */
	ulint		space_id,/*!< in: space id of the first BLOB page */
	ulint		page_no,/*!< in: page number of the first BLOB page */
	ulint		offset)	/*!< in: offset on the first BLOB page */
{
	if (UNIV_UNLIKELY(len == 0)) {
		return(0);
	}

	if (UNIV_UNLIKELY(zip_size)) {
		return(btr_copy_zblob_prefix(buf, len, zip_size,
					     space_id, page_no, offset));
	} else {
		return(btr_copy_blob_prefix(buf, len, space_id,
					    page_no, offset));
	}
}

/*******************************************************************//**
Copies the prefix of an externally stored field of a record.  The
clustered index record must be protected by a lock or a page latch.
@return the length of the copied field, or 0 if the column was being
or has been deleted */
UNIV_INTERN
ulint
btr_copy_externally_stored_field_prefix(
/*====================================*/
	byte*		buf,	/*!< out: the field, or a prefix of it */
	ulint		len,	/*!< in: length of buf, in bytes */
	ulint		zip_size,/*!< in: nonzero=compressed BLOB page size,
				zero for uncompressed BLOBs */
	const byte*	data,	/*!< in: 'internally' stored part of the
				field containing also the reference to
				the external part; must be protected by
				a lock or a page latch */
	ulint		local_len)/*!< in: length of data, in bytes */
{
	ulint	space_id;
	ulint	page_no;
	ulint	offset;

	ut_a(local_len >= BTR_EXTERN_FIELD_REF_SIZE);

	local_len -= BTR_EXTERN_FIELD_REF_SIZE;

	if (UNIV_UNLIKELY(local_len >= len)) {
		memcpy(buf, data, len);
		return(len);
	}

	memcpy(buf, data, local_len);
	data += local_len;

	ut_a(memcmp(data, field_ref_zero, BTR_EXTERN_FIELD_REF_SIZE));

	if (!mach_read_from_4(data + BTR_EXTERN_LEN + 4)) {
		/* The externally stored part of the column has been
		(partially) deleted.  Signal the half-deleted BLOB
		to the caller. */

		return(0);
	}

	space_id = mach_read_from_4(data + BTR_EXTERN_SPACE_ID);

	page_no = mach_read_from_4(data + BTR_EXTERN_PAGE_NO);

	offset = mach_read_from_4(data + BTR_EXTERN_OFFSET);

	return(local_len
	       + btr_copy_externally_stored_field_prefix_low(buf + local_len,
							     len - local_len,
							     zip_size,
							     space_id, page_no,
							     offset));
}

/*******************************************************************//**
Copies an externally stored field of a record to mem heap.  The
clustered index record must be protected by a lock or a page latch.
@return	the whole field copied to heap */
static
byte*
btr_copy_externally_stored_field(
/*=============================*/
	ulint*		len,	/*!< out: length of the whole field */
	const byte*	data,	/*!< in: 'internally' stored part of the
				field containing also the reference to
				the external part; must be protected by
				a lock or a page latch */
	ulint		zip_size,/*!< in: nonzero=compressed BLOB page size,
				zero for uncompressed BLOBs */
	ulint		local_len,/*!< in: length of data */
	mem_heap_t*	heap)	/*!< in: mem heap */
{
	ulint	space_id;
	ulint	page_no;
	ulint	offset;
	ulint	extern_len;
	byte*	buf;

	ut_a(local_len >= BTR_EXTERN_FIELD_REF_SIZE);

	local_len -= BTR_EXTERN_FIELD_REF_SIZE;

	space_id = mach_read_from_4(data + local_len + BTR_EXTERN_SPACE_ID);

	page_no = mach_read_from_4(data + local_len + BTR_EXTERN_PAGE_NO);

	offset = mach_read_from_4(data + local_len + BTR_EXTERN_OFFSET);

	/* Currently a BLOB cannot be bigger than 4 GB; we
	leave the 4 upper bytes in the length field unused */

	extern_len = mach_read_from_4(data + local_len + BTR_EXTERN_LEN + 4);

	buf = mem_heap_alloc(heap, local_len + extern_len);

	memcpy(buf, data, local_len);
	*len = local_len
		+ btr_copy_externally_stored_field_prefix_low(buf + local_len,
							      extern_len,
							      zip_size,
							      space_id,
							      page_no, offset);

	return(buf);
}

/*******************************************************************//**
Copies an externally stored field of a record to mem heap.
@return	the field copied to heap, or NULL if the field is incomplete */
UNIV_INTERN
byte*
btr_rec_copy_externally_stored_field(
/*=================================*/
	const rec_t*	rec,	/*!< in: record in a clustered index;
				must be protected by a lock or a page latch */
	const ulint*	offsets,/*!< in: array returned by rec_get_offsets() */
	ulint		zip_size,/*!< in: nonzero=compressed BLOB page size,
				zero for uncompressed BLOBs */
	ulint		no,	/*!< in: field number */
	ulint*		len,	/*!< out: length of the field */
	mem_heap_t*	heap)	/*!< in: mem heap */
{
	ulint		local_len;
	const byte*	data;

	ut_a(rec_offs_nth_extern(offsets, no));

	/* An externally stored field can contain some initial
	data from the field, and in the last 20 bytes it has the
	space id, page number, and offset where the rest of the
	field data is stored, and the data length in addition to
	the data stored locally. We may need to store some data
	locally to get the local record length above the 128 byte
	limit so that field offsets are stored in two bytes, and
	the extern bit is available in those two bytes. */

	data = rec_get_nth_field(rec, offsets, no, &local_len);

	ut_a(local_len >= BTR_EXTERN_FIELD_REF_SIZE);

	if (UNIV_UNLIKELY
	    (!memcmp(data + local_len - BTR_EXTERN_FIELD_REF_SIZE,
		     field_ref_zero, BTR_EXTERN_FIELD_REF_SIZE))) {
		/* The externally stored field was not written yet.
		This record should only be seen by
		recv_recovery_rollback_active() or any
		TRX_ISO_READ_UNCOMMITTED transactions. */
		return(NULL);
	}

	return(btr_copy_externally_stored_field(len, data,
						zip_size, local_len, heap));
}
#endif /* !UNIV_HOTBACKUP */<|MERGE_RESOLUTION|>--- conflicted
+++ resolved
@@ -2873,7 +2873,6 @@
 	return(DB_SUCCESS);
 }
 
-<<<<<<< HEAD
 /***********************************************************//**
 Sets a secondary index record's delete mark to the given value. This
 function is only used by the insert buffer merge mechanism. */
@@ -2887,19 +2886,7 @@
 					when the tablespace is
 					uncompressed */
 	ibool		val,		/*!< in: value to set */
-	mtr_t*		mtr)		/*!< in: mtr */
-=======
-/***************************************************************
-Sets a secondary index record delete mark. This function is only
-used by the insert buffer insert merge mechanism. */
-
-void
-btr_cur_set_deleted_flag_for_ibuf(
-/*==============================*/
-	rec_t*		rec,	/* in: record to delete unmark */
-	ibool		val,	/* in: value to set */
-	mtr_t*		mtr)	/* in: mtr */
->>>>>>> 6bbe24e9
+	mtr_t*		mtr)		/*!< in/out: mini-transaction */
 {
 	/* We do not need to reserve btr_search_latch, as the page
 	has just been read to the buffer pool and there cannot be
@@ -2907,11 +2894,7 @@
 	updated in place and the adaptive hash index does not depend
 	on it. */
 
-<<<<<<< HEAD
 	btr_rec_set_deleted_flag(rec, page_zip, val);
-=======
-	rec_set_deleted_flag(rec, page_is_comp(buf_frame_align(rec)), val);
->>>>>>> 6bbe24e9
 
 	btr_cur_del_mark_set_sec_rec_log(rec, val, mtr);
 }
