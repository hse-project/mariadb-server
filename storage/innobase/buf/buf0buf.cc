/*****************************************************************************

Copyright (c) 1995, 2018, Oracle and/or its affiliates. All Rights Reserved.
Copyright (c) 2008, Google Inc.
Copyright (c) 2013, 2019, MariaDB Corporation.

Portions of this file contain modifications contributed and copyrighted by
Google, Inc. Those modifications are gratefully acknowledged and are described
briefly in the InnoDB documentation. The contributions by Google are
incorporated with their permission, and subject to the conditions contained in
the file COPYING.Google.

This program is free software; you can redistribute it and/or modify it under
the terms of the GNU General Public License as published by the Free Software
Foundation; version 2 of the License.

This program is distributed in the hope that it will be useful, but WITHOUT
ANY WARRANTY; without even the implied warranty of MERCHANTABILITY or FITNESS
FOR A PARTICULAR PURPOSE. See the GNU General Public License for more details.

You should have received a copy of the GNU General Public License along with
this program; if not, write to the Free Software Foundation, Inc.,
51 Franklin Street, Fifth Floor, Boston, MA 02110-1335 USA

*****************************************************************************/

/**************************************************//**
@file buf/buf0buf.cc
The database buffer buf_pool

Created 11/5/1995 Heikki Tuuri
*******************************************************/

#include "mtr0types.h"
#include "mach0data.h"
#include "buf0buf.h"
#include "buf0checksum.h"
#include "ut0crc32.h"
#include <string.h>

#ifndef UNIV_INNOCHECKSUM
#include "mem0mem.h"
#include "btr0btr.h"
#include "fil0fil.h"
#include "fil0crypt.h"
#include "buf0buddy.h"
#include "lock0lock.h"
#include "sync0rw.h"
#include "btr0sea.h"
#include "ibuf0ibuf.h"
#include "trx0undo.h"
#include "trx0purge.h"
#include "log0log.h"
#include "dict0stats_bg.h"
#include "srv0srv.h"
#include "srv0start.h"
#include "dict0dict.h"
#include "log0recv.h"
#include "srv0mon.h"
#include "log0crypt.h"
#include "fil0pagecompress.h"
#include "fsp0pagecompress.h"
#endif /* !UNIV_INNOCHECKSUM */
#include "page0zip.h"
#include "sync0sync.h"
#include "buf0dump.h"
#include <map>
#include <sstream>

#ifdef HAVE_LIBNUMA
#include <numa.h>
#include <numaif.h>
struct set_numa_interleave_t
{
	set_numa_interleave_t()
	{
		if (srv_numa_interleave) {

			struct bitmask *numa_mems_allowed = numa_get_mems_allowed();
			ib::info() << "Setting NUMA memory policy to"
				" MPOL_INTERLEAVE";
			if (set_mempolicy(MPOL_INTERLEAVE,
					  numa_mems_allowed->maskp,
					  numa_mems_allowed->size) != 0) {

				ib::warn() << "Failed to set NUMA memory"
					" policy to MPOL_INTERLEAVE: "
					<< strerror(errno);
			}
			numa_bitmask_free(numa_mems_allowed);
		}
	}

	~set_numa_interleave_t()
	{
		if (srv_numa_interleave) {

			ib::info() << "Setting NUMA memory policy to"
				" MPOL_DEFAULT";
			if (set_mempolicy(MPOL_DEFAULT, NULL, 0) != 0) {
				ib::warn() << "Failed to set NUMA memory"
					" policy to MPOL_DEFAULT: "
					<< strerror(errno);
			}
		}
	}
};

#define NUMA_MEMPOLICY_INTERLEAVE_IN_SCOPE set_numa_interleave_t scoped_numa
#else
#define NUMA_MEMPOLICY_INTERLEAVE_IN_SCOPE
#endif /* HAVE_LIBNUMA */

<<<<<<< HEAD
=======
#ifdef HAVE_SNAPPY
#include "snappy-c.h"
#endif

#ifndef UNIV_INNOCHECKSUM
buf_pool_t::io_buf_t::~io_buf_t()
{
	for (buf_tmp_buffer_t* s = slots, *e = slots + n_slots; s != e; s++) {
		aligned_free(s->crypt_buf);
		aligned_free(s->comp_buf);
	}
	ut_free(slots);
}
#endif /* !UNIV_INNOCHECKSUM */

>>>>>>> b86e0f25
/*
		IMPLEMENTATION OF THE BUFFER POOL
		=================================

Performance improvement:
------------------------
Thread scheduling in NT may be so slow that the OS wait mechanism should
not be used even in waiting for disk reads to complete.
Rather, we should put waiting query threads to the queue of
waiting jobs, and let the OS thread do something useful while the i/o
is processed. In this way we could remove most OS thread switches in
an i/o-intensive benchmark like TPC-C.

A possibility is to put a user space thread library between the database
and NT. User space thread libraries might be very fast.

SQL Server 7.0 can be configured to use 'fibers' which are lightweight
threads in NT. These should be studied.

		Buffer frames and blocks
		------------------------
Following the terminology of Gray and Reuter, we call the memory
blocks where file pages are loaded buffer frames. For each buffer
frame there is a control block, or shortly, a block, in the buffer
control array. The control info which does not need to be stored
in the file along with the file page, resides in the control block.

		Buffer pool struct
		------------------
The buffer buf_pool contains a single mutex which protects all the
control data structures of the buf_pool. The content of a buffer frame is
protected by a separate read-write lock in its control block, though.
These locks can be locked and unlocked without owning the buf_pool->mutex.
The OS events in the buf_pool struct can be waited for without owning the
buf_pool->mutex.

The buf_pool->mutex is a hot-spot in main memory, causing a lot of
memory bus traffic on multiprocessor systems when processors
alternately access the mutex. On our Pentium, the mutex is accessed
maybe every 10 microseconds. We gave up the solution to have mutexes
for each control block, for instance, because it seemed to be
complicated.

A solution to reduce mutex contention of the buf_pool->mutex is to
create a separate mutex for the page hash table. On Pentium,
accessing the hash table takes 2 microseconds, about half
of the total buf_pool->mutex hold time.

		Control blocks
		--------------

The control block contains, for instance, the bufferfix count
which is incremented when a thread wants a file page to be fixed
in a buffer frame. The bufferfix operation does not lock the
contents of the frame, however. For this purpose, the control
block contains a read-write lock.

The buffer frames have to be aligned so that the start memory
address of a frame is divisible by the universal page size, which
is a power of two.

We intend to make the buffer buf_pool size on-line reconfigurable,
that is, the buf_pool size can be changed without closing the database.
Then the database administarator may adjust it to be bigger
at night, for example. The control block array must
contain enough control blocks for the maximum buffer buf_pool size
which is used in the particular database.
If the buf_pool size is cut, we exploit the virtual memory mechanism of
the OS, and just refrain from using frames at high addresses. Then the OS
can swap them to disk.

The control blocks containing file pages are put to a hash table
according to the file address of the page.
We could speed up the access to an individual page by using
"pointer swizzling": we could replace the page references on
non-leaf index pages by direct pointers to the page, if it exists
in the buf_pool. We could make a separate hash table where we could
chain all the page references in non-leaf pages residing in the buf_pool,
using the page reference as the hash key,
and at the time of reading of a page update the pointers accordingly.
Drawbacks of this solution are added complexity and,
possibly, extra space required on non-leaf pages for memory pointers.
A simpler solution is just to speed up the hash table mechanism
in the database, using tables whose size is a power of 2.

		Lists of blocks
		---------------

There are several lists of control blocks.

The free list (buf_pool->free) contains blocks which are currently not
used.

The common LRU list contains all the blocks holding a file page
except those for which the bufferfix count is non-zero.
The pages are in the LRU list roughly in the order of the last
access to the page, so that the oldest pages are at the end of the
list. We also keep a pointer to near the end of the LRU list,
which we can use when we want to artificially age a page in the
buf_pool. This is used if we know that some page is not needed
again for some time: we insert the block right after the pointer,
causing it to be replaced sooner than would normally be the case.
Currently this aging mechanism is used for read-ahead mechanism
of pages, and it can also be used when there is a scan of a full
table which cannot fit in the memory. Putting the pages near the
end of the LRU list, we make sure that most of the buf_pool stays
in the main memory, undisturbed.

The unzip_LRU list contains a subset of the common LRU list.  The
blocks on the unzip_LRU list hold a compressed file page and the
corresponding uncompressed page frame.  A block is in unzip_LRU if and
only if the predicate buf_page_belongs_to_unzip_LRU(&block->page)
holds.  The blocks in unzip_LRU will be in same order as they are in
the common LRU list.  That is, each manipulation of the common LRU
list will result in the same manipulation of the unzip_LRU list.

The chain of modified blocks (buf_pool->flush_list) contains the blocks
holding file pages that have been modified in the memory
but not written to disk yet. The block with the oldest modification
which has not yet been written to disk is at the end of the chain.
The access to this list is protected by buf_pool->flush_list_mutex.

The chain of unmodified compressed blocks (buf_pool->zip_clean)
contains the control blocks (buf_page_t) of those compressed pages
that are not in buf_pool->flush_list and for which no uncompressed
page has been allocated in the buffer pool.  The control blocks for
uncompressed pages are accessible via buf_block_t objects that are
reachable via buf_pool->chunks[].

The chains of free memory blocks (buf_pool->zip_free[]) are used by
the buddy allocator (buf0buddy.cc) to keep track of currently unused
memory blocks of size sizeof(buf_page_t)..srv_page_size / 2.  These
blocks are inside the srv_page_size-sized memory blocks of type
BUF_BLOCK_MEMORY that the buddy allocator requests from the buffer
pool.  The buddy allocator is solely used for allocating control
blocks for compressed pages (buf_page_t) and compressed page frames.

		Loading a file page
		-------------------

First, a victim block for replacement has to be found in the
buf_pool. It is taken from the free list or searched for from the
end of the LRU-list. An exclusive lock is reserved for the frame,
the io_fix field is set in the block fixing the block in buf_pool,
and the io-operation for loading the page is queued. The io-handler thread
releases the X-lock on the frame and resets the io_fix field
when the io operation completes.

A thread may request the above operation using the function
buf_page_get(). It may then continue to request a lock on the frame.
The lock is granted when the io-handler releases the x-lock.

		Read-ahead
		----------

The read-ahead mechanism is intended to be intelligent and
isolated from the semantically higher levels of the database
index management. From the higher level we only need the
information if a file page has a natural successor or
predecessor page. On the leaf level of a B-tree index,
these are the next and previous pages in the natural
order of the pages.

Let us first explain the read-ahead mechanism when the leafs
of a B-tree are scanned in an ascending or descending order.
When a read page is the first time referenced in the buf_pool,
the buffer manager checks if it is at the border of a so-called
linear read-ahead area. The tablespace is divided into these
areas of size 64 blocks, for example. So if the page is at the
border of such an area, the read-ahead mechanism checks if
all the other blocks in the area have been accessed in an
ascending or descending order. If this is the case, the system
looks at the natural successor or predecessor of the page,
checks if that is at the border of another area, and in this case
issues read-requests for all the pages in that area. Maybe
we could relax the condition that all the pages in the area
have to be accessed: if data is deleted from a table, there may
appear holes of unused pages in the area.

A different read-ahead mechanism is used when there appears
to be a random access pattern to a file.
If a new page is referenced in the buf_pool, and several pages
of its random access area (for instance, 32 consecutive pages
in a tablespace) have recently been referenced, we may predict
that the whole area may be needed in the near future, and issue
the read requests for the whole area.
*/

#ifndef UNIV_INNOCHECKSUM
/** Value in microseconds */
static const int WAIT_FOR_READ	= 100;
static const int WAIT_FOR_WRITE = 100;
/** Number of attempts made to read in a page in the buffer pool */
static const ulint	BUF_PAGE_READ_MAX_RETRIES = 100;
/** Number of pages to read ahead */
static const ulint	BUF_READ_AHEAD_PAGES = 64;
/** The maximum portion of the buffer pool that can be used for the
read-ahead buffer.  (Divide buf_pool size by this amount) */
static const ulint	BUF_READ_AHEAD_PORTION = 32;

/** The buffer pools of the database */
buf_pool_t*	buf_pool_ptr;

/** true when resizing buffer pool is in the critical path. */
volatile bool	buf_pool_resizing;

/** true when withdrawing buffer pool pages might cause page relocation */
volatile bool	buf_pool_withdrawing;

/** the clock is incremented every time a pointer to a page may become obsolete;
if the withdrwa clock has not changed, the pointer is still valid in buffer
pool. if changed, the pointer might not be in buffer pool any more. */
volatile ulint	buf_withdraw_clock;

/** Map of buffer pool chunks by its first frame address
This is newly made by initialization of buffer pool and buf_resize_thread.
Currently, no need mutex protection for update. */
typedef std::map<
	const byte*,
	buf_chunk_t*,
	std::less<const byte*>,
	ut_allocator<std::pair<const byte* const, buf_chunk_t*> > >
	buf_pool_chunk_map_t;

static buf_pool_chunk_map_t*			buf_chunk_map_reg;

/** Chunk map to be used to lookup.
The map pointed by this should not be updated */
static buf_pool_chunk_map_t*	buf_chunk_map_ref = NULL;

#ifdef UNIV_DEBUG
/** Disable resizing buffer pool to make assertion code not expensive. */
my_bool			buf_disable_resize_buffer_pool_debug = TRUE;
#endif /* UNIV_DEBUG */

#if defined UNIV_DEBUG || defined UNIV_BUF_DEBUG
/** This is used to insert validation operations in execution
in the debug version */
static ulint	buf_dbg_counter	= 0;
#endif /* UNIV_DEBUG || UNIV_BUF_DEBUG */

#if defined UNIV_PFS_MUTEX || defined UNIV_PFS_RWLOCK
# ifndef PFS_SKIP_BUFFER_MUTEX_RWLOCK

/* Buffer block mutexes and rwlocks can be registered
in one group rather than individually. If PFS_GROUP_BUFFER_SYNC
is defined, register buffer block mutex and rwlock
in one group after their initialization. */
#  define PFS_GROUP_BUFFER_SYNC

/* This define caps the number of mutexes/rwlocks can
be registered with performance schema. Developers can
modify this define if necessary. Please note, this would
be effective only if PFS_GROUP_BUFFER_SYNC is defined. */
#  define PFS_MAX_BUFFER_MUTEX_LOCK_REGISTER	ULINT_MAX

# endif /* !PFS_SKIP_BUFFER_MUTEX_RWLOCK */
#endif /* UNIV_PFS_MUTEX || UNIV_PFS_RWLOCK */

/** Macro to determine whether the read of write counter is used depending
on the io_type */
#define MONITOR_RW_COUNTER(io_type, counter)		\
	((io_type == BUF_IO_READ)			\
	 ? (counter##_READ)				\
	 : (counter##_WRITTEN))


/** Registers a chunk to buf_pool_chunk_map
@param[in]	chunk	chunk of buffers */
static
void
buf_pool_register_chunk(
	buf_chunk_t*	chunk)
{
	buf_chunk_map_reg->insert(buf_pool_chunk_map_t::value_type(
		chunk->blocks->frame, chunk));
}

/** Decrypt a page for temporary tablespace.
@param[in,out]	tmp_frame	Temporary buffer
@param[in]	src_frame	Page to decrypt
@return true if temporary tablespace decrypted, false if not */
static bool buf_tmp_page_decrypt(byte* tmp_frame, byte* src_frame)
{
	if (buf_page_is_zeroes(src_frame, srv_page_size)) {
		return true;
	}

	/* read space & lsn */
	uint header_len = FIL_PAGE_FILE_FLUSH_LSN_OR_KEY_VERSION;

	/* Copy FIL page header, it is not encrypted */
	memcpy(tmp_frame, src_frame, header_len);

	/* Calculate the offset where decryption starts */
	const byte* src = src_frame + header_len;
	byte* dst = tmp_frame + header_len;
	uint srclen = uint(srv_page_size)
		- (header_len + FIL_PAGE_FCRC32_CHECKSUM);
	ulint offset = mach_read_from_4(src_frame + FIL_PAGE_OFFSET);

	if (!log_tmp_block_decrypt(src, srclen, dst,
				   (offset * srv_page_size))) {
		return false;
	}

	static_assert(FIL_PAGE_FCRC32_CHECKSUM == 4, "alignment");
	memcpy_aligned<4>(tmp_frame + srv_page_size - FIL_PAGE_FCRC32_CHECKSUM,
			  src_frame + srv_page_size - FIL_PAGE_FCRC32_CHECKSUM,
			  FIL_PAGE_FCRC32_CHECKSUM);

	memcpy_aligned<OS_FILE_LOG_BLOCK_SIZE>(src_frame, tmp_frame,
					       srv_page_size);
	srv_stats.pages_decrypted.inc();
	srv_stats.n_temp_blocks_decrypted.inc();

	return true; /* page was decrypted */
}

/** Decrypt a page.
@param[in,out]	bpage	Page control block
@param[in,out]	space	tablespace
@return whether the operation was successful */
static bool buf_page_decrypt_after_read(buf_page_t* bpage, fil_space_t* space)
{
	ut_ad(space->pending_io());
	ut_ad(space->id == bpage->id.space());

	byte* dst_frame = bpage->zip.data ? bpage->zip.data :
		((buf_block_t*) bpage)->frame;
	bool page_compressed = space->is_compressed()
		&& buf_page_is_compressed(dst_frame, space->flags);
	buf_pool_t* buf_pool = buf_pool_from_bpage(bpage);

	if (bpage->id.page_no() == 0) {
		/* File header pages are not encrypted/compressed */
		return (true);
	}

	if (space->purpose == FIL_TYPE_TEMPORARY
	    && innodb_encrypt_temporary_tables) {
		buf_tmp_buffer_t* slot = buf_pool->io_buf.reserve();
		ut_a(slot);
		slot->allocate();

		if (!buf_tmp_page_decrypt(slot->crypt_buf, dst_frame)) {
			slot->release();
			ib::error() << "Encrypted page " << bpage->id
				    << " in file " << space->chain.start->name;
			return false;
		}

		slot->release();
		return true;
	}

	/* Page is encrypted if encryption information is found from
	tablespace and page contains used key_version. This is true
	also for pages first compressed and then encrypted. */

	buf_tmp_buffer_t* slot;
	uint key_version = buf_page_get_key_version(dst_frame, space->flags);

	if (page_compressed && !key_version) {
		/* the page we read is unencrypted */
		/* Find free slot from temporary memory array */
decompress:
		if (space->full_crc32()
		    && buf_page_is_corrupted(true, dst_frame, space->flags)) {
			return false;
		}

		slot = buf_pool->io_buf.reserve();
		ut_a(slot);
		slot->allocate();

decompress_with_slot:
		ut_d(fil_page_type_validate(space, dst_frame));

		bpage->write_size = fil_page_decompress(
			slot->crypt_buf, dst_frame, space->flags);
		slot->release();

		ut_ad(!bpage->write_size
		      || fil_page_type_validate(space, dst_frame));

		ut_ad(space->pending_io());

		return bpage->write_size != 0;
	}

	if (key_version && space->crypt_data) {
		/* Verify encryption checksum before we even try to
		decrypt. */
		if (!buf_page_verify_crypt_checksum(dst_frame, space->flags)) {
decrypt_failed:
			ib::error() << "Encrypted page " << bpage->id
				    << " in file " << space->chain.start->name
				    << " looks corrupted; key_version="
				    << key_version;
			return false;
		}

		slot = buf_pool->io_buf.reserve();
		ut_a(slot);
		slot->allocate();
		ut_d(fil_page_type_validate(space, dst_frame));

		/* decrypt using crypt_buf to dst_frame */
		if (!fil_space_decrypt(space, slot->crypt_buf, dst_frame)) {
			slot->release();
			goto decrypt_failed;
		}

		ut_d(fil_page_type_validate(space, dst_frame));

		if ((space->full_crc32() && page_compressed)
		    || fil_page_is_compressed_encrypted(dst_frame)) {
			goto decompress_with_slot;
		}

		slot->release();
	} else if (fil_page_is_compressed_encrypted(dst_frame)) {
		goto decompress;
	}

	ut_ad(space->pending_io());
	return true;
}

/********************************************************************//**
Gets the smallest oldest_modification lsn for any page in the pool. Returns
zero if all modified pages have been flushed to disk.
@return oldest modification in pool, zero if none */
lsn_t
buf_pool_get_oldest_modification(void)
/*==================================*/
{
	lsn_t		lsn = 0;
	lsn_t		oldest_lsn = 0;

	/* When we traverse all the flush lists we don't want another
	thread to add a dirty page to any flush list. */
	log_flush_order_mutex_enter();

	for (ulint i = 0; i < srv_buf_pool_instances; i++) {
		buf_pool_t*	buf_pool;

		buf_pool = buf_pool_from_array(i);

		buf_flush_list_mutex_enter(buf_pool);

		buf_page_t*	bpage;

		/* We don't let log-checkpoint halt because pages from system
		temporary are not yet flushed to the disk. Anyway, object
		residing in system temporary doesn't generate REDO logging. */
		for (bpage = UT_LIST_GET_LAST(buf_pool->flush_list);
		     bpage != NULL
			&& fsp_is_system_temporary(bpage->id.space());
		     bpage = UT_LIST_GET_PREV(list, bpage)) {
			/* Do nothing. */
		}

		if (bpage != NULL) {
			ut_ad(bpage->in_flush_list);
			lsn = bpage->oldest_modification;
		}

		buf_flush_list_mutex_exit(buf_pool);

		if (!oldest_lsn || oldest_lsn > lsn) {
			oldest_lsn = lsn;
		}
	}

	log_flush_order_mutex_exit();

	/* The returned answer may be out of date: the flush_list can
	change after the mutex has been released. */

	return(oldest_lsn);
}

/********************************************************************//**
Get total buffer pool statistics. */
void
buf_get_total_list_len(
/*===================*/
	ulint*		LRU_len,	/*!< out: length of all LRU lists */
	ulint*		free_len,	/*!< out: length of all free lists */
	ulint*		flush_list_len)	/*!< out: length of all flush lists */
{
	ulint		i;

	*LRU_len = 0;
	*free_len = 0;
	*flush_list_len = 0;

	for (i = 0; i < srv_buf_pool_instances; i++) {
		buf_pool_t*	buf_pool;

		buf_pool = buf_pool_from_array(i);

		*LRU_len += UT_LIST_GET_LEN(buf_pool->LRU);
		*free_len += UT_LIST_GET_LEN(buf_pool->free);
		*flush_list_len += UT_LIST_GET_LEN(buf_pool->flush_list);
	}
}

/********************************************************************//**
Get total list size in bytes from all buffer pools. */
void
buf_get_total_list_size_in_bytes(
/*=============================*/
	buf_pools_list_size_t*	buf_pools_list_size)	/*!< out: list sizes
							in all buffer pools */
{
	ut_ad(buf_pools_list_size);
	memset(buf_pools_list_size, 0, sizeof(*buf_pools_list_size));

	for (ulint i = 0; i < srv_buf_pool_instances; i++) {
		buf_pool_t*	buf_pool;

		buf_pool = buf_pool_from_array(i);
		/* We don't need mutex protection since this is
		for statistics purpose */
		buf_pools_list_size->LRU_bytes += buf_pool->stat.LRU_bytes;
		buf_pools_list_size->unzip_LRU_bytes +=
			UT_LIST_GET_LEN(buf_pool->unzip_LRU)
			<< srv_page_size_shift;
		buf_pools_list_size->flush_list_bytes +=
			buf_pool->stat.flush_list_bytes;
	}
}

/********************************************************************//**
Get total buffer pool statistics. */
void
buf_get_total_stat(
/*===============*/
	buf_pool_stat_t*	tot_stat)	/*!< out: buffer pool stats */
{
	ulint			i;

	memset(tot_stat, 0, sizeof(*tot_stat));

	for (i = 0; i < srv_buf_pool_instances; i++) {
		buf_pool_stat_t*buf_stat;
		buf_pool_t*	buf_pool;

		buf_pool = buf_pool_from_array(i);

		buf_stat = &buf_pool->stat;
		tot_stat->n_page_gets += buf_stat->n_page_gets;
		tot_stat->n_pages_read += buf_stat->n_pages_read;
		tot_stat->n_pages_written += buf_stat->n_pages_written;
		tot_stat->n_pages_created += buf_stat->n_pages_created;
		tot_stat->n_ra_pages_read_rnd += buf_stat->n_ra_pages_read_rnd;
		tot_stat->n_ra_pages_read += buf_stat->n_ra_pages_read;
		tot_stat->n_ra_pages_evicted += buf_stat->n_ra_pages_evicted;
		tot_stat->n_pages_made_young += buf_stat->n_pages_made_young;

		tot_stat->n_pages_not_made_young +=
			buf_stat->n_pages_not_made_young;
	}
}

/********************************************************************//**
Allocates a buffer block.
@return own: the allocated block, in state BUF_BLOCK_MEMORY */
buf_block_t*
buf_block_alloc(
/*============*/
	buf_pool_t*	buf_pool)	/*!< in/out: buffer pool instance,
					or NULL for round-robin selection
					of the buffer pool */
{
	buf_block_t*	block;
	ulint		index;
	static ulint	buf_pool_index;

	if (buf_pool == NULL) {
		/* We are allocating memory from any buffer pool, ensure
		we spread the grace on all buffer pool instances. */
		index = buf_pool_index++ % srv_buf_pool_instances;
		buf_pool = buf_pool_from_array(index);
	}

	block = buf_LRU_get_free_block(buf_pool);

	buf_block_set_state(block, BUF_BLOCK_MEMORY);

	return(block);
}
#endif /* !UNIV_INNOCHECKSUM */

/** Checks if the page is in crc32 checksum format.
@param[in]	read_buf		database page
@param[in]	checksum_field1		new checksum field
@param[in]	checksum_field2		old checksum field
@return true if the page is in crc32 checksum format. */
bool
buf_page_is_checksum_valid_crc32(
	const byte*			read_buf,
	ulint				checksum_field1,
	ulint				checksum_field2)
{
	const uint32_t	crc32 = buf_calc_page_crc32(read_buf);

#ifdef UNIV_INNOCHECKSUM
	if (log_file
	    && srv_checksum_algorithm == SRV_CHECKSUM_ALGORITHM_STRICT_CRC32) {
		fprintf(log_file, "page::%llu;"
			" crc32 calculated = %u;"
			" recorded checksum field1 = " ULINTPF " recorded"
			" checksum field2 =" ULINTPF "\n", cur_page_num,
			crc32, checksum_field1, checksum_field2);
	}
#endif /* UNIV_INNOCHECKSUM */

	if (checksum_field1 != checksum_field2) {
		return false;
	}

	return checksum_field1 == crc32;
}

/** Checks if the page is in innodb checksum format.
@param[in]	read_buf	database page
@param[in]	checksum_field1	new checksum field
@param[in]	checksum_field2	old checksum field
@return true if the page is in innodb checksum format. */
bool
buf_page_is_checksum_valid_innodb(
	const byte*			read_buf,
	ulint				checksum_field1,
	ulint				checksum_field2)
{
	/* There are 2 valid formulas for
	checksum_field2 (old checksum field) which algo=innodb could have
	written to the page:

	1. Very old versions of InnoDB only stored 8 byte lsn to the
	start and the end of the page.

	2. Newer InnoDB versions store the old formula checksum
	(buf_calc_page_old_checksum()). */

	ulint	old_checksum = buf_calc_page_old_checksum(read_buf);
	ulint	new_checksum = buf_calc_page_new_checksum(read_buf);

#ifdef UNIV_INNOCHECKSUM
	if (log_file
	    && srv_checksum_algorithm == SRV_CHECKSUM_ALGORITHM_INNODB) {
		fprintf(log_file, "page::%llu;"
			" old style: calculated ="
			" " ULINTPF "; recorded = " ULINTPF "\n",
			cur_page_num, old_checksum,
			checksum_field2);
		fprintf(log_file, "page::%llu;"
			" new style: calculated ="
			" " ULINTPF "; crc32 = %u; recorded = " ULINTPF "\n",
			cur_page_num, new_checksum,
			buf_calc_page_crc32(read_buf), checksum_field1);
	}

	if (log_file
	    && srv_checksum_algorithm == SRV_CHECKSUM_ALGORITHM_STRICT_INNODB) {
		fprintf(log_file, "page::%llu;"
			" old style: calculated ="
			" " ULINTPF "; recorded checksum = " ULINTPF "\n",
			cur_page_num, old_checksum,
			checksum_field2);
		fprintf(log_file, "page::%llu;"
			" new style: calculated ="
			" " ULINTPF "; recorded checksum  = " ULINTPF "\n",
			cur_page_num, new_checksum,
			checksum_field1);
	}
#endif /* UNIV_INNOCHECKSUM */


	if (checksum_field2 != mach_read_from_4(read_buf + FIL_PAGE_LSN)
	    && checksum_field2 != old_checksum) {
		DBUG_LOG("checksum",
			 "Page checksum crc32 not valid"
			 << " field1 " << checksum_field1
			 << " field2 " << checksum_field2
			 << " crc32 " << buf_calc_page_old_checksum(read_buf)
			 << " lsn " << mach_read_from_4(
				 read_buf + FIL_PAGE_LSN));
		return(false);
	}

	/* old field is fine, check the new field */

	/* InnoDB versions < 4.0.14 and < 4.1.1 stored the space id
	(always equal to 0), to FIL_PAGE_SPACE_OR_CHKSUM */

	if (checksum_field1 != 0 && checksum_field1 != new_checksum) {
		DBUG_LOG("checksum",
			 "Page checksum crc32 not valid"
			 << " field1 " << checksum_field1
			 << " field2 " << checksum_field2
			 << " crc32 " << buf_calc_page_new_checksum(read_buf)
			 << " lsn " << mach_read_from_4(
				 read_buf + FIL_PAGE_LSN));
		return(false);
	}

	return(true);
}

/** Checks if the page is in none checksum format.
@param[in]	read_buf	database page
@param[in]	checksum_field1	new checksum field
@param[in]	checksum_field2	old checksum field
@return true if the page is in none checksum format. */
bool
buf_page_is_checksum_valid_none(
	const byte*			read_buf,
	ulint				checksum_field1,
	ulint				checksum_field2)
{
#ifndef DBUG_OFF
	if (checksum_field1 != checksum_field2
	    && checksum_field1 != BUF_NO_CHECKSUM_MAGIC) {
		DBUG_LOG("checksum",
			 "Page checksum crc32 not valid"
			 << " field1 " << checksum_field1
			 << " field2 " << checksum_field2
			 << " crc32 " << BUF_NO_CHECKSUM_MAGIC
			 << " lsn " << mach_read_from_4(read_buf
							+ FIL_PAGE_LSN));
	}
#endif /* DBUG_OFF */

#ifdef UNIV_INNOCHECKSUM
	if (log_file
	    && srv_checksum_algorithm == SRV_CHECKSUM_ALGORITHM_STRICT_NONE) {
		fprintf(log_file,
			"page::%llu; none checksum: calculated"
			" = %lu; recorded checksum_field1 = " ULINTPF
			" recorded checksum_field2 = " ULINTPF "\n",
			cur_page_num, BUF_NO_CHECKSUM_MAGIC,
			checksum_field1, checksum_field2);
	}
#endif /* UNIV_INNOCHECKSUM */

	return(checksum_field1 == checksum_field2
	       && checksum_field1 == BUF_NO_CHECKSUM_MAGIC);
}

/** Checks whether the lsn present in the page is lesser than the
peek current lsn.
@param[in]	check_lsn	lsn to check
@param[in]	read_buf	page. */
static void buf_page_check_lsn(bool check_lsn, const byte* read_buf)
{
#ifndef UNIV_INNOCHECKSUM
	if (check_lsn && recv_lsn_checks_on) {
		lsn_t		current_lsn;
		const lsn_t	page_lsn
			= mach_read_from_8(read_buf + FIL_PAGE_LSN);

		/* Since we are going to reset the page LSN during the import
		phase it makes no sense to spam the log with error messages. */

		if (log_peek_lsn(&current_lsn) && current_lsn < page_lsn) {

			const ulint	space_id = mach_read_from_4(
				read_buf + FIL_PAGE_SPACE_ID);
			const ulint	page_no = mach_read_from_4(
				read_buf + FIL_PAGE_OFFSET);

			ib::error() << "Page " << page_id_t(space_id, page_no)
				<< " log sequence number " << page_lsn
				<< " is in the future! Current system"
				<< " log sequence number "
				<< current_lsn << ".";

			ib::error() << "Your database may be corrupt or"
				" you may have copied the InnoDB"
				" tablespace but not the InnoDB"
				" log files. "
				<< FORCE_RECOVERY_MSG;

		}
	}
#endif /* !UNIV_INNOCHECKSUM */
}

/** Check if a page is all zeroes.
@param[in]	read_buf	database page
@param[in]	page_size	page frame size
@return whether the page is all zeroes */
bool buf_page_is_zeroes(const void* read_buf, size_t page_size)
{
	const ulint* b = reinterpret_cast<const ulint*>(read_buf);
	const ulint* const e = b + page_size / sizeof *b;
	do {
		if (*b++) {
			return false;
		}
	} while (b != e);
	return true;
}

/** Check if a page is corrupt.
@param[in]	check_lsn	whether the LSN should be checked
@param[in]	read_buf	database page
@param[in]	zip_size	ROW_FORMAT=COMPRESSED page size, or 0
@param[in]	space		tablespace
@return whether the page is corrupted */
bool
buf_page_is_corrupted(
	bool			check_lsn,
	const byte*		read_buf,
	ulint			fsp_flags)
{
#ifndef UNIV_INNOCHECKSUM
	DBUG_EXECUTE_IF("buf_page_import_corrupt_failure", return(true); );
#endif
	if (fil_space_t::full_crc32(fsp_flags)) {
		bool compressed = false, corrupted = false;
		const uint size = buf_page_full_crc32_size(
			read_buf, &compressed, &corrupted);
		if (corrupted) {
			return true;
		}
		const byte* end = read_buf + (size - FIL_PAGE_FCRC32_CHECKSUM);
		uint crc32 = mach_read_from_4(end);

		if (!crc32 && size == srv_page_size
		    && buf_page_is_zeroes(read_buf, size)) {
			return false;
		}

		DBUG_EXECUTE_IF(
			"page_intermittent_checksum_mismatch", {
			static int page_counter;
			if (page_counter++ == 2) {
				crc32++;
			}
		});

		if (crc32 != ut_crc32(read_buf,
				      size - FIL_PAGE_FCRC32_CHECKSUM)) {
			return true;
		}
		static_assert(FIL_PAGE_FCRC32_KEY_VERSION == 0, "alignment");
		static_assert(FIL_PAGE_LSN % 4 == 0, "alignment");
		static_assert(FIL_PAGE_FCRC32_END_LSN % 4 == 0, "alignment");
		if (!compressed
		    && !mach_read_from_4(FIL_PAGE_FCRC32_KEY_VERSION
					 + read_buf)
		    && memcmp_aligned<4>(read_buf + (FIL_PAGE_LSN + 4),
					 end - (FIL_PAGE_FCRC32_END_LSN
						- FIL_PAGE_FCRC32_CHECKSUM),
					 4)) {
			return true;
		}

		buf_page_check_lsn(check_lsn, read_buf);
		return false;
	}

	size_t		checksum_field1 = 0;
	size_t		checksum_field2 = 0;
	uint32_t	crc32 = 0;
	bool		crc32_inited = false;
	bool		crc32_chksum = false;
	const ulint zip_size = fil_space_t::zip_size(fsp_flags);
	ulint page_type = mach_read_from_2(read_buf + FIL_PAGE_TYPE);

	/* We can trust page type if page compression is set on tablespace
	flags because page compression flag means file must have been
	created with 10.1 (later than 5.5 code base). In 10.1 page
	compressed tables do not contain post compression checksum and
	FIL_PAGE_END_LSN_OLD_CHKSUM field stored. Note that space can
	be null if we are in fil_check_first_page() and first page
	is not compressed or encrypted. Page checksum is verified
	after decompression (i.e. normally pages are already
	decompressed at this stage). */
	if ((page_type == FIL_PAGE_PAGE_COMPRESSED ||
	     page_type == FIL_PAGE_PAGE_COMPRESSED_ENCRYPTED)
#ifndef UNIV_INNOCHECKSUM
	    && FSP_FLAGS_HAS_PAGE_COMPRESSION(fsp_flags)
#endif
	) {
		return(false);
	}

	static_assert(FIL_PAGE_LSN % 4 == 0, "alignment");
	static_assert(FIL_PAGE_END_LSN_OLD_CHKSUM % 4 == 0, "alignment");

	if (!zip_size
	    && memcmp_aligned<4>(read_buf + FIL_PAGE_LSN + 4,
				 read_buf + srv_page_size
				 - FIL_PAGE_END_LSN_OLD_CHKSUM + 4, 4)) {
		/* Stored log sequence numbers at the start and the end
		of page do not match */

		return(true);
	}

	buf_page_check_lsn(check_lsn, read_buf);

	/* Check whether the checksum fields have correct values */

	const srv_checksum_algorithm_t curr_algo =
		static_cast<srv_checksum_algorithm_t>(srv_checksum_algorithm);

	if (curr_algo == SRV_CHECKSUM_ALGORITHM_NONE) {
		return(false);
	}

	if (zip_size) {
		return !page_zip_verify_checksum(read_buf, zip_size);
	}

	checksum_field1 = mach_read_from_4(
		read_buf + FIL_PAGE_SPACE_OR_CHKSUM);

	checksum_field2 = mach_read_from_4(
		read_buf + srv_page_size - FIL_PAGE_END_LSN_OLD_CHKSUM);

	static_assert(FIL_PAGE_LSN % 8 == 0, "alignment");

	/* A page filled with NUL bytes is considered not corrupted.
	The FIL_PAGE_FILE_FLUSH_LSN field may be written nonzero for
	the first page of each file of the system tablespace.
	We want to ignore it for the system tablespace, but because
	we do not know the expected tablespace here, we ignore the
	field for all data files, except for
	innodb_checksum_algorithm=full_crc32 which we handled above. */
	if (!checksum_field1 && !checksum_field2) {
		/* Checksum fields can have valid value as zero.
		If the page is not empty then do the checksum
		calculation for the page. */
		bool all_zeroes = true;
		for (size_t i = 0; i < srv_page_size; i++) {
#ifndef UNIV_INNOCHECKSUM
			if (i == FIL_PAGE_FILE_FLUSH_LSN_OR_KEY_VERSION) {
				i += 8;
			}
#endif
			if (read_buf[i]) {
				all_zeroes = false;
				break;
			}
		}

		if (all_zeroes) {
			return false;
		}
	}

	switch (curr_algo) {
	case SRV_CHECKSUM_ALGORITHM_STRICT_FULL_CRC32:
	case SRV_CHECKSUM_ALGORITHM_STRICT_CRC32:
		return !buf_page_is_checksum_valid_crc32(
			read_buf, checksum_field1, checksum_field2);
	case SRV_CHECKSUM_ALGORITHM_STRICT_INNODB:
		return !buf_page_is_checksum_valid_innodb(
			read_buf, checksum_field1, checksum_field2);
	case SRV_CHECKSUM_ALGORITHM_STRICT_NONE:
		return !buf_page_is_checksum_valid_none(
			read_buf, checksum_field1, checksum_field2);
	case SRV_CHECKSUM_ALGORITHM_FULL_CRC32:
	case SRV_CHECKSUM_ALGORITHM_CRC32:
	case SRV_CHECKSUM_ALGORITHM_INNODB:
		if (buf_page_is_checksum_valid_none(read_buf,
			checksum_field1, checksum_field2)) {
#ifdef UNIV_INNOCHECKSUM
			if (log_file) {
				fprintf(log_file, "page::%llu;"
					" old style: calculated = %u;"
					" recorded = " ULINTPF ";\n",
					cur_page_num,
					buf_calc_page_old_checksum(read_buf),
					checksum_field2);
				fprintf(log_file, "page::%llu;"
					" new style: calculated = %u;"
					" crc32 = %u; recorded = " ULINTPF ";\n",
					cur_page_num,
					buf_calc_page_new_checksum(read_buf),
					buf_calc_page_crc32(read_buf),
					checksum_field1);
			}
#endif /* UNIV_INNOCHECKSUM */
			return false;
		}

		crc32_chksum = curr_algo == SRV_CHECKSUM_ALGORITHM_CRC32
			|| curr_algo == SRV_CHECKSUM_ALGORITHM_FULL_CRC32;

		/* Very old versions of InnoDB only stored 8 byte lsn to the
		start and the end of the page. */

		/* Since innodb_checksum_algorithm is not strict_* allow
		any of the algos to match for the old field */

		if (checksum_field2
		    != mach_read_from_4(read_buf + FIL_PAGE_LSN)
		    && checksum_field2 != BUF_NO_CHECKSUM_MAGIC) {

			if (crc32_chksum) {
				crc32 = buf_calc_page_crc32(read_buf);
				crc32_inited = true;

				DBUG_EXECUTE_IF(
					"page_intermittent_checksum_mismatch", {
					static int page_counter;
					if (page_counter++ == 2) {
						crc32++;
					}
				});

				if (checksum_field2 != crc32
				    && checksum_field2
				       != buf_calc_page_old_checksum(read_buf)) {
					return true;
				}
			} else {
				ut_ad(curr_algo
				      == SRV_CHECKSUM_ALGORITHM_INNODB);

				if (checksum_field2
				    != buf_calc_page_old_checksum(read_buf)) {
					crc32 = buf_calc_page_crc32(read_buf);
					crc32_inited = true;

					if (checksum_field2 != crc32) {
						return true;
					}
				}
			}
		}

		if (checksum_field1 == 0
		    || checksum_field1 == BUF_NO_CHECKSUM_MAGIC) {
		} else if (crc32_chksum) {

			if (!crc32_inited) {
				crc32 = buf_calc_page_crc32(read_buf);
				crc32_inited = true;
			}

			if (checksum_field1 != crc32
			    && checksum_field1
			    != buf_calc_page_new_checksum(read_buf)) {
				return true;
			}
		} else {
			ut_ad(curr_algo == SRV_CHECKSUM_ALGORITHM_INNODB);

			if (checksum_field1
			    != buf_calc_page_new_checksum(read_buf)) {

				if (!crc32_inited) {
					crc32 = buf_calc_page_crc32(read_buf);
					crc32_inited = true;
				}

				if (checksum_field1 != crc32) {
					return true;
				}
			}
		}

		if (crc32_inited
		    && ((checksum_field1 == crc32
			 && checksum_field2 != crc32)
			|| (checksum_field1 != crc32
			    && checksum_field2 == crc32))) {
			return true;
		}

		break;
	case SRV_CHECKSUM_ALGORITHM_NONE:
		/* should have returned false earlier */
		break;
	}

	return false;
}

#ifndef UNIV_INNOCHECKSUM

#if defined(DBUG_OFF) && defined(HAVE_MADVISE) &&  defined(MADV_DODUMP)
/** Enable buffers to be dumped to core files

A convience function, not called anyhwere directly however
it is left available for gdb or any debugger to call
in the event that you want all of the memory to be dumped
to a core file.

Returns number of errors found in madvise calls. */
int
buf_madvise_do_dump()
{
	int ret= 0;
	buf_pool_t*	buf_pool;
	buf_chunk_t*	chunk;

	/* mirrors allocation in log_t::create() */
	if (log_sys.buf) {
		ret+= madvise(log_sys.first_in_use
			      ? log_sys.buf
			      : log_sys.buf - srv_log_buffer_size,
			      srv_log_buffer_size * 2,
			      MADV_DODUMP);
	}
	/* mirrors recv_sys_t::create() */
	if (recv_sys.buf)
	{
		ret+= madvise(recv_sys.buf, recv_sys.len, MADV_DODUMP);
	}

	buf_pool_mutex_enter_all();

	for (ulong i= 0; i < srv_buf_pool_instances; i++)
	{
		buf_pool = buf_pool_from_array(i);
		chunk = buf_pool->chunks;

		for (int n = buf_pool->n_chunks; n--; chunk++)
		{
			ret+= madvise(chunk->mem, chunk->mem_size(), MADV_DODUMP);
		}
	}

	buf_pool_mutex_exit_all();

	return ret;
}
#endif

/** Dump a page to stderr.
@param[in]	read_buf	database page
@param[in]	zip_size	compressed page size, or 0 */
void buf_page_print(const byte* read_buf, ulint zip_size)
{
	dict_index_t*	index;

#ifndef UNIV_DEBUG
	const ulint size = zip_size ? zip_size : srv_page_size;
	ib::info() << "Page dump in ascii and hex ("
		<< size << " bytes):";

	ut_print_buf(stderr, read_buf, size);
	fputs("\nInnoDB: End of page dump\n", stderr);
#endif

	if (zip_size) {
		/* Print compressed page. */
		ib::info() << "Compressed page type ("
			<< fil_page_get_type(read_buf)
			<< "); stored checksum in field1 "
			<< mach_read_from_4(
				read_buf + FIL_PAGE_SPACE_OR_CHKSUM)
			<< "; calculated checksums for field1: "
			<< buf_checksum_algorithm_name(
				SRV_CHECKSUM_ALGORITHM_CRC32)
			<< " "
			<< page_zip_calc_checksum(
				read_buf, zip_size,
				SRV_CHECKSUM_ALGORITHM_CRC32)
			<< ", "
			<< buf_checksum_algorithm_name(
				SRV_CHECKSUM_ALGORITHM_INNODB)
			<< " "
			<< page_zip_calc_checksum(
				read_buf, zip_size,
				SRV_CHECKSUM_ALGORITHM_INNODB)
			<< ", "
			<< buf_checksum_algorithm_name(
				SRV_CHECKSUM_ALGORITHM_NONE)
			<< " "
			<< page_zip_calc_checksum(
				read_buf, zip_size,
				SRV_CHECKSUM_ALGORITHM_NONE)
			<< "; page LSN "
			<< mach_read_from_8(read_buf + FIL_PAGE_LSN)
			<< "; page number (if stored to page"
			<< " already) "
			<< mach_read_from_4(read_buf + FIL_PAGE_OFFSET)
			<< "; space id (if stored to page already) "
			<< mach_read_from_4(
				read_buf + FIL_PAGE_ARCH_LOG_NO_OR_SPACE_ID);

	} else {
		const uint32_t	crc32 = buf_calc_page_crc32(read_buf);
		ulint page_type = fil_page_get_type(read_buf);

		ib::info() << "Uncompressed page, stored checksum in field1 "
			<< mach_read_from_4(
				read_buf + FIL_PAGE_SPACE_OR_CHKSUM)
			<< ", calculated checksums for field1: "
			<< buf_checksum_algorithm_name(
				SRV_CHECKSUM_ALGORITHM_CRC32) << " "
			<< crc32
			<< ", "
			<< buf_checksum_algorithm_name(
				SRV_CHECKSUM_ALGORITHM_INNODB) << " "
			<< buf_calc_page_new_checksum(read_buf)
			<< ", "
			<< " page type " << page_type << " == "
			<< fil_get_page_type_name(page_type) << "."
			<< buf_checksum_algorithm_name(
				SRV_CHECKSUM_ALGORITHM_NONE) << " "
			<< BUF_NO_CHECKSUM_MAGIC
			<< ", stored checksum in field2 "
			<< mach_read_from_4(read_buf + srv_page_size
					    - FIL_PAGE_END_LSN_OLD_CHKSUM)
			<< ", calculated checksums for field2: "
			<< buf_checksum_algorithm_name(
				SRV_CHECKSUM_ALGORITHM_CRC32) << " "
			<< crc32
			<< ", "
			<< buf_checksum_algorithm_name(
				SRV_CHECKSUM_ALGORITHM_INNODB) << " "
			<< buf_calc_page_old_checksum(read_buf)
			<< ", "
			<< buf_checksum_algorithm_name(
				SRV_CHECKSUM_ALGORITHM_NONE) << " "
			<< BUF_NO_CHECKSUM_MAGIC
			<< ",  page LSN "
			<< mach_read_from_4(read_buf + FIL_PAGE_LSN)
			<< " "
			<< mach_read_from_4(read_buf + FIL_PAGE_LSN + 4)
			<< ", low 4 bytes of LSN at page end "
			<< mach_read_from_4(read_buf + srv_page_size
					    - FIL_PAGE_END_LSN_OLD_CHKSUM + 4)
			<< ", page number (if stored to page already) "
			<< mach_read_from_4(read_buf + FIL_PAGE_OFFSET)
			<< ", space id (if created with >= MySQL-4.1.1"
			   " and stored already) "
			<< mach_read_from_4(
				read_buf + FIL_PAGE_ARCH_LOG_NO_OR_SPACE_ID);
	}

	switch (fil_page_get_type(read_buf)) {
		index_id_t	index_id;
	case FIL_PAGE_INDEX:
	case FIL_PAGE_TYPE_INSTANT:
	case FIL_PAGE_RTREE:
		index_id = btr_page_get_index_id(read_buf);
		ib::info() << "Page may be an index page where"
			" index id is " << index_id;

		index = dict_index_find_on_id_low(index_id);
		if (index) {
			ib::info()
				<< "Index " << index_id
				<< " is " << index->name
				<< " in table " << index->table->name;
		}
		break;
	case FIL_PAGE_UNDO_LOG:
		fputs("InnoDB: Page may be an undo log page\n", stderr);
		break;
	case FIL_PAGE_INODE:
		fputs("InnoDB: Page may be an 'inode' page\n", stderr);
		break;
	case FIL_PAGE_IBUF_FREE_LIST:
		fputs("InnoDB: Page may be an insert buffer free list page\n",
		      stderr);
		break;
	case FIL_PAGE_TYPE_ALLOCATED:
		fputs("InnoDB: Page may be a freshly allocated page\n",
		      stderr);
		break;
	case FIL_PAGE_IBUF_BITMAP:
		fputs("InnoDB: Page may be an insert buffer bitmap page\n",
		      stderr);
		break;
	case FIL_PAGE_TYPE_SYS:
		fputs("InnoDB: Page may be a system page\n",
		      stderr);
		break;
	case FIL_PAGE_TYPE_TRX_SYS:
		fputs("InnoDB: Page may be a transaction system page\n",
		      stderr);
		break;
	case FIL_PAGE_TYPE_FSP_HDR:
		fputs("InnoDB: Page may be a file space header page\n",
		      stderr);
		break;
	case FIL_PAGE_TYPE_XDES:
		fputs("InnoDB: Page may be an extent descriptor page\n",
		      stderr);
		break;
	case FIL_PAGE_TYPE_BLOB:
		fputs("InnoDB: Page may be a BLOB page\n",
		      stderr);
		break;
	case FIL_PAGE_TYPE_ZBLOB:
	case FIL_PAGE_TYPE_ZBLOB2:
		fputs("InnoDB: Page may be a compressed BLOB page\n",
		      stderr);
		break;
	}
}

# ifdef PFS_GROUP_BUFFER_SYNC
extern mysql_pfs_key_t	buffer_block_mutex_key;

/********************************************************************//**
This function registers mutexes and rwlocks in buffer blocks with
performance schema. If PFS_MAX_BUFFER_MUTEX_LOCK_REGISTER is
defined to be a value less than chunk->size, then only mutexes
and rwlocks in the first PFS_MAX_BUFFER_MUTEX_LOCK_REGISTER
blocks are registered. */
static
void
pfs_register_buffer_block(
/*======================*/
	buf_chunk_t*	chunk)		/*!< in/out: chunk of buffers */
{
	buf_block_t*    block;
	ulint		num_to_register;

	block = chunk->blocks;

	num_to_register = ut_min(
		chunk->size, PFS_MAX_BUFFER_MUTEX_LOCK_REGISTER);

	for (ulint i = 0; i < num_to_register; i++) {
#  ifdef UNIV_PFS_MUTEX
		BPageMutex*	mutex;

		mutex = &block->mutex;
		mutex->pfs_add(buffer_block_mutex_key);
#  endif /* UNIV_PFS_MUTEX */

		rw_lock_t*	rwlock;

#  ifdef UNIV_PFS_RWLOCK
		rwlock = &block->lock;
		ut_a(!rwlock->pfs_psi);
		rwlock->pfs_psi = (PSI_server)
			? PSI_server->init_rwlock(buf_block_lock_key, rwlock)
			: NULL;

#   ifdef UNIV_DEBUG
		rwlock = block->debug_latch;
		ut_a(!rwlock->pfs_psi);
		rwlock->pfs_psi = (PSI_server)
			? PSI_server->init_rwlock(buf_block_debug_latch_key,
						  rwlock)
			: NULL;
#   endif /* UNIV_DEBUG */

#  endif /* UNIV_PFS_RWLOCK */
		block++;
	}
}
# endif /* PFS_GROUP_BUFFER_SYNC */

/********************************************************************//**
Initializes a buffer control block when the buf_pool is created. */
static
void
buf_block_init(
/*===========*/
	buf_pool_t*	buf_pool,	/*!< in: buffer pool instance */
	buf_block_t*	block,		/*!< in: pointer to control block */
	byte*		frame)		/*!< in: pointer to buffer frame */
{
	UNIV_MEM_DESC(frame, srv_page_size);

	/* This function should only be executed at database startup or by
	buf_pool_resize(). Either way, adaptive hash index must not exist. */
	assert_block_ahi_empty_on_init(block);

	block->frame = frame;

	block->page.buf_pool_index = buf_pool_index(buf_pool);
	block->page.flush_type = BUF_FLUSH_LRU;
	block->page.state = BUF_BLOCK_NOT_USED;
	block->page.buf_fix_count = 0;
	block->page.io_fix = BUF_IO_NONE;
	block->page.flush_observer = NULL;
	block->page.init_on_flush = false;
	block->page.real_size = 0;
	block->page.write_size = 0;
	block->modify_clock = 0;
	block->page.slot = NULL;

	ut_d(block->page.file_page_was_freed = FALSE);

#ifdef BTR_CUR_HASH_ADAPT
	block->index = NULL;
#endif /* BTR_CUR_HASH_ADAPT */
	block->skip_flush_check = false;

	ut_d(block->page.in_page_hash = FALSE);
	ut_d(block->page.in_zip_hash = FALSE);
	ut_d(block->page.in_flush_list = FALSE);
	ut_d(block->page.in_free_list = FALSE);
	ut_d(block->page.in_LRU_list = FALSE);
	ut_d(block->in_unzip_LRU_list = FALSE);
	ut_d(block->in_withdraw_list = FALSE);

	page_zip_des_init(&block->page.zip);

	mutex_create(LATCH_ID_BUF_BLOCK_MUTEX, &block->mutex);
	ut_d(block->debug_latch = (rw_lock_t *) ut_malloc_nokey(sizeof(rw_lock_t)));

#if defined PFS_SKIP_BUFFER_MUTEX_RWLOCK || defined PFS_GROUP_BUFFER_SYNC
	/* If PFS_SKIP_BUFFER_MUTEX_RWLOCK is defined, skip registration
	of buffer block rwlock with performance schema.

	If PFS_GROUP_BUFFER_SYNC is defined, skip the registration
	since buffer block rwlock will be registered later in
	pfs_register_buffer_block(). */

	rw_lock_create(PFS_NOT_INSTRUMENTED, &block->lock, SYNC_LEVEL_VARYING);

	ut_d(rw_lock_create(PFS_NOT_INSTRUMENTED, block->debug_latch,
			    SYNC_LEVEL_VARYING));

#else /* PFS_SKIP_BUFFER_MUTEX_RWLOCK || PFS_GROUP_BUFFER_SYNC */

	rw_lock_create(buf_block_lock_key, &block->lock, SYNC_LEVEL_VARYING);

	ut_d(rw_lock_create(buf_block_debug_latch_key,
			    block->debug_latch, SYNC_LEVEL_VARYING));

#endif /* PFS_SKIP_BUFFER_MUTEX_RWLOCK || PFS_GROUP_BUFFER_SYNC */

	block->lock.is_block_lock = 1;

	ut_ad(rw_lock_validate(&(block->lock)));
}

/********************************************************************//**
Allocates a chunk of buffer frames.
@return chunk, or NULL on failure */
static
buf_chunk_t*
buf_chunk_init(
/*===========*/
	buf_pool_t*	buf_pool,	/*!< in: buffer pool instance */
	buf_chunk_t*	chunk,		/*!< out: chunk of buffers */
	ulint		mem_size)	/*!< in: requested size in bytes */
{
	buf_block_t*	block;
	byte*		frame;
	ulint		i;

	/* Round down to a multiple of page size,
	although it already should be. */
	mem_size = ut_2pow_round<ulint>(mem_size, srv_page_size);

	DBUG_EXECUTE_IF("ib_buf_chunk_init_fails", return(NULL););

	chunk->mem = buf_pool->allocator.allocate_large_dontdump(mem_size, &chunk->mem_pfx);

	if (UNIV_UNLIKELY(chunk->mem == NULL)) {

		return(NULL);
	}

#ifdef HAVE_LIBNUMA
	if (srv_numa_interleave) {
		struct bitmask *numa_mems_allowed = numa_get_mems_allowed();
		int	st = mbind(chunk->mem, chunk->mem_size(),
				   MPOL_INTERLEAVE,
				   numa_mems_allowed->maskp,
				   numa_mems_allowed->size,
				   MPOL_MF_MOVE);
		if (st != 0) {
			ib::warn() << "Failed to set NUMA memory policy of"
				" buffer pool page frames to MPOL_INTERLEAVE"
				" (error: " << strerror(errno) << ").";
		}
		numa_bitmask_free(numa_mems_allowed);
	}
#endif /* HAVE_LIBNUMA */


	/* Allocate the block descriptors from
	the start of the memory block. */
	chunk->blocks = (buf_block_t*) chunk->mem;

	/* Align a pointer to the first frame.  Note that when
	opt_large_page_size is smaller than srv_page_size,
	we may allocate one fewer block than requested.  When
	it is bigger, we may allocate more blocks than requested. */
	static_assert(sizeof(byte*) == sizeof(ulint), "pointer size");

	frame = reinterpret_cast<byte*>((reinterpret_cast<ulint>(chunk->mem)
					 + srv_page_size - 1)
					& ~ulint{srv_page_size - 1});
	chunk->size = (chunk->mem_pfx.m_size >> srv_page_size_shift)
		- (frame != chunk->mem);

	/* Subtract the space needed for block descriptors. */
	{
		ulint	size = chunk->size;

		while (frame < (byte*) (chunk->blocks + size)) {
			frame += srv_page_size;
			size--;
		}

		chunk->size = size;
	}

	/* Init block structs and assign frames for them. Then we
	assign the frames to the first blocks (we already mapped the
	memory above). */

	block = chunk->blocks;

	for (i = chunk->size; i--; ) {

		buf_block_init(buf_pool, block, frame);
		UNIV_MEM_INVALID(block->frame, srv_page_size);

		/* Add the block to the free list */
		UT_LIST_ADD_LAST(buf_pool->free, &block->page);

		ut_d(block->page.in_free_list = TRUE);
		ut_ad(buf_pool_from_block(block) == buf_pool);

		block++;
		frame += srv_page_size;
	}

	buf_pool_register_chunk(chunk);

#ifdef PFS_GROUP_BUFFER_SYNC
	pfs_register_buffer_block(chunk);
#endif /* PFS_GROUP_BUFFER_SYNC */
	return(chunk);
}

#ifdef UNIV_DEBUG
/*********************************************************************//**
Finds a block in the given buffer chunk that points to a
given compressed page.
@return buffer block pointing to the compressed page, or NULL */
static
buf_block_t*
buf_chunk_contains_zip(
/*===================*/
	buf_chunk_t*	chunk,	/*!< in: chunk being checked */
	const void*	data)	/*!< in: pointer to compressed page */
{
	buf_block_t*	block;
	ulint		i;

	block = chunk->blocks;

	for (i = chunk->size; i--; block++) {
		if (block->page.zip.data == data) {

			return(block);
		}
	}

	return(NULL);
}

/*********************************************************************//**
Finds a block in the buffer pool that points to a
given compressed page.
@return buffer block pointing to the compressed page, or NULL */
buf_block_t*
buf_pool_contains_zip(
/*==================*/
	buf_pool_t*	buf_pool,	/*!< in: buffer pool instance */
	const void*	data)		/*!< in: pointer to compressed page */
{
	ulint		n;
	buf_chunk_t*	chunk = buf_pool->chunks;

	ut_ad(buf_pool);
	ut_ad(buf_pool_mutex_own(buf_pool));
	for (n = buf_pool->n_chunks; n--; chunk++) {

		buf_block_t* block = buf_chunk_contains_zip(chunk, data);

		if (block) {
			return(block);
		}
	}

	return(NULL);
}
#endif /* UNIV_DEBUG */

/*********************************************************************//**
Checks that all file pages in the buffer chunk are in a replaceable state.
@return address of a non-free block, or NULL if all freed */
static
const buf_block_t*
buf_chunk_not_freed(
/*================*/
	buf_chunk_t*	chunk)	/*!< in: chunk being checked */
{
	buf_block_t*	block;
	ulint		i;

	block = chunk->blocks;

	for (i = chunk->size; i--; block++) {
		ibool	ready;

		switch (buf_block_get_state(block)) {
		case BUF_BLOCK_POOL_WATCH:
		case BUF_BLOCK_ZIP_PAGE:
		case BUF_BLOCK_ZIP_DIRTY:
			/* The uncompressed buffer pool should never
			contain compressed block descriptors. */
			ut_error;
			break;
		case BUF_BLOCK_NOT_USED:
		case BUF_BLOCK_READY_FOR_USE:
		case BUF_BLOCK_MEMORY:
		case BUF_BLOCK_REMOVE_HASH:
			/* Skip blocks that are not being used for
			file pages. */
			break;
		case BUF_BLOCK_FILE_PAGE:
			if (srv_read_only_mode) {
				/* The page cleaner is disabled in
				read-only mode.  No pages can be
				dirtied, so all of them must be clean. */
				ut_ad(block->page.oldest_modification == 0
				      || block->page.oldest_modification
				      == recv_sys.recovered_lsn
				      || srv_force_recovery
				      == SRV_FORCE_NO_LOG_REDO);
				ut_ad(block->page.buf_fix_count == 0);
				ut_ad(block->page.io_fix == BUF_IO_NONE);
				break;
			}

			buf_page_mutex_enter(block);
			ready = buf_flush_ready_for_replace(&block->page);
			buf_page_mutex_exit(block);

			if (!ready) {
				return(block);
			}

			break;
		}
	}

	return(NULL);
}

/********************************************************************//**
Set buffer pool size variables after resizing it */
static
void
buf_pool_set_sizes(void)
/*====================*/
{
	ulint	i;
	ulint	curr_size = 0;

	buf_pool_mutex_enter_all();

	for (i = 0; i < srv_buf_pool_instances; i++) {
		buf_pool_t*	buf_pool;

		buf_pool = buf_pool_from_array(i);
		curr_size += buf_pool->curr_pool_size;
	}

	srv_buf_pool_curr_size = curr_size;
	srv_buf_pool_old_size = srv_buf_pool_size;
	srv_buf_pool_base_size = srv_buf_pool_size;

	buf_pool_mutex_exit_all();
}

/** Free the synchronization objects of a buffer pool block descriptor
@param[in,out]	block	buffer pool block descriptor */
static void buf_block_free_mutexes(buf_block_t* block)
{
	mutex_free(&block->mutex);
	rw_lock_free(&block->lock);
	ut_d(rw_lock_free(block->debug_latch));
	ut_d(ut_free(block->debug_latch));
}

/********************************************************************//**
Initialize a buffer pool instance.
@return DB_SUCCESS if all goes well. */
static
ulint
buf_pool_init_instance(
/*===================*/
	buf_pool_t*	buf_pool,	/*!< in: buffer pool instance */
	ulint		buf_pool_size,	/*!< in: size in bytes */
	ulint		instance_no)	/*!< in: id of the instance */
{
	ulint		i;
	ulint		chunk_size;
	buf_chunk_t*	chunk;

	ut_ad(buf_pool_size % srv_buf_pool_chunk_unit == 0);

	/* 1. Initialize general fields
	------------------------------- */
	mutex_create(LATCH_ID_BUF_POOL, &buf_pool->mutex);

	mutex_create(LATCH_ID_BUF_POOL_ZIP, &buf_pool->zip_mutex);

	new(&buf_pool->allocator)
		ut_allocator<unsigned char>(mem_key_buf_buf_pool);

	buf_pool_mutex_enter(buf_pool);

	if (buf_pool_size > 0) {
		buf_pool->n_chunks
			= buf_pool_size / srv_buf_pool_chunk_unit;
		chunk_size = srv_buf_pool_chunk_unit;

		buf_pool->chunks =
			reinterpret_cast<buf_chunk_t*>(ut_zalloc_nokey(
				buf_pool->n_chunks * sizeof(*chunk)));
		buf_pool->chunks_old = NULL;

		UT_LIST_INIT(buf_pool->LRU, &buf_page_t::LRU);
		UT_LIST_INIT(buf_pool->free, &buf_page_t::list);
		UT_LIST_INIT(buf_pool->withdraw, &buf_page_t::list);
		buf_pool->withdraw_target = 0;
		UT_LIST_INIT(buf_pool->flush_list, &buf_page_t::list);
		UT_LIST_INIT(buf_pool->unzip_LRU, &buf_block_t::unzip_LRU);

#if defined UNIV_DEBUG || defined UNIV_BUF_DEBUG
		UT_LIST_INIT(buf_pool->zip_clean, &buf_page_t::list);
#endif /* UNIV_DEBUG || UNIV_BUF_DEBUG */

		for (i = 0; i < UT_ARR_SIZE(buf_pool->zip_free); ++i) {
			UT_LIST_INIT(
				buf_pool->zip_free[i], &buf_buddy_free_t::list);
		}

		buf_pool->curr_size = 0;
		chunk = buf_pool->chunks;

		do {
			if (!buf_chunk_init(buf_pool, chunk, chunk_size)) {
				while (--chunk >= buf_pool->chunks) {
					buf_block_t*	block = chunk->blocks;

					for (i = chunk->size; i--; block++) {
						buf_block_free_mutexes(block);
					}

					buf_pool->allocator.deallocate_large_dodump(
						chunk->mem, &chunk->mem_pfx, chunk->mem_size());
				}
				ut_free(buf_pool->chunks);
				buf_pool_mutex_exit(buf_pool);

				return(DB_ERROR);
			}

			buf_pool->curr_size += chunk->size;
		} while (++chunk < buf_pool->chunks + buf_pool->n_chunks);

		buf_pool->instance_no = instance_no;
		buf_pool->read_ahead_area =
			ut_min(BUF_READ_AHEAD_PAGES,
			       ut_2_power_up(buf_pool->curr_size /
					     BUF_READ_AHEAD_PORTION));
		buf_pool->curr_pool_size = buf_pool_size;

		buf_pool->old_size = buf_pool->curr_size;
		buf_pool->n_chunks_new = buf_pool->n_chunks;

		/* Number of locks protecting page_hash must be a
		power of two */
		srv_n_page_hash_locks = static_cast<ulong>(
			 ut_2_power_up(srv_n_page_hash_locks));
		ut_a(srv_n_page_hash_locks != 0);
		ut_a(srv_n_page_hash_locks <= MAX_PAGE_HASH_LOCKS);

		buf_pool->page_hash = ib_create(
			2 * buf_pool->curr_size,
			LATCH_ID_HASH_TABLE_RW_LOCK,
			srv_n_page_hash_locks, MEM_HEAP_FOR_PAGE_HASH);

		buf_pool->page_hash_old = NULL;

		buf_pool->zip_hash = hash_create(2 * buf_pool->curr_size);

		buf_pool->last_printout_time = time(NULL);
	}
	/* 2. Initialize flushing fields
	-------------------------------- */

	mutex_create(LATCH_ID_FLUSH_LIST, &buf_pool->flush_list_mutex);

	for (i = BUF_FLUSH_LRU; i < BUF_FLUSH_N_TYPES; i++) {
		buf_pool->no_flush[i] = os_event_create(0);
	}

	buf_pool->watch = (buf_page_t*) ut_zalloc_nokey(
		sizeof(*buf_pool->watch) * BUF_POOL_WATCH_SIZE);
	for (i = 0; i < BUF_POOL_WATCH_SIZE; i++) {
		buf_pool->watch[i].buf_pool_index
			= unsigned(buf_pool->instance_no);
	}

	/* All fields are initialized by ut_zalloc_nokey(). */

	buf_pool->try_LRU_scan = TRUE;

	/* Initialize the hazard pointer for flush_list batches */
	new(&buf_pool->flush_hp)
		FlushHp(buf_pool, &buf_pool->flush_list_mutex);

	/* Initialize the hazard pointer for LRU batches */
	new(&buf_pool->lru_hp) LRUHp(buf_pool, &buf_pool->mutex);

	/* Initialize the iterator for LRU scan search */
	new(&buf_pool->lru_scan_itr) LRUItr(buf_pool, &buf_pool->mutex);

	/* Initialize the iterator for single page scan search */
	new(&buf_pool->single_scan_itr) LRUItr(buf_pool, &buf_pool->mutex);

	/* Initialize the temporal memory array and slots */
	new(&buf_pool->io_buf) buf_pool_t::io_buf_t(
		(srv_n_read_io_threads + srv_n_write_io_threads)
		* OS_AIO_N_PENDING_IOS_PER_THREAD);

	buf_pool_mutex_exit(buf_pool);

	DBUG_EXECUTE_IF("buf_pool_init_instance_force_oom",
		return(DB_ERROR); );

	return(DB_SUCCESS);
}

/********************************************************************//**
free one buffer pool instance */
static
void
buf_pool_free_instance(
/*===================*/
	buf_pool_t*	buf_pool)	/* in,own: buffer pool instance
					to free */
{
	buf_chunk_t*	chunk;
	buf_chunk_t*	chunks;
	buf_page_t*	bpage;
	buf_page_t*	prev_bpage = 0;

	mutex_free(&buf_pool->mutex);
	mutex_free(&buf_pool->zip_mutex);
	mutex_free(&buf_pool->flush_list_mutex);

	if (buf_pool->flush_rbt) {
		rbt_free(buf_pool->flush_rbt);
		buf_pool->flush_rbt = NULL;
	}

	for (bpage = UT_LIST_GET_LAST(buf_pool->LRU);
	     bpage != NULL;
	     bpage = prev_bpage) {

		prev_bpage = UT_LIST_GET_PREV(LRU, bpage);
		buf_page_state	state = buf_page_get_state(bpage);

		ut_ad(buf_page_in_file(bpage));
		ut_ad(bpage->in_LRU_list);

		if (state != BUF_BLOCK_FILE_PAGE) {
			/* We must not have any dirty block except
			when doing a fast shutdown. */
			ut_ad(state == BUF_BLOCK_ZIP_PAGE
			      || srv_fast_shutdown == 2);
			buf_page_free_descriptor(bpage);
		}
	}

	ut_free(buf_pool->watch);
	buf_pool->watch = NULL;

	chunks = buf_pool->chunks;
	chunk = chunks + buf_pool->n_chunks;

	while (--chunk >= chunks) {
		buf_block_t*	block = chunk->blocks;

		for (ulint i = chunk->size; i--; block++) {
			buf_block_free_mutexes(block);
		}

		buf_pool->allocator.deallocate_large_dodump(
			chunk->mem, &chunk->mem_pfx, chunk->mem_size());
	}

	for (ulint i = BUF_FLUSH_LRU; i < BUF_FLUSH_N_TYPES; ++i) {
		os_event_destroy(buf_pool->no_flush[i]);
	}

	ut_free(buf_pool->chunks);
	ha_clear(buf_pool->page_hash);
	hash_table_free(buf_pool->page_hash);
	hash_table_free(buf_pool->zip_hash);

	buf_pool->io_buf.~io_buf_t();
	buf_pool->allocator.~ut_allocator();
}

/********************************************************************//**
Creates the buffer pool.
@return DB_SUCCESS if success, DB_ERROR if not enough memory or error */
dberr_t
buf_pool_init(
/*==========*/
	ulint	total_size,	/*!< in: size of the total pool in bytes */
	ulint	n_instances)	/*!< in: number of instances */
{
	ulint		i;
	const ulint	size	= total_size / n_instances;

	ut_ad(n_instances > 0);
	ut_ad(n_instances <= MAX_BUFFER_POOLS);
	ut_ad(n_instances == srv_buf_pool_instances);

	NUMA_MEMPOLICY_INTERLEAVE_IN_SCOPE;

	buf_pool_resizing = false;
	buf_pool_withdrawing = false;
	buf_withdraw_clock = 0;

	buf_pool_ptr = (buf_pool_t*) ut_zalloc_nokey(
		n_instances * sizeof *buf_pool_ptr);

	buf_chunk_map_reg = UT_NEW_NOKEY(buf_pool_chunk_map_t());

	for (i = 0; i < n_instances; i++) {
		buf_pool_t*	ptr	= &buf_pool_ptr[i];

		if (buf_pool_init_instance(ptr, size, i) != DB_SUCCESS) {

			/* Free all the instances created so far. */
			buf_pool_free(i);

			return(DB_ERROR);
		}
	}

	buf_chunk_map_ref = buf_chunk_map_reg;

	buf_pool_set_sizes();
	buf_LRU_old_ratio_update(100 * 3/ 8, FALSE);

	btr_search_sys_create(buf_pool_get_curr_size() / sizeof(void*) / 64);

	return(DB_SUCCESS);
}

/********************************************************************//**
Frees the buffer pool at shutdown.  This must not be invoked before
freeing all mutexes. */
void
buf_pool_free(
/*==========*/
	ulint	n_instances)	/*!< in: numbere of instances to free */
{
	for (ulint i = 0; i < n_instances; i++) {
		buf_pool_free_instance(buf_pool_from_array(i));
	}

	UT_DELETE(buf_chunk_map_reg);
	buf_chunk_map_reg = buf_chunk_map_ref = NULL;

	ut_free(buf_pool_ptr);
	buf_pool_ptr = NULL;
}

/** Reallocate a control block.
@param[in]	buf_pool	buffer pool instance
@param[in]	block		pointer to control block
@retval false	if failed because of no free blocks. */
static
bool
buf_page_realloc(
	buf_pool_t*	buf_pool,
	buf_block_t*	block)
{
	buf_block_t*	new_block;

	ut_ad(buf_pool_withdrawing);
	ut_ad(buf_pool_mutex_own(buf_pool));
	ut_ad(buf_block_get_state(block) == BUF_BLOCK_FILE_PAGE);

	new_block = buf_LRU_get_free_only(buf_pool);

	if (new_block == NULL) {
		return(false); /* free_list was not enough */
	}

	rw_lock_t*	hash_lock = buf_page_hash_lock_get(buf_pool, block->page.id);

	rw_lock_x_lock(hash_lock);
	mutex_enter(&block->mutex);

	if (buf_page_can_relocate(&block->page)) {
		mutex_enter(&new_block->mutex);

		memcpy_aligned<OS_FILE_LOG_BLOCK_SIZE>(
			new_block->frame, block->frame, srv_page_size);
		new (&new_block->page) buf_page_t(block->page);

		/* relocate LRU list */
		ut_ad(block->page.in_LRU_list);
		ut_ad(!block->page.in_zip_hash);
		ut_d(block->page.in_LRU_list = FALSE);

		buf_LRU_adjust_hp(buf_pool, &block->page);

		buf_page_t*	prev_b = UT_LIST_GET_PREV(LRU, &block->page);
		UT_LIST_REMOVE(buf_pool->LRU, &block->page);

		if (prev_b != NULL) {
			UT_LIST_INSERT_AFTER(buf_pool->LRU, prev_b, &new_block->page);
		} else {
			UT_LIST_ADD_FIRST(buf_pool->LRU, &new_block->page);
		}

		if (buf_pool->LRU_old == &block->page) {
			buf_pool->LRU_old = &new_block->page;
		}

		ut_ad(new_block->page.in_LRU_list);

		/* relocate unzip_LRU list */
		if (block->page.zip.data != NULL) {
			ut_ad(block->in_unzip_LRU_list);
			ut_d(new_block->in_unzip_LRU_list = TRUE);
			UNIV_MEM_DESC(&new_block->page.zip.data,
				      page_zip_get_size(&new_block->page.zip));

			buf_block_t*	prev_block = UT_LIST_GET_PREV(unzip_LRU, block);
			UT_LIST_REMOVE(buf_pool->unzip_LRU, block);

			ut_d(block->in_unzip_LRU_list = FALSE);
			block->page.zip.data = NULL;
			page_zip_set_size(&block->page.zip, 0);

			if (prev_block != NULL) {
				UT_LIST_INSERT_AFTER(buf_pool->unzip_LRU, prev_block, new_block);
			} else {
				UT_LIST_ADD_FIRST(buf_pool->unzip_LRU, new_block);
			}
		} else {
			ut_ad(!block->in_unzip_LRU_list);
			ut_d(new_block->in_unzip_LRU_list = FALSE);
		}

		/* relocate buf_pool->page_hash */
		ut_ad(block->page.in_page_hash);
		ut_ad(&block->page == buf_page_hash_get_low(buf_pool,
							    block->page.id));
		ut_d(block->page.in_page_hash = FALSE);
		ulint	fold = block->page.id.fold();
		ut_ad(fold == new_block->page.id.fold());
		HASH_DELETE(buf_page_t, hash, buf_pool->page_hash, fold, (&block->page));
		HASH_INSERT(buf_page_t, hash, buf_pool->page_hash, fold, (&new_block->page));

		ut_ad(new_block->page.in_page_hash);

		buf_block_modify_clock_inc(block);
		static_assert(FIL_PAGE_OFFSET % 4 == 0, "alignment");
		memset_aligned<4>(block->frame + FIL_PAGE_OFFSET, 0xff, 4);
		static_assert(FIL_PAGE_ARCH_LOG_NO_OR_SPACE_ID % 4 == 2,
			      "not perfect alignment");
		memset_aligned<2>(block->frame
				  + FIL_PAGE_ARCH_LOG_NO_OR_SPACE_ID, 0xff, 4);
		UNIV_MEM_INVALID(block->frame, srv_page_size);
		buf_block_set_state(block, BUF_BLOCK_REMOVE_HASH);
		block->page.id
		    = page_id_t(ULINT32_UNDEFINED, ULINT32_UNDEFINED);

		/* Relocate buf_pool->flush_list. */
		if (block->page.oldest_modification) {
			buf_flush_relocate_on_flush_list(
				&block->page, &new_block->page);
		}

		/* set other flags of buf_block_t */

#ifdef BTR_CUR_HASH_ADAPT
		/* This code should only be executed by buf_pool_resize(),
		while the adaptive hash index is disabled. */
		assert_block_ahi_empty(block);
		assert_block_ahi_empty_on_init(new_block);
		ut_ad(!block->index);
		new_block->index	= NULL;
		new_block->n_hash_helps	= 0;
		new_block->n_fields	= 1;
		new_block->left_side	= TRUE;
#endif /* BTR_CUR_HASH_ADAPT */

		new_block->lock_hash_val = block->lock_hash_val;
		ut_ad(new_block->lock_hash_val == lock_rec_hash(
			new_block->page.id.space(),
			new_block->page.id.page_no()));

		rw_lock_x_unlock(hash_lock);
		mutex_exit(&new_block->mutex);

		/* free block */
		buf_block_set_state(block, BUF_BLOCK_MEMORY);
		buf_LRU_block_free_non_file_page(block);

		mutex_exit(&block->mutex);
	} else {
		rw_lock_x_unlock(hash_lock);
		mutex_exit(&block->mutex);

		/* free new_block */
		mutex_enter(&new_block->mutex);
		buf_LRU_block_free_non_file_page(new_block);
		mutex_exit(&new_block->mutex);
	}

	return(true); /* free_list was enough */
}

/** Sets the global variable that feeds MySQL's innodb_buffer_pool_resize_status
to the specified string. The format and the following parameters are the
same as the ones used for printf(3).
@param[in]	fmt	format
@param[in]	...	extra parameters according to fmt */
static
void
buf_resize_status(
	const char*	fmt,
	...)
{
	va_list	ap;

	va_start(ap, fmt);

	vsnprintf(
		export_vars.innodb_buffer_pool_resize_status,
		sizeof(export_vars.innodb_buffer_pool_resize_status),
		fmt, ap);

	va_end(ap);

	ib::info() << export_vars.innodb_buffer_pool_resize_status;
}

/** Determines if a block is intended to be withdrawn.
@param[in]	buf_pool	buffer pool instance
@param[in]	block		pointer to control block
@retval true	if will be withdrawn */
bool
buf_block_will_withdrawn(
	buf_pool_t*		buf_pool,
	const buf_block_t*	block)
{
	ut_ad(buf_pool->curr_size < buf_pool->old_size);
	ut_ad(!buf_pool_resizing || buf_pool_mutex_own(buf_pool));

	const buf_chunk_t*	chunk
		= buf_pool->chunks + buf_pool->n_chunks_new;
	const buf_chunk_t*	echunk
		= buf_pool->chunks + buf_pool->n_chunks;

	while (chunk < echunk) {
		if (block >= chunk->blocks
		    && block < chunk->blocks + chunk->size) {
			return(true);
		}
		++chunk;
	}

	return(false);
}

/** Determines if a frame is intended to be withdrawn.
@param[in]	buf_pool	buffer pool instance
@param[in]	ptr		pointer to a frame
@retval true	if will be withdrawn */
bool
buf_frame_will_withdrawn(
	buf_pool_t*	buf_pool,
	const byte*	ptr)
{
	ut_ad(buf_pool->curr_size < buf_pool->old_size);
	ut_ad(!buf_pool_resizing || buf_pool_mutex_own(buf_pool));

	const buf_chunk_t*	chunk
		= buf_pool->chunks + buf_pool->n_chunks_new;
	const buf_chunk_t*	echunk
		= buf_pool->chunks + buf_pool->n_chunks;

	while (chunk < echunk) {
		if (ptr >= chunk->blocks->frame
		    && ptr < (chunk->blocks + chunk->size - 1)->frame
			     + srv_page_size) {
			return(true);
		}
		++chunk;
	}

	return(false);
}

/** Withdraw the buffer pool blocks from end of the buffer pool instance
until withdrawn by buf_pool->withdraw_target.
@param[in]	buf_pool	buffer pool instance
@retval true	if retry is needed */
static
bool
buf_pool_withdraw_blocks(
	buf_pool_t*	buf_pool)
{
	buf_block_t*	block;
	ulint		loop_count = 0;
	ulint		i = buf_pool_index(buf_pool);

	ib::info() << "buffer pool " << i
		<< " : start to withdraw the last "
		<< buf_pool->withdraw_target << " blocks.";

	/* Minimize buf_pool->zip_free[i] lists */
	buf_pool_mutex_enter(buf_pool);
	buf_buddy_condense_free(buf_pool);
	buf_pool_mutex_exit(buf_pool);

	while (UT_LIST_GET_LEN(buf_pool->withdraw)
	       < buf_pool->withdraw_target) {

		/* try to withdraw from free_list */
		ulint	count1 = 0;

		buf_pool_mutex_enter(buf_pool);
		block = reinterpret_cast<buf_block_t*>(
			UT_LIST_GET_FIRST(buf_pool->free));
		while (block != NULL
		       && UT_LIST_GET_LEN(buf_pool->withdraw)
			  < buf_pool->withdraw_target) {
			ut_ad(block->page.in_free_list);
			ut_ad(!block->page.in_flush_list);
			ut_ad(!block->page.in_LRU_list);
			ut_a(!buf_page_in_file(&block->page));

			buf_block_t*	next_block;
			next_block = reinterpret_cast<buf_block_t*>(
				UT_LIST_GET_NEXT(
					list, &block->page));

			if (buf_block_will_withdrawn(buf_pool, block)) {
				/* This should be withdrawn */
				UT_LIST_REMOVE(
					buf_pool->free,
					&block->page);
				UT_LIST_ADD_LAST(
					buf_pool->withdraw,
					&block->page);
				ut_d(block->in_withdraw_list = TRUE);
				count1++;
			}

			block = next_block;
		}
		buf_pool_mutex_exit(buf_pool);

		/* reserve free_list length */
		if (UT_LIST_GET_LEN(buf_pool->withdraw)
		    < buf_pool->withdraw_target) {
			ulint	scan_depth;
			flush_counters_t n;

			/* cap scan_depth with current LRU size. */
			buf_pool_mutex_enter(buf_pool);
			scan_depth = UT_LIST_GET_LEN(buf_pool->LRU);
			buf_pool_mutex_exit(buf_pool);

			scan_depth = ut_min(
				ut_max(buf_pool->withdraw_target
				       - UT_LIST_GET_LEN(buf_pool->withdraw),
				       static_cast<ulint>(srv_LRU_scan_depth)),
				scan_depth);

			buf_flush_do_batch(buf_pool, BUF_FLUSH_LRU,
				scan_depth, 0, &n);
			buf_flush_wait_batch_end(buf_pool, BUF_FLUSH_LRU);

			if (n.flushed) {
				MONITOR_INC_VALUE_CUMULATIVE(
					MONITOR_LRU_BATCH_FLUSH_TOTAL_PAGE,
					MONITOR_LRU_BATCH_FLUSH_COUNT,
					MONITOR_LRU_BATCH_FLUSH_PAGES,
					n.flushed);
			}
		}

		/* relocate blocks/buddies in withdrawn area */
		ulint	count2 = 0;

		buf_pool_mutex_enter(buf_pool);
		buf_page_t*	bpage;
		bpage = UT_LIST_GET_FIRST(buf_pool->LRU);
		while (bpage != NULL) {
			BPageMutex*	block_mutex;
			buf_page_t*	next_bpage;

			block_mutex = buf_page_get_mutex(bpage);
			mutex_enter(block_mutex);

			next_bpage = UT_LIST_GET_NEXT(LRU, bpage);

			if (bpage->zip.data != NULL
			    && buf_frame_will_withdrawn(
				buf_pool,
				static_cast<byte*>(bpage->zip.data))) {

				if (buf_page_can_relocate(bpage)) {
					mutex_exit(block_mutex);
					buf_pool_mutex_exit_forbid(buf_pool);
					if(!buf_buddy_realloc(
						buf_pool, bpage->zip.data,
						page_zip_get_size(
							&bpage->zip))) {

						/* failed to allocate block */
						buf_pool_mutex_exit_allow(
							buf_pool);
						break;
					}
					buf_pool_mutex_exit_allow(buf_pool);
					mutex_enter(block_mutex);
					count2++;
				}
				/* NOTE: if the page is in use,
				not reallocated yet */
			}

			if (buf_page_get_state(bpage)
			    == BUF_BLOCK_FILE_PAGE
			    && buf_block_will_withdrawn(
				buf_pool,
				reinterpret_cast<buf_block_t*>(bpage))) {

				if (buf_page_can_relocate(bpage)) {
					mutex_exit(block_mutex);
					buf_pool_mutex_exit_forbid(buf_pool);
					if(!buf_page_realloc(
						buf_pool,
						reinterpret_cast<buf_block_t*>(
							bpage))) {
						/* failed to allocate block */
						buf_pool_mutex_exit_allow(
							buf_pool);
						break;
					}
					buf_pool_mutex_exit_allow(buf_pool);
					count2++;
				} else {
					mutex_exit(block_mutex);
				}
				/* NOTE: if the page is in use,
				not reallocated yet */
			} else {
				mutex_exit(block_mutex);
			}

			bpage = next_bpage;
		}
		buf_pool_mutex_exit(buf_pool);

		buf_resize_status(
			"buffer pool %lu : withdrawing blocks. (%lu/%lu)",
			i, UT_LIST_GET_LEN(buf_pool->withdraw),
			buf_pool->withdraw_target);

		ib::info() << "buffer pool " << i << " : withdrew "
			<< count1 << " blocks from free list."
			<< " Tried to relocate " << count2 << " pages ("
			<< UT_LIST_GET_LEN(buf_pool->withdraw) << "/"
			<< buf_pool->withdraw_target << ").";

		if (++loop_count >= 10) {
			/* give up for now.
			retried after user threads paused. */

			ib::info() << "buffer pool " << i
				<< " : will retry to withdraw later.";

			/* need retry later */
			return(true);
		}
	}

	/* confirm withdrawn enough */
	const buf_chunk_t*	chunk
		= buf_pool->chunks + buf_pool->n_chunks_new;
	const buf_chunk_t*	echunk
		= buf_pool->chunks + buf_pool->n_chunks;

	while (chunk < echunk) {
		block = chunk->blocks;
		for (ulint j = chunk->size; j--; block++) {
			/* If !=BUF_BLOCK_NOT_USED block in the
			withdrawn area, it means corruption
			something */
			ut_a(buf_block_get_state(block)
				== BUF_BLOCK_NOT_USED);
			ut_ad(block->in_withdraw_list);
		}
		++chunk;
	}

	ib::info() << "buffer pool " << i << " : withdrawn target "
		<< UT_LIST_GET_LEN(buf_pool->withdraw) << " blocks.";

	/* retry is not needed */
	++buf_withdraw_clock;

	return(false);
}

/** resize page_hash and zip_hash for a buffer pool instance.
@param[in]	buf_pool	buffer pool instance */
static
void
buf_pool_resize_hash(
	buf_pool_t*	buf_pool)
{
	hash_table_t*	new_hash_table;

	ut_ad(buf_pool->page_hash_old == NULL);

	/* recreate page_hash */
	new_hash_table = ib_recreate(
		buf_pool->page_hash, 2 * buf_pool->curr_size);

	for (ulint i = 0; i < hash_get_n_cells(buf_pool->page_hash); i++) {
		buf_page_t*	bpage;

		bpage = static_cast<buf_page_t*>(
			HASH_GET_FIRST(
				buf_pool->page_hash, i));

		while (bpage) {
			buf_page_t*	prev_bpage = bpage;
			ulint		fold;

			bpage = static_cast<buf_page_t*>(
				HASH_GET_NEXT(
					hash, prev_bpage));

			fold = prev_bpage->id.fold();

			HASH_DELETE(buf_page_t, hash,
				buf_pool->page_hash, fold,
				prev_bpage);

			HASH_INSERT(buf_page_t, hash,
				new_hash_table, fold,
				prev_bpage);
		}
	}

	buf_pool->page_hash_old = buf_pool->page_hash;
	buf_pool->page_hash = new_hash_table;

	/* recreate zip_hash */
	new_hash_table = hash_create(2 * buf_pool->curr_size);

	for (ulint i = 0; i < hash_get_n_cells(buf_pool->zip_hash); i++) {
		buf_page_t*	bpage;

		bpage = static_cast<buf_page_t*>(
			HASH_GET_FIRST(buf_pool->zip_hash, i));

		while (bpage) {
			buf_page_t*	prev_bpage = bpage;
			ulint		fold;

			bpage = static_cast<buf_page_t*>(
				HASH_GET_NEXT(
					hash, prev_bpage));

			fold = BUF_POOL_ZIP_FOLD(
				reinterpret_cast<buf_block_t*>(
					prev_bpage));

			HASH_DELETE(buf_page_t, hash,
				buf_pool->zip_hash, fold,
				prev_bpage);

			HASH_INSERT(buf_page_t, hash,
				new_hash_table, fold,
				prev_bpage);
		}
	}

	hash_table_free(buf_pool->zip_hash);
	buf_pool->zip_hash = new_hash_table;
}

#ifndef DBUG_OFF
/** This is a debug routine to inject an memory allocation failure error. */
static
void
buf_pool_resize_chunk_make_null(buf_chunk_t** new_chunks)
{
	static int count = 0;

	if (count == 1) {
		ut_free(*new_chunks);
		*new_chunks = NULL;
	}

	count++;
}
#endif // DBUG_OFF

/** Resize the buffer pool based on srv_buf_pool_size from
srv_buf_pool_old_size. */
static
void
buf_pool_resize()
{
	buf_pool_t*	buf_pool;
	ulint		new_instance_size;
	bool		warning = false;

	NUMA_MEMPOLICY_INTERLEAVE_IN_SCOPE;

	ut_ad(!buf_pool_resizing);
	ut_ad(!buf_pool_withdrawing);
	ut_ad(srv_buf_pool_chunk_unit > 0);

	new_instance_size = srv_buf_pool_size / srv_buf_pool_instances;
	new_instance_size >>= srv_page_size_shift;

	buf_resize_status("Resizing buffer pool from " ULINTPF " to "
			  ULINTPF " (unit=" ULINTPF ").",
			  srv_buf_pool_old_size, srv_buf_pool_size,
			  srv_buf_pool_chunk_unit);

	/* set new limit for all buffer pool for resizing */
	for (ulint i = 0; i < srv_buf_pool_instances; i++) {
		buf_pool = buf_pool_from_array(i);
		buf_pool_mutex_enter(buf_pool);

		ut_ad(buf_pool->curr_size == buf_pool->old_size);
		ut_ad(buf_pool->n_chunks_new == buf_pool->n_chunks);
		ut_ad(UT_LIST_GET_LEN(buf_pool->withdraw) == 0);
		ut_ad(buf_pool->flush_rbt == NULL);

		buf_pool->n_chunks_new =
			(new_instance_size << srv_page_size_shift)
			/ srv_buf_pool_chunk_unit;

		buf_pool->curr_size = buf_pool->n_chunks_new * buf_pool->chunks->size;

		buf_pool_mutex_exit(buf_pool);
	}
#ifdef BTR_CUR_HASH_ADAPT
	/* disable AHI if needed */
	bool	btr_search_disabled = false;

	buf_resize_status("Disabling adaptive hash index.");

	btr_search_s_lock_all();
	if (btr_search_enabled) {
		btr_search_s_unlock_all();
		btr_search_disabled = true;
	} else {
		btr_search_s_unlock_all();
	}

	btr_search_disable(true);

	if (btr_search_disabled) {
		ib::info() << "disabled adaptive hash index.";
	}
#endif /* BTR_CUR_HASH_ADAPT */

	/* set withdraw target */
	for (ulint i = 0; i < srv_buf_pool_instances; i++) {
		buf_pool = buf_pool_from_array(i);
		if (buf_pool->curr_size < buf_pool->old_size) {
			ulint	withdraw_target = 0;

			const buf_chunk_t*	chunk
				= buf_pool->chunks + buf_pool->n_chunks_new;
			const buf_chunk_t*	echunk
				= buf_pool->chunks + buf_pool->n_chunks;

			while (chunk < echunk) {
				withdraw_target += chunk->size;
				++chunk;
			}

			ut_ad(buf_pool->withdraw_target == 0);
			buf_pool->withdraw_target = withdraw_target;
			buf_pool_withdrawing = true;
		}
	}

	buf_resize_status("Withdrawing blocks to be shrunken.");

	time_t		withdraw_started = time(NULL);
	ulint		message_interval = 60;
	ulint		retry_interval = 1;

withdraw_retry:
	bool	should_retry_withdraw = false;

	/* wait for the number of blocks fit to the new size (if needed)*/
	for (ulint i = 0; i < srv_buf_pool_instances; i++) {
		buf_pool = buf_pool_from_array(i);
		if (buf_pool->curr_size < buf_pool->old_size) {

			should_retry_withdraw |=
				buf_pool_withdraw_blocks(buf_pool);
		}
	}

	if (srv_shutdown_state != SRV_SHUTDOWN_NONE) {
		/* abort to resize for shutdown. */
		buf_pool_withdrawing = false;
		return;
	}

	/* abort buffer pool load */
	buf_load_abort();

	const time_t current_time = time(NULL);

	if (should_retry_withdraw
	    && difftime(current_time, withdraw_started) >= message_interval) {

		if (message_interval > 900) {
			message_interval = 1800;
		} else {
			message_interval *= 2;
		}

		lock_mutex_enter();
		mutex_enter(&trx_sys.mutex);
		bool	found = false;
		for (trx_t* trx = UT_LIST_GET_FIRST(trx_sys.trx_list);
		     trx != NULL;
		     trx = UT_LIST_GET_NEXT(trx_list, trx)) {
			if (trx->state != TRX_STATE_NOT_STARTED
			    && trx->mysql_thd != NULL
			    && withdraw_started > trx->start_time) {
				if (!found) {
					ib::warn() <<
						"The following trx might hold"
						" the blocks in buffer pool to"
					        " be withdrawn. Buffer pool"
						" resizing can complete only"
						" after all the transactions"
						" below release the blocks.";
					found = true;
				}

				lock_trx_print_wait_and_mvcc_state(
					stderr, trx, current_time);
			}
		}
		mutex_exit(&trx_sys.mutex);
		lock_mutex_exit();

		withdraw_started = current_time;
	}

	if (should_retry_withdraw) {
		ib::info() << "Will retry to withdraw " << retry_interval
			<< " seconds later.";
		os_thread_sleep(retry_interval * 1000000);

		if (retry_interval > 5) {
			retry_interval = 10;
		} else {
			retry_interval *= 2;
		}

		goto withdraw_retry;
	}

	buf_pool_withdrawing = false;

	buf_resize_status("Latching whole of buffer pool.");

#ifndef DBUG_OFF
	{
		bool	should_wait = true;

		while (should_wait) {
			should_wait = false;
			DBUG_EXECUTE_IF(
				"ib_buf_pool_resize_wait_before_resize",
				should_wait = true; os_thread_sleep(10000););
		}
	}
#endif /* !DBUG_OFF */

	if (srv_shutdown_state != SRV_SHUTDOWN_NONE) {
		return;
	}

	/* Indicate critical path */
	buf_pool_resizing = true;

	/* Acquire all buf_pool_mutex/hash_lock */
	for (ulint i = 0; i < srv_buf_pool_instances; ++i) {
		buf_pool_t*	buf_pool = buf_pool_from_array(i);

		buf_pool_mutex_enter(buf_pool);
	}
	for (ulint i = 0; i < srv_buf_pool_instances; ++i) {
		buf_pool_t*	buf_pool = buf_pool_from_array(i);

		hash_lock_x_all(buf_pool->page_hash);
	}

	buf_chunk_map_reg = UT_NEW_NOKEY(buf_pool_chunk_map_t());

	/* add/delete chunks */
	for (ulint i = 0; i < srv_buf_pool_instances; ++i) {
		buf_pool_t*	buf_pool = buf_pool_from_array(i);
		buf_chunk_t*	chunk;
		buf_chunk_t*	echunk;

		buf_resize_status("buffer pool %lu :"
			" resizing with chunks %lu to %lu.",
			i, buf_pool->n_chunks, buf_pool->n_chunks_new);

		if (buf_pool->n_chunks_new < buf_pool->n_chunks) {
			/* delete chunks */
			chunk = buf_pool->chunks
				+ buf_pool->n_chunks_new;
			echunk = buf_pool->chunks + buf_pool->n_chunks;

			ulint	sum_freed = 0;

			while (chunk < echunk) {
				buf_block_t*	block = chunk->blocks;

				for (ulint j = chunk->size;
				     j--; block++) {
					buf_block_free_mutexes(block);
				}

				buf_pool->allocator.deallocate_large_dodump(
					chunk->mem, &chunk->mem_pfx, chunk->mem_size());

				sum_freed += chunk->size;

				++chunk;
			}

			/* discard withdraw list */
			UT_LIST_INIT(buf_pool->withdraw,
				     &buf_page_t::list);
			buf_pool->withdraw_target = 0;

			ib::info() << "buffer pool " << i << " : "
				<< buf_pool->n_chunks - buf_pool->n_chunks_new
				<< " chunks (" << sum_freed
				<< " blocks) were freed.";

			buf_pool->n_chunks = buf_pool->n_chunks_new;
		}

		{
			/* reallocate buf_pool->chunks */
			const ulint	new_chunks_size
				= buf_pool->n_chunks_new * sizeof(*chunk);

			buf_chunk_t*	new_chunks
				= reinterpret_cast<buf_chunk_t*>(
					ut_zalloc_nokey_nofatal(new_chunks_size));

			DBUG_EXECUTE_IF("buf_pool_resize_chunk_null",
				buf_pool_resize_chunk_make_null(&new_chunks););

			if (new_chunks == NULL) {
				ib::error() << "buffer pool " << i
					<< " : failed to allocate"
					" the chunk array.";
				buf_pool->n_chunks_new
					= buf_pool->n_chunks;
				warning = true;
				buf_pool->chunks_old = NULL;
				for (ulint j = 0; j < buf_pool->n_chunks_new; j++) {
					buf_pool_register_chunk(&(buf_pool->chunks[j]));
				}
				goto calc_buf_pool_size;
			}

			ulint	n_chunks_copy = ut_min(buf_pool->n_chunks_new,
						       buf_pool->n_chunks);

			memcpy(new_chunks, buf_pool->chunks,
			       n_chunks_copy * sizeof(*chunk));

			for (ulint j = 0; j < n_chunks_copy; j++) {
				buf_pool_register_chunk(&new_chunks[j]);
			}

			buf_pool->chunks_old = buf_pool->chunks;
			buf_pool->chunks = new_chunks;
		}


		if (buf_pool->n_chunks_new > buf_pool->n_chunks) {
			/* add chunks */
			chunk = buf_pool->chunks + buf_pool->n_chunks;
			echunk = buf_pool->chunks
				+ buf_pool->n_chunks_new;

			ulint	sum_added = 0;
			ulint	n_chunks = buf_pool->n_chunks;

			while (chunk < echunk) {
				ulong	unit = srv_buf_pool_chunk_unit;

				if (!buf_chunk_init(buf_pool, chunk, unit)) {

					ib::error() << "buffer pool " << i
						<< " : failed to allocate"
						" new memory.";

					warning = true;

					buf_pool->n_chunks_new
						= n_chunks;

					break;
				}

				sum_added += chunk->size;

				++n_chunks;
				++chunk;
			}

			ib::info() << "buffer pool " << i << " : "
				<< buf_pool->n_chunks_new - buf_pool->n_chunks
				<< " chunks (" << sum_added
				<< " blocks) were added.";

			buf_pool->n_chunks = n_chunks;
		}
calc_buf_pool_size:

		/* recalc buf_pool->curr_size */
		ulint	new_size = 0;

		chunk = buf_pool->chunks;
		do {
			new_size += chunk->size;
		} while (++chunk < buf_pool->chunks
				   + buf_pool->n_chunks);

		buf_pool->curr_size = new_size;
		buf_pool->n_chunks_new = buf_pool->n_chunks;

		if (buf_pool->chunks_old) {
			ut_free(buf_pool->chunks_old);
			buf_pool->chunks_old = NULL;
		}
	}

	buf_pool_chunk_map_t*	chunk_map_old = buf_chunk_map_ref;
	buf_chunk_map_ref = buf_chunk_map_reg;

	/* set instance sizes */
	{
		ulint	curr_size = 0;

		for (ulint i = 0; i < srv_buf_pool_instances; i++) {
			buf_pool = buf_pool_from_array(i);

			ut_ad(UT_LIST_GET_LEN(buf_pool->withdraw) == 0);

			buf_pool->read_ahead_area =
				ut_min(BUF_READ_AHEAD_PAGES,
				       ut_2_power_up(buf_pool->curr_size /
						      BUF_READ_AHEAD_PORTION));
			buf_pool->curr_pool_size
				= buf_pool->n_chunks * srv_buf_pool_chunk_unit;
			curr_size += buf_pool->curr_pool_size;
			buf_pool->old_size = buf_pool->curr_size;
		}
		srv_buf_pool_curr_size = curr_size;
		innodb_set_buf_pool_size(buf_pool_size_align(curr_size));
	}

	const bool	new_size_too_diff
		= srv_buf_pool_base_size > srv_buf_pool_size * 2
			|| srv_buf_pool_base_size * 2 < srv_buf_pool_size;

	/* Normalize page_hash and zip_hash,
	if the new size is too different */
	if (!warning && new_size_too_diff) {

		buf_resize_status("Resizing hash tables.");

		for (ulint i = 0; i < srv_buf_pool_instances; ++i) {
			buf_pool_t*	buf_pool = buf_pool_from_array(i);

			buf_pool_resize_hash(buf_pool);

			ib::info() << "buffer pool " << i
				<< " : hash tables were resized.";
		}
	}

	/* Release all buf_pool_mutex/page_hash */
	for (ulint i = 0; i < srv_buf_pool_instances; ++i) {
		buf_pool_t*	buf_pool = buf_pool_from_array(i);

		hash_unlock_x_all(buf_pool->page_hash);
		buf_pool_mutex_exit(buf_pool);

		if (buf_pool->page_hash_old != NULL) {
			hash_table_free(buf_pool->page_hash_old);
			buf_pool->page_hash_old = NULL;
		}
	}

	UT_DELETE(chunk_map_old);

	buf_pool_resizing = false;

	/* Normalize other components, if the new size is too different */
	if (!warning && new_size_too_diff) {
		srv_buf_pool_base_size = srv_buf_pool_size;

		buf_resize_status("Resizing also other hash tables.");

		/* normalize lock_sys */
		srv_lock_table_size = 5
			* (srv_buf_pool_size >> srv_page_size_shift);
		lock_sys.resize(srv_lock_table_size);

		/* normalize btr_search_sys */
		btr_search_sys_resize(
			buf_pool_get_curr_size() / sizeof(void*) / 64);

		dict_sys.resize();

		ib::info() << "Resized hash tables at lock_sys,"
#ifdef BTR_CUR_HASH_ADAPT
			" adaptive hash index,"
#endif /* BTR_CUR_HASH_ADAPT */
			" dictionary.";
	}

	/* normalize ibuf.max_size */
	ibuf_max_size_update(srv_change_buffer_max_size);

	if (srv_buf_pool_old_size != srv_buf_pool_size) {

		ib::info() << "Completed to resize buffer pool from "
			<< srv_buf_pool_old_size
			<< " to " << srv_buf_pool_size << ".";
		srv_buf_pool_old_size = srv_buf_pool_size;
	}

#ifdef BTR_CUR_HASH_ADAPT
	/* enable AHI if needed */
	if (btr_search_disabled) {
		btr_search_enable();
		ib::info() << "Re-enabled adaptive hash index.";
	}
#endif /* BTR_CUR_HASH_ADAPT */

	char	now[32];

	ut_sprintf_timestamp(now);
	if (!warning) {
		buf_resize_status("Completed resizing buffer pool at %s.",
			now);
	} else {
		buf_resize_status("Resizing buffer pool failed,"
			" finished resizing at %s.", now);
	}

#if defined UNIV_DEBUG || defined UNIV_BUF_DEBUG
	ut_a(buf_validate());
#endif /* UNIV_DEBUG || UNIV_BUF_DEBUG */

	return;
}

/* Thread pool task invoked by innodb_buffer_pool_size changes. */
static void buf_resize_callback(void *)
{
	ut_a(srv_shutdown_state == SRV_SHUTDOWN_NONE);
	buf_pool_mutex_enter_all();
	if (srv_buf_pool_old_size == srv_buf_pool_size) {
		buf_pool_mutex_exit_all();
		std::ostringstream sout;
		sout << "Size did not change (old size = new size = "
			<< srv_buf_pool_size << ". Nothing to do.";
			buf_resize_status(sout.str().c_str());
		return;
	}
	buf_pool_mutex_exit_all();
	buf_pool_resize();
}

/* Ensure that task does not run in parallel, by setting max_concurrency to 1 for the thread group */
static tpool::task_group single_threaded_group(1);
static tpool::waitable_task buf_resize_task(buf_resize_callback,
	nullptr, &single_threaded_group);

void buf_resize_start()
{
	srv_thread_pool->submit_task(&buf_resize_task);
}

void buf_resize_shutdown()
{
	buf_resize_task.wait();
}


#ifdef BTR_CUR_HASH_ADAPT
/** Clear the adaptive hash index on all pages in the buffer pool. */
void
buf_pool_clear_hash_index()
{
	ulint	p;

	ut_ad(btr_search_own_all(RW_LOCK_X));
	ut_ad(!buf_pool_resizing);
	ut_ad(!btr_search_enabled);

	for (p = 0; p < srv_buf_pool_instances; p++) {
		buf_pool_t*	buf_pool = buf_pool_from_array(p);
		buf_chunk_t*	chunks	= buf_pool->chunks;
		buf_chunk_t*	chunk	= chunks + buf_pool->n_chunks;

		while (--chunk >= chunks) {
			buf_block_t*	block	= chunk->blocks;
			ulint		i	= chunk->size;

			for (; i--; block++) {
				dict_index_t*	index	= block->index;
				assert_block_ahi_valid(block);

				/* We can set block->index = NULL
				and block->n_pointers = 0
				when btr_search_own_all(RW_LOCK_X);
				see the comments in buf0buf.h */

				if (!index) {
# if defined UNIV_AHI_DEBUG || defined UNIV_DEBUG
					ut_a(!block->n_pointers);
# endif /* UNIV_AHI_DEBUG || UNIV_DEBUG */
					continue;
				}

				ut_d(buf_page_state state
				     = buf_block_get_state(block));
				/* Another thread may have set the
				state to BUF_BLOCK_REMOVE_HASH in
				buf_LRU_block_remove_hashed().

				The state change in buf_page_realloc()
				is not observable here, because in
				that case we would have !block->index.

				In the end, the entire adaptive hash
				index will be removed. */
				ut_ad(state == BUF_BLOCK_FILE_PAGE
				      || state == BUF_BLOCK_REMOVE_HASH);
# if defined UNIV_AHI_DEBUG || defined UNIV_DEBUG
				block->n_pointers = 0;
# endif /* UNIV_AHI_DEBUG || UNIV_DEBUG */
				block->index = NULL;
			}
		}
	}
}
#endif /* BTR_CUR_HASH_ADAPT */

/********************************************************************//**
Relocate a buffer control block.  Relocates the block on the LRU list
and in buf_pool->page_hash.  Does not relocate bpage->list.
The caller must take care of relocating bpage->list. */
static
void
buf_relocate(
/*=========*/
	buf_page_t*	bpage,	/*!< in/out: control block being relocated;
				buf_page_get_state(bpage) must be
				BUF_BLOCK_ZIP_DIRTY or BUF_BLOCK_ZIP_PAGE */
	buf_page_t*	dpage)	/*!< in/out: destination control block */
{
	buf_page_t*	b;
	buf_pool_t*	buf_pool = buf_pool_from_bpage(bpage);

	ut_ad(buf_pool_mutex_own(buf_pool));
	ut_ad(buf_page_hash_lock_held_x(buf_pool, bpage));
	ut_ad(mutex_own(buf_page_get_mutex(bpage)));
	ut_a(buf_page_get_io_fix(bpage) == BUF_IO_NONE);
	ut_a(bpage->buf_fix_count == 0);
	ut_ad(bpage->in_LRU_list);
	ut_ad(!bpage->in_zip_hash);
	ut_ad(bpage->in_page_hash);
	ut_ad(bpage == buf_page_hash_get_low(buf_pool, bpage->id));

	ut_ad(!buf_pool_watch_is_sentinel(buf_pool, bpage));
#ifdef UNIV_DEBUG
	switch (buf_page_get_state(bpage)) {
	case BUF_BLOCK_POOL_WATCH:
	case BUF_BLOCK_NOT_USED:
	case BUF_BLOCK_READY_FOR_USE:
	case BUF_BLOCK_FILE_PAGE:
	case BUF_BLOCK_MEMORY:
	case BUF_BLOCK_REMOVE_HASH:
		ut_error;
	case BUF_BLOCK_ZIP_DIRTY:
	case BUF_BLOCK_ZIP_PAGE:
		break;
	}
#endif /* UNIV_DEBUG */

	new (dpage) buf_page_t(*bpage);

	/* Important that we adjust the hazard pointer before
	removing bpage from LRU list. */
	buf_LRU_adjust_hp(buf_pool, bpage);

	ut_d(bpage->in_LRU_list = FALSE);
	ut_d(bpage->in_page_hash = FALSE);

	/* relocate buf_pool->LRU */
	b = UT_LIST_GET_PREV(LRU, bpage);
	UT_LIST_REMOVE(buf_pool->LRU, bpage);

	if (b != NULL) {
		UT_LIST_INSERT_AFTER(buf_pool->LRU, b, dpage);
	} else {
		UT_LIST_ADD_FIRST(buf_pool->LRU, dpage);
	}

	if (UNIV_UNLIKELY(buf_pool->LRU_old == bpage)) {
		buf_pool->LRU_old = dpage;
#ifdef UNIV_LRU_DEBUG
		/* buf_pool->LRU_old must be the first item in the LRU list
		whose "old" flag is set. */
		ut_a(buf_pool->LRU_old->old);
		ut_a(!UT_LIST_GET_PREV(LRU, buf_pool->LRU_old)
		     || !UT_LIST_GET_PREV(LRU, buf_pool->LRU_old)->old);
		ut_a(!UT_LIST_GET_NEXT(LRU, buf_pool->LRU_old)
		     || UT_LIST_GET_NEXT(LRU, buf_pool->LRU_old)->old);
	} else {
		/* Check that the "old" flag is consistent in
		the block and its neighbours. */
		buf_page_set_old(dpage, buf_page_is_old(dpage));
#endif /* UNIV_LRU_DEBUG */
	}

        ut_d(CheckInLRUList::validate(buf_pool));

	/* relocate buf_pool->page_hash */
	ulint	fold = bpage->id.fold();
	ut_ad(fold == dpage->id.fold());
	HASH_DELETE(buf_page_t, hash, buf_pool->page_hash, fold, bpage);
	HASH_INSERT(buf_page_t, hash, buf_pool->page_hash, fold, dpage);
}

/** Hazard Pointer implementation. */

/** Set current value
@param bpage	buffer block to be set as hp */
void
HazardPointer::set(buf_page_t* bpage)
{
	ut_ad(mutex_own(m_mutex));
	ut_ad(!bpage || buf_pool_from_bpage(bpage) == m_buf_pool);
	ut_ad(!bpage || buf_page_in_file(bpage));

	m_hp = bpage;
}

/** Checks if a bpage is the hp
@param bpage    buffer block to be compared
@return true if it is hp */

bool
HazardPointer::is_hp(const buf_page_t* bpage)
{
	ut_ad(mutex_own(m_mutex));
	ut_ad(!m_hp || buf_pool_from_bpage(m_hp) == m_buf_pool);
	ut_ad(!bpage || buf_pool_from_bpage(bpage) == m_buf_pool);

	return(bpage == m_hp);
}

/** Adjust the value of hp. This happens when some other thread working
on the same list attempts to remove the hp from the list.
@param bpage	buffer block to be compared */

void
FlushHp::adjust(const buf_page_t* bpage)
{
	ut_ad(bpage != NULL);

	/** We only support reverse traversal for now. */
	if (is_hp(bpage)) {
		m_hp = UT_LIST_GET_PREV(list, m_hp);
	}

	ut_ad(!m_hp || m_hp->in_flush_list);
}

/** Adjust the value of hp. This happens when some other thread working
on the same list attempts to remove the hp from the list.
@param bpage	buffer block to be compared */

void
LRUHp::adjust(const buf_page_t* bpage)
{
	ut_ad(bpage);

	/** We only support reverse traversal for now. */
	if (is_hp(bpage)) {
		m_hp = UT_LIST_GET_PREV(LRU, m_hp);
	}

	ut_ad(!m_hp || m_hp->in_LRU_list);
}

/** Selects from where to start a scan. If we have scanned too deep into
the LRU list it resets the value to the tail of the LRU list.
@return buf_page_t from where to start scan. */

buf_page_t*
LRUItr::start()
{
	ut_ad(mutex_own(m_mutex));

	if (!m_hp || m_hp->old) {
		m_hp = UT_LIST_GET_LAST(m_buf_pool->LRU);
	}

	return(m_hp);
}

/** Determine if a block is a sentinel for a buffer pool watch.
@param[in]	buf_pool	buffer pool instance
@param[in]	bpage		block
@return TRUE if a sentinel for a buffer pool watch, FALSE if not */
ibool
buf_pool_watch_is_sentinel(
	const buf_pool_t*	buf_pool,
	const buf_page_t*	bpage)
{
	/* We must also own the appropriate hash lock. */
	ut_ad(buf_page_hash_lock_held_s_or_x(buf_pool, bpage));
	ut_ad(buf_page_in_file(bpage));

	if (bpage < &buf_pool->watch[0]
	    || bpage >= &buf_pool->watch[BUF_POOL_WATCH_SIZE]) {

		ut_ad(buf_page_get_state(bpage) != BUF_BLOCK_ZIP_PAGE
		      || bpage->zip.data != NULL);

		return(FALSE);
	}

	ut_ad(buf_page_get_state(bpage) == BUF_BLOCK_ZIP_PAGE);
	ut_ad(!bpage->in_zip_hash);
	ut_ad(bpage->in_page_hash);
	ut_ad(bpage->zip.data == NULL);
	return(TRUE);
}

/** Add watch for the given page to be read in. Caller must have
appropriate hash_lock for the bpage. This function may release the
hash_lock and reacquire it.
@param[in]	page_id		page id
@param[in,out]	hash_lock	hash_lock currently latched
@return NULL if watch set, block if the page is in the buffer pool */
static
buf_page_t*
buf_pool_watch_set(
	const page_id_t		page_id,
	rw_lock_t**		hash_lock)
{
	buf_page_t*	bpage;
	ulint		i;
	buf_pool_t*	buf_pool = buf_pool_get(page_id);

	ut_ad(*hash_lock == buf_page_hash_lock_get(buf_pool, page_id));

	ut_ad(rw_lock_own(*hash_lock, RW_LOCK_X));

	bpage = buf_page_hash_get_low(buf_pool, page_id);

	if (bpage != NULL) {
page_found:
		if (!buf_pool_watch_is_sentinel(buf_pool, bpage)) {
			/* The page was loaded meanwhile. */
			return(bpage);
		}

		/* Add to an existing watch. */
		bpage->fix();
		return(NULL);
	}

	/* From this point this function becomes fairly heavy in terms
	of latching. We acquire the buf_pool mutex as well as all the
	hash_locks. buf_pool mutex is needed because any changes to
	the page_hash must be covered by it and hash_locks are needed
	because we don't want to read any stale information in
	buf_pool->watch[]. However, it is not in the critical code path
	as this function will be called only by the purge thread. */

	/* To obey latching order first release the hash_lock. */
	rw_lock_x_unlock(*hash_lock);

	buf_pool_mutex_enter(buf_pool);
	hash_lock_x_all(buf_pool->page_hash);

	/* If not own buf_pool_mutex, page_hash can be changed. */
	*hash_lock = buf_page_hash_lock_get(buf_pool, page_id);

	/* We have to recheck that the page
	was not loaded or a watch set by some other
	purge thread. This is because of the small
	time window between when we release the
	hash_lock to acquire buf_pool mutex above. */

	bpage = buf_page_hash_get_low(buf_pool, page_id);
	if (UNIV_LIKELY_NULL(bpage)) {
		buf_pool_mutex_exit(buf_pool);
		hash_unlock_x_all_but(buf_pool->page_hash, *hash_lock);
		goto page_found;
	}

	/* The maximum number of purge threads should never exceed
	BUF_POOL_WATCH_SIZE. So there is no way for purge thread
	instance to hold a watch when setting another watch. */
	for (i = 0; i < BUF_POOL_WATCH_SIZE; i++) {
		bpage = &buf_pool->watch[i];

		ut_ad(bpage->access_time == 0);
		ut_ad(bpage->oldest_modification == 0);
		ut_ad(bpage->zip.data == NULL);
		ut_ad(!bpage->in_zip_hash);

		switch (bpage->state) {
		case BUF_BLOCK_POOL_WATCH:
			ut_ad(!bpage->in_page_hash);
			ut_ad(bpage->buf_fix_count == 0);

			/* bpage is pointing to buf_pool->watch[],
			which is protected by buf_pool->mutex.
			Normally, buf_page_t objects are protected by
			buf_block_t::mutex or buf_pool->zip_mutex or both. */

			bpage->state = BUF_BLOCK_ZIP_PAGE;
			bpage->id = page_id;
			bpage->buf_fix_count = 1;

			ut_d(bpage->in_page_hash = TRUE);
			HASH_INSERT(buf_page_t, hash, buf_pool->page_hash,
				    page_id.fold(), bpage);

			buf_pool_mutex_exit(buf_pool);
			/* Once the sentinel is in the page_hash we can
			safely release all locks except just the
			relevant hash_lock */
			hash_unlock_x_all_but(buf_pool->page_hash,
						*hash_lock);

			return(NULL);
		case BUF_BLOCK_ZIP_PAGE:
			ut_ad(bpage->in_page_hash);
			ut_ad(bpage->buf_fix_count > 0);
			break;
		default:
			ut_error;
		}
	}

	/* Allocation failed.  Either the maximum number of purge
	threads should never exceed BUF_POOL_WATCH_SIZE, or this code
	should be modified to return a special non-NULL value and the
	caller should purge the record directly. */
	ut_error;

	/* Fix compiler warning */
	return(NULL);
}

/** Remove the sentinel block for the watch before replacing it with a
real block. buf_page_watch_clear() or buf_page_watch_occurred() will notice
that the block has been replaced with the real block.
@param[in,out]	buf_pool	buffer pool instance
@param[in,out]	watch		sentinel for watch
@return reference count, to be added to the replacement block */
static
void
buf_pool_watch_remove(
	buf_pool_t*	buf_pool,
	buf_page_t*	watch)
{
#ifdef UNIV_DEBUG
	/* We must also own the appropriate hash_bucket mutex. */
	rw_lock_t* hash_lock = buf_page_hash_lock_get(buf_pool, watch->id);
	ut_ad(rw_lock_own(hash_lock, RW_LOCK_X));
#endif /* UNIV_DEBUG */

	ut_ad(buf_pool_mutex_own(buf_pool));

	HASH_DELETE(buf_page_t, hash, buf_pool->page_hash, watch->id.fold(),
		    watch);
	ut_d(watch->in_page_hash = FALSE);
	watch->buf_fix_count = 0;
	watch->state = BUF_BLOCK_POOL_WATCH;
}

/** Stop watching if the page has been read in.
buf_pool_watch_set(same_page_id) must have returned NULL before.
@param[in]	page_id	page id */
void buf_pool_watch_unset(const page_id_t page_id)
{
	buf_page_t*	bpage;
	buf_pool_t*	buf_pool = buf_pool_get(page_id);

	/* We only need to have buf_pool mutex in case where we end
	up calling buf_pool_watch_remove but to obey latching order
	we acquire it here before acquiring hash_lock. This should
	not cause too much grief as this function is only ever
	called from the purge thread. */
	buf_pool_mutex_enter(buf_pool);

	rw_lock_t*	hash_lock = buf_page_hash_lock_get(buf_pool, page_id);
	rw_lock_x_lock(hash_lock);

	/* The page must exist because buf_pool_watch_set()
	increments buf_fix_count. */
	bpage = buf_page_hash_get_low(buf_pool, page_id);

	if (bpage->unfix() == 0
	    && buf_pool_watch_is_sentinel(buf_pool, bpage)) {
		buf_pool_watch_remove(buf_pool, bpage);
	}

	buf_pool_mutex_exit(buf_pool);
	rw_lock_x_unlock(hash_lock);
}

/** Check if the page has been read in.
This may only be called after buf_pool_watch_set(same_page_id)
has returned NULL and before invoking buf_pool_watch_unset(same_page_id).
@param[in]	page_id	page id
@return false if the given page was not read in, true if it was */
bool buf_pool_watch_occurred(const page_id_t page_id)
{
	bool		ret;
	buf_page_t*	bpage;
	buf_pool_t*	buf_pool = buf_pool_get(page_id);
	rw_lock_t*	hash_lock = buf_page_hash_lock_get(buf_pool, page_id);

	rw_lock_s_lock(hash_lock);

	/* If not own buf_pool_mutex, page_hash can be changed. */
	hash_lock = buf_page_hash_lock_s_confirm(hash_lock, buf_pool, page_id);

	/* The page must exist because buf_pool_watch_set()
	increments buf_fix_count. */
	bpage = buf_page_hash_get_low(buf_pool, page_id);

	ret = !buf_pool_watch_is_sentinel(buf_pool, bpage);
	rw_lock_s_unlock(hash_lock);

	return(ret);
}

/********************************************************************//**
Moves a page to the start of the buffer pool LRU list. This high-level
function can be used to prevent an important page from slipping out of
the buffer pool. */
void
buf_page_make_young(
/*================*/
	buf_page_t*	bpage)	/*!< in: buffer block of a file page */
{
	buf_pool_t*	buf_pool = buf_pool_from_bpage(bpage);

	buf_pool_mutex_enter(buf_pool);

	ut_a(buf_page_in_file(bpage));

	buf_LRU_make_block_young(bpage);

	buf_pool_mutex_exit(buf_pool);
}

#ifdef UNIV_DEBUG

/** Sets file_page_was_freed TRUE if the page is found in the buffer pool.
This function should be called when we free a file page and want the
debug version to check that it is not accessed any more unless
reallocated.
@param[in]	page_id	page id
@return control block if found in page hash table, otherwise NULL */
buf_page_t* buf_page_set_file_page_was_freed(const page_id_t page_id)
{
	buf_page_t*	bpage;
	buf_pool_t*	buf_pool = buf_pool_get(page_id);
	rw_lock_t*	hash_lock;

	bpage = buf_page_hash_get_s_locked(buf_pool, page_id, &hash_lock);

	if (bpage) {
		BPageMutex*	block_mutex = buf_page_get_mutex(bpage);
		ut_ad(!buf_pool_watch_is_sentinel(buf_pool, bpage));
		mutex_enter(block_mutex);
		rw_lock_s_unlock(hash_lock);
		/* bpage->file_page_was_freed can already hold
		when this code is invoked from dict_drop_index_tree() */
		bpage->file_page_was_freed = TRUE;
		mutex_exit(block_mutex);
	}

	return(bpage);
}

/** Sets file_page_was_freed FALSE if the page is found in the buffer pool.
This function should be called when we free a file page and want the
debug version to check that it is not accessed any more unless
reallocated.
@param[in]	page_id	page id
@return control block if found in page hash table, otherwise NULL */
buf_page_t* buf_page_reset_file_page_was_freed(const page_id_t page_id)
{
	buf_page_t*	bpage;
	buf_pool_t*	buf_pool = buf_pool_get(page_id);
	rw_lock_t*	hash_lock;

	bpage = buf_page_hash_get_s_locked(buf_pool, page_id, &hash_lock);
	if (bpage) {
		BPageMutex*	block_mutex = buf_page_get_mutex(bpage);
		ut_ad(!buf_pool_watch_is_sentinel(buf_pool, bpage));
		mutex_enter(block_mutex);
		rw_lock_s_unlock(hash_lock);
		bpage->file_page_was_freed = FALSE;
		mutex_exit(block_mutex);
	}

	return(bpage);
}
#endif /* UNIV_DEBUG */

/** Attempts to discard the uncompressed frame of a compressed page.
The caller should not be holding any mutexes when this function is called.
@param[in]	page_id	page id */
static void buf_block_try_discard_uncompressed(const page_id_t page_id)
{
	buf_page_t*	bpage;
	buf_pool_t*	buf_pool = buf_pool_get(page_id);

	/* Since we need to acquire buf_pool mutex to discard
	the uncompressed frame and because page_hash mutex resides
	below buf_pool mutex in sync ordering therefore we must
	first release the page_hash mutex. This means that the
	block in question can move out of page_hash. Therefore
	we need to check again if the block is still in page_hash. */
	buf_pool_mutex_enter(buf_pool);

	bpage = buf_page_hash_get(buf_pool, page_id);

	if (bpage) {
		buf_LRU_free_page(bpage, false);
	}

	buf_pool_mutex_exit(buf_pool);
}

/** Get read access to a compressed page (usually of type
FIL_PAGE_TYPE_ZBLOB or FIL_PAGE_TYPE_ZBLOB2).
The page must be released with buf_page_release_zip().
NOTE: the page is not protected by any latch.  Mutual exclusion has to
be implemented at a higher level.  In other words, all possible
accesses to a given page through this function must be protected by
the same set of mutexes or latches.
@param[in]	page_id		page id
@param[in]	zip_size	ROW_FORMAT=COMPRESSED page size
@return pointer to the block */
buf_page_t* buf_page_get_zip(const page_id_t page_id, ulint zip_size)
{
	buf_page_t*	bpage;
	BPageMutex*	block_mutex;
	rw_lock_t*	hash_lock;
	ibool		discard_attempted = FALSE;
	ibool		must_read;
	buf_pool_t*	buf_pool = buf_pool_get(page_id);

	ut_ad(zip_size);
	ut_ad(ut_is_2pow(zip_size));
	buf_pool->stat.n_page_gets++;

	for (;;) {
lookup:

		/* The following call will also grab the page_hash
		mutex if the page is found. */
		bpage = buf_page_hash_get_s_locked(buf_pool, page_id,
						   &hash_lock);
		if (bpage) {
			ut_ad(!buf_pool_watch_is_sentinel(buf_pool, bpage));
			break;
		}

		/* Page not in buf_pool: needs to be read from file */

		ut_ad(!hash_lock);
		dberr_t err = buf_read_page(page_id, zip_size);

		if (err != DB_SUCCESS) {
			ib::error() << "Reading compressed page " << page_id
				<< " failed with error: " << ut_strerr(err);

			goto err_exit;
		}

#if defined UNIV_DEBUG || defined UNIV_BUF_DEBUG
		ut_a(++buf_dbg_counter % 5771 || buf_validate());
#endif /* UNIV_DEBUG || UNIV_BUF_DEBUG */
	}

	ut_ad(buf_page_hash_lock_held_s(buf_pool, bpage));

	if (!bpage->zip.data) {
		/* There is no compressed page. */
err_exit:
		rw_lock_s_unlock(hash_lock);
		return(NULL);
	}

	ut_ad(!buf_pool_watch_is_sentinel(buf_pool, bpage));

	switch (buf_page_get_state(bpage)) {
	case BUF_BLOCK_ZIP_PAGE:
	case BUF_BLOCK_ZIP_DIRTY:
		bpage->fix();
		block_mutex = &buf_pool->zip_mutex;
		goto got_block;
	case BUF_BLOCK_FILE_PAGE:
		/* Discard the uncompressed page frame if possible. */
		if (!discard_attempted) {
			rw_lock_s_unlock(hash_lock);
			buf_block_try_discard_uncompressed(page_id);
			discard_attempted = TRUE;
			goto lookup;
		}

		buf_block_buf_fix_inc((buf_block_t*) bpage,
				      __FILE__, __LINE__);

		block_mutex = &((buf_block_t*) bpage)->mutex;
		goto got_block;
	default:
		break;
	}

	ut_error;
	goto err_exit;

got_block:
	mutex_enter(block_mutex);
	must_read = buf_page_get_io_fix(bpage) == BUF_IO_READ;

	rw_lock_s_unlock(hash_lock);

	ut_ad(!bpage->file_page_was_freed);

	buf_page_set_accessed(bpage);

	mutex_exit(block_mutex);

	buf_page_make_young_if_needed(buf_pool, bpage);

#if defined UNIV_DEBUG || defined UNIV_BUF_DEBUG
	ut_a(++buf_dbg_counter % 5771 || buf_validate());
	ut_a(bpage->buf_fix_count > 0);
	ut_a(buf_page_in_file(bpage));
#endif /* UNIV_DEBUG || UNIV_BUF_DEBUG */

	if (must_read) {
		/* Let us wait until the read operation
		completes */

		for (;;) {
			enum buf_io_fix	io_fix;

			mutex_enter(block_mutex);
			io_fix = buf_page_get_io_fix(bpage);
			mutex_exit(block_mutex);

			if (io_fix == BUF_IO_READ) {

				os_thread_sleep(WAIT_FOR_READ);
			} else {
				break;
			}
		}
	}

	return(bpage);
}

/********************************************************************//**
Initialize some fields of a control block. */
UNIV_INLINE
void
buf_block_init_low(
/*===============*/
	buf_block_t*	block)	/*!< in: block to init */
{
	block->skip_flush_check = false;
#ifdef BTR_CUR_HASH_ADAPT
	/* No adaptive hash index entries may point to a previously
	unused (and now freshly allocated) block. */
	assert_block_ahi_empty_on_init(block);
	block->index		= NULL;

	block->n_hash_helps	= 0;
	block->n_fields		= 1;
	block->n_bytes		= 0;
	block->left_side	= TRUE;
#endif /* BTR_CUR_HASH_ADAPT */
}

/********************************************************************//**
Decompress a block.
@return TRUE if successful */
ibool
buf_zip_decompress(
/*===============*/
	buf_block_t*	block,	/*!< in/out: block */
	ibool		check)	/*!< in: TRUE=verify the page checksum */
{
	const byte*	frame = block->page.zip.data;
	ulint		size = page_zip_get_size(&block->page.zip);
	/* The tablespace will not be found if this function is called
	during IMPORT. */
	fil_space_t* space = fil_space_acquire_for_io(block->page.id.space());
	const unsigned key_version = mach_read_from_4(
		frame + FIL_PAGE_FILE_FLUSH_LSN_OR_KEY_VERSION);
	fil_space_crypt_t* crypt_data = space ? space->crypt_data : NULL;
	const bool encrypted = crypt_data
		&& crypt_data->type != CRYPT_SCHEME_UNENCRYPTED
		&& (!crypt_data->is_default_encryption()
		    || srv_encrypt_tables);

	ut_ad(block->zip_size());
	ut_a(block->page.id.space() != 0);

	if (UNIV_UNLIKELY(check && !page_zip_verify_checksum(frame, size))) {

		ib::error() << "Compressed page checksum mismatch for "
			<< (space ? space->chain.start->name : "")
			<< block->page.id << ": stored: "
			<< mach_read_from_4(frame + FIL_PAGE_SPACE_OR_CHKSUM)
			<< ", crc32: "
			<< page_zip_calc_checksum(
				frame, size, SRV_CHECKSUM_ALGORITHM_CRC32)
			<< " innodb: "
			<< page_zip_calc_checksum(
				frame, size, SRV_CHECKSUM_ALGORITHM_INNODB)
			<< ", none: "
			<< page_zip_calc_checksum(
				frame, size, SRV_CHECKSUM_ALGORITHM_NONE);
		goto err_exit;
	}

	switch (fil_page_get_type(frame)) {
	case FIL_PAGE_INDEX:
	case FIL_PAGE_RTREE:
		if (page_zip_decompress(&block->page.zip,
					block->frame, TRUE)) {
			if (space) {
				space->release_for_io();
			}
			return(TRUE);
		}

		ib::error() << "Unable to decompress "
			<< (space ? space->chain.start->name : "")
			<< block->page.id;
		goto err_exit;
	case FIL_PAGE_TYPE_ALLOCATED:
	case FIL_PAGE_INODE:
	case FIL_PAGE_IBUF_BITMAP:
	case FIL_PAGE_TYPE_FSP_HDR:
	case FIL_PAGE_TYPE_XDES:
	case FIL_PAGE_TYPE_ZBLOB:
	case FIL_PAGE_TYPE_ZBLOB2:
		/* Copy to uncompressed storage. */
		memcpy(block->frame, frame, block->zip_size());
		if (space) {
			space->release_for_io();
		}

		return(TRUE);
	}

	ib::error() << "Unknown compressed page type "
		<< fil_page_get_type(frame)
		<< " in " << (space ? space->chain.start->name : "")
		<< block->page.id;

err_exit:
	if (encrypted) {
		ib::info() << "Row compressed page could be encrypted"
			" with key_version " << key_version;
	}

	if (space) {
		if (encrypted) {
			dict_set_encrypted_by_space(space);
		} else {
			dict_set_corrupted_by_space(space);
		}

		space->release_for_io();
	}

	return(FALSE);
}

#ifdef BTR_CUR_HASH_ADAPT
/** Get a buffer block from an adaptive hash index pointer.
This function does not return if the block is not identified.
@param[in]	ptr	pointer to within a page frame
@return pointer to block, never NULL */
buf_block_t*
buf_block_from_ahi(const byte* ptr)
{
	buf_pool_chunk_map_t::iterator it;

	buf_pool_chunk_map_t*	chunk_map = buf_chunk_map_ref;
	ut_ad(buf_chunk_map_ref == buf_chunk_map_reg);
	ut_ad(!buf_pool_resizing);

	buf_chunk_t*	chunk;
	it = chunk_map->upper_bound(ptr);

	ut_a(it != chunk_map->begin());

	if (it == chunk_map->end()) {
		chunk = chunk_map->rbegin()->second;
	} else {
		chunk = (--it)->second;
	}

	ulint		offs = ulint(ptr - chunk->blocks->frame);

	offs >>= srv_page_size_shift;

	ut_a(offs < chunk->size);

	buf_block_t*	block = &chunk->blocks[offs];

	/* The function buf_chunk_init() invokes buf_block_init() so that
	block[n].frame == block->frame + n * srv_page_size.  Check it. */
	ut_ad(block->frame == page_align(ptr));
	/* Read the state of the block without holding a mutex.
	A state transition from BUF_BLOCK_FILE_PAGE to
	BUF_BLOCK_REMOVE_HASH is possible during this execution. */
	ut_d(const buf_page_state state = buf_block_get_state(block));
	ut_ad(state == BUF_BLOCK_FILE_PAGE || state == BUF_BLOCK_REMOVE_HASH);
	return(block);
}
#endif /* BTR_CUR_HASH_ADAPT */

/********************************************************************//**
Find out if a pointer belongs to a buf_block_t. It can be a pointer to
the buf_block_t itself or a member of it. This functions checks one of
the buffer pool instances.
@return TRUE if ptr belongs to a buf_block_t struct */
static
ibool
buf_pointer_is_block_field_instance(
/*================================*/
	buf_pool_t*	buf_pool,	/*!< in: buffer pool instance */
	const void*	ptr)		/*!< in: pointer not dereferenced */
{
	const buf_chunk_t*		chunk	= buf_pool->chunks;
	const buf_chunk_t* const	echunk	= chunk + ut_min(
		buf_pool->n_chunks, buf_pool->n_chunks_new);

	/* TODO: protect buf_pool->chunks with a mutex (the older pointer will
	currently remain while during buf_pool_resize()) */
	while (chunk < echunk) {
		if (ptr >= (void*) chunk->blocks
		    && ptr < (void*) (chunk->blocks + chunk->size)) {

			return(TRUE);
		}

		chunk++;
	}

	return(FALSE);
}

/********************************************************************//**
Find out if a pointer belongs to a buf_block_t. It can be a pointer to
the buf_block_t itself or a member of it
@return TRUE if ptr belongs to a buf_block_t struct */
ibool
buf_pointer_is_block_field(
/*=======================*/
	const void*	ptr)	/*!< in: pointer not dereferenced */
{
	ulint	i;

	for (i = 0; i < srv_buf_pool_instances; i++) {
		ibool	found;

		found = buf_pointer_is_block_field_instance(
			buf_pool_from_array(i), ptr);
		if (found) {
			return(TRUE);
		}
	}

	return(FALSE);
}

/********************************************************************//**
Find out if a buffer block was created by buf_chunk_init().
@return TRUE if "block" has been added to buf_pool->free by buf_chunk_init() */
static
ibool
buf_block_is_uncompressed(
/*======================*/
	buf_pool_t*		buf_pool,	/*!< in: buffer pool instance */
	const buf_block_t*	block)		/*!< in: pointer to block,
						not dereferenced */
{
	if ((((ulint) block) % sizeof *block) != 0) {
		/* The pointer should be aligned. */
		return(FALSE);
	}

	return(buf_pointer_is_block_field_instance(buf_pool, (void*) block));
}

#if defined UNIV_DEBUG || defined UNIV_IBUF_DEBUG
/********************************************************************//**
Return true if probe is enabled.
@return true if probe enabled. */
static
bool
buf_debug_execute_is_force_flush()
/*==============================*/
{
	DBUG_EXECUTE_IF("ib_buf_force_flush", return(true); );
	return(false);
}
#endif /* UNIV_DEBUG || UNIV_IBUF_DEBUG */

/** Wait for the block to be read in.
@param[in]	block	The block to check */
static
void
buf_wait_for_read(
	buf_block_t*	block)
{
	/* Note:

	We are using the block->lock to check for IO state (and a dirty read).
	We set the IO_READ state under the protection of the hash_lock
	(and block->mutex). This is safe because another thread can only
	access the block (and check for IO state) after the block has been
	added to the page hashtable. */

	if (buf_block_get_io_fix(block) == BUF_IO_READ) {

		/* Wait until the read operation completes */

		BPageMutex*	mutex = buf_page_get_mutex(&block->page);

		for (;;) {
			buf_io_fix	io_fix;

			mutex_enter(mutex);

			io_fix = buf_block_get_io_fix(block);

			mutex_exit(mutex);

			if (io_fix == BUF_IO_READ) {
				/* Wait by temporaly s-latch */
				rw_lock_s_lock(&block->lock);
				rw_lock_s_unlock(&block->lock);
			} else {
				break;
			}
		}
	}
}

/** This is the general function used to get access to a database page.
@param[in]	page_id			page id
@param[in]	zip_size		ROW_FORMAT=COMPRESSED page size, or 0
@param[in]	rw_latch		RW_S_LATCH, RW_X_LATCH, RW_NO_LATCH
@param[in]	guess			guessed block or NULL
@param[in]	mode			BUF_GET, BUF_GET_IF_IN_POOL,
BUF_PEEK_IF_IN_POOL, BUF_GET_NO_LATCH, or BUF_GET_IF_IN_POOL_OR_WATCH
@param[in]	file			file name
@param[in]	line			line where called
@param[in]	mtr			mini-transaction
@param[out]	err			DB_SUCCESS or error code
@param[in]	allow_ibuf_merge	Allow change buffer merge to happen
while reading the page from file
then it makes sure that it does merging of change buffer changes while
reading the page from file.
@return pointer to the block or NULL */
buf_block_t*
buf_page_get_gen(
	const page_id_t		page_id,
	ulint			zip_size,
	ulint			rw_latch,
	buf_block_t*		guess,
	ulint			mode,
	const char*		file,
	unsigned		line,
	mtr_t*			mtr,
	dberr_t*		err,
	bool			allow_ibuf_merge)
{
	buf_block_t*	block;
	unsigned	access_time;
	rw_lock_t*	hash_lock;
	buf_block_t*	fix_block;
	ulint		retries = 0;
	buf_pool_t*	buf_pool = buf_pool_get(page_id);

	ut_ad((mtr == NULL) == (mode == BUF_EVICT_IF_IN_POOL));
	ut_ad(!mtr || mtr->is_active());
	ut_ad((rw_latch == RW_S_LATCH)
	      || (rw_latch == RW_X_LATCH)
	      || (rw_latch == RW_SX_LATCH)
	      || (rw_latch == RW_NO_LATCH));
	ut_ad(!allow_ibuf_merge
	      || mode == BUF_GET
	      || mode == BUF_GET_IF_IN_POOL
	      || mode == BUF_GET_IF_IN_POOL_OR_WATCH);

	if (err) {
		*err = DB_SUCCESS;
	}

#ifdef UNIV_DEBUG
	switch (mode) {
	case BUF_EVICT_IF_IN_POOL:
		/* After DISCARD TABLESPACE, the tablespace would not exist,
		but in IMPORT TABLESPACE, PageConverter::operator() must
		replace any old pages, which were not evicted during DISCARD.
		Skip the assertion on space_page_size. */
		break;
	case BUF_PEEK_IF_IN_POOL:
	case BUF_GET_IF_IN_POOL:
		/* The caller may pass a dummy page size,
		because it does not really matter. */
		break;
	default:
		ut_error;
	case BUF_GET_NO_LATCH:
		ut_ad(rw_latch == RW_NO_LATCH);
		/* fall through */
	case BUF_GET:
	case BUF_GET_IF_IN_POOL_OR_WATCH:
	case BUF_GET_POSSIBLY_FREED:
		fil_space_t* s = fil_space_acquire_for_io(page_id.space());
		ut_ad(s);
		ut_ad(s->zip_size() == zip_size);
		s->release_for_io();
	}
#endif /* UNIV_DEBUG */

	ut_ad(!mtr || !ibuf_inside(mtr)
	      || ibuf_page_low(page_id, zip_size, FALSE, file, line, NULL));

	buf_pool->stat.n_page_gets++;
	hash_lock = buf_page_hash_lock_get(buf_pool, page_id);
loop:
	block = guess;

	rw_lock_s_lock(hash_lock);

	/* If not own buf_pool_mutex, page_hash can be changed. */
	hash_lock = buf_page_hash_lock_s_confirm(hash_lock, buf_pool, page_id);

	if (block != NULL) {

		/* If the guess is a compressed page descriptor that
		has been allocated by buf_page_alloc_descriptor(),
		it may have been freed by buf_relocate(). */

		if (!buf_block_is_uncompressed(buf_pool, block)
		    || page_id != block->page.id
		    || buf_block_get_state(block) != BUF_BLOCK_FILE_PAGE) {

			/* Our guess was bogus or things have changed
			since. */
			block = guess = NULL;
		} else {
			ut_ad(!block->page.in_zip_hash);
		}
	}

	if (block == NULL) {
		block = (buf_block_t*) buf_page_hash_get_low(buf_pool, page_id);
	}

	if (!block || buf_pool_watch_is_sentinel(buf_pool, &block->page)) {
		rw_lock_s_unlock(hash_lock);
		block = NULL;
	}

	if (block == NULL) {

		/* Page not in buf_pool: needs to be read from file */

		if (mode == BUF_GET_IF_IN_POOL_OR_WATCH) {
			rw_lock_x_lock(hash_lock);

			/* If not own buf_pool_mutex,
			page_hash can be changed. */
			hash_lock = buf_page_hash_lock_x_confirm(
				hash_lock, buf_pool, page_id);

			block = (buf_block_t*) buf_pool_watch_set(
				page_id, &hash_lock);

			if (block) {
				/* We can release hash_lock after we
				increment the fix count to make
				sure that no state change takes place. */
				fix_block = block;

				if (fsp_is_system_temporary(page_id.space())) {
					/* For temporary tablespace,
					the mutex is being used for
					synchronization between user
					thread and flush thread,
					instead of block->lock. See
					buf_flush_page() for the flush
					thread counterpart. */

					BPageMutex*	fix_mutex
						= buf_page_get_mutex(
							&fix_block->page);
					mutex_enter(fix_mutex);
					fix_block->fix();
					mutex_exit(fix_mutex);
				} else {
					fix_block->fix();
				}

				/* Now safe to release page_hash mutex */
				rw_lock_x_unlock(hash_lock);
				goto got_block;
			}

			rw_lock_x_unlock(hash_lock);
		}

		switch (mode) {
		case BUF_GET_IF_IN_POOL:
		case BUF_GET_IF_IN_POOL_OR_WATCH:
		case BUF_PEEK_IF_IN_POOL:
		case BUF_EVICT_IF_IN_POOL:
			ut_ad(!rw_lock_own_flagged(
				      hash_lock,
				      RW_LOCK_FLAG_X | RW_LOCK_FLAG_S));
			return(NULL);
		}

		/* The call path is buf_read_page() ->
		buf_read_page_low() (fil_io()) ->
		buf_page_io_complete() ->
		buf_decrypt_after_read(). Here fil_space_t* is used
		and we decrypt -> buf_page_check_corrupt() where page
		checksums are compared. Decryption, decompression as
		well as error handling takes place at a lower level.
		Here we only need to know whether the page really is
		corrupted, or if an encrypted page with a valid
		checksum cannot be decypted. */

		dberr_t local_err = buf_read_page(page_id, zip_size);

		if (local_err == DB_SUCCESS) {
			buf_read_ahead_random(page_id, zip_size,
					      ibuf_inside(mtr));

			retries = 0;
		} else if (mode == BUF_GET_POSSIBLY_FREED) {
			if (err) {
				*err = local_err;
			}
			return NULL;
		} else if (retries < BUF_PAGE_READ_MAX_RETRIES) {
			++retries;

			DBUG_EXECUTE_IF(
				"innodb_page_corruption_retries",
				retries = BUF_PAGE_READ_MAX_RETRIES;
			);
		} else {
			if (err) {
				*err = local_err;
			}

			/* Pages whose encryption key is unavailable or used
			key, encryption algorithm or encryption method is
			incorrect are marked as encrypted in
			buf_page_check_corrupt(). Unencrypted page could be
			corrupted in a way where the key_id field is
			nonzero. There is no checksum on field
			FIL_PAGE_FILE_FLUSH_LSN_OR_KEY_VERSION. */
			if (local_err == DB_DECRYPTION_FAILED) {
				return (NULL);
			}

			if (local_err == DB_PAGE_CORRUPTED
			    && srv_force_recovery) {
				return NULL;
			}

			/* Try to set table as corrupted instead of
			asserting. */
			if (page_id.space() == TRX_SYS_SPACE) {
			} else if (page_id.space() == SRV_TMP_SPACE_ID) {
			} else if (fil_space_t* space
				   = fil_space_acquire_for_io(
					   page_id.space())) {
				bool set = dict_set_corrupted_by_space(space);
				space->release_for_io();
				if (set) {
					return NULL;
				}
			}

			ib::fatal() << "Unable to read page " << page_id
				<< " into the buffer pool after "
				<< BUF_PAGE_READ_MAX_RETRIES
				<< ". The most probable cause"
				" of this error may be that the"
				" table has been corrupted."
				" See https://mariadb.com/kb/en/library/innodb-recovery-modes/";
		}

#if defined UNIV_DEBUG || defined UNIV_BUF_DEBUG
		ut_a(++buf_dbg_counter % 5771 || buf_validate());
#endif /* UNIV_DEBUG || UNIV_BUF_DEBUG */
		goto loop;
	} else {
		fix_block = block;
	}

	if (fsp_is_system_temporary(page_id.space())) {
		/* For temporary tablespace, the mutex is being used
		for synchorization between user thread and flush thread,
		instead of block->lock. See buf_flush_page() for the flush
		thread counterpart. */
		BPageMutex*	fix_mutex = buf_page_get_mutex(
						&fix_block->page);
		mutex_enter(fix_mutex);
		fix_block->fix();
		mutex_exit(fix_mutex);
	} else {
		fix_block->fix();
	}

	/* Now safe to release page_hash mutex */
	rw_lock_s_unlock(hash_lock);

got_block:
	switch (mode) {
	default:
		ut_ad(block->zip_size() == zip_size);
		break;
	case BUF_GET_IF_IN_POOL:
	case BUF_PEEK_IF_IN_POOL:
	case BUF_EVICT_IF_IN_POOL:
		buf_page_t*	fix_page = &fix_block->page;
		BPageMutex*	fix_mutex = buf_page_get_mutex(fix_page);
		mutex_enter(fix_mutex);
		const bool	must_read
			= (buf_page_get_io_fix(fix_page) == BUF_IO_READ);
		mutex_exit(fix_mutex);

		if (must_read) {
			/* The page is being read to buffer pool,
			but we cannot wait around for the read to
			complete. */
			fix_block->unfix();

			return(NULL);
		}
	}

	switch (UNIV_EXPECT(buf_block_get_state(fix_block),
			    BUF_BLOCK_FILE_PAGE)) {
	case BUF_BLOCK_FILE_PAGE:
		if (fsp_is_system_temporary(page_id.space())
		    && buf_block_get_io_fix(block) != BUF_IO_NONE) {
			/* This suggests that the page is being flushed.
			Avoid returning reference to this page.
			Instead wait for the flush action to complete. */
			fix_block->unfix();
			os_thread_sleep(WAIT_FOR_WRITE);
			goto loop;
		}

		if (UNIV_UNLIKELY(mode == BUF_EVICT_IF_IN_POOL)) {
evict_from_pool:
			ut_ad(!fix_block->page.oldest_modification);
			buf_pool_mutex_enter(buf_pool);
			fix_block->unfix();

			if (!buf_LRU_free_page(&fix_block->page, true)) {
				ut_ad(0);
			}

			buf_pool_mutex_exit(buf_pool);
			return(NULL);
		}
		break;
	default:
		ut_error;
		break;

	case BUF_BLOCK_ZIP_PAGE:
	case BUF_BLOCK_ZIP_DIRTY:
		if (UNIV_UNLIKELY(mode == BUF_EVICT_IF_IN_POOL)) {
			goto evict_from_pool;
		}

		if (mode == BUF_PEEK_IF_IN_POOL) {
			/* This mode is only used for dropping an
			adaptive hash index.  There cannot be an
			adaptive hash index for a compressed-only
			page, so do not bother decompressing the page. */
			fix_block->unfix();

			return(NULL);
		}

		buf_page_t* bpage = &block->page;

		/* Note: We have already buffer fixed this block. */
		if (bpage->buf_fix_count > 1
		    || buf_page_get_io_fix(bpage) != BUF_IO_NONE) {

			/* This condition often occurs when the buffer
			is not buffer-fixed, but I/O-fixed by
			buf_page_init_for_read(). */
			fix_block->unfix();

			/* The block is buffer-fixed or I/O-fixed.
			Try again later. */
			os_thread_sleep(WAIT_FOR_READ);

			goto loop;
		}

		/* Buffer-fix the block so that it cannot be evicted
		or relocated while we are attempting to allocate an
		uncompressed page. */

		block = buf_LRU_get_free_block(buf_pool);

		buf_pool_mutex_enter(buf_pool);

		/* If not own buf_pool_mutex, page_hash can be changed. */
		hash_lock = buf_page_hash_lock_get(buf_pool, page_id);

		rw_lock_x_lock(hash_lock);

		/* Buffer-fixing prevents the page_hash from changing. */
		ut_ad(bpage == buf_page_hash_get_low(buf_pool, page_id));

		fix_block->unfix();

		buf_page_mutex_enter(block);
		mutex_enter(&buf_pool->zip_mutex);

		fix_block = block;

		if (bpage->buf_fix_count > 0
		    || buf_page_get_io_fix(bpage) != BUF_IO_NONE) {

			mutex_exit(&buf_pool->zip_mutex);
			/* The block was buffer-fixed or I/O-fixed while
			buf_pool->mutex was not held by this thread.
			Free the block that was allocated and retry.
			This should be extremely unlikely, for example,
			if buf_page_get_zip() was invoked. */

			buf_LRU_block_free_non_file_page(block);
			buf_pool_mutex_exit(buf_pool);
			rw_lock_x_unlock(hash_lock);
			buf_page_mutex_exit(block);

			/* Try again */
			goto loop;
		}

		/* Move the compressed page from bpage to block,
		and uncompress it. */

		/* Note: this is the uncompressed block and it is not
		accessible by other threads yet because it is not in
		any list or hash table */
		buf_relocate(bpage, &block->page);

		buf_block_init_low(block);

		/* Set after buf_relocate(). */
		block->page.buf_fix_count = 1;

		block->lock_hash_val = lock_rec_hash(page_id.space(),
						     page_id.page_no());

		UNIV_MEM_DESC(&block->page.zip.data,
			      page_zip_get_size(&block->page.zip));

		if (buf_page_get_state(&block->page) == BUF_BLOCK_ZIP_PAGE) {
#if defined UNIV_DEBUG || defined UNIV_BUF_DEBUG
			UT_LIST_REMOVE(buf_pool->zip_clean, &block->page);
#endif /* UNIV_DEBUG || UNIV_BUF_DEBUG */
			ut_ad(!block->page.in_flush_list);
		} else {
			/* Relocate buf_pool->flush_list. */
			buf_flush_relocate_on_flush_list(bpage, &block->page);
		}

		/* Buffer-fix, I/O-fix, and X-latch the block
		for the duration of the decompression.
		Also add the block to the unzip_LRU list. */
		block->page.state = BUF_BLOCK_FILE_PAGE;

		/* Insert at the front of unzip_LRU list */
		buf_unzip_LRU_add_block(block, FALSE);

		buf_block_set_io_fix(block, BUF_IO_READ);
		rw_lock_x_lock_inline(&block->lock, 0, file, line);

		UNIV_MEM_INVALID(bpage, sizeof *bpage);

		rw_lock_x_unlock(hash_lock);
		buf_pool->n_pend_unzip++;
		mutex_exit(&buf_pool->zip_mutex);
		buf_pool_mutex_exit(buf_pool);

		access_time = buf_page_is_accessed(&block->page);

		buf_page_mutex_exit(block);

		if (!access_time && !recv_no_ibuf_operations
		    && ibuf_page_exists(block->page)) {
			block->page.ibuf_exist = true;
		}

		buf_page_free_descriptor(bpage);

		/* Decompress the page while not holding
		buf_pool->mutex or block->mutex. */

		if (!buf_zip_decompress(block, TRUE)) {
			buf_pool_mutex_enter(buf_pool);
			buf_page_mutex_enter(fix_block);
			buf_block_set_io_fix(fix_block, BUF_IO_NONE);
			buf_page_mutex_exit(fix_block);

			--buf_pool->n_pend_unzip;
			fix_block->unfix();
			buf_pool_mutex_exit(buf_pool);
			rw_lock_x_unlock(&fix_block->lock);

			if (err) {
				*err = DB_PAGE_CORRUPTED;
			}
			return NULL;
		}

		buf_pool_mutex_enter(buf_pool);

		buf_page_mutex_enter(fix_block);

		buf_block_set_io_fix(fix_block, BUF_IO_NONE);

		buf_page_mutex_exit(fix_block);

		--buf_pool->n_pend_unzip;

		buf_pool_mutex_exit(buf_pool);

		rw_lock_x_unlock(&block->lock);

		break;
	}

	ut_ad(block == fix_block);
	ut_ad(fix_block->page.buf_fix_count > 0);

	ut_ad(!rw_lock_own_flagged(hash_lock,
				   RW_LOCK_FLAG_X | RW_LOCK_FLAG_S));

	ut_ad(buf_block_get_state(fix_block) == BUF_BLOCK_FILE_PAGE);

#if defined UNIV_DEBUG || defined UNIV_IBUF_DEBUG

	if ((mode == BUF_GET_IF_IN_POOL || mode == BUF_GET_IF_IN_POOL_OR_WATCH)
	    && (ibuf_debug || buf_debug_execute_is_force_flush())) {

		/* Try to evict the block from the buffer pool, to use the
		insert buffer (change buffer) as much as possible. */

		buf_pool_mutex_enter(buf_pool);

		fix_block->unfix();

		/* Now we are only holding the buf_pool->mutex,
		not block->mutex or hash_lock. Blocks cannot be
		relocated or enter or exit the buf_pool while we
		are holding the buf_pool->mutex. */

		if (buf_LRU_free_page(&fix_block->page, true)) {

			buf_pool_mutex_exit(buf_pool);

			/* If not own buf_pool_mutex,
			page_hash can be changed. */
			hash_lock = buf_page_hash_lock_get(buf_pool, page_id);

			rw_lock_x_lock(hash_lock);

			/* If not own buf_pool_mutex,
			page_hash can be changed. */
			hash_lock = buf_page_hash_lock_x_confirm(
				hash_lock, buf_pool, page_id);

			if (mode == BUF_GET_IF_IN_POOL_OR_WATCH) {
				/* Set the watch, as it would have
				been set if the page were not in the
				buffer pool in the first place. */
				block = (buf_block_t*) buf_pool_watch_set(
					page_id, &hash_lock);
			} else {
				block = (buf_block_t*) buf_page_hash_get_low(
					buf_pool, page_id);
			}

			rw_lock_x_unlock(hash_lock);

			if (block != NULL) {
				/* Either the page has been read in or
				a watch was set on that in the window
				where we released the buf_pool::mutex
				and before we acquire the hash_lock
				above. Try again. */
				guess = block;

				goto loop;
			}

			return(NULL);
		}

		buf_page_mutex_enter(fix_block);

		if (buf_flush_page_try(buf_pool, fix_block)) {
			guess = fix_block;

			goto loop;
		}

		buf_page_mutex_exit(fix_block);

		fix_block->fix();

		/* Failed to evict the page; change it directly */

		buf_pool_mutex_exit(buf_pool);
	}
#endif /* UNIV_DEBUG || UNIV_IBUF_DEBUG */

	ut_ad(fix_block->page.buf_fix_count > 0);

#ifdef UNIV_DEBUG
	/* We have already buffer fixed the page, and we are committed to
	returning this page to the caller. Register for debugging.
	Avoid debug latching if page/block belongs to system temporary
	tablespace (Not much needed for table with single threaded access.). */
	if (!fsp_is_system_temporary(page_id.space())) {
		ibool   ret;
		ret = rw_lock_s_lock_nowait(
			fix_block->debug_latch, file, line);
		ut_a(ret);
	}
#endif /* UNIV_DEBUG */

	/* While tablespace is reinited the indexes are already freed but the
	blocks related to it still resides in buffer pool. Trying to remove
	such blocks from buffer pool would invoke removal of AHI entries
	associated with these blocks. Logic to remove AHI entry will try to
	load the block but block is already in free state. Handle the said case
	with mode = BUF_PEEK_IF_IN_POOL that is invoked from
	"btr_search_drop_page_hash_when_freed". */
	ut_ad(mode == BUF_GET_POSSIBLY_FREED
	      || mode == BUF_PEEK_IF_IN_POOL
	      || !fix_block->page.file_page_was_freed);

	/* Check if this is the first access to the page */
	access_time = buf_page_is_accessed(&fix_block->page);

	/* This is a heuristic and we don't care about ordering issues. */
	if (access_time == 0) {
		buf_page_mutex_enter(fix_block);

		buf_page_set_accessed(&fix_block->page);

		buf_page_mutex_exit(fix_block);
	}

	if (mode != BUF_PEEK_IF_IN_POOL) {
		buf_page_make_young_if_needed(buf_pool, &fix_block->page);
	}

#if defined UNIV_DEBUG || defined UNIV_BUF_DEBUG
	ut_a(++buf_dbg_counter % 5771 || buf_validate());
	ut_a(buf_block_get_state(fix_block) == BUF_BLOCK_FILE_PAGE);
#endif /* UNIV_DEBUG || UNIV_BUF_DEBUG */

	/* We have to wait here because the IO_READ state was set
	under the protection of the hash_lock and not the block->mutex
	and block->lock. */
	buf_wait_for_read(fix_block);

	if (fix_block->page.id != page_id) {
		fix_block->unfix();

#ifdef UNIV_DEBUG
		if (!fsp_is_system_temporary(page_id.space())) {
			rw_lock_s_unlock(fix_block->debug_latch);
		}
#endif /* UNIV_DEBUG */

		if (err) {
			*err = DB_PAGE_CORRUPTED;
		}

		return NULL;
	}

	if (allow_ibuf_merge
	    && mach_read_from_2(fix_block->frame + FIL_PAGE_TYPE)
	    == FIL_PAGE_INDEX
	    && page_is_leaf(fix_block->frame)) {
		rw_lock_x_lock_inline(&fix_block->lock, 0, file, line);

		if (fix_block->page.ibuf_exist) {
			fix_block->page.ibuf_exist = false;
			ibuf_merge_or_delete_for_page(fix_block, page_id,
						      zip_size, true);
		}

		if (rw_latch == RW_X_LATCH) {
			mtr->memo_push(fix_block, MTR_MEMO_PAGE_X_FIX);
		} else {
			rw_lock_x_unlock(&fix_block->lock);
			goto get_latch;
		}
	} else {
get_latch:
		mtr_memo_type_t fix_type;

		switch (rw_latch) {
		case RW_NO_LATCH:
			fix_type = MTR_MEMO_BUF_FIX;
			break;
		case RW_S_LATCH:
			rw_lock_s_lock_inline(&fix_block->lock, 0, file, line);
			fix_type = MTR_MEMO_PAGE_S_FIX;
			break;
		case RW_SX_LATCH:
			rw_lock_sx_lock_inline(&fix_block->lock, 0, file, line);
			fix_type = MTR_MEMO_PAGE_SX_FIX;
			break;
		default:
			ut_ad(rw_latch == RW_X_LATCH);
			rw_lock_x_lock_inline(&fix_block->lock, 0, file, line);
			fix_type = MTR_MEMO_PAGE_X_FIX;
			break;
		}

		mtr->memo_push(block, fix_type);
	}

	if (mode != BUF_PEEK_IF_IN_POOL && !access_time) {
		/* In the case of a first access, try to apply linear
		read-ahead */

		buf_read_ahead_linear(page_id, zip_size, ibuf_inside(mtr));
	}

	ut_ad(!rw_lock_own_flagged(hash_lock,
				   RW_LOCK_FLAG_X | RW_LOCK_FLAG_S));

	return(fix_block);
}

/********************************************************************//**
This is the general function used to get optimistic access to a database
page.
@return TRUE if success */
ibool
buf_page_optimistic_get(
/*====================*/
	ulint		rw_latch,/*!< in: RW_S_LATCH, RW_X_LATCH */
	buf_block_t*	block,	/*!< in: guessed buffer block */
	ib_uint64_t	modify_clock,/*!< in: modify clock value */
	const char*	file,	/*!< in: file name */
	unsigned	line,	/*!< in: line where called */
	mtr_t*		mtr)	/*!< in: mini-transaction */
{
	unsigned	access_time;
	ibool		success;

	ut_ad(block);
	ut_ad(mtr);
	ut_ad(mtr->is_active());
	ut_ad((rw_latch == RW_S_LATCH) || (rw_latch == RW_X_LATCH));

	buf_page_mutex_enter(block);

	if (UNIV_UNLIKELY(buf_block_get_state(block) != BUF_BLOCK_FILE_PAGE)) {

		buf_page_mutex_exit(block);

		return(FALSE);
	}

	buf_block_buf_fix_inc(block, file, line);

	access_time = buf_page_is_accessed(&block->page);

	buf_page_set_accessed(&block->page);

	buf_page_mutex_exit(block);

	buf_pool_t* buf_pool = buf_pool_from_block(block);
	buf_page_make_young_if_needed(buf_pool, &block->page);

	ut_ad(!ibuf_inside(mtr)
	      || ibuf_page(block->page.id, block->zip_size(), NULL));

	mtr_memo_type_t	fix_type;

	switch (rw_latch) {
	case RW_S_LATCH:
		success = rw_lock_s_lock_nowait(&block->lock, file, line);

		fix_type = MTR_MEMO_PAGE_S_FIX;
		break;
	case RW_X_LATCH:
		success = rw_lock_x_lock_func_nowait_inline(
			&block->lock, file, line);

		fix_type = MTR_MEMO_PAGE_X_FIX;
		break;
	default:
		ut_error; /* RW_SX_LATCH is not implemented yet */
	}

	if (!success) {
		buf_block_buf_fix_dec(block);
		return(FALSE);
	}

	if (modify_clock != block->modify_clock) {

		buf_block_dbg_add_level(block, SYNC_NO_ORDER_CHECK);

		if (rw_latch == RW_S_LATCH) {
			rw_lock_s_unlock(&block->lock);
		} else {
			rw_lock_x_unlock(&block->lock);
		}

		buf_block_buf_fix_dec(block);
		return(FALSE);
	}

	mtr_memo_push(mtr, block, fix_type);

#if defined UNIV_DEBUG || defined UNIV_BUF_DEBUG
	ut_a(++buf_dbg_counter % 5771 || buf_validate());
	ut_a(block->page.buf_fix_count > 0);
	ut_a(buf_block_get_state(block) == BUF_BLOCK_FILE_PAGE);
#endif /* UNIV_DEBUG || UNIV_BUF_DEBUG */

	ut_d(buf_page_mutex_enter(block));
	ut_ad(!block->page.file_page_was_freed);
	ut_d(buf_page_mutex_exit(block));

	if (!access_time) {
		/* In the case of a first access, try to apply linear
		read-ahead */
		buf_read_ahead_linear(block->page.id, block->zip_size(),
				      ibuf_inside(mtr));
	}

	buf_pool->stat.n_page_gets++;

	return(TRUE);
}

/** Given a tablespace id and page number tries to get that page. If the
page is not in the buffer pool it is not loaded and NULL is returned.
Suitable for using when holding the lock_sys_t::mutex.
@param[in]	page_id	page id
@param[in]	file	file name
@param[in]	line	line where called
@param[in]	mtr	mini-transaction
@return pointer to a page or NULL */
buf_block_t*
buf_page_try_get_func(
	const page_id_t		page_id,
	const char*		file,
	unsigned		line,
	mtr_t*			mtr)
{
	buf_block_t*	block;
	ibool		success;
	buf_pool_t*	buf_pool = buf_pool_get(page_id);
	rw_lock_t*	hash_lock;

	ut_ad(mtr);
	ut_ad(mtr->is_active());

	block = buf_block_hash_get_s_locked(buf_pool, page_id, &hash_lock);

	if (!block || buf_block_get_state(block) != BUF_BLOCK_FILE_PAGE) {
		if (block) {
			rw_lock_s_unlock(hash_lock);
		}
		return(NULL);
	}

	ut_ad(!buf_pool_watch_is_sentinel(buf_pool, &block->page));

	buf_page_mutex_enter(block);
	rw_lock_s_unlock(hash_lock);

#if defined UNIV_DEBUG || defined UNIV_BUF_DEBUG
	ut_a(buf_block_get_state(block) == BUF_BLOCK_FILE_PAGE);
	ut_a(page_id == block->page.id);
#endif /* UNIV_DEBUG || UNIV_BUF_DEBUG */

	buf_block_buf_fix_inc(block, file, line);
	buf_page_mutex_exit(block);

	mtr_memo_type_t	fix_type = MTR_MEMO_PAGE_S_FIX;
	success = rw_lock_s_lock_nowait(&block->lock, file, line);

	if (!success) {
		/* Let us try to get an X-latch. If the current thread
		is holding an X-latch on the page, we cannot get an
		S-latch. */

		fix_type = MTR_MEMO_PAGE_X_FIX;
		success = rw_lock_x_lock_func_nowait_inline(&block->lock,
							    file, line);
	}

	if (!success) {
		buf_block_buf_fix_dec(block);
		return(NULL);
	}

	mtr_memo_push(mtr, block, fix_type);

#if defined UNIV_DEBUG || defined UNIV_BUF_DEBUG
	ut_a(++buf_dbg_counter % 5771 || buf_validate());
	ut_a(block->page.buf_fix_count > 0);
	ut_a(buf_block_get_state(block) == BUF_BLOCK_FILE_PAGE);
#endif /* UNIV_DEBUG || UNIV_BUF_DEBUG */

	ut_d(buf_page_mutex_enter(block));
	ut_d(ut_a(!block->page.file_page_was_freed));
	ut_d(buf_page_mutex_exit(block));

	buf_block_dbg_add_level(block, SYNC_NO_ORDER_CHECK);

	buf_pool->stat.n_page_gets++;

	return(block);
}

/********************************************************************//**
Initialize some fields of a control block. */
UNIV_INLINE
void
buf_page_init_low(
/*==============*/
	buf_page_t*	bpage)	/*!< in: block to init */
{
	bpage->flush_type = BUF_FLUSH_LRU;
	bpage->io_fix = BUF_IO_NONE;
	bpage->buf_fix_count = 0;
	bpage->old = 0;
	bpage->freed_page_clock = 0;
	bpage->access_time = 0;
	bpage->oldest_modification = 0;
	bpage->write_size = 0;
	bpage->real_size = 0;
	bpage->slot = NULL;
	bpage->ibuf_exist = false;

	HASH_INVALIDATE(bpage, hash);

	ut_d(bpage->file_page_was_freed = FALSE);
}

/** Inits a page to the buffer buf_pool.
@param[in,out]	buf_pool	buffer pool
@param[in]	page_id		page id
@param[in]	zip_size	ROW_FORMAT=COMPRESSED page size, or 0
@param[in,out]	block		block to init */
static
void
buf_page_init(
	buf_pool_t*		buf_pool,
	const page_id_t		page_id,
	ulint			zip_size,
	buf_block_t*		block)
{
	buf_page_t*	hash_page;

	ut_ad(buf_pool == buf_pool_get(page_id));
	ut_ad(buf_pool_mutex_own(buf_pool));

	ut_ad(buf_page_mutex_own(block));
	ut_a(buf_block_get_state(block) != BUF_BLOCK_FILE_PAGE);

	ut_ad(rw_lock_own(buf_page_hash_lock_get(buf_pool, page_id),
			  RW_LOCK_X));

	/* Set the state of the block */
	buf_block_set_file_page(block, page_id);

#ifdef UNIV_DEBUG_VALGRIND
	if (is_system_tablespace(page_id.space())) {
		/* Silence valid Valgrind warnings about uninitialized
		data being written to data files.  There are some unused
		bytes on some pages that InnoDB does not initialize. */
		UNIV_MEM_VALID(block->frame, srv_page_size);
	}
#endif /* UNIV_DEBUG_VALGRIND */

	buf_block_init_low(block);

	block->lock_hash_val = lock_rec_hash(page_id.space(),
					     page_id.page_no());

	buf_page_init_low(&block->page);

	/* Insert into the hash table of file pages */

	hash_page = buf_page_hash_get_low(buf_pool, page_id);

	if (hash_page == NULL) {
		/* Block not found in hash table */
	} else if (buf_pool_watch_is_sentinel(buf_pool, hash_page)) {
		/* Preserve the reference count. */
		ib_uint32_t	buf_fix_count = hash_page->buf_fix_count;

		ut_a(buf_fix_count > 0);

		block->page.buf_fix_count += buf_fix_count;

		buf_pool_watch_remove(buf_pool, hash_page);
	} else {

		ib::error() << "Page " << page_id
			<< " already found in the hash table: "
			<< hash_page << ", " << block;

		ut_d(buf_page_mutex_exit(block));
		ut_d(buf_pool_mutex_exit(buf_pool));
		ut_d(buf_print());
		ut_d(buf_LRU_print());
		ut_d(buf_validate());
		ut_d(buf_LRU_validate());
		ut_error;
	}

	ut_ad(!block->page.in_zip_hash);
	ut_ad(!block->page.in_page_hash);
	ut_d(block->page.in_page_hash = TRUE);

	block->page.id = page_id;

	HASH_INSERT(buf_page_t, hash, buf_pool->page_hash,
		    page_id.fold(), &block->page);

	page_zip_set_size(&block->page.zip, zip_size);
}

/** Initialize a page for read to the buffer buf_pool. If the page is
(1) already in buf_pool, or
(2) if we specify to read only ibuf pages and the page is not an ibuf page, or
(3) if the space is deleted or being deleted,
then this function does nothing.
Sets the io_fix flag to BUF_IO_READ and sets a non-recursive exclusive lock
on the buffer frame. The io-handler must take care that the flag is cleared
and the lock released later.
@param[out]	err			DB_SUCCESS or DB_TABLESPACE_DELETED
@param[in]	mode			BUF_READ_IBUF_PAGES_ONLY, ...
@param[in]	page_id			page id
@param[in]	zip_size		ROW_FORMAT=COMPRESSED page size, or 0
@param[in]	unzip			whether the uncompressed page is
					requested (for ROW_FORMAT=COMPRESSED)
@return pointer to the block
@retval	NULL	in case of an error */
buf_page_t*
buf_page_init_for_read(
	dberr_t*		err,
	ulint			mode,
	const page_id_t		page_id,
	ulint			zip_size,
	bool			unzip)
{
	buf_block_t*	block;
	buf_page_t*	bpage	= NULL;
	buf_page_t*	watch_page;
	rw_lock_t*	hash_lock;
	mtr_t		mtr;
	bool		lru	= false;
	void*		data;
	buf_pool_t*	buf_pool = buf_pool_get(page_id);

	ut_ad(buf_pool);

	*err = DB_SUCCESS;

	if (mode == BUF_READ_IBUF_PAGES_ONLY) {
		/* It is a read-ahead within an ibuf routine */

		ut_ad(!ibuf_bitmap_page(page_id, zip_size));

		ibuf_mtr_start(&mtr);

		if (!recv_no_ibuf_operations
		    && !ibuf_page(page_id, zip_size, &mtr)) {

			ibuf_mtr_commit(&mtr);

			return(NULL);
		}
	} else {
		ut_ad(mode == BUF_READ_ANY_PAGE);
	}

	if (zip_size && !unzip && !recv_recovery_is_on()) {
		block = NULL;
	} else {
		block = buf_LRU_get_free_block(buf_pool);
		ut_ad(block);
		ut_ad(buf_pool_from_block(block) == buf_pool);
	}

	buf_pool_mutex_enter(buf_pool);

	hash_lock = buf_page_hash_lock_get(buf_pool, page_id);
	rw_lock_x_lock(hash_lock);

	watch_page = buf_page_hash_get_low(buf_pool, page_id);
	if (watch_page && !buf_pool_watch_is_sentinel(buf_pool, watch_page)) {
		/* The page is already in the buffer pool. */
		watch_page = NULL;
		rw_lock_x_unlock(hash_lock);
		if (block) {
			buf_page_mutex_enter(block);
			buf_LRU_block_free_non_file_page(block);
			buf_page_mutex_exit(block);
		}

		bpage = NULL;
		goto func_exit;
	}

	if (block) {
		bpage = &block->page;

		buf_page_mutex_enter(block);

		ut_ad(buf_pool_from_bpage(bpage) == buf_pool);

		buf_page_init(buf_pool, page_id, zip_size, block);

		/* Note: We are using the hash_lock for protection. This is
		safe because no other thread can lookup the block from the
		page hashtable yet. */

		buf_page_set_io_fix(bpage, BUF_IO_READ);

		rw_lock_x_unlock(hash_lock);

		/* The block must be put to the LRU list, to the old blocks */
		buf_LRU_add_block(bpage, TRUE/* to old blocks */);

		/* We set a pass-type x-lock on the frame because then
		the same thread which called for the read operation
		(and is running now at this point of code) can wait
		for the read to complete by waiting for the x-lock on
		the frame; if the x-lock were recursive, the same
		thread would illegally get the x-lock before the page
		read is completed.  The x-lock is cleared by the
		io-handler thread. */

		rw_lock_x_lock_gen(&block->lock, BUF_IO_READ);

		if (zip_size) {
			/* buf_pool->mutex may be released and
			reacquired by buf_buddy_alloc().  Thus, we
			must release block->mutex in order not to
			break the latching order in the reacquisition
			of buf_pool->mutex.  We also must defer this
			operation until after the block descriptor has
			been added to buf_pool->LRU and
			buf_pool->page_hash. */
			buf_page_mutex_exit(block);
			data = buf_buddy_alloc(buf_pool, zip_size, &lru);
			buf_page_mutex_enter(block);
			block->page.zip.data = (page_zip_t*) data;

			/* To maintain the invariant
			block->in_unzip_LRU_list
			== buf_page_belongs_to_unzip_LRU(&block->page)
			we have to add this block to unzip_LRU
			after block->page.zip.data is set. */
			ut_ad(buf_page_belongs_to_unzip_LRU(&block->page));
			buf_unzip_LRU_add_block(block, TRUE);
		}

		buf_page_mutex_exit(block);
	} else {
		rw_lock_x_unlock(hash_lock);

		/* The compressed page must be allocated before the
		control block (bpage), in order to avoid the
		invocation of buf_buddy_relocate_block() on
		uninitialized data. */
		data = buf_buddy_alloc(buf_pool, zip_size, &lru);

		rw_lock_x_lock(hash_lock);

		/* If buf_buddy_alloc() allocated storage from the LRU list,
		it released and reacquired buf_pool->mutex.  Thus, we must
		check the page_hash again, as it may have been modified. */
		if (UNIV_UNLIKELY(lru)) {

			watch_page = buf_page_hash_get_low(buf_pool, page_id);

			if (UNIV_UNLIKELY(watch_page
			    && !buf_pool_watch_is_sentinel(buf_pool,
							   watch_page))) {

				/* The block was added by some other thread. */
				rw_lock_x_unlock(hash_lock);
				watch_page = NULL;
				buf_buddy_free(buf_pool, data, zip_size);

				bpage = NULL;
				goto func_exit;
			}
		}

		bpage = buf_page_alloc_descriptor();

		/* Initialize the buf_pool pointer. */
		bpage->buf_pool_index = buf_pool_index(buf_pool);

		page_zip_des_init(&bpage->zip);
		page_zip_set_size(&bpage->zip, zip_size);
		bpage->zip.data = (page_zip_t*) data;

		mutex_enter(&buf_pool->zip_mutex);
		UNIV_MEM_DESC(bpage->zip.data, zip_size);

		buf_page_init_low(bpage);

		bpage->state = BUF_BLOCK_ZIP_PAGE;
		bpage->id = page_id;
		bpage->flush_observer = NULL;
		bpage->init_on_flush = false;

		ut_d(bpage->in_page_hash = FALSE);
		ut_d(bpage->in_zip_hash = FALSE);
		ut_d(bpage->in_flush_list = FALSE);
		ut_d(bpage->in_free_list = FALSE);
		ut_d(bpage->in_LRU_list = FALSE);

		ut_d(bpage->in_page_hash = TRUE);

		if (watch_page != NULL) {

			/* Preserve the reference count. */
			ib_uint32_t	buf_fix_count;

			buf_fix_count = watch_page->buf_fix_count;

			ut_a(buf_fix_count > 0);

			bpage->buf_fix_count += buf_fix_count;

			ut_ad(buf_pool_watch_is_sentinel(buf_pool, watch_page));
			buf_pool_watch_remove(buf_pool, watch_page);
		}

		HASH_INSERT(buf_page_t, hash, buf_pool->page_hash,
			    bpage->id.fold(), bpage);

		rw_lock_x_unlock(hash_lock);

		/* The block must be put to the LRU list, to the old blocks.
		The zip size is already set into the page zip */
		buf_LRU_add_block(bpage, TRUE/* to old blocks */);
#if defined UNIV_DEBUG || defined UNIV_BUF_DEBUG
		buf_LRU_insert_zip_clean(bpage);
#endif /* UNIV_DEBUG || UNIV_BUF_DEBUG */

		buf_page_set_io_fix(bpage, BUF_IO_READ);

		mutex_exit(&buf_pool->zip_mutex);
	}

	buf_pool->n_pend_reads++;
func_exit:
	buf_pool_mutex_exit(buf_pool);

	if (mode == BUF_READ_IBUF_PAGES_ONLY) {

		ibuf_mtr_commit(&mtr);
	}

	ut_ad(!rw_lock_own_flagged(hash_lock,
				   RW_LOCK_FLAG_X | RW_LOCK_FLAG_S));
	ut_ad(!bpage || buf_page_in_file(bpage));

	return(bpage);
}

/** Initialize a page in the buffer pool. The page is usually not read
from a file even if it cannot be found in the buffer buf_pool. This is one
of the functions which perform to a block a state transition NOT_USED =>
FILE_PAGE (the other is buf_page_get_gen).
@param[in]	page_id		page id
@param[in]	zip_size	ROW_FORMAT=COMPRESSED page size, or 0
@param[in,out]	mtr		mini-transaction
@return pointer to the block, page bufferfixed */
buf_block_t*
buf_page_create(
	const page_id_t		page_id,
	ulint			zip_size,
	mtr_t*			mtr)
{
	buf_frame_t*	frame;
	buf_block_t*	block;
	buf_block_t*	free_block	= NULL;
	buf_pool_t*	buf_pool = buf_pool_get(page_id);
	rw_lock_t*	hash_lock;

	ut_ad(mtr->is_active());
	ut_ad(page_id.space() != 0 || !zip_size);

	free_block = buf_LRU_get_free_block(buf_pool);

	buf_pool_mutex_enter(buf_pool);

	hash_lock = buf_page_hash_lock_get(buf_pool, page_id);
	rw_lock_x_lock(hash_lock);

	block = (buf_block_t*) buf_page_hash_get_low(buf_pool, page_id);

	if (block
	    && buf_page_in_file(&block->page)
	    && !buf_pool_watch_is_sentinel(buf_pool, &block->page)) {
		ut_d(block->page.file_page_was_freed = FALSE);

		/* Page can be found in buf_pool */
		buf_pool_mutex_exit(buf_pool);
		rw_lock_x_unlock(hash_lock);

		buf_block_free(free_block);

		if (!recv_recovery_is_on()) {
			return buf_page_get_with_no_latch(page_id, zip_size,
							  mtr);
		}

		mutex_exit(&recv_sys.mutex);
		block = buf_page_get_with_no_latch(page_id, zip_size, mtr);
		mutex_enter(&recv_sys.mutex);
		return block;
	}

	/* If we get here, the page was not in buf_pool: init it there */

	DBUG_PRINT("ib_buf", ("create page %u:%u",
			      page_id.space(), page_id.page_no()));

	block = free_block;

	buf_page_mutex_enter(block);

	buf_page_init(buf_pool, page_id, zip_size, block);

	rw_lock_x_unlock(hash_lock);

	/* The block must be put to the LRU list */
	buf_LRU_add_block(&block->page, FALSE);

	buf_block_buf_fix_inc(block, __FILE__, __LINE__);
	buf_pool->stat.n_pages_created++;

	if (zip_size) {
		void*	data;
		bool	lru;

		/* Prevent race conditions during buf_buddy_alloc(),
		which may release and reacquire buf_pool->mutex,
		by IO-fixing and X-latching the block. */

		buf_page_set_io_fix(&block->page, BUF_IO_READ);
		rw_lock_x_lock(&block->lock);

		buf_page_mutex_exit(block);
		/* buf_pool->mutex may be released and reacquired by
		buf_buddy_alloc().  Thus, we must release block->mutex
		in order not to break the latching order in
		the reacquisition of buf_pool->mutex.  We also must
		defer this operation until after the block descriptor
		has been added to buf_pool->LRU and buf_pool->page_hash. */
		data = buf_buddy_alloc(buf_pool, zip_size, &lru);
		buf_page_mutex_enter(block);
		block->page.zip.data = (page_zip_t*) data;

		/* To maintain the invariant
		block->in_unzip_LRU_list
		== buf_page_belongs_to_unzip_LRU(&block->page)
		we have to add this block to unzip_LRU after
		block->page.zip.data is set. */
		ut_ad(buf_page_belongs_to_unzip_LRU(&block->page));
		buf_unzip_LRU_add_block(block, FALSE);

		buf_page_set_io_fix(&block->page, BUF_IO_NONE);
		rw_lock_x_unlock(&block->lock);
	}

	buf_pool_mutex_exit(buf_pool);

	mtr_memo_push(mtr, block, MTR_MEMO_BUF_FIX);

	buf_page_set_accessed(&block->page);

	buf_page_mutex_exit(block);

	/* Delete possible entries for the page from the insert buffer:
	such can exist if the page belonged to an index which was dropped */
	if (!recv_recovery_is_on()) {
		ibuf_merge_or_delete_for_page(NULL, page_id, zip_size, true);
	}

	frame = block->frame;

	static_assert(FIL_PAGE_PREV % 8 == 0, "alignment");
	static_assert(FIL_PAGE_PREV + 4 == FIL_PAGE_NEXT, "adjacent");
	memset_aligned<8>(frame + FIL_PAGE_PREV, 0xff, 8);
	mach_write_to_2(frame + FIL_PAGE_TYPE, FIL_PAGE_TYPE_ALLOCATED);

	/* FIL_PAGE_FILE_FLUSH_LSN_OR_KEY_VERSION is only used on the
	following pages:
	(1) The first page of the InnoDB system tablespace (page 0:0)
	(2) FIL_RTREE_SPLIT_SEQ_NUM on R-tree pages
	(3) key_version on encrypted pages (not page 0:0) */

	memset(frame + FIL_PAGE_FILE_FLUSH_LSN_OR_KEY_VERSION, 0, 8);
	static_assert(FIL_PAGE_LSN % 8 == 0, "alignment");
	memset_aligned<8>(frame + FIL_PAGE_LSN, 0, 8);

#if defined UNIV_DEBUG || defined UNIV_BUF_DEBUG
	ut_a(++buf_dbg_counter % 5771 || buf_validate());
#endif /* UNIV_DEBUG || UNIV_BUF_DEBUG */
	return(block);
}

/********************************************************************//**
Monitor the buffer page read/write activity, and increment corresponding
counter value if MONITOR_MODULE_BUF_PAGE (module_buf_page) module is
enabled. */
static
void
buf_page_monitor(
/*=============*/
	const buf_page_t*	bpage,	/*!< in: pointer to the block */
	enum buf_io_fix		io_type)/*!< in: io_fix types */
{
	const byte*	frame;
	monitor_id_t	counter;

	/* If the counter module is not turned on, just return */
	if (!MONITOR_IS_ON(MONITOR_MODULE_BUF_PAGE)) {
		return;
	}

	ut_a(io_type == BUF_IO_READ || io_type == BUF_IO_WRITE);

	frame = bpage->zip.data
		? bpage->zip.data
		: ((buf_block_t*) bpage)->frame;

	switch (fil_page_get_type(frame)) {
		ulint	level;
	case FIL_PAGE_TYPE_INSTANT:
	case FIL_PAGE_INDEX:
	case FIL_PAGE_RTREE:
		level = btr_page_get_level(frame);

		/* Check if it is an index page for insert buffer */
		if (fil_page_get_type(frame) == FIL_PAGE_INDEX
		    && btr_page_get_index_id(frame)
		    == (index_id_t)(DICT_IBUF_ID_MIN + IBUF_SPACE_ID)) {
			if (level == 0) {
				counter = MONITOR_RW_COUNTER(
					io_type, MONITOR_INDEX_IBUF_LEAF_PAGE);
			} else {
				counter = MONITOR_RW_COUNTER(
					io_type,
					MONITOR_INDEX_IBUF_NON_LEAF_PAGE);
			}
		} else {
			if (level == 0) {
				counter = MONITOR_RW_COUNTER(
					io_type, MONITOR_INDEX_LEAF_PAGE);
			} else {
				counter = MONITOR_RW_COUNTER(
					io_type, MONITOR_INDEX_NON_LEAF_PAGE);
			}
		}
		break;

	case FIL_PAGE_UNDO_LOG:
		counter = MONITOR_RW_COUNTER(io_type, MONITOR_UNDO_LOG_PAGE);
		break;

	case FIL_PAGE_INODE:
		counter = MONITOR_RW_COUNTER(io_type, MONITOR_INODE_PAGE);
		break;

	case FIL_PAGE_IBUF_FREE_LIST:
		counter = MONITOR_RW_COUNTER(io_type,
					     MONITOR_IBUF_FREELIST_PAGE);
		break;

	case FIL_PAGE_IBUF_BITMAP:
		counter = MONITOR_RW_COUNTER(io_type,
					     MONITOR_IBUF_BITMAP_PAGE);
		break;

	case FIL_PAGE_TYPE_SYS:
		counter = MONITOR_RW_COUNTER(io_type, MONITOR_SYSTEM_PAGE);
		break;

	case FIL_PAGE_TYPE_TRX_SYS:
		counter = MONITOR_RW_COUNTER(io_type, MONITOR_TRX_SYSTEM_PAGE);
		break;

	case FIL_PAGE_TYPE_FSP_HDR:
		counter = MONITOR_RW_COUNTER(io_type, MONITOR_FSP_HDR_PAGE);
		break;

	case FIL_PAGE_TYPE_XDES:
		counter = MONITOR_RW_COUNTER(io_type, MONITOR_XDES_PAGE);
		break;

	case FIL_PAGE_TYPE_BLOB:
		counter = MONITOR_RW_COUNTER(io_type, MONITOR_BLOB_PAGE);
		break;

	case FIL_PAGE_TYPE_ZBLOB:
		counter = MONITOR_RW_COUNTER(io_type, MONITOR_ZBLOB_PAGE);
		break;

	case FIL_PAGE_TYPE_ZBLOB2:
		counter = MONITOR_RW_COUNTER(io_type, MONITOR_ZBLOB2_PAGE);
		break;

	default:
		counter = MONITOR_RW_COUNTER(io_type, MONITOR_OTHER_PAGE);
	}

	MONITOR_INC_NOCHECK(counter);
}

/** Mark a table corrupted.
@param[in]	bpage	corrupted page
@param[in]	space	tablespace of the corrupted page */
ATTRIBUTE_COLD
static void buf_mark_space_corrupt(buf_page_t* bpage, const fil_space_t& space)
{
	/* If block is not encrypted find the table with specified
	space id, and mark it corrupted. Encrypted tables
	are marked unusable later e.g. in ::open(). */
	if (!space.crypt_data
	    || space.crypt_data->type == CRYPT_SCHEME_UNENCRYPTED) {
		dict_set_corrupted_by_space(&space);
	} else {
		dict_set_encrypted_by_space(&space);
	}
}

/** Mark a table corrupted.
@param[in]	bpage	Corrupted page
@param[in]	space	Corrupted page belongs to tablespace
Also remove the bpage from LRU list. */
static
void
buf_corrupt_page_release(buf_page_t* bpage, const fil_space_t* space)
{
	buf_pool_t*	buf_pool = buf_pool_from_bpage(bpage);
	const ibool	uncompressed = (buf_page_get_state(bpage)
					== BUF_BLOCK_FILE_PAGE);
	page_id_t	old_page_id = bpage->id;

	/* First unfix and release lock on the bpage */
	buf_pool_mutex_enter(buf_pool);
	mutex_enter(buf_page_get_mutex(bpage));
	ut_ad(buf_page_get_io_fix(bpage) == BUF_IO_READ);
	ut_ad(bpage->id.space() == space->id);

	/* buf_fix_count can be greater than zero. Because other thread
	can wait in buf_page_wait_read() for the page to be read. */

	bpage->id.set_corrupt_id();
	/* Set BUF_IO_NONE before we remove the block from LRU list */
	buf_page_set_io_fix(bpage, BUF_IO_NONE);

	if (uncompressed) {
		rw_lock_x_unlock_gen(
			&((buf_block_t*) bpage)->lock,
			BUF_IO_READ);
	}

	mutex_exit(buf_page_get_mutex(bpage));

	if (!srv_force_recovery) {
		buf_mark_space_corrupt(bpage, *space);
	}

	/* After this point bpage can't be referenced. */
	buf_LRU_free_one_page(bpage, old_page_id);

	ut_ad(buf_pool->n_pend_reads > 0);
	buf_pool->n_pend_reads--;

	buf_pool_mutex_exit(buf_pool);
}

/** Check if the encrypted page is corrupted for the full crc32 format.
@param[in]	space_id	page belongs to space id
@param[in]	d		page
@param[in]	is_compressed	compressed page
@return true if page is corrupted or false if it isn't */
static bool buf_page_full_crc32_is_corrupted(ulint space_id, const byte* d,
                                             bool is_compressed)
{
  if (space_id != mach_read_from_4(d + FIL_PAGE_SPACE_ID))
    return true;

  static_assert(FIL_PAGE_LSN % 4 == 0, "alignment");
  static_assert(FIL_PAGE_FCRC32_END_LSN % 4 == 0, "alignment");

  return !is_compressed &&
    memcmp_aligned<4>(FIL_PAGE_LSN + 4 + d,
                      d + srv_page_size - FIL_PAGE_FCRC32_END_LSN, 4);
}

/** Check if page is maybe compressed, encrypted or both when we encounter
corrupted page. Note that we can't be 100% sure if page is corrupted
or decrypt/decompress just failed.
@param[in,out]	bpage		page
@param[in,out]	space		tablespace from fil_space_acquire_for_io()
@return	whether the operation succeeded
@retval	DB_SUCCESS		if page has been read and is not corrupted
@retval	DB_PAGE_CORRUPTED	if page based on checksum check is corrupted
@retval	DB_DECRYPTION_FAILED	if page post encryption checksum matches but
after decryption normal page checksum does not match.
@retval	DB_TABLESPACE_DELETED	if accessed tablespace is not found */
static dberr_t buf_page_check_corrupt(buf_page_t* bpage, fil_space_t* space)
{
	ut_ad(space->pending_io());

	byte* dst_frame = (bpage->zip.data) ? bpage->zip.data :
		((buf_block_t*) bpage)->frame;
	dberr_t err = DB_SUCCESS;
	uint key_version = buf_page_get_key_version(dst_frame, space->flags);

	/* In buf_decrypt_after_read we have either decrypted the page if
	page post encryption checksum matches and used key_id is found
	from the encryption plugin. If checksum did not match page was
	not decrypted and it could be either encrypted and corrupted
	or corrupted or good page. If we decrypted, there page could
	still be corrupted if used key does not match. */
	const bool seems_encrypted = !space->full_crc32() && key_version
		&& space->crypt_data
		&& space->crypt_data->type != CRYPT_SCHEME_UNENCRYPTED;
	ut_ad(space->purpose != FIL_TYPE_TEMPORARY || space->full_crc32());

	/* If traditional checksums match, we assume that page is
	not anymore encrypted. */
	if (space->full_crc32()
	    && !buf_page_is_zeroes(dst_frame, space->physical_size())
	    && (key_version || space->is_compressed()
		|| space->purpose == FIL_TYPE_TEMPORARY)) {
		if (buf_page_full_crc32_is_corrupted(
			    space->id, dst_frame, space->is_compressed())) {
			err = DB_PAGE_CORRUPTED;
		}
	} else if (buf_page_is_corrupted(true, dst_frame, space->flags)) {
		err = DB_PAGE_CORRUPTED;
	}

	if (seems_encrypted && err == DB_PAGE_CORRUPTED
	    && bpage->id.page_no() != 0) {
		err = DB_DECRYPTION_FAILED;

		ib::error()
			<< "The page " << bpage->id << " in file '"
			<< space->chain.start->name
			<< "' cannot be decrypted.";

		ib::info()
			<< "However key management plugin or used key_version "
			<< key_version
			<< " is not found or"
			" used encryption algorithm or method does not match.";

		if (bpage->id.space() != TRX_SYS_SPACE) {
			ib::info()
				<< "Marking tablespace as missing."
				" You may drop this table or"
				" install correct key management plugin"
				" and key file.";
		}
	}

	return (err);
}

/** Complete a read or write request of a file page to or from the buffer pool.
@param[in,out]	bpage		page to complete
@param[in]	dblwr		whether the doublewrite buffer was used (on write)
@param[in]	evict		whether or not to evict the page from LRU list
@return whether the operation succeeded
@retval	DB_SUCCESS		always when writing, or if a read page was OK
@retval	DB_TABLESPACE_DELETED	if the tablespace does not exist
@retval	DB_PAGE_CORRUPTED	if the checksum fails on a page read
@retval	DB_DECRYPTION_FAILED	if page post encryption checksum matches but
				after decryption normal page checksum does
				not match */
UNIV_INTERN
dberr_t
buf_page_io_complete(buf_page_t* bpage, bool dblwr, bool evict)
{
	enum buf_io_fix	io_type;
	buf_pool_t*	buf_pool = buf_pool_from_bpage(bpage);
	const bool	uncompressed = (buf_page_get_state(bpage)
					== BUF_BLOCK_FILE_PAGE);
	ut_a(buf_page_in_file(bpage));

	/* We do not need protect io_fix here by mutex to read
	it because this is the only function where we can change the value
	from BUF_IO_READ or BUF_IO_WRITE to some other value, and our code
	ensures that this is the only thread that handles the i/o for this
	block. */

	io_type = buf_page_get_io_fix(bpage);
	ut_ad(io_type == BUF_IO_READ || io_type == BUF_IO_WRITE);
	ut_ad(!!bpage->zip.ssize == (bpage->zip.data != NULL));
	ut_ad(uncompressed || bpage->zip.data);

	if (io_type == BUF_IO_READ) {
		ulint	read_page_no = 0;
		ulint	read_space_id = 0;
		byte*	frame = bpage->zip.data
			? bpage->zip.data
			: reinterpret_cast<buf_block_t*>(bpage)->frame;
		ut_ad(frame);
		fil_space_t* space = fil_space_acquire_for_io(
			bpage->id.space());
		if (!space) {
			return DB_TABLESPACE_DELETED;
		}

		dberr_t	err;

		if (!buf_page_decrypt_after_read(bpage, space)) {
			err = DB_DECRYPTION_FAILED;
			goto database_corrupted;
		}

		if (bpage->zip.data && uncompressed) {
			buf_pool->n_pend_unzip++;
			ibool ok = buf_zip_decompress((buf_block_t*) bpage,
						      FALSE);
			buf_pool->n_pend_unzip--;

			if (!ok) {
				ib::info() << "Page "
					   << bpage->id
					   << " zip_decompress failure.";

				err = DB_PAGE_CORRUPTED;
				goto database_corrupted;
			}
		}

		/* If this page is not uninitialized and not in the
		doublewrite buffer, then the page number and space id
		should be the same as in block. */
		read_page_no = mach_read_from_4(frame + FIL_PAGE_OFFSET);
		read_space_id = mach_read_from_4(
			frame + FIL_PAGE_ARCH_LOG_NO_OR_SPACE_ID);

		if (bpage->id.space() == TRX_SYS_SPACE
		    && buf_dblwr_page_inside(bpage->id.page_no())) {

			ib::error() << "Reading page " << bpage->id
				<< ", which is in the doublewrite buffer!";

		} else if (read_space_id == 0 && read_page_no == 0) {
			/* This is likely an uninitialized page. */
		} else if (((!space->full_crc32()
			     || bpage->id.space() != TRX_SYS_SPACE)
			    && bpage->id.space() != read_space_id)
			   || bpage->id.page_no() != read_page_no) {
			/* We do not compare space_id to read_space_id
			in the system tablespace unless space->full_crc32(),
			because the field was written as garbage before
			MySQL 4.1.1, which introduced support for
			innodb_file_per_table. */

			if (space->full_crc32()
			    && *reinterpret_cast<uint32_t*>
			    (&frame[FIL_PAGE_FCRC32_KEY_VERSION])
			    && space->crypt_data
			    && space->crypt_data->type
			    != CRYPT_SCHEME_UNENCRYPTED) {
				ib::error() << "Cannot decrypt " << bpage->id;
				err = DB_DECRYPTION_FAILED;
				goto release_page;
			}

			ib::error() << "Space id and page no stored in "
				"the page, read in are "
				<< page_id_t(read_space_id, read_page_no)
				<< ", should be " << bpage->id;
		}

		err = buf_page_check_corrupt(bpage, space);

database_corrupted:

		if (err != DB_SUCCESS) {
			/* Not a real corruption if it was triggered by
			error injection */
			DBUG_EXECUTE_IF(
				"buf_page_import_corrupt_failure",
				if (!is_predefined_tablespace(
					    bpage->id.space())) {
					buf_corrupt_page_release(bpage, space);
					ib::info() << "Simulated IMPORT "
						"corruption";
					space->release_for_io();
					return(err);
				}
				err = DB_SUCCESS;
				goto page_not_corrupt;
			);

			if (err == DB_PAGE_CORRUPTED) {
				ib::error()
					<< "Database page corruption on disk"
					" or a failed file read of tablespace "
					<< space->name << " page " << bpage->id
					<< ". You may have to recover from "
					<< "a backup.";

				buf_page_print(frame, bpage->zip_size());

				ib::info()
					<< "It is also possible that your"
					" operating system has corrupted"
					" its own file cache and rebooting"
					" your computer removes the error."
					" If the corrupt page is an index page."
					" You can also try to fix the"
					" corruption by dumping, dropping,"
					" and reimporting the corrupt table."
					" You can use CHECK TABLE to scan"
					" your table for corruption. "
					<< FORCE_RECOVERY_MSG;
			}

			if (!srv_force_recovery) {

				/* If page space id is larger than TRX_SYS_SPACE
				(0), we will attempt to mark the corresponding
				table as corrupted instead of crashing server */
				if (bpage->id.space() == TRX_SYS_SPACE) {
					ib::fatal() << "Aborting because of"
						" a corrupt database page.";
				}

				buf_corrupt_page_release(bpage, space);
				space->release_for_io();
				return(err);
			}
		}

		DBUG_EXECUTE_IF("buf_page_import_corrupt_failure",
				page_not_corrupt: bpage = bpage; );

		if (err == DB_PAGE_CORRUPTED
		    || err == DB_DECRYPTION_FAILED) {
release_page:
			const page_id_t corrupt_page_id = bpage->id;

			buf_corrupt_page_release(bpage, space);

			if (recv_recovery_is_on()) {
				recv_recover_corrupt_page(corrupt_page_id);
			}

			space->release_for_io();
			return err;
		}

		if (recv_recovery_is_on()) {
			recv_recover_page(bpage);
		}

		if (uncompressed
		    && !recv_no_ibuf_operations
		    && (bpage->id.space() == 0
			|| !is_predefined_tablespace(bpage->id.space()))
		    && fil_page_get_type(frame) == FIL_PAGE_INDEX
		    && page_is_leaf(frame)
		    && ibuf_page_exists(*bpage)) {
			bpage->ibuf_exist = true;
		}

		space->release_for_io();
	} else {
		/* io_type == BUF_IO_WRITE */
		if (bpage->slot) {
			/* Mark slot free */
			bpage->slot->release();
			bpage->slot = NULL;
		}
	}

	BPageMutex* block_mutex = buf_page_get_mutex(bpage);
	buf_pool_mutex_enter(buf_pool);
	mutex_enter(block_mutex);

	/* Because this thread which does the unlocking is not the same that
	did the locking, we use a pass value != 0 in unlock, which simply
	removes the newest lock debug record, without checking the thread
	id. */

	buf_page_set_io_fix(bpage, BUF_IO_NONE);
	buf_page_monitor(bpage, io_type);

	if (io_type == BUF_IO_READ) {
		/* NOTE that the call to ibuf may have moved the ownership of
		the x-latch to this OS thread: do not let this confuse you in
		debugging! */

		ut_ad(buf_pool->n_pend_reads > 0);
		buf_pool->n_pend_reads--;
		buf_pool->stat.n_pages_read++;

		if (uncompressed) {
			rw_lock_x_unlock_gen(&((buf_block_t*) bpage)->lock,
					     BUF_IO_READ);
		}

		mutex_exit(block_mutex);
	} else {
		/* Write means a flush operation: call the completion
		routine in the flush system */

		buf_flush_write_complete(bpage, dblwr);

		if (uncompressed) {
			rw_lock_sx_unlock_gen(&((buf_block_t*) bpage)->lock,
					      BUF_IO_WRITE);
		}

		buf_pool->stat.n_pages_written++;

		/* We decide whether or not to evict the page from the
		LRU list based on the flush_type.
		* BUF_FLUSH_LIST: don't evict
		* BUF_FLUSH_LRU: always evict
		* BUF_FLUSH_SINGLE_PAGE: eviction preference is passed
		by the caller explicitly. */
		if (buf_page_get_flush_type(bpage) == BUF_FLUSH_LRU) {
			evict = true;
		}

		mutex_exit(block_mutex);

		if (evict) {
			buf_LRU_free_page(bpage, true);
		}
	}

	DBUG_PRINT("ib_buf", ("%s page %u:%u",
			      io_type == BUF_IO_READ ? "read" : "wrote",
			      bpage->id.space(), bpage->id.page_no()));

	buf_pool_mutex_exit(buf_pool);

	return DB_SUCCESS;
}

/*********************************************************************//**
Asserts that all file pages in the buffer are in a replaceable state.
@return TRUE */
static
ibool
buf_all_freed_instance(
/*===================*/
	buf_pool_t*	buf_pool)	/*!< in: buffer pool instancce */
{
	ulint		i;
	buf_chunk_t*	chunk;

	ut_ad(buf_pool);

	buf_pool_mutex_enter(buf_pool);

	chunk = buf_pool->chunks;

	for (i = buf_pool->n_chunks; i--; chunk++) {

		if (const buf_block_t* block = buf_chunk_not_freed(chunk)) {
			ib::fatal() << "Page " << block->page.id
				<< " still fixed or dirty";
		}
	}

	buf_pool_mutex_exit(buf_pool);

	return(TRUE);
}

/** Refreshes the statistics used to print per-second averages.
@param[in,out]	buf_pool	buffer pool instance */
static
void
buf_refresh_io_stats(
	buf_pool_t*	buf_pool)
{
	buf_pool->last_printout_time = time(NULL);
	buf_pool->old_stat = buf_pool->stat;
}

/*********************************************************************//**
Invalidates file pages in one buffer pool instance */
static
void
buf_pool_invalidate_instance(
/*=========================*/
	buf_pool_t*	buf_pool)	/*!< in: buffer pool instance */
{
	ulint		i;

	buf_pool_mutex_enter(buf_pool);

	for (i = BUF_FLUSH_LRU; i < BUF_FLUSH_N_TYPES; i++) {

		/* As this function is called during startup and
		during redo application phase during recovery, InnoDB
		is single threaded (apart from IO helper threads) at
		this stage. No new write batch can be in intialization
		stage at this point. */
		ut_ad(buf_pool->init_flush[i] == FALSE);

		/* However, it is possible that a write batch that has
		been posted earlier is still not complete. For buffer
		pool invalidation to proceed we must ensure there is NO
		write activity happening. */
		if (buf_pool->n_flush[i] > 0) {
			buf_flush_t	type = static_cast<buf_flush_t>(i);

			buf_pool_mutex_exit(buf_pool);
			buf_flush_wait_batch_end(buf_pool, type);
			buf_pool_mutex_enter(buf_pool);
		}
	}

	buf_pool_mutex_exit(buf_pool);

	ut_ad(buf_all_freed_instance(buf_pool));

	buf_pool_mutex_enter(buf_pool);

	while (buf_LRU_scan_and_free_block(buf_pool, true)) {
	}

	ut_ad(UT_LIST_GET_LEN(buf_pool->LRU) == 0);
	ut_ad(UT_LIST_GET_LEN(buf_pool->unzip_LRU) == 0);

	buf_pool->freed_page_clock = 0;
	buf_pool->LRU_old = NULL;
	buf_pool->LRU_old_len = 0;

	memset(&buf_pool->stat, 0x00, sizeof(buf_pool->stat));
	buf_refresh_io_stats(buf_pool);

	buf_pool_mutex_exit(buf_pool);
}

/*********************************************************************//**
Invalidates the file pages in the buffer pool when an archive recovery is
completed. All the file pages buffered must be in a replaceable state when
this function is called: not latched and not modified. */
void
buf_pool_invalidate(void)
/*=====================*/
{
	ulint   i;

	for (i = 0; i < srv_buf_pool_instances; i++) {
		buf_pool_invalidate_instance(buf_pool_from_array(i));
	}
}

#if defined UNIV_DEBUG || defined UNIV_BUF_DEBUG
/*********************************************************************//**
Validates data in one buffer pool instance
@return TRUE */
static
ibool
buf_pool_validate_instance(
/*=======================*/
	buf_pool_t*	buf_pool)	/*!< in: buffer pool instance */
{
	buf_page_t*	b;
	buf_chunk_t*	chunk;
	ulint		i;
	ulint		n_lru_flush	= 0;
	ulint		n_page_flush	= 0;
	ulint		n_list_flush	= 0;
	ulint		n_lru		= 0;
	ulint		n_flush		= 0;
	ulint		n_free		= 0;
	ulint		n_zip		= 0;

	ut_ad(buf_pool);

	buf_pool_mutex_enter(buf_pool);
	hash_lock_x_all(buf_pool->page_hash);

	chunk = buf_pool->chunks;

	/* Check the uncompressed blocks. */

	for (i = buf_pool->n_chunks; i--; chunk++) {

		ulint		j;
		buf_block_t*	block = chunk->blocks;

		for (j = chunk->size; j--; block++) {

			buf_page_mutex_enter(block);

			switch (buf_block_get_state(block)) {
			case BUF_BLOCK_POOL_WATCH:
			case BUF_BLOCK_ZIP_PAGE:
			case BUF_BLOCK_ZIP_DIRTY:
				/* These should only occur on
				zip_clean, zip_free[], or flush_list. */
				ut_error;
				break;

			case BUF_BLOCK_FILE_PAGE:
				ut_a(buf_page_hash_get_low(
						buf_pool, block->page.id)
				     == &block->page);

				switch (buf_page_get_io_fix(&block->page)) {
				case BUF_IO_NONE:
					break;

				case BUF_IO_WRITE:
					switch (buf_page_get_flush_type(
							&block->page)) {
					case BUF_FLUSH_LRU:
						n_lru_flush++;
						goto assert_s_latched;
					case BUF_FLUSH_SINGLE_PAGE:
						n_page_flush++;
assert_s_latched:
						ut_a(rw_lock_is_locked(
							     &block->lock,
								     RW_LOCK_S)
						     || rw_lock_is_locked(
								&block->lock,
								RW_LOCK_SX));
						break;
					case BUF_FLUSH_LIST:
						n_list_flush++;
						break;
					default:
						ut_error;
					}

					break;

				case BUF_IO_READ:

					ut_a(rw_lock_is_locked(&block->lock,
							       RW_LOCK_X));
					break;

				case BUF_IO_PIN:
					break;
				}

				n_lru++;
				break;

			case BUF_BLOCK_NOT_USED:
				n_free++;
				break;

			case BUF_BLOCK_READY_FOR_USE:
			case BUF_BLOCK_MEMORY:
			case BUF_BLOCK_REMOVE_HASH:
				/* do nothing */
				break;
			}

			buf_page_mutex_exit(block);
		}
	}

	mutex_enter(&buf_pool->zip_mutex);

	/* Check clean compressed-only blocks. */

	for (b = UT_LIST_GET_FIRST(buf_pool->zip_clean); b;
	     b = UT_LIST_GET_NEXT(list, b)) {
		ut_a(buf_page_get_state(b) == BUF_BLOCK_ZIP_PAGE);
		switch (buf_page_get_io_fix(b)) {
		case BUF_IO_NONE:
		case BUF_IO_PIN:
			/* All clean blocks should be I/O-unfixed. */
			break;
		case BUF_IO_READ:
			/* In buf_LRU_free_page(), we temporarily set
			b->io_fix = BUF_IO_READ for a newly allocated
			control block in order to prevent
			buf_page_get_gen() from decompressing the block. */
			break;
		default:
			ut_error;
			break;
		}

		/* It is OK to read oldest_modification here because
		we have acquired buf_pool->zip_mutex above which acts
		as the 'block->mutex' for these bpages. */
		ut_a(!b->oldest_modification);
		ut_a(buf_page_hash_get_low(buf_pool, b->id) == b);
		n_lru++;
		n_zip++;
	}

	/* Check dirty blocks. */

	buf_flush_list_mutex_enter(buf_pool);
	for (b = UT_LIST_GET_FIRST(buf_pool->flush_list); b;
	     b = UT_LIST_GET_NEXT(list, b)) {
		ut_ad(b->in_flush_list);
		ut_a(b->oldest_modification);
		n_flush++;

		switch (buf_page_get_state(b)) {
		case BUF_BLOCK_ZIP_DIRTY:
			n_lru++;
			n_zip++;
			switch (buf_page_get_io_fix(b)) {
			case BUF_IO_NONE:
			case BUF_IO_READ:
			case BUF_IO_PIN:
				break;
			case BUF_IO_WRITE:
				switch (buf_page_get_flush_type(b)) {
				case BUF_FLUSH_LRU:
					n_lru_flush++;
					break;
				case BUF_FLUSH_SINGLE_PAGE:
					n_page_flush++;
					break;
				case BUF_FLUSH_LIST:
					n_list_flush++;
					break;
				default:
					ut_error;
				}
				break;
			}
			break;
		case BUF_BLOCK_FILE_PAGE:
			/* uncompressed page */
			break;
		case BUF_BLOCK_POOL_WATCH:
		case BUF_BLOCK_ZIP_PAGE:
		case BUF_BLOCK_NOT_USED:
		case BUF_BLOCK_READY_FOR_USE:
		case BUF_BLOCK_MEMORY:
		case BUF_BLOCK_REMOVE_HASH:
			ut_error;
			break;
		}
		ut_a(buf_page_hash_get_low(buf_pool, b->id) == b);
	}

	ut_a(UT_LIST_GET_LEN(buf_pool->flush_list) == n_flush);

	hash_unlock_x_all(buf_pool->page_hash);
	buf_flush_list_mutex_exit(buf_pool);

	mutex_exit(&buf_pool->zip_mutex);

	if (buf_pool->curr_size == buf_pool->old_size
	    && n_lru + n_free > buf_pool->curr_size + n_zip) {

		ib::fatal() << "n_LRU " << n_lru << ", n_free " << n_free
			<< ", pool " << buf_pool->curr_size
			<< " zip " << n_zip << ". Aborting...";
	}

	ut_a(UT_LIST_GET_LEN(buf_pool->LRU) == n_lru);
	if (buf_pool->curr_size == buf_pool->old_size
	    && UT_LIST_GET_LEN(buf_pool->free) != n_free) {

		ib::fatal() << "Free list len "
			<< UT_LIST_GET_LEN(buf_pool->free)
			<< ", free blocks " << n_free << ". Aborting...";
	}

	ut_a(buf_pool->n_flush[BUF_FLUSH_LIST] == n_list_flush);
	ut_a(buf_pool->n_flush[BUF_FLUSH_LRU] == n_lru_flush);
	ut_a(buf_pool->n_flush[BUF_FLUSH_SINGLE_PAGE] == n_page_flush);

	buf_pool_mutex_exit(buf_pool);

	ut_a(buf_LRU_validate());
	ut_a(buf_flush_validate(buf_pool));

	return(TRUE);
}

/*********************************************************************//**
Validates the buffer buf_pool data structure.
@return TRUE */
ibool
buf_validate(void)
/*==============*/
{
	ulint	i;

	for (i = 0; i < srv_buf_pool_instances; i++) {
		buf_pool_t*	buf_pool;

		buf_pool = buf_pool_from_array(i);

		buf_pool_validate_instance(buf_pool);
	}
	return(TRUE);
}

#endif /* UNIV_DEBUG || UNIV_BUF_DEBUG */

#if defined UNIV_DEBUG_PRINT || defined UNIV_DEBUG || defined UNIV_BUF_DEBUG
/*********************************************************************//**
Prints info of the buffer buf_pool data structure for one instance. */
static
void
buf_print_instance(
/*===============*/
	buf_pool_t*	buf_pool)
{
	index_id_t*	index_ids;
	ulint*		counts;
	ulint		size;
	ulint		i;
	ulint		j;
	index_id_t	id;
	ulint		n_found;
	buf_chunk_t*	chunk;
	dict_index_t*	index;

	ut_ad(buf_pool);

	size = buf_pool->curr_size;

	index_ids = static_cast<index_id_t*>(
		ut_malloc_nokey(size * sizeof *index_ids));

	counts = static_cast<ulint*>(ut_malloc_nokey(sizeof(ulint) * size));

	buf_pool_mutex_enter(buf_pool);
	buf_flush_list_mutex_enter(buf_pool);

	ib::info() << *buf_pool;

	buf_flush_list_mutex_exit(buf_pool);

	/* Count the number of blocks belonging to each index in the buffer */

	n_found = 0;

	chunk = buf_pool->chunks;

	for (i = buf_pool->n_chunks; i--; chunk++) {
		buf_block_t*	block		= chunk->blocks;
		ulint		n_blocks	= chunk->size;

		for (; n_blocks--; block++) {
			const buf_frame_t* frame = block->frame;

			if (fil_page_index_page_check(frame)) {

				id = btr_page_get_index_id(frame);

				/* Look for the id in the index_ids array */
				j = 0;

				while (j < n_found) {

					if (index_ids[j] == id) {
						counts[j]++;

						break;
					}
					j++;
				}

				if (j == n_found) {
					n_found++;
					index_ids[j] = id;
					counts[j] = 1;
				}
			}
		}
	}

	buf_pool_mutex_exit(buf_pool);

	for (i = 0; i < n_found; i++) {
		index = dict_index_get_if_in_cache(index_ids[i]);

		if (!index) {
			ib::info() << "Block count for index "
				<< index_ids[i] << " in buffer is about "
				<< counts[i];
		} else {
			ib::info() << "Block count for index " << index_ids[i]
				<< " in buffer is about " << counts[i]
				<< ", index " << index->name
				<< " of table " << index->table->name;
		}
	}

	ut_free(index_ids);
	ut_free(counts);

	ut_a(buf_pool_validate_instance(buf_pool));
}

/*********************************************************************//**
Prints info of the buffer buf_pool data structure. */
void
buf_print(void)
/*===========*/
{
	ulint   i;

	for (i = 0; i < srv_buf_pool_instances; i++) {
		buf_pool_t*	buf_pool;

		buf_pool = buf_pool_from_array(i);
		buf_print_instance(buf_pool);
	}
}
#endif /* UNIV_DEBUG_PRINT || UNIV_DEBUG || UNIV_BUF_DEBUG */

#ifdef UNIV_DEBUG
/*********************************************************************//**
Returns the number of latched pages in the buffer pool.
@return number of latched pages */
static
ulint
buf_get_latched_pages_number_instance(
/*==================================*/
	buf_pool_t*	buf_pool)	/*!< in: buffer pool instance */
{
	buf_page_t*	b;
	ulint		i;
	buf_chunk_t*	chunk;
	ulint		fixed_pages_number = 0;

	buf_pool_mutex_enter(buf_pool);

	chunk = buf_pool->chunks;

	for (i = buf_pool->n_chunks; i--; chunk++) {
		buf_block_t*	block;
		ulint		j;

		block = chunk->blocks;

		for (j = chunk->size; j--; block++) {
			if (buf_block_get_state(block)
			    != BUF_BLOCK_FILE_PAGE) {

				continue;
			}

			buf_page_mutex_enter(block);

			if (block->page.buf_fix_count != 0
			    || buf_page_get_io_fix(&block->page)
			    != BUF_IO_NONE) {
				fixed_pages_number++;
			}

			buf_page_mutex_exit(block);
		}
	}

	mutex_enter(&buf_pool->zip_mutex);

	/* Traverse the lists of clean and dirty compressed-only blocks. */

	for (b = UT_LIST_GET_FIRST(buf_pool->zip_clean); b;
	     b = UT_LIST_GET_NEXT(list, b)) {
		ut_a(buf_page_get_state(b) == BUF_BLOCK_ZIP_PAGE);
		ut_a(buf_page_get_io_fix(b) != BUF_IO_WRITE);

		if (b->buf_fix_count != 0
		    || buf_page_get_io_fix(b) != BUF_IO_NONE) {
			fixed_pages_number++;
		}
	}

	buf_flush_list_mutex_enter(buf_pool);
	for (b = UT_LIST_GET_FIRST(buf_pool->flush_list); b;
	     b = UT_LIST_GET_NEXT(list, b)) {
		ut_ad(b->in_flush_list);

		switch (buf_page_get_state(b)) {
		case BUF_BLOCK_ZIP_DIRTY:
			if (b->buf_fix_count != 0
			    || buf_page_get_io_fix(b) != BUF_IO_NONE) {
				fixed_pages_number++;
			}
			break;
		case BUF_BLOCK_FILE_PAGE:
			/* uncompressed page */
			break;
		case BUF_BLOCK_POOL_WATCH:
		case BUF_BLOCK_ZIP_PAGE:
		case BUF_BLOCK_NOT_USED:
		case BUF_BLOCK_READY_FOR_USE:
		case BUF_BLOCK_MEMORY:
		case BUF_BLOCK_REMOVE_HASH:
			ut_error;
			break;
		}
	}

	buf_flush_list_mutex_exit(buf_pool);
	mutex_exit(&buf_pool->zip_mutex);
	buf_pool_mutex_exit(buf_pool);

	return(fixed_pages_number);
}

/*********************************************************************//**
Returns the number of latched pages in all the buffer pools.
@return number of latched pages */
ulint
buf_get_latched_pages_number(void)
/*==============================*/
{
	ulint	i;
	ulint	total_latched_pages = 0;

	for (i = 0; i < srv_buf_pool_instances; i++) {
		buf_pool_t*	buf_pool;

		buf_pool = buf_pool_from_array(i);

		total_latched_pages += buf_get_latched_pages_number_instance(
			buf_pool);
	}

	return(total_latched_pages);
}

#endif /* UNIV_DEBUG */

/*********************************************************************//**
Returns the number of pending buf pool read ios.
@return number of pending read I/O operations */
ulint
buf_get_n_pending_read_ios(void)
/*============================*/
{
	ulint	pend_ios = 0;

	for (ulint i = 0; i < srv_buf_pool_instances; i++) {
		pend_ios += buf_pool_from_array(i)->n_pend_reads;
	}

	return(pend_ios);
}

/*********************************************************************//**
Returns the ratio in percents of modified pages in the buffer pool /
database pages in the buffer pool.
@return modified page percentage ratio */
double
buf_get_modified_ratio_pct(void)
/*============================*/
{
	double		ratio;
	ulint		lru_len = 0;
	ulint		free_len = 0;
	ulint		flush_list_len = 0;

	buf_get_total_list_len(&lru_len, &free_len, &flush_list_len);

	ratio = static_cast<double>(100 * flush_list_len)
		/ (1 + lru_len + free_len);

	/* 1 + is there to avoid division by zero */

	return(ratio);
}

/*******************************************************************//**
Aggregates a pool stats information with the total buffer pool stats  */
static
void
buf_stats_aggregate_pool_info(
/*==========================*/
	buf_pool_info_t*	total_info,	/*!< in/out: the buffer pool
						info to store aggregated
						result */
	const buf_pool_info_t*	pool_info)	/*!< in: individual buffer pool
						stats info */
{
	ut_a(total_info && pool_info);

	/* Nothing to copy if total_info is the same as pool_info */
	if (total_info == pool_info) {
		return;
	}

	total_info->pool_size += pool_info->pool_size;
	total_info->lru_len += pool_info->lru_len;
	total_info->old_lru_len += pool_info->old_lru_len;
	total_info->free_list_len += pool_info->free_list_len;
	total_info->flush_list_len += pool_info->flush_list_len;
	total_info->n_pend_unzip += pool_info->n_pend_unzip;
	total_info->n_pend_reads += pool_info->n_pend_reads;
	total_info->n_pending_flush_lru += pool_info->n_pending_flush_lru;
	total_info->n_pending_flush_list += pool_info->n_pending_flush_list;
	total_info->n_pages_made_young += pool_info->n_pages_made_young;
	total_info->n_pages_not_made_young += pool_info->n_pages_not_made_young;
	total_info->n_pages_read += pool_info->n_pages_read;
	total_info->n_pages_created += pool_info->n_pages_created;
	total_info->n_pages_written += pool_info->n_pages_written;
	total_info->n_page_gets += pool_info->n_page_gets;
	total_info->n_ra_pages_read_rnd += pool_info->n_ra_pages_read_rnd;
	total_info->n_ra_pages_read += pool_info->n_ra_pages_read;
	total_info->n_ra_pages_evicted += pool_info->n_ra_pages_evicted;
	total_info->page_made_young_rate += pool_info->page_made_young_rate;
	total_info->page_not_made_young_rate +=
		pool_info->page_not_made_young_rate;
	total_info->pages_read_rate += pool_info->pages_read_rate;
	total_info->pages_created_rate += pool_info->pages_created_rate;
	total_info->pages_written_rate += pool_info->pages_written_rate;
	total_info->n_page_get_delta += pool_info->n_page_get_delta;
	total_info->page_read_delta += pool_info->page_read_delta;
	total_info->young_making_delta += pool_info->young_making_delta;
	total_info->not_young_making_delta += pool_info->not_young_making_delta;
	total_info->pages_readahead_rnd_rate += pool_info->pages_readahead_rnd_rate;
	total_info->pages_readahead_rate += pool_info->pages_readahead_rate;
	total_info->pages_evicted_rate += pool_info->pages_evicted_rate;
	total_info->unzip_lru_len += pool_info->unzip_lru_len;
	total_info->io_sum += pool_info->io_sum;
	total_info->io_cur += pool_info->io_cur;
	total_info->unzip_sum += pool_info->unzip_sum;
	total_info->unzip_cur += pool_info->unzip_cur;
}
/*******************************************************************//**
Collect buffer pool stats information for a buffer pool. Also
record aggregated stats if there are more than one buffer pool
in the server */
void
buf_stats_get_pool_info(
/*====================*/
	buf_pool_t*		buf_pool,	/*!< in: buffer pool */
	uint			pool_id,	/*!< in: buffer pool ID */
	buf_pool_info_t*	all_pool_info)	/*!< in/out: buffer pool info
						to fill */
{
	buf_pool_info_t*	pool_info;
	time_t			current_time;
	double			time_elapsed;

	/* Find appropriate pool_info to store stats for this buffer pool */
	pool_info = &all_pool_info[pool_id];

	buf_pool_mutex_enter(buf_pool);
	buf_flush_list_mutex_enter(buf_pool);

	pool_info->pool_unique_id = pool_id;

	pool_info->pool_size = buf_pool->curr_size;

	pool_info->lru_len = UT_LIST_GET_LEN(buf_pool->LRU);

	pool_info->old_lru_len = buf_pool->LRU_old_len;

	pool_info->free_list_len = UT_LIST_GET_LEN(buf_pool->free);

	pool_info->flush_list_len = UT_LIST_GET_LEN(buf_pool->flush_list);

	pool_info->n_pend_unzip = UT_LIST_GET_LEN(buf_pool->unzip_LRU);

	pool_info->n_pend_reads = buf_pool->n_pend_reads;

	pool_info->n_pending_flush_lru =
		 (buf_pool->n_flush[BUF_FLUSH_LRU]
		  + buf_pool->init_flush[BUF_FLUSH_LRU]);

	pool_info->n_pending_flush_list =
		 (buf_pool->n_flush[BUF_FLUSH_LIST]
		  + buf_pool->init_flush[BUF_FLUSH_LIST]);

	pool_info->n_pending_flush_single_page =
		 (buf_pool->n_flush[BUF_FLUSH_SINGLE_PAGE]
		  + buf_pool->init_flush[BUF_FLUSH_SINGLE_PAGE]);

	buf_flush_list_mutex_exit(buf_pool);

	current_time = time(NULL);
	time_elapsed = 0.001 + difftime(current_time,
					buf_pool->last_printout_time);

	pool_info->n_pages_made_young = buf_pool->stat.n_pages_made_young;

	pool_info->n_pages_not_made_young =
		buf_pool->stat.n_pages_not_made_young;

	pool_info->n_pages_read = buf_pool->stat.n_pages_read;

	pool_info->n_pages_created = buf_pool->stat.n_pages_created;

	pool_info->n_pages_written = buf_pool->stat.n_pages_written;

	pool_info->n_page_gets = buf_pool->stat.n_page_gets;

	pool_info->n_ra_pages_read_rnd = buf_pool->stat.n_ra_pages_read_rnd;
	pool_info->n_ra_pages_read = buf_pool->stat.n_ra_pages_read;

	pool_info->n_ra_pages_evicted = buf_pool->stat.n_ra_pages_evicted;

	pool_info->page_made_young_rate =
		 (buf_pool->stat.n_pages_made_young
		  - buf_pool->old_stat.n_pages_made_young) / time_elapsed;

	pool_info->page_not_made_young_rate =
		 (buf_pool->stat.n_pages_not_made_young
		  - buf_pool->old_stat.n_pages_not_made_young) / time_elapsed;

	pool_info->pages_read_rate =
		(buf_pool->stat.n_pages_read
		  - buf_pool->old_stat.n_pages_read) / time_elapsed;

	pool_info->pages_created_rate =
		(buf_pool->stat.n_pages_created
		 - buf_pool->old_stat.n_pages_created) / time_elapsed;

	pool_info->pages_written_rate =
		(buf_pool->stat.n_pages_written
		 - buf_pool->old_stat.n_pages_written) / time_elapsed;

	pool_info->n_page_get_delta = buf_pool->stat.n_page_gets
				      - buf_pool->old_stat.n_page_gets;

	if (pool_info->n_page_get_delta) {
		pool_info->page_read_delta = buf_pool->stat.n_pages_read
					     - buf_pool->old_stat.n_pages_read;

		pool_info->young_making_delta =
			buf_pool->stat.n_pages_made_young
			- buf_pool->old_stat.n_pages_made_young;

		pool_info->not_young_making_delta =
			buf_pool->stat.n_pages_not_made_young
			- buf_pool->old_stat.n_pages_not_made_young;
	}
	pool_info->pages_readahead_rnd_rate =
		 (buf_pool->stat.n_ra_pages_read_rnd
		  - buf_pool->old_stat.n_ra_pages_read_rnd) / time_elapsed;


	pool_info->pages_readahead_rate =
		 (buf_pool->stat.n_ra_pages_read
		  - buf_pool->old_stat.n_ra_pages_read) / time_elapsed;

	pool_info->pages_evicted_rate =
		(buf_pool->stat.n_ra_pages_evicted
		 - buf_pool->old_stat.n_ra_pages_evicted) / time_elapsed;

	pool_info->unzip_lru_len = UT_LIST_GET_LEN(buf_pool->unzip_LRU);

	pool_info->io_sum = buf_LRU_stat_sum.io;

	pool_info->io_cur = buf_LRU_stat_cur.io;

	pool_info->unzip_sum = buf_LRU_stat_sum.unzip;

	pool_info->unzip_cur = buf_LRU_stat_cur.unzip;

	buf_refresh_io_stats(buf_pool);
	buf_pool_mutex_exit(buf_pool);
}

/*********************************************************************//**
Prints info of the buffer i/o. */
static
void
buf_print_io_instance(
/*==================*/
	buf_pool_info_t*pool_info,	/*!< in: buffer pool info */
	FILE*		file)		/*!< in/out: buffer where to print */
{
	ut_ad(pool_info);

	fprintf(file,
		"Buffer pool size   " ULINTPF "\n"
		"Free buffers       " ULINTPF "\n"
		"Database pages     " ULINTPF "\n"
		"Old database pages " ULINTPF "\n"
		"Modified db pages  " ULINTPF "\n"
		"Percent of dirty pages(LRU & free pages): %.3f\n"
		"Max dirty pages percent: %.3f\n"
		"Pending reads " ULINTPF "\n"
		"Pending writes: LRU " ULINTPF ", flush list " ULINTPF
		", single page " ULINTPF "\n",
		pool_info->pool_size,
		pool_info->free_list_len,
		pool_info->lru_len,
		pool_info->old_lru_len,
		pool_info->flush_list_len,
		(((double) pool_info->flush_list_len) /
		  (pool_info->lru_len + pool_info->free_list_len + 1.0)) * 100.0,
		srv_max_buf_pool_modified_pct,
		pool_info->n_pend_reads,
		pool_info->n_pending_flush_lru,
		pool_info->n_pending_flush_list,
		pool_info->n_pending_flush_single_page);

	fprintf(file,
		"Pages made young " ULINTPF ", not young " ULINTPF "\n"
		"%.2f youngs/s, %.2f non-youngs/s\n"
		"Pages read " ULINTPF ", created " ULINTPF
		", written " ULINTPF "\n"
		"%.2f reads/s, %.2f creates/s, %.2f writes/s\n",
		pool_info->n_pages_made_young,
		pool_info->n_pages_not_made_young,
		pool_info->page_made_young_rate,
		pool_info->page_not_made_young_rate,
		pool_info->n_pages_read,
		pool_info->n_pages_created,
		pool_info->n_pages_written,
		pool_info->pages_read_rate,
		pool_info->pages_created_rate,
		pool_info->pages_written_rate);

	if (pool_info->n_page_get_delta) {
		double hit_rate = double(pool_info->page_read_delta)
			/ pool_info->n_page_get_delta;

		if (hit_rate > 1) {
			hit_rate = 1;
		}

		fprintf(file,
			"Buffer pool hit rate " ULINTPF " / 1000,"
			" young-making rate " ULINTPF " / 1000 not "
			ULINTPF " / 1000\n",
			ulint(1000 * (1 - hit_rate)),
			ulint(1000 * double(pool_info->young_making_delta)
			      / pool_info->n_page_get_delta),
			ulint(1000 * double(pool_info->not_young_making_delta)
			      / pool_info->n_page_get_delta));
	} else {
		fputs("No buffer pool page gets since the last printout\n",
		      file);
	}

	/* Statistics about read ahead algorithm */
	fprintf(file, "Pages read ahead %.2f/s,"
		" evicted without access %.2f/s,"
		" Random read ahead %.2f/s\n",

		pool_info->pages_readahead_rate,
		pool_info->pages_evicted_rate,
		pool_info->pages_readahead_rnd_rate);

	/* Print some values to help us with visualizing what is
	happening with LRU eviction. */
	fprintf(file,
		"LRU len: " ULINTPF ", unzip_LRU len: " ULINTPF "\n"
		"I/O sum[" ULINTPF "]:cur[" ULINTPF "], "
		"unzip sum[" ULINTPF "]:cur[" ULINTPF "]\n",
		pool_info->lru_len, pool_info->unzip_lru_len,
		pool_info->io_sum, pool_info->io_cur,
		pool_info->unzip_sum, pool_info->unzip_cur);
}

/*********************************************************************//**
Prints info of the buffer i/o. */
void
buf_print_io(
/*=========*/
	FILE*	file)	/*!< in/out: buffer where to print */
{
	buf_pool_info_t*	pool_info;
	buf_pool_info_t*	pool_info_total;

	/* If srv_buf_pool_instances is greater than 1, allocate
	one extra buf_pool_info_t, the last one stores
	aggregated/total values from all pools */
	if (srv_buf_pool_instances > 1) {
		pool_info = (buf_pool_info_t*) ut_zalloc_nokey((
			srv_buf_pool_instances + 1) * sizeof *pool_info);

		pool_info_total = &pool_info[srv_buf_pool_instances];
	} else {
		ut_a(srv_buf_pool_instances == 1);

		pool_info_total = pool_info =
			static_cast<buf_pool_info_t*>(
				ut_zalloc_nokey(sizeof *pool_info));
	}

	for (uint i = 0; i < srv_buf_pool_instances; i++) {
		buf_pool_t*	buf_pool;

		buf_pool = buf_pool_from_array(i);

		/* Fetch individual buffer pool info and calculate
		aggregated stats along the way */
		buf_stats_get_pool_info(buf_pool, i, pool_info);

		/* If we have more than one buffer pool, store
		the aggregated stats  */
		if (srv_buf_pool_instances > 1) {
			buf_stats_aggregate_pool_info(pool_info_total,
						      &pool_info[i]);
		}
	}

	/* Print the aggreate buffer pool info */
	buf_print_io_instance(pool_info_total, file);

	/* If there are more than one buffer pool, print each individual pool
	info */
	if (srv_buf_pool_instances > 1) {
		fputs("----------------------\n"
		"INDIVIDUAL BUFFER POOL INFO\n"
		"----------------------\n", file);

		for (uint i = 0; i < srv_buf_pool_instances; i++) {
			fprintf(file, "---BUFFER POOL %u\n", i);
			buf_print_io_instance(&pool_info[i], file);
		}
	}

	ut_free(pool_info);
}

/**********************************************************************//**
Refreshes the statistics used to print per-second averages. */
void
buf_refresh_io_stats_all(void)
/*==========================*/
{
	for (ulint i = 0; i < srv_buf_pool_instances; i++) {
		buf_pool_t*	buf_pool;

		buf_pool = buf_pool_from_array(i);

		buf_refresh_io_stats(buf_pool);
	}
}

/**********************************************************************//**
Check if all pages in all buffer pools are in a replacable state.
@return FALSE if not */
ibool
buf_all_freed(void)
/*===============*/
{
	for (ulint i = 0; i < srv_buf_pool_instances; i++) {
		buf_pool_t*	buf_pool;

		buf_pool = buf_pool_from_array(i);

		if (!buf_all_freed_instance(buf_pool)) {
			return(FALSE);
		}
	}

	return(TRUE);
}

/** Verify that post encryption checksum match with the calculated checksum.
This function should be called only if tablespace contains crypt data metadata.
@param[in]	page		page frame
@param[in]	fsp_flags	tablespace flags
@return true if true if page is encrypted and OK, false otherwise */
bool buf_page_verify_crypt_checksum(const byte* page, ulint fsp_flags)
{
	if (!fil_space_t::full_crc32(fsp_flags)) {
		return fil_space_verify_crypt_checksum(
			page, fil_space_t::zip_size(fsp_flags));
	}

	return !buf_page_is_corrupted(true, page, fsp_flags);
}

/*********************************************************************//**
Checks that there currently are no pending i/o-operations for the buffer
pool.
@return number of pending i/o */
ulint
buf_pool_check_no_pending_io(void)
/*==============================*/
{
	ulint		i;
	ulint		pending_io = 0;

	buf_pool_mutex_enter_all();

	for (i = 0; i < srv_buf_pool_instances; i++) {
		const buf_pool_t*	buf_pool;

		buf_pool = buf_pool_from_array(i);

		pending_io += buf_pool->n_pend_reads
			      + buf_pool->n_flush[BUF_FLUSH_LRU]
			      + buf_pool->n_flush[BUF_FLUSH_SINGLE_PAGE]
			      + buf_pool->n_flush[BUF_FLUSH_LIST];

	}

	buf_pool_mutex_exit_all();

	return(pending_io);
}

/** Print the given page_id_t object.
@param[in,out]	out	the output stream
@param[in]	page_id	the page_id_t object to be printed
@return the output stream */
std::ostream&
operator<<(
	std::ostream&		out,
	const page_id_t		page_id)
{
	out << "[page id: space=" << page_id.m_space
		<< ", page number=" << page_id.m_page_no << "]";
	return(out);
}

/** Print the given buf_pool_t object.
@param[in,out]	out		the output stream
@param[in]	buf_pool	the buf_pool_t object to be printed
@return the output stream */
std::ostream&
operator<<(
	std::ostream&		out,
	const buf_pool_t&	buf_pool)
{
	out << "[buffer pool instance: "
		<< "buf_pool size=" << buf_pool.curr_size
		<< ", database pages=" << UT_LIST_GET_LEN(buf_pool.LRU)
		<< ", free pages=" << UT_LIST_GET_LEN(buf_pool.free)
		<< ", modified database pages="
		<< UT_LIST_GET_LEN(buf_pool.flush_list)
		<< ", n pending decompressions=" << buf_pool.n_pend_unzip
		<< ", n pending reads=" << buf_pool.n_pend_reads
		<< ", n pending flush LRU=" << buf_pool.n_flush[BUF_FLUSH_LRU]
		<< " list=" << buf_pool.n_flush[BUF_FLUSH_LIST]
		<< " single page=" << buf_pool.n_flush[BUF_FLUSH_SINGLE_PAGE]
		<< ", pages made young=" << buf_pool.stat.n_pages_made_young
		<< ", not young=" << buf_pool.stat.n_pages_not_made_young
		<< ", pages read=" << buf_pool.stat.n_pages_read
		<< ", created=" << buf_pool.stat.n_pages_created
		<< ", written=" << buf_pool.stat.n_pages_written << "]";
	return(out);
}

/**
Should we punch hole to deallocate unused portion of the page.
@param[in]	bpage		Page control block
@return true if punch hole should be used, false if not */
bool
buf_page_should_punch_hole(
	const buf_page_t* bpage)
{
	return bpage->real_size != bpage->physical_size();
}

/**
Calculate the length of trim (punch_hole) operation.
@param[in]	bpage		Page control block
@param[in]	write_length	Write length
@return length of the trim or zero. */
ulint
buf_page_get_trim_length(
	const buf_page_t*	bpage,
	ulint			write_length)
{
	return bpage->physical_size() - write_length;
}
#endif /* !UNIV_INNOCHECKSUM */<|MERGE_RESOLUTION|>--- conflicted
+++ resolved
@@ -111,24 +111,6 @@
 #define NUMA_MEMPOLICY_INTERLEAVE_IN_SCOPE
 #endif /* HAVE_LIBNUMA */
 
-<<<<<<< HEAD
-=======
-#ifdef HAVE_SNAPPY
-#include "snappy-c.h"
-#endif
-
-#ifndef UNIV_INNOCHECKSUM
-buf_pool_t::io_buf_t::~io_buf_t()
-{
-	for (buf_tmp_buffer_t* s = slots, *e = slots + n_slots; s != e; s++) {
-		aligned_free(s->crypt_buf);
-		aligned_free(s->comp_buf);
-	}
-	ut_free(slots);
-}
-#endif /* !UNIV_INNOCHECKSUM */
-
->>>>>>> b86e0f25
 /*
 		IMPLEMENTATION OF THE BUFFER POOL
 		=================================
