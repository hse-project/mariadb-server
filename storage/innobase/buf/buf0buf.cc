--- conflicted
+++ resolved
@@ -1491,11 +1491,7 @@
 
 		/* reserve free_list length */
 		if (UT_LIST_GET_LEN(withdraw) < withdraw_target) {
-<<<<<<< HEAD
-			buf_flush_lists(
-=======
-			ulint n_flushed = buf_flush_LRU(
->>>>>>> 6441bc61
+			buf_flush_LRU(
 				std::max<ulint>(withdraw_target
 						- UT_LIST_GET_LEN(withdraw),
 						srv_LRU_scan_depth));
