/*****************************************************************************

Copyright (c) 1996, 2016, Oracle and/or its affiliates. All Rights Reserved.
Copyright (c) 2014, 2019, MariaDB Corporation.

This program is free software; you can redistribute it and/or modify it under
the terms of the GNU General Public License as published by the Free Software
Foundation; version 2 of the License.

This program is distributed in the hope that it will be useful, but WITHOUT
ANY WARRANTY; without even the implied warranty of MERCHANTABILITY or FITNESS
FOR A PARTICULAR PURPOSE. See the GNU General Public License for more details.

You should have received a copy of the GNU General Public License along with
this program; if not, write to the Free Software Foundation, Inc.,
51 Franklin Street, Fifth Floor, Boston, MA 02110-1335 USA

*****************************************************************************/

/**************************************************//**
@file lock/lock0wait.cc
The transaction lock system

Created 25/5/2010 Sunny Bains
*******************************************************/

#define LOCK_MODULE_IMPLEMENTATION

#include "univ.i"
#include <mysql/service_thd_wait.h>
#include <mysql/service_wsrep.h>

#include "srv0mon.h"
#include "que0que.h"
#include "lock0lock.h"
#include "row0mysql.h"
#include "srv0start.h"
#include "lock0priv.h"

/*********************************************************************//**
Print the contents of the lock_sys_t::waiting_threads array. */
static
void
lock_wait_table_print(void)
/*=======================*/
{
	ut_ad(lock_wait_mutex_own());

	const srv_slot_t*	slot = lock_sys.waiting_threads;

	for (ulint i = 0; i < srv_max_n_threads; i++, ++slot) {

		fprintf(stderr,
			"Slot %lu: thread type %lu,"
			" in use %lu, susp %lu, timeout %lu, time %lu\n",
			(ulong) i,
			(ulong) slot->type,
			(ulong) slot->in_use,
			(ulong) slot->suspended,
			slot->wait_timeout,
			(ulong) difftime(time(NULL), slot->suspend_time));
	}
}

/*********************************************************************//**
Release a slot in the lock_sys_t::waiting_threads. Adjust the array last pointer
if there are empty slots towards the end of the table. */
static
void
lock_wait_table_release_slot(
/*=========================*/
	srv_slot_t*	slot)		/*!< in: slot to release */
{
#ifdef UNIV_DEBUG
	srv_slot_t*	upper = lock_sys.waiting_threads + srv_max_n_threads;
#endif /* UNIV_DEBUG */

	lock_wait_mutex_enter();

	ut_ad(slot->in_use);
	ut_ad(slot->thr != NULL);
	ut_ad(slot->thr->slot != NULL);
	ut_ad(slot->thr->slot == slot);

	/* Must be within the array boundaries. */
	ut_ad(slot >= lock_sys.waiting_threads);
	ut_ad(slot < upper);

	/* Note: When we reserve the slot we use the trx_t::mutex to update
	the slot values to change the state to reserved. Here we are using the
	lock mutex to change the state of the slot to free. This is by design,
	because when we query the slot state we always hold both the lock and
	trx_t::mutex. To reduce contention on the lock mutex when reserving the
	slot we avoid acquiring the lock mutex. */

	lock_mutex_enter();

	slot->thr->slot = NULL;
	slot->thr = NULL;
	slot->in_use = FALSE;

	lock_mutex_exit();

	/* Scan backwards and adjust the last free slot pointer. */
	for (slot = lock_sys.last_slot;
	     slot > lock_sys.waiting_threads && !slot->in_use;
	     --slot) {
		/* No op */
	}

	/* Either the array is empty or the last scanned slot is in use. */
	ut_ad(slot->in_use || slot == lock_sys.waiting_threads);

	lock_sys.last_slot = slot + 1;

	/* The last slot is either outside of the array boundary or it's
	on an empty slot. */
	ut_ad(lock_sys.last_slot == upper || !lock_sys.last_slot->in_use);

	ut_ad(lock_sys.last_slot >= lock_sys.waiting_threads);
	ut_ad(lock_sys.last_slot <= upper);

	lock_wait_mutex_exit();
}

/*********************************************************************//**
Reserves a slot in the thread table for the current user OS thread.
@return reserved slot */
static
srv_slot_t*
lock_wait_table_reserve_slot(
/*=========================*/
	que_thr_t*	thr,		/*!< in: query thread associated
					with the user OS thread */
	ulong		wait_timeout)	/*!< in: lock wait timeout value */
{
	ulint		i;
	srv_slot_t*	slot;

	ut_ad(lock_wait_mutex_own());
	ut_ad(trx_mutex_own(thr_get_trx(thr)));

	slot = lock_sys.waiting_threads;

	for (i = srv_max_n_threads; i--; ++slot) {
		if (!slot->in_use) {
			slot->in_use = TRUE;
			slot->thr = thr;
			slot->thr->slot = slot;

			if (slot->event == NULL) {
				slot->event = os_event_create(0);
				ut_a(slot->event);
			}

			os_event_reset(slot->event);
			slot->suspended = TRUE;
			slot->suspend_time = time(NULL);
			slot->wait_timeout = wait_timeout;

			if (slot == lock_sys.last_slot) {
				++lock_sys.last_slot;
			}

			ut_ad(lock_sys.last_slot
			      <= lock_sys.waiting_threads + srv_max_n_threads);

			return(slot);
		}
	}

	ib::error() << "There appear to be " << srv_max_n_threads << " user"
		" threads currently waiting inside InnoDB, which is the upper"
		" limit. Cannot continue operation. Before aborting, we print"
		" a list of waiting threads.";
	lock_wait_table_print();

	ut_error;
	return(NULL);
}

#ifdef WITH_WSREP
/*********************************************************************//**
check if lock timeout was for priority thread,
as a side effect trigger lock monitor
@param[in]    trx    transaction owning the lock
@param[in]    locked true if trx and lock_sys.mutex is ownd
@return	false for regular lock timeout */
static
bool
wsrep_is_BF_lock_timeout(
	const trx_t*	trx,
	bool		locked = true)
{
	if (wsrep_on_trx(trx)
	    && wsrep_thd_is_BF(trx->mysql_thd, FALSE)
	    && trx->error_state != DB_DEADLOCK) {
		ib::info() << "WSREP: BF lock wait long for trx:" << ib::hex(trx->id)
			   << " query: " << wsrep_thd_query(trx->mysql_thd);
		if (!locked) {
			lock_mutex_enter();
		}

		ut_ad(lock_mutex_own());

		trx_print_latched(stderr, trx, 3000);

		if (!locked) {
			lock_mutex_exit();
		}

		srv_print_innodb_monitor 	= TRUE;
		srv_print_innodb_lock_monitor 	= TRUE;
		os_event_set(srv_monitor_event);
		return true;
	}
	return false;
}
#endif /* WITH_WSREP */

/***************************************************************//**
Puts a user OS thread to wait for a lock to be released. If an error
occurs during the wait trx->error_state associated with thr is
!= DB_SUCCESS when we return. DB_LOCK_WAIT_TIMEOUT and DB_DEADLOCK
are possible errors. DB_DEADLOCK is returned if selective deadlock
resolution chose this transaction as a victim. */
void
lock_wait_suspend_thread(
/*=====================*/
	que_thr_t*	thr)	/*!< in: query thread associated with the
				user OS thread */
{
	srv_slot_t*	slot;
	trx_t*		trx;
	ibool		was_declared_inside_innodb;
	ulong		lock_wait_timeout;

	trx = thr_get_trx(thr);

	if (trx->mysql_thd != 0) {
		DEBUG_SYNC_C("lock_wait_suspend_thread_enter");
	}

	/* InnoDB system transactions (such as the purge, and
	incomplete transactions that are being rolled back after crash
	recovery) will use the global value of
	innodb_lock_wait_timeout, because trx->mysql_thd == NULL. */
	lock_wait_timeout = trx_lock_wait_timeout_get(trx);

	lock_wait_mutex_enter();

	trx_mutex_enter(trx);

	trx->error_state = DB_SUCCESS;

	if (thr->state == QUE_THR_RUNNING) {

		ut_ad(thr->is_active);

		/* The lock has already been released or this transaction
		was chosen as a deadlock victim: no need to suspend */

		if (trx->lock.was_chosen_as_deadlock_victim) {

			trx->error_state = DB_DEADLOCK;
			trx->lock.was_chosen_as_deadlock_victim = false;
		}

		lock_wait_mutex_exit();
		trx_mutex_exit(trx);
		return;
	}

	ut_ad(!thr->is_active);

	slot = lock_wait_table_reserve_slot(thr, lock_wait_timeout);

	lock_wait_mutex_exit();
	trx_mutex_exit(trx);

	ulonglong start_time = 0;

	if (thr->lock_state == QUE_THR_LOCK_ROW) {
		srv_stats.n_lock_wait_count.inc();
<<<<<<< HEAD
		srv_stats.n_lock_wait_current_count++;

		if (ut_usectime(&sec, &ms) == -1) {
			start_time = -1;
		} else {
			start_time = int64_t(sec) * 1000000 + int64_t(ms);
		}
=======
		srv_stats.n_lock_wait_current_count.inc();
		start_time = my_interval_timer();
>>>>>>> f3eb82f0
	}

	ulint	lock_type = ULINT_UNDEFINED;

	/* The wait_lock can be cleared by another thread when the
	lock is released. But the wait can only be initiated by the
	current thread which owns the transaction. Only acquire the
	mutex if the wait_lock is still active. */
	if (const lock_t* wait_lock = trx->lock.wait_lock) {
		lock_mutex_enter();
		wait_lock = trx->lock.wait_lock;
		if (wait_lock) {
			lock_type = lock_get_type_low(wait_lock);
		}
		lock_mutex_exit();
	}

	ulint	had_dict_lock = trx->dict_operation_lock_mode;

	switch (had_dict_lock) {
	case 0:
		break;
	case RW_S_LATCH:
		/* Release foreign key check latch */
		row_mysql_unfreeze_data_dictionary(trx);

		DEBUG_SYNC_C("lock_wait_release_s_latch_before_sleep");
		break;
	default:
		/* There should never be a lock wait when the
		dictionary latch is reserved in X mode.  Dictionary
		transactions should only acquire locks on dictionary
		tables, not other tables. All access to dictionary
		tables should be covered by dictionary
		transactions. */
		ut_error;
	}

	ut_a(trx->dict_operation_lock_mode == 0);

	/* Suspend this thread and wait for the event. */

	was_declared_inside_innodb = trx->declared_to_be_inside_innodb;

	if (was_declared_inside_innodb) {
		/* We must declare this OS thread to exit InnoDB, since a
		possible other thread holding a lock which this thread waits
		for must be allowed to enter, sooner or later */

		srv_conc_force_exit_innodb(trx);
	}

	/* Unknown is also treated like a record lock */
	if (lock_type == ULINT_UNDEFINED || lock_type == LOCK_REC) {
		thd_wait_begin(trx->mysql_thd, THD_WAIT_ROW_LOCK);
	} else {
		ut_ad(lock_type == LOCK_TABLE);
		thd_wait_begin(trx->mysql_thd, THD_WAIT_TABLE_LOCK);
	}

	os_event_wait(slot->event);

	thd_wait_end(trx->mysql_thd);

	/* After resuming, reacquire the data dictionary latch if
	necessary. */

	if (was_declared_inside_innodb) {

		/* Return back inside InnoDB */

		srv_conc_force_enter_innodb(trx);
	}

	if (had_dict_lock) {

		row_mysql_freeze_data_dictionary(trx);
	}

	double wait_time = difftime(time(NULL), slot->suspend_time);

	/* Release the slot for others to use */

	lock_wait_table_release_slot(slot);

	if (thr->lock_state == QUE_THR_LOCK_ROW) {
		const ulonglong finish_time = my_interval_timer();

		if (finish_time >= start_time) {
			const ulint diff_time = static_cast<ulint>
				((finish_time - start_time) / 1000);
			srv_stats.n_lock_wait_time.add(diff_time);
			/* Only update the variable if we successfully
			retrieved the start and finish times. See Bug#36819. */
			if (diff_time > lock_sys.n_lock_max_wait_time) {
				lock_sys.n_lock_max_wait_time = diff_time;
			}
			/* Record the lock wait time for this thread */
			thd_storage_lock_wait(trx->mysql_thd, diff_time);
		}

		srv_stats.n_lock_wait_current_count--;

		DBUG_EXECUTE_IF("lock_instrument_slow_query_log",
			os_thread_sleep(1000););
	}

	/* The transaction is chosen as deadlock victim during sleep. */
	if (trx->error_state == DB_DEADLOCK) {
		return;
	}

	if (lock_wait_timeout < 100000000
	    && wait_time > (double) lock_wait_timeout
#ifdef WITH_WSREP
	    && (!wsrep_on_trx(trx) ||
	       (!wsrep_is_BF_lock_timeout(trx, false) && trx->error_state != DB_DEADLOCK))
#endif /* WITH_WSREP */
	    ) {

		trx->error_state = DB_LOCK_WAIT_TIMEOUT;

		MONITOR_INC(MONITOR_TIMEOUT);
	}

	if (trx_is_interrupted(trx)) {

		trx->error_state = DB_INTERRUPTED;
	}
}

/********************************************************************//**
Releases a user OS thread waiting for a lock to be released, if the
thread is already suspended. */
void
lock_wait_release_thread_if_suspended(
/*==================================*/
	que_thr_t*	thr)	/*!< in: query thread associated with the
				user OS thread	 */
{
	ut_ad(lock_mutex_own());
	ut_ad(trx_mutex_own(thr_get_trx(thr)));

	/* We own both the lock mutex and the trx_t::mutex but not the
	lock wait mutex. This is OK because other threads will see the state
	of this slot as being in use and no other thread can change the state
	of the slot to free unless that thread also owns the lock mutex. */

	if (thr->slot != NULL && thr->slot->in_use && thr->slot->thr == thr) {
		trx_t*	trx = thr_get_trx(thr);

		if (trx->lock.was_chosen_as_deadlock_victim) {

			trx->error_state = DB_DEADLOCK;
			trx->lock.was_chosen_as_deadlock_victim = false;
		}

		os_event_set(thr->slot->event);
	}
}

/*********************************************************************//**
Check if the thread lock wait has timed out. Release its locks if the
wait has actually timed out. */
static
void
lock_wait_check_and_cancel(
/*=======================*/
	const srv_slot_t*	slot)	/*!< in: slot reserved by a user
					thread when the wait started */
{
	ut_ad(lock_wait_mutex_own());
	ut_ad(slot->in_use);
	ut_ad(slot->suspended);

	double wait_time = difftime(time(NULL), slot->suspend_time);
	trx_t* trx = thr_get_trx(slot->thr);

	if (trx_is_interrupted(trx)
	    || (slot->wait_timeout < 100000000
		&& (wait_time > (double) slot->wait_timeout
		   || wait_time < 0))) {

		/* Timeout exceeded or a wrap-around in system
		time counter: cancel the lock request queued
		by the transaction and release possible
		other transactions waiting behind; it is
		possible that the lock has already been
		granted: in that case do nothing */

		lock_mutex_enter();

		trx_mutex_enter(trx);

		if (trx->lock.wait_lock != NULL) {

			ut_a(trx->lock.que_state == TRX_QUE_LOCK_WAIT);

#ifdef WITH_WSREP
                        if (!wsrep_is_BF_lock_timeout(trx)) {
#endif /* WITH_WSREP */
				lock_cancel_waiting_and_release(trx->lock.wait_lock);
#ifdef WITH_WSREP
                        }
#endif /* WITH_WSREP */
		}

		lock_mutex_exit();

		trx_mutex_exit(trx);
	}
}

/*********************************************************************//**
A thread which wakes up threads whose lock wait may have lasted too long.
@return a dummy parameter */
extern "C"
os_thread_ret_t
DECLARE_THREAD(lock_wait_timeout_thread)(void*)
{
	int64_t		sig_count = 0;
	os_event_t	event = lock_sys.timeout_event;

	ut_ad(!srv_read_only_mode);

#ifdef UNIV_PFS_THREAD
	pfs_register_thread(srv_lock_timeout_thread_key);
#endif /* UNIV_PFS_THREAD */

	do {
		srv_slot_t*	slot;

		/* When someone is waiting for a lock, we wake up every second
		and check if a timeout has passed for a lock wait */

		os_event_wait_time_low(event, 1000000, sig_count);
		sig_count = os_event_reset(event);

		if (srv_shutdown_state >= SRV_SHUTDOWN_CLEANUP) {
			break;
		}

		lock_wait_mutex_enter();

		/* Check all slots for user threads that are waiting
	       	on locks, and if they have exceeded the time limit. */

		for (slot = lock_sys.waiting_threads;
		     slot < lock_sys.last_slot;
		     ++slot) {

			/* We are doing a read without the lock mutex
			and/or the trx mutex. This is OK because a slot
		       	can't be freed or reserved without the lock wait
		       	mutex. */

			if (slot->in_use) {
				lock_wait_check_and_cancel(slot);
			}
		}

		sig_count = os_event_reset(event);

		lock_wait_mutex_exit();

	} while (srv_shutdown_state < SRV_SHUTDOWN_CLEANUP);

	lock_sys.timeout_thread_active = false;

	/* We count the number of threads in os_thread_exit(). A created
	thread should always use that to exit and not use return() to exit. */

	os_thread_exit();

	OS_THREAD_DUMMY_RETURN;
}
<|MERGE_RESOLUTION|>--- conflicted
+++ resolved
@@ -282,18 +282,8 @@
 
 	if (thr->lock_state == QUE_THR_LOCK_ROW) {
 		srv_stats.n_lock_wait_count.inc();
-<<<<<<< HEAD
 		srv_stats.n_lock_wait_current_count++;
-
-		if (ut_usectime(&sec, &ms) == -1) {
-			start_time = -1;
-		} else {
-			start_time = int64_t(sec) * 1000000 + int64_t(ms);
-		}
-=======
-		srv_stats.n_lock_wait_current_count.inc();
 		start_time = my_interval_timer();
->>>>>>> f3eb82f0
 	}
 
 	ulint	lock_type = ULINT_UNDEFINED;
