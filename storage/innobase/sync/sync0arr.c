/*****************************************************************************

Copyright (c) 1995, 2011, Oracle and/or its affiliates. All Rights Reserved.
Copyright (c) 2008, Google Inc.

Portions of this file contain modifications contributed and copyrighted by
Google, Inc. Those modifications are gratefully acknowledged and are described
briefly in the InnoDB documentation. The contributions by Google are
incorporated with their permission, and subject to the conditions contained in
the file COPYING.Google.

This program is free software; you can redistribute it and/or modify it under
the terms of the GNU General Public License as published by the Free Software
Foundation; version 2 of the License.

This program is distributed in the hope that it will be useful, but WITHOUT
ANY WARRANTY; without even the implied warranty of MERCHANTABILITY or FITNESS
FOR A PARTICULAR PURPOSE. See the GNU General Public License for more details.

You should have received a copy of the GNU General Public License along with
this program; if not, write to the Free Software Foundation, Inc., 59 Temple
Place, Suite 330, Boston, MA 02111-1307 USA

*****************************************************************************/

/**************************************************//**
@file sync/sync0arr.c
The wait array used in synchronization primitives

Created 9/5/1995 Heikki Tuuri
*******************************************************/

#include "sync0arr.h"
#ifdef UNIV_NONINL
#include "sync0arr.ic"
#endif

#include "sync0sync.h"
#include "sync0rw.h"
#include "os0sync.h"
#include "os0file.h"
#include "srv0srv.h"
#include "ha_prototypes.h"

/*
			WAIT ARRAY
			==========

The wait array consists of cells each of which has an
an operating system event object created for it. The threads
waiting for a mutex, for example, can reserve a cell
in the array and suspend themselves to wait for the event
to become signaled. When using the wait array, remember to make
sure that some thread holding the synchronization object
will eventually know that there is a waiter in the array and
signal the object, to prevent infinite wait.
Why we chose to implement a wait array? First, to make
mutexes fast, we had to code our own implementation of them,
which only in usually uncommon cases resorts to using
slow operating system primitives. Then we had the choice of
assigning a unique OS event for each mutex, which would
be simpler, or using a global wait array. In some operating systems,
the global wait array solution is more efficient and flexible,
because we can do with a very small number of OS events,
say 200. In NT 3.51, allocating events seems to be a quadratic
algorithm, because 10 000 events are created fast, but
100 000 events takes a couple of minutes to create.

As of 5.0.30 the above mentioned design is changed. Since now
OS can handle millions of wait events efficiently, we no longer
have this concept of each cell of wait array having one event.
Instead, now the event that a thread wants to wait on is embedded
in the wait object (mutex or rw_lock). We still keep the global
wait array for the sake of diagnostics and also to avoid infinite
wait The error_monitor thread scans the global wait array to signal
any waiting threads who have missed the signal. */

/** A cell where an individual thread may wait suspended
until a resource is released. The suspending is implemented
using an operating system event semaphore. */
struct sync_cell_struct {
	void*		wait_object;	/*!< pointer to the object the
					thread is waiting for; if NULL
					the cell is free for use */
	mutex_t*	old_wait_mutex;	/*!< the latest wait mutex in cell */
	rw_lock_t*	old_wait_rw_lock;
					/*!< the latest wait rw-lock
					in cell */
	ulint		request_type;	/*!< lock type requested on the
					object */
	const char*	file;		/*!< in debug version file where
					requested */
	ulint		line;		/*!< in debug version line where
					requested */
	os_thread_id_t	thread;		/*!< thread id of this waiting
					thread */
	ibool		waiting;	/*!< TRUE if the thread has already
					called sync_array_event_wait
					on this cell */
	ib_int64_t	signal_count;	/*!< We capture the signal_count
					of the wait_object when we
					reset the event. This value is
					then passed on to os_event_wait
					and we wait only if the event
					has not been signalled in the
					period between the reset and
					wait call. */
	time_t		reservation_time;/*!< time when the thread reserved
					the wait cell */
};

/* NOTE: It is allowed for a thread to wait
for an event allocated for the array without owning the
protecting mutex (depending on the case: OS or database mutex), but
all changes (set or reset) to the state of the event must be made
while owning the mutex. */

/** Synchronization array */
struct sync_array_struct {
	ulint		n_reserved;	/*!< number of currently reserved
					cells in the wait array */
	ulint		n_cells;	/*!< number of cells in the
					wait array */
	sync_cell_t*	array;		/*!< pointer to wait array */
	ulint		protection;	/*!< this flag tells which
					mutex protects the data */
	mutex_t		mutex;		/*!< possible database mutex
					protecting this data structure */
	os_mutex_t	os_mutex;	/*!< Possible operating system mutex
					protecting the data structure.
					As this data structure is used in
					constructing the database mutex,
					to prevent infinite recursion
					in implementation, we fall back to
					an OS mutex. */
	ulint		sg_count;	/*!< count of how many times an
					object has been signalled */
	ulint		res_count;	/*!< count of cell reservations
					since creation of the array */
};

#ifdef UNIV_PFS_MUTEX
/* Key to register the mutex with performance schema */
UNIV_INTERN mysql_pfs_key_t	syn_arr_mutex_key;
#endif

#ifdef UNIV_SYNC_DEBUG
/******************************************************************//**
This function is called only in the debug version. Detects a deadlock
of one or more threads because of waits of semaphores.
@return	TRUE if deadlock detected */
static
ibool
sync_array_detect_deadlock(
/*=======================*/
	sync_array_t*	arr,	/*!< in: wait array; NOTE! the caller must
				own the mutex to array */
	sync_cell_t*	start,	/*!< in: cell where recursive search started */
	sync_cell_t*	cell,	/*!< in: cell to search */
	ulint		depth);	/*!< in: recursion depth */
#endif /* UNIV_SYNC_DEBUG */

/*****************************************************************//**
Gets the nth cell in array.
@return	cell */
static
sync_cell_t*
sync_array_get_nth_cell(
/*====================*/
	sync_array_t*	arr,	/*!< in: sync array */
	ulint		n)	/*!< in: index */
{
	ut_a(arr);
	ut_a(n < arr->n_cells);

	return(arr->array + n);
}

/******************************************************************//**
Reserves the mutex semaphore protecting a sync array. */
static
void
sync_array_enter(
/*=============*/
	sync_array_t*	arr)	/*!< in: sync wait array */
{
	ulint	protection;

	protection = arr->protection;

	if (protection == SYNC_ARRAY_OS_MUTEX) {
		os_mutex_enter(arr->os_mutex);
	} else if (protection == SYNC_ARRAY_MUTEX) {
		mutex_enter(&(arr->mutex));
	} else {
		ut_error;
	}
}

/******************************************************************//**
Releases the mutex semaphore protecting a sync array. */
static
void
sync_array_exit(
/*============*/
	sync_array_t*	arr)	/*!< in: sync wait array */
{
	ulint	protection;

	protection = arr->protection;

	if (protection == SYNC_ARRAY_OS_MUTEX) {
		os_mutex_exit(arr->os_mutex);
	} else if (protection == SYNC_ARRAY_MUTEX) {
		mutex_exit(&(arr->mutex));
	} else {
		ut_error;
	}
}

/*******************************************************************//**
Creates a synchronization wait array. It is protected by a mutex
which is automatically reserved when the functions operating on it
are called.
@return	own: created wait array */
UNIV_INTERN
sync_array_t*
sync_array_create(
/*==============*/
	ulint	n_cells,	/*!< in: number of cells in the array
				to create */
	ulint	protection)	/*!< in: either SYNC_ARRAY_OS_MUTEX or
				SYNC_ARRAY_MUTEX: determines the type
				of mutex protecting the data structure */
{
	ulint		sz;
	sync_array_t*	arr;

	ut_a(n_cells > 0);

	/* Allocate memory for the data structures */
	arr = ut_malloc(sizeof(sync_array_t));
	memset(arr, 0x0, sizeof(*arr));

	sz = sizeof(sync_cell_t) * n_cells;
	arr->array = ut_malloc(sz);
	memset(arr->array, 0x0, sz);

	arr->n_cells = n_cells;
	arr->protection = protection;

	/* Then create the mutex to protect the wait array complex */
	if (protection == SYNC_ARRAY_OS_MUTEX) {
		arr->os_mutex = os_mutex_create();
	} else if (protection == SYNC_ARRAY_MUTEX) {
		mutex_create(syn_arr_mutex_key,
			     &arr->mutex, SYNC_NO_ORDER_CHECK);
	} else {
		ut_error;
	}

	return(arr);
}

/******************************************************************//**
Frees the resources in a wait array. */
UNIV_INTERN
void
sync_array_free(
/*============*/
	sync_array_t*	arr)	/*!< in, own: sync wait array */
{
	ulint		protection;

	ut_a(arr->n_reserved == 0);

	sync_array_validate(arr);

	protection = arr->protection;

	/* Release the mutex protecting the wait array complex */

	if (protection == SYNC_ARRAY_OS_MUTEX) {
		os_mutex_free(arr->os_mutex);
	} else if (protection == SYNC_ARRAY_MUTEX) {
		mutex_free(&(arr->mutex));
	} else {
		ut_error;
	}

	ut_free(arr->array);
	ut_free(arr);
}

/********************************************************************//**
Validates the integrity of the wait array. Checks
that the number of reserved cells equals the count variable. */
UNIV_INTERN
void
sync_array_validate(
/*================*/
	sync_array_t*	arr)	/*!< in: sync wait array */
{
	ulint		i;
	sync_cell_t*	cell;
	ulint		count		= 0;

	sync_array_enter(arr);

	for (i = 0; i < arr->n_cells; i++) {
		cell = sync_array_get_nth_cell(arr, i);
		if (cell->wait_object != NULL) {
			count++;
		}
	}

	ut_a(count == arr->n_reserved);

	sync_array_exit(arr);
}

/*******************************************************************//**
Returns the event that the thread owning the cell waits for. */
static
os_event_t
sync_cell_get_event(
/*================*/
	sync_cell_t*	cell) /*!< in: non-empty sync array cell */
{
	ulint type = cell->request_type;

	if (type == SYNC_MUTEX) {
		return(((mutex_t *) cell->wait_object)->event);
	} else if (type == RW_LOCK_WAIT_EX) {
		return(((rw_lock_t *) cell->wait_object)->wait_ex_event);
	} else { /* RW_LOCK_SHARED and RW_LOCK_EX wait on the same event */
		return(((rw_lock_t *) cell->wait_object)->event);
	}
}

/******************************************************************//**
Reserves a wait array cell for waiting for an object.
The event of the cell is reset to nonsignalled state. */
UNIV_INTERN
void
sync_array_reserve_cell(
/*====================*/
	sync_array_t*	arr,	/*!< in: wait array */
	void*		object, /*!< in: pointer to the object to wait for */
	ulint		type,	/*!< in: lock request type */
	const char*	file,	/*!< in: file where requested */
	ulint		line,	/*!< in: line where requested */
	ulint*		index)	/*!< out: index of the reserved cell */
{
	sync_cell_t*	cell;
	os_event_t      event;
	ulint		i;

	ut_a(object);
	ut_a(index);

	sync_array_enter(arr);

	arr->res_count++;

	/* Reserve a new cell. */
	for (i = 0; i < arr->n_cells; i++) {
		cell = sync_array_get_nth_cell(arr, i);

		if (cell->wait_object == NULL) {

			cell->waiting = FALSE;
			cell->wait_object = object;

			if (type == SYNC_MUTEX) {
				cell->old_wait_mutex = object;
			} else {
				cell->old_wait_rw_lock = object;
			}

			cell->request_type = type;

			cell->file = file;
			cell->line = line;

			arr->n_reserved++;

			*index = i;

			sync_array_exit(arr);

			/* Make sure the event is reset and also store
			the value of signal_count at which the event
			was reset. */
                        event = sync_cell_get_event(cell);
			cell->signal_count = os_event_reset(event);

			cell->reservation_time = time(NULL);

			cell->thread = os_thread_get_curr_id();

			return;
		}
	}

	ut_error; /* No free cell found */

	return;
}

/******************************************************************//**
This function should be called when a thread starts to wait on
a wait array cell. In the debug version this function checks
if the wait for a semaphore will result in a deadlock, in which
case prints info and asserts. */
UNIV_INTERN
void
sync_array_wait_event(
/*==================*/
	sync_array_t*	arr,	/*!< in: wait array */
	ulint		index)	/*!< in: index of the reserved cell */
{
	sync_cell_t*	cell;
	os_event_t	event;

	ut_a(arr);

	sync_array_enter(arr);

	cell = sync_array_get_nth_cell(arr, index);

	ut_a(cell->wait_object);
	ut_a(!cell->waiting);
	ut_ad(os_thread_get_curr_id() == cell->thread);

	event = sync_cell_get_event(cell);
		cell->waiting = TRUE;

#ifdef UNIV_SYNC_DEBUG

	/* We use simple enter to the mutex below, because if
	we cannot acquire it at once, mutex_enter would call
	recursively sync_array routines, leading to trouble.
	rw_lock_debug_mutex freezes the debug lists. */

	rw_lock_debug_mutex_enter();

	if (TRUE == sync_array_detect_deadlock(arr, cell, cell, 0)) {

		fputs("########################################\n", stderr);
		ut_error;
	}

	rw_lock_debug_mutex_exit();
#endif
	sync_array_exit(arr);

	os_event_wait_low(event, cell->signal_count);

	sync_array_free_cell(arr, index);
}

/******************************************************************//**
Reports info of a wait array cell. */
static
void
sync_array_cell_print(
/*==================*/
	FILE*		file,	/*!< in: file where to print */
	sync_cell_t*	cell)	/*!< in: sync cell */
{
	mutex_t*	mutex;
	rw_lock_t*	rwlock;
	ulint		type;
	ulint		writer;

	type = cell->request_type;

	fprintf(file,
		"--Thread %lu has waited at %s line %lu"
		" for %.2f seconds the semaphore:\n",
		(ulong) os_thread_pf(cell->thread),
		innobase_basename(cell->file), (ulong) cell->line,
		difftime(time(NULL), cell->reservation_time));

	if (type == SYNC_MUTEX) {
		/* We use old_wait_mutex in case the cell has already
		been freed meanwhile */
		mutex = cell->old_wait_mutex;

		fprintf(file,
			"Mutex at %p created file %s line %lu, lock var %lu\n"
#ifdef UNIV_SYNC_DEBUG
			"Last time reserved in file %s line %lu, "
#endif /* UNIV_SYNC_DEBUG */
			"waiters flag %lu\n",
			(void*) mutex, innobase_basename(mutex->cfile_name),
			(ulong) mutex->cline,
			(ulong) mutex->lock_word,
#ifdef UNIV_SYNC_DEBUG
			mutex->file_name, (ulong) mutex->line,
#endif /* UNIV_SYNC_DEBUG */
			(ulong) mutex->waiters);

	} else if (type == RW_LOCK_EX
		   || type == RW_LOCK_WAIT_EX
		   || type == RW_LOCK_SHARED) {

		fputs(type == RW_LOCK_EX ? "X-lock on"
		      : type == RW_LOCK_WAIT_EX ? "X-lock (wait_ex) on"
		      : "S-lock on", file);

		rwlock = cell->old_wait_rw_lock;

		fprintf(file,
			" RW-latch at %p created in file %s line %lu\n",
			(void*) rwlock, innobase_basename(rwlock->cfile_name),
			(ulong) rwlock->cline);
		writer = rw_lock_get_writer(rwlock);
		if (writer != RW_LOCK_NOT_LOCKED) {
			fprintf(file,
				"a writer (thread id %lu) has"
				" reserved it in mode %s",
				(ulong) os_thread_pf(rwlock->writer_thread),
				writer == RW_LOCK_EX
				? " exclusive\n"
				: " wait exclusive\n");
		}

		fprintf(file,
			"number of readers %lu, waiters flag %lu, "
                        "lock_word: %lx\n"
			"Last time read locked in file %s line %lu\n"
			"Last time write locked in file %s line %lu\n",
			(ulong) rw_lock_get_reader_count(rwlock),
			(ulong) rwlock->waiters,
			rwlock->lock_word,
			innobase_basename(rwlock->last_s_file_name),
			(ulong) rwlock->last_s_line,
			rwlock->last_x_file_name,
			(ulong) rwlock->last_x_line);
	} else {
		ut_error;
	}

	if (!cell->waiting) {
		fputs("wait has ended\n", file);
	}
}

#ifdef UNIV_SYNC_DEBUG
/******************************************************************//**
Looks for a cell with the given thread id.
@return	pointer to cell or NULL if not found */
static
sync_cell_t*
sync_array_find_thread(
/*===================*/
	sync_array_t*	arr,	/*!< in: wait array */
	os_thread_id_t	thread)	/*!< in: thread id */
{
	ulint		i;
	sync_cell_t*	cell;

	for (i = 0; i < arr->n_cells; i++) {

		cell = sync_array_get_nth_cell(arr, i);

		if (cell->wait_object != NULL
		    && os_thread_eq(cell->thread, thread)) {

			return(cell);	/* Found */
		}
	}

	return(NULL);	/* Not found */
}

/******************************************************************//**
Recursion step for deadlock detection.
@return	TRUE if deadlock detected */
static
ibool
sync_array_deadlock_step(
/*=====================*/
	sync_array_t*	arr,	/*!< in: wait array; NOTE! the caller must
				own the mutex to array */
	sync_cell_t*	start,	/*!< in: cell where recursive search
				started */
	os_thread_id_t	thread,	/*!< in: thread to look at */
	ulint		pass,	/*!< in: pass value */
	ulint		depth)	/*!< in: recursion depth */
{
	sync_cell_t*	new;

	if (pass != 0) {
		/* If pass != 0, then we do not know which threads are
		responsible of releasing the lock, and no deadlock can
		be detected. */

		return(FALSE);
	}

	new = sync_array_find_thread(arr, thread);

	if (UNIV_UNLIKELY(new == start)) {
		/* Stop running of other threads */

		ut_dbg_stop_threads = TRUE;

		/* Deadlock */
		fputs("########################################\n"
		      "DEADLOCK of threads detected!\n", stderr);

		return(TRUE);

	} else if (new) {
		return(sync_array_detect_deadlock(arr, start, new, depth + 1));
	}
	return(FALSE);
}

/******************************************************************//**
This function is called only in the debug version. Detects a deadlock
of one or more threads because of waits of semaphores.
@return	TRUE if deadlock detected */
static
ibool
sync_array_detect_deadlock(
/*=======================*/
	sync_array_t*	arr,	/*!< in: wait array; NOTE! the caller must
				own the mutex to array */
	sync_cell_t*	start,	/*!< in: cell where recursive search started */
	sync_cell_t*	cell,	/*!< in: cell to search */
	ulint		depth)	/*!< in: recursion depth */
{
	mutex_t*	mutex;
	rw_lock_t*	lock;
	os_thread_id_t	thread;
	ibool		ret;
	rw_lock_debug_t*debug;

	ut_a(arr);
	ut_a(start);
	ut_a(cell);
	ut_ad(cell->wait_object);
	ut_ad(os_thread_get_curr_id() == start->thread);
	ut_ad(depth < 100);

	depth++;

	if (!cell->waiting) {

		return(FALSE); /* No deadlock here */
	}

	if (cell->request_type == SYNC_MUTEX) {

		mutex = cell->wait_object;

		if (mutex_get_lock_word(mutex) != 0) {

			thread = mutex->thread_id;

			/* Note that mutex->thread_id above may be
			also OS_THREAD_ID_UNDEFINED, because the
			thread which held the mutex maybe has not
			yet updated the value, or it has already
			released the mutex: in this case no deadlock
			can occur, as the wait array cannot contain
			a thread with ID_UNDEFINED value. */

			ret = sync_array_deadlock_step(arr, start, thread, 0,
						       depth);
			if (ret) {
				fprintf(stderr,
			"Mutex %p owned by thread %lu file %s line %lu\n",
					mutex, (ulong) os_thread_pf(mutex->thread_id),
					mutex->file_name, (ulong) mutex->line);
				sync_array_cell_print(stderr, cell);

				return(TRUE);
			}
		}

		return(FALSE); /* No deadlock */

	} else if (cell->request_type == RW_LOCK_EX
		   || cell->request_type == RW_LOCK_WAIT_EX) {

		lock = cell->wait_object;

		debug = UT_LIST_GET_FIRST(lock->debug_list);

		while (debug != NULL) {

			thread = debug->thread_id;

			if (((debug->lock_type == RW_LOCK_EX)
			     && !os_thread_eq(thread, cell->thread))
			    || ((debug->lock_type == RW_LOCK_WAIT_EX)
				&& !os_thread_eq(thread, cell->thread))
			    || (debug->lock_type == RW_LOCK_SHARED)) {

				/* The (wait) x-lock request can block
				infinitely only if someone (can be also cell
				thread) is holding s-lock, or someone
				(cannot be cell thread) (wait) x-lock, and
				he is blocked by start thread */

				ret = sync_array_deadlock_step(
					arr, start, thread, debug->pass,
					depth);
				if (ret) {
print:
					fprintf(stderr, "rw-lock %p ",
						(void*) lock);
					sync_array_cell_print(stderr, cell);
					rw_lock_debug_print(stderr, debug);
					return(TRUE);
				}
			}

			debug = UT_LIST_GET_NEXT(list, debug);
		}

		return(FALSE);

	} else if (cell->request_type == RW_LOCK_SHARED) {

		lock = cell->wait_object;
		debug = UT_LIST_GET_FIRST(lock->debug_list);

		while (debug != NULL) {

			thread = debug->thread_id;

			if ((debug->lock_type == RW_LOCK_EX)
			    || (debug->lock_type == RW_LOCK_WAIT_EX)) {

				/* The s-lock request can block infinitely
				only if someone (can also be cell thread) is
				holding (wait) x-lock, and he is blocked by
				start thread */

				ret = sync_array_deadlock_step(
					arr, start, thread, debug->pass,
					depth);
				if (ret) {
					goto print;
				}
			}

			debug = UT_LIST_GET_NEXT(list, debug);
		}

		return(FALSE);

	} else {
		ut_error;
	}

	return(TRUE);	/* Execution never reaches this line: for compiler
			fooling only */
}
#endif /* UNIV_SYNC_DEBUG */

/******************************************************************//**
Determines if we can wake up the thread waiting for a sempahore. */
static
ibool
sync_arr_cell_can_wake_up(
/*======================*/
	sync_cell_t*	cell)	/*!< in: cell to search */
{
	mutex_t*	mutex;
	rw_lock_t*	lock;

	if (cell->request_type == SYNC_MUTEX) {

		mutex = cell->wait_object;

		if (mutex_get_lock_word(mutex) == 0) {

			return(TRUE);
		}

	} else if (cell->request_type == RW_LOCK_EX) {

		lock = cell->wait_object;

		if (lock->lock_word > 0) {
		/* Either unlocked or only read locked. */

			return(TRUE);
		}

        } else if (cell->request_type == RW_LOCK_WAIT_EX) {

		lock = cell->wait_object;

                /* lock_word == 0 means all readers have left */
		if (lock->lock_word == 0) {

			return(TRUE);
		}
	} else if (cell->request_type == RW_LOCK_SHARED) {
		lock = cell->wait_object;

                /* lock_word > 0 means no writer or reserved writer */
		if (lock->lock_word > 0) {

			return(TRUE);
		}
	}

	return(FALSE);
}

/******************************************************************//**
Frees the cell. NOTE! sync_array_wait_event frees the cell
automatically! */
UNIV_INTERN
void
sync_array_free_cell(
/*=================*/
	sync_array_t*	arr,	/*!< in: wait array */
	ulint		index)  /*!< in: index of the cell in array */
{
	sync_cell_t*	cell;

	sync_array_enter(arr);

	cell = sync_array_get_nth_cell(arr, index);

	ut_a(cell->wait_object != NULL);

	cell->waiting = FALSE;
	cell->wait_object =  NULL;
	cell->signal_count = 0;

	ut_a(arr->n_reserved > 0);
	arr->n_reserved--;

	sync_array_exit(arr);
}

/**********************************************************************//**
Increments the signalled count. */
UNIV_INTERN
void
sync_array_object_signalled(
/*========================*/
	sync_array_t*	arr)	/*!< in: wait array */
{
#ifdef HAVE_ATOMIC_BUILTINS
	(void) os_atomic_increment_ulint(&arr->sg_count, 1);
#else
	sync_array_enter(arr);

	arr->sg_count++;

	sync_array_exit(arr);
#endif
}

/**********************************************************************//**
If the wakeup algorithm does not work perfectly at semaphore relases,
this function will do the waking (see the comment in mutex_exit). This
function should be called about every 1 second in the server.

Note that there's a race condition between this thread and mutex_exit
changing the lock_word and calling signal_object, so sometimes this finds
threads to wake up even when nothing has gone wrong. */
UNIV_INTERN
void
sync_arr_wake_threads_if_sema_free(void)
/*====================================*/
{
	sync_array_t*	arr	= sync_primary_wait_array;
	sync_cell_t*	cell;
	ulint		count;
	ulint		i;
	os_event_t      event;

	sync_array_enter(arr);

	i = 0;
	count = 0;

	while (count < arr->n_reserved) {

		cell = sync_array_get_nth_cell(arr, i);
		i++;

		if (cell->wait_object == NULL) {
			continue;
		}
			count++;

			if (sync_arr_cell_can_wake_up(cell)) {

			event = sync_cell_get_event(cell);

			os_event_set(event);
		}

	}

	sync_array_exit(arr);
}

/**********************************************************************//**
Prints warnings of long semaphore waits to stderr.
@return	TRUE if fatal semaphore wait threshold was exceeded */
UNIV_INTERN
ibool
sync_array_print_long_waits(
/*========================*/
	os_thread_id_t*	waiter,	/*!< out: longest waiting thread */
	const void**	sema)	/*!< out: longest-waited-for semaphore */
{
	sync_cell_t*	cell;
	ibool		old_val;
	ibool		noticed = FALSE;
	ulint		i;
	ulint		fatal_timeout = srv_fatal_semaphore_wait_threshold;
	ibool		fatal = FALSE;
	double		longest_diff = 0;

	/* For huge tables, skip the check during CHECK TABLE etc... */
	if (fatal_timeout > SRV_SEMAPHORE_WAIT_EXTENSION) {
		return(FALSE);
	}

<<<<<<< HEAD
#ifdef UNIV_DEBUG_VALGRIND
	/* Increase the timeouts if running under valgrind because it executes
	extremely slowly. UNIV_DEBUG_VALGRIND does not necessary mean that
	we are running under valgrind but we have no better way to tell.
	See Bug#58432 innodb.innodb_bug56143 fails under valgrind
	for an example */
# define SYNC_ARRAY_TIMEOUT	2400
	fatal_timeout *= 10;
#else
# define SYNC_ARRAY_TIMEOUT	240
#endif
=======
	sync_array_enter(sync_primary_wait_array);
>>>>>>> d77f5c79

	for (i = 0; i < sync_primary_wait_array->n_cells; i++) {

		double	diff;
		void*	wait_object;

		cell = sync_array_get_nth_cell(sync_primary_wait_array, i);

		wait_object = cell->wait_object;

		if (wait_object == NULL || !cell->waiting) {

			continue;
		}

		diff = difftime(time(NULL), cell->reservation_time);

		if (diff > SYNC_ARRAY_TIMEOUT) {
			fputs("InnoDB: Warning: a long semaphore wait:\n",
			      stderr);
			sync_array_cell_print(stderr, cell);
			noticed = TRUE;
		}

		if (diff > fatal_timeout) {
			fatal = TRUE;
		}

		if (diff > longest_diff) {
			longest_diff = diff;
			*sema = wait_object;
			*waiter = cell->thread;
		}
	}

	sync_array_exit(sync_primary_wait_array);

	if (noticed) {
		fprintf(stderr,
			"InnoDB: ###### Starts InnoDB Monitor"
			" for 30 secs to print diagnostic info:\n");
		old_val = srv_print_innodb_monitor;

		/* If some crucial semaphore is reserved, then also the InnoDB
		Monitor can hang, and we do not get diagnostics. Since in
		many cases an InnoDB hang is caused by a pwrite() or a pread()
		call hanging inside the operating system, let us print right
		now the values of pending calls of these. */

		fprintf(stderr,
			"InnoDB: Pending preads %lu, pwrites %lu\n",
			(ulong)os_file_n_pending_preads,
			(ulong)os_file_n_pending_pwrites);

		srv_print_innodb_monitor = TRUE;
		os_event_set(srv_lock_timeout_thread_event);

		os_thread_sleep(30000000);

		srv_print_innodb_monitor = old_val;
		fprintf(stderr,
			"InnoDB: ###### Diagnostic info printed"
			" to the standard error stream\n");
	}

#undef SYNC_ARRAY_TIMEOUT

	return(fatal);
}

/**********************************************************************//**
Prints info of the wait array. */
static
void
sync_array_output_info(
/*===================*/
	FILE*		file,	/*!< in: file where to print */
	sync_array_t*	arr)	/*!< in: wait array; NOTE! caller must own the
				mutex */
{
	sync_cell_t*	cell;
	ulint		count;
	ulint		i;

	fprintf(file,
		"OS WAIT ARRAY INFO: reservation count %ld, signal count %ld\n",
						(long) arr->res_count, (long) arr->sg_count);
	i = 0;
	count = 0;

	while (count < arr->n_reserved) {

		cell = sync_array_get_nth_cell(arr, i);

	if (cell->wait_object != NULL) {
		count++;
			sync_array_cell_print(file, cell);
		}

		i++;
	}
}

/**********************************************************************//**
Prints info of the wait array. */
UNIV_INTERN
void
sync_array_print_info(
/*==================*/
	FILE*		file,	/*!< in: file where to print */
	sync_array_t*	arr)	/*!< in: wait array */
{
	sync_array_enter(arr);

	sync_array_output_info(file, arr);

	sync_array_exit(arr);
}<|MERGE_RESOLUTION|>--- conflicted
+++ resolved
@@ -933,7 +933,6 @@
 		return(FALSE);
 	}
 
-<<<<<<< HEAD
 #ifdef UNIV_DEBUG_VALGRIND
 	/* Increase the timeouts if running under valgrind because it executes
 	extremely slowly. UNIV_DEBUG_VALGRIND does not necessary mean that
@@ -945,9 +944,8 @@
 #else
 # define SYNC_ARRAY_TIMEOUT	240
 #endif
-=======
+
 	sync_array_enter(sync_primary_wait_array);
->>>>>>> d77f5c79
 
 	for (i = 0; i < sync_primary_wait_array->n_cells; i++) {
 
