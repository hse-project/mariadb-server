/*****************************************************************************

Copyright (c) 2011, 2018, Oracle and/or its affiliates. All Rights Reserved.
Copyright (c) 2017, 2019, MariaDB Corporation.

This program is free software; you can redistribute it and/or modify it under
the terms of the GNU General Public License as published by the Free Software
Foundation; version 2 of the License.

This program is distributed in the hope that it will be useful, but WITHOUT
ANY WARRANTY; without even the implied warranty of MERCHANTABILITY or FITNESS
FOR A PARTICULAR PURPOSE. See the GNU General Public License for more details.

You should have received a copy of the GNU General Public License along with
this program; if not, write to the Free Software Foundation, Inc.,
51 Franklin Street, Fifth Floor, Boston, MA 02110-1335 USA

*****************************************************************************/

/**************************************************//**
@file row/row0log.cc
Modification log for online index creation and online table rebuild

Created 2011-05-26 Marko Makela
*******************************************************/

#include "row0log.h"
#include "row0row.h"
#include "row0ins.h"
#include "row0upd.h"
#include "row0merge.h"
#include "row0ext.h"
#include "log0crypt.h"
#include "data0data.h"
#include "que0que.h"
#include "srv0mon.h"
#include "handler0alter.h"
#include "ut0stage.h"
#include "trx0rec.h"

#include <sql_class.h>
#include <algorithm>
#include <map>

ulint onlineddl_rowlog_rows;
ulint onlineddl_rowlog_pct_used;
ulint onlineddl_pct_progress;

/** Table row modification operations during online table rebuild.
Delete-marked records are not copied to the rebuilt table. */
enum row_tab_op {
	/** Insert a record */
	ROW_T_INSERT = 0x41,
	/** Update a record in place */
	ROW_T_UPDATE,
	/** Delete (purge) a record */
	ROW_T_DELETE
};

/** Index record modification operations during online index creation */
enum row_op {
	/** Insert a record */
	ROW_OP_INSERT = 0x61,
	/** Delete a record */
	ROW_OP_DELETE
};

/** Size of the modification log entry header, in bytes */
#define ROW_LOG_HEADER_SIZE 2/*op, extra_size*/

/** Log block for modifications during online ALTER TABLE */
struct row_log_buf_t {
	byte*		block;	/*!< file block buffer */
	size_t		size; /*!< length of block in bytes */
	ut_new_pfx_t	block_pfx; /*!< opaque descriptor of "block". Set
				by ut_allocator::allocate_large() and fed to
				ut_allocator::deallocate_large(). */
	mrec_buf_t	buf;	/*!< buffer for accessing a record
				that spans two blocks */
	ulint		blocks; /*!< current position in blocks */
	ulint		bytes;	/*!< current position within block */
	ulonglong	total;	/*!< logical position, in bytes from
				the start of the row_log_table log;
				0 for row_log_online_op() and
				row_log_apply(). */
};

/** Tracks BLOB allocation during online ALTER TABLE */
class row_log_table_blob_t {
public:
	/** Constructor (declaring a BLOB freed)
	@param offset_arg row_log_t::tail::total */
#ifdef UNIV_DEBUG
	row_log_table_blob_t(ulonglong offset_arg) :
		old_offset (0), free_offset (offset_arg),
		offset (BLOB_FREED) {}
#else /* UNIV_DEBUG */
	row_log_table_blob_t() :
		offset (BLOB_FREED) {}
#endif /* UNIV_DEBUG */

	/** Declare a BLOB freed again.
	@param offset_arg row_log_t::tail::total */
#ifdef UNIV_DEBUG
	void blob_free(ulonglong offset_arg)
#else /* UNIV_DEBUG */
	void blob_free()
#endif /* UNIV_DEBUG */
	{
		ut_ad(offset < offset_arg);
		ut_ad(offset != BLOB_FREED);
		ut_d(old_offset = offset);
		ut_d(free_offset = offset_arg);
		offset = BLOB_FREED;
	}
	/** Declare a freed BLOB reused.
	@param offset_arg row_log_t::tail::total */
	void blob_alloc(ulonglong offset_arg) {
		ut_ad(free_offset <= offset_arg);
		ut_d(old_offset = offset);
		offset = offset_arg;
	}
	/** Determine if a BLOB was freed at a given log position
	@param offset_arg row_log_t::head::total after the log record
	@return true if freed */
	bool is_freed(ulonglong offset_arg) const {
		/* This is supposed to be the offset at the end of the
		current log record. */
		ut_ad(offset_arg > 0);
		/* We should never get anywhere close the magic value. */
		ut_ad(offset_arg < BLOB_FREED);
		return(offset_arg < offset);
	}
private:
	/** Magic value for a freed BLOB */
	static const ulonglong BLOB_FREED = ~0ULL;
#ifdef UNIV_DEBUG
	/** Old offset, in case a page was freed, reused, freed, ... */
	ulonglong	old_offset;
	/** Offset of last blob_free() */
	ulonglong	free_offset;
#endif /* UNIV_DEBUG */
	/** Byte offset to the log file */
	ulonglong	offset;
};

/** @brief Map of off-page column page numbers to 0 or log byte offsets.

If there is no mapping for a page number, it is safe to access.
If a page number maps to 0, it is an off-page column that has been freed.
If a page number maps to a nonzero number, the number is a byte offset
into the index->online_log, indicating that the page is safe to access
when applying log records starting from that offset. */
typedef std::map<
	ulint,
	row_log_table_blob_t,
	std::less<ulint>,
	ut_allocator<std::pair<const ulint, row_log_table_blob_t> > >
	page_no_map;

/** @brief Buffer for logging modifications during online index creation

All modifications to an index that is being created will be logged by
row_log_online_op() to this buffer.

All modifications to a table that is being rebuilt will be logged by
row_log_table_delete(), row_log_table_update(), row_log_table_insert()
to this buffer.

When head.blocks == tail.blocks, the reader will access tail.block
directly. When also head.bytes == tail.bytes, both counts will be
reset to 0 and the file will be truncated. */
struct row_log_t {
	pfs_os_file_t	fd;	/*!< file descriptor */
	ib_mutex_t	mutex;	/*!< mutex protecting error,
				max_trx and tail */
	page_no_map*	blobs;	/*!< map of page numbers of off-page columns
				that have been freed during table-rebuilding
				ALTER TABLE (row_log_table_*); protected by
				index->lock X-latch only */
	dict_table_t*	table;	/*!< table that is being rebuilt,
				or NULL when this is a secondary
				index that is being created online */
	bool		same_pk;/*!< whether the definition of the PRIMARY KEY
				has remained the same */
	const dtuple_t*	defaults;
				/*!< default values of added, changed columns,
				or NULL */
	const ulint*	col_map;/*!< mapping of old column numbers to
				new ones, or NULL if !table */
	dberr_t		error;	/*!< error that occurred during online
				table rebuild */
	/** The transaction ID of the ALTER TABLE transaction.  Any
	concurrent DML would necessarily be logged with a larger
	transaction ID, because ha_innobase::prepare_inplace_alter_table()
	acts as a barrier that ensures that any concurrent transaction
	that operates on the table would have been started after
	ha_innobase::prepare_inplace_alter_table() returns and before
	ha_innobase::commit_inplace_alter_table(commit=true) is invoked.

	Due to the nondeterministic nature of purge and due to the
	possibility of upgrading from an earlier version of MariaDB
	or MySQL, it is possible that row_log_table_low() would be
	fed DB_TRX_ID that precedes than min_trx. We must normalize
	such references to reset_trx_id[]. */
	trx_id_t	min_trx;
	trx_id_t	max_trx;/*!< biggest observed trx_id in
				row_log_online_op();
				protected by mutex and index->lock S-latch,
				or by index->lock X-latch only */
	row_log_buf_t	tail;	/*!< writer context;
				protected by mutex and index->lock S-latch,
				or by index->lock X-latch only */
	byte*		crypt_tail; /*!< writer context;
				temporary buffer used in encryption,
				decryption or NULL*/
	row_log_buf_t	head;	/*!< reader context; protected by MDL only;
				modifiable by row_log_apply_ops() */
	byte*		crypt_head; /*!< reader context;
				temporary buffer used in encryption,
				decryption or NULL */
	const char*	path;	/*!< where to create temporary file during
				log operation */
	/** the number of core fields in the clustered index of the
	source table; before row_log_table_apply() completes, the
	table could be emptied, so that table->is_instant() no longer holds,
	but all log records must be in the "instant" format. */
	unsigned	n_core_fields;
	/** the default values of non-core fields when the operation started */
	dict_col_t::def_t* non_core_fields;
	bool		allow_not_null; /*!< Whether the alter ignore is being
				used or if the sql mode is non-strict mode;
				if not, NULL values will not be converted to
				defaults */
	const TABLE*	old_table; /*< Use old table in case of error. */

	uint64_t	n_rows; /*< Number of rows read from the table */
	/** Determine whether the log should be in the 'instant ADD' format
	@param[in]	index	the clustered index of the source table
	@return	whether to use the 'instant ADD COLUMN' format */
	bool is_instant(const dict_index_t* index) const
	{
		ut_ad(table);
		ut_ad(n_core_fields <= index->n_fields);
		return n_core_fields != index->n_fields;
	}

	const byte* instant_field_value(ulint n, ulint* len) const
	{
		ut_ad(n >= n_core_fields);
		const dict_col_t::def_t& d= non_core_fields[n - n_core_fields];
		*len = d.len;
		return static_cast<const byte*>(d.data);
	}
};

/** Create the file or online log if it does not exist.
@param[in,out] log     online rebuild log
@return true if success, false if not */
static MY_ATTRIBUTE((warn_unused_result))
pfs_os_file_t
row_log_tmpfile(
	row_log_t*	log)
{
	DBUG_ENTER("row_log_tmpfile");
	if (log->fd == OS_FILE_CLOSED) {
		log->fd = row_merge_file_create_low(log->path);
		DBUG_EXECUTE_IF("row_log_tmpfile_fail",
				if (log->fd != OS_FILE_CLOSED)
					row_merge_file_destroy_low(log->fd);
				log->fd = OS_FILE_CLOSED;);
		if (log->fd != OS_FILE_CLOSED) {
			MONITOR_ATOMIC_INC(MONITOR_ALTER_TABLE_LOG_FILES);
		}
	}

	DBUG_RETURN(log->fd);
}

/** Allocate the memory for the log buffer.
@param[in,out]	log_buf	Buffer used for log operation
@return TRUE if success, false if not */
static MY_ATTRIBUTE((warn_unused_result))
bool
row_log_block_allocate(
	row_log_buf_t&	log_buf)
{
	DBUG_ENTER("row_log_block_allocate");
	if (log_buf.block == NULL) {
		DBUG_EXECUTE_IF(
			"simulate_row_log_allocation_failure",
			DBUG_RETURN(false);
		);

		log_buf.block = ut_allocator<byte>(mem_key_row_log_buf)
			.allocate_large(srv_sort_buf_size, &log_buf.block_pfx);

		if (log_buf.block == NULL) {
			DBUG_RETURN(false);
		}
		log_buf.size = srv_sort_buf_size;
	}
	DBUG_RETURN(true);
}

/** Free the log buffer.
@param[in,out]	log_buf	Buffer used for log operation */
static
void
row_log_block_free(
	row_log_buf_t&	log_buf)
{
	DBUG_ENTER("row_log_block_free");
	if (log_buf.block != NULL) {
		ut_allocator<byte>(mem_key_row_log_buf).deallocate_large(
			log_buf.block, &log_buf.block_pfx, log_buf.size);
		log_buf.block = NULL;
	}
	DBUG_VOID_RETURN;
}

/******************************************************//**
Logs an operation to a secondary index that is (or was) being created. */
void
row_log_online_op(
/*==============*/
	dict_index_t*	index,	/*!< in/out: index, S or X latched */
	const dtuple_t* tuple,	/*!< in: index tuple */
	trx_id_t	trx_id)	/*!< in: transaction ID for insert,
				or 0 for delete */
{
	byte*		b;
	ulint		extra_size;
	ulint		size;
	ulint		mrec_size;
	ulint		avail_size;
	row_log_t*	log;

	ut_ad(dtuple_validate(tuple));
	ut_ad(dtuple_get_n_fields(tuple) == dict_index_get_n_fields(index));
	ut_ad(rw_lock_own_flagged(&index->lock,
				  RW_LOCK_FLAG_X | RW_LOCK_FLAG_S));

	if (index->is_corrupted()) {
		return;
	}

	ut_ad(dict_index_is_online_ddl(index));

	/* Compute the size of the record. This differs from
	row_merge_buf_encode(), because here we do not encode
	extra_size+1 (and reserve 0 as the end-of-chunk marker). */

	size = rec_get_converted_size_temp(
		index, tuple->fields, tuple->n_fields, &extra_size);
	ut_ad(size >= extra_size);
	ut_ad(size <= sizeof log->tail.buf);

	mrec_size = ROW_LOG_HEADER_SIZE
		+ (extra_size >= 0x80) + size
		+ (trx_id ? DATA_TRX_ID_LEN : 0);

	log = index->online_log;
	mutex_enter(&log->mutex);

	if (trx_id > log->max_trx) {
		log->max_trx = trx_id;
	}

	if (!row_log_block_allocate(log->tail)) {
		log->error = DB_OUT_OF_MEMORY;
		goto err_exit;
	}

	UNIV_MEM_INVALID(log->tail.buf, sizeof log->tail.buf);

	ut_ad(log->tail.bytes < srv_sort_buf_size);
	avail_size = srv_sort_buf_size - log->tail.bytes;

	if (mrec_size > avail_size) {
		b = log->tail.buf;
	} else {
		b = log->tail.block + log->tail.bytes;
	}

	if (trx_id != 0) {
		*b++ = ROW_OP_INSERT;
		trx_write_trx_id(b, trx_id);
		b += DATA_TRX_ID_LEN;
	} else {
		*b++ = ROW_OP_DELETE;
	}

	if (extra_size < 0x80) {
		*b++ = (byte) extra_size;
	} else {
		ut_ad(extra_size < 0x8000);
		*b++ = (byte) (0x80 | (extra_size >> 8));
		*b++ = (byte) extra_size;
	}

	rec_convert_dtuple_to_temp(
		b + extra_size, index, tuple->fields, tuple->n_fields);
	b += size;

	if (mrec_size >= avail_size) {
		const os_offset_t	byte_offset
			= (os_offset_t) log->tail.blocks
			* srv_sort_buf_size;
		IORequest		request(IORequest::WRITE);
		byte*			buf = log->tail.block;

		if (byte_offset + srv_sort_buf_size >= srv_online_max_size) {
			goto write_failed;
		}

		if (mrec_size == avail_size) {
			ut_ad(b == &buf[srv_sort_buf_size]);
		} else {
			ut_ad(b == log->tail.buf + mrec_size);
			memcpy(buf + log->tail.bytes,
			       log->tail.buf, avail_size);
		}

		UNIV_MEM_ASSERT_RW(buf, srv_sort_buf_size);

		if (row_log_tmpfile(log) == OS_FILE_CLOSED) {
			log->error = DB_OUT_OF_MEMORY;
			goto err_exit;
		}

		/* If encryption is enabled encrypt buffer before writing it
		to file system. */
		if (log_tmp_is_encrypted()) {
			if (!log_tmp_block_encrypt(
				    buf, srv_sort_buf_size,
				    log->crypt_tail, byte_offset)) {
				log->error = DB_DECRYPTION_FAILED;
				goto write_failed;
			}

			srv_stats.n_rowlog_blocks_encrypted.inc();
			buf = log->crypt_tail;
		}

		log->tail.blocks++;
		if (os_file_write(
			    request,
			    "(modification log)",
			    log->fd,
			    buf, byte_offset, srv_sort_buf_size)
		    != DB_SUCCESS) {
write_failed:
			/* We set the flag directly instead of invoking
			dict_set_corrupted_index_cache_only(index) here,
			because the index is not "public" yet. */
			index->type |= DICT_CORRUPT;
		}

		UNIV_MEM_INVALID(log->tail.block, srv_sort_buf_size);
		UNIV_MEM_INVALID(buf, srv_sort_buf_size);

		memcpy(log->tail.block, log->tail.buf + avail_size,
		       mrec_size - avail_size);
		log->tail.bytes = mrec_size - avail_size;
	} else {
		log->tail.bytes += mrec_size;
		ut_ad(b == log->tail.block + log->tail.bytes);
	}

	UNIV_MEM_INVALID(log->tail.buf, sizeof log->tail.buf);
err_exit:
	mutex_exit(&log->mutex);
}

/******************************************************//**
Gets the error status of the online index rebuild log.
@return DB_SUCCESS or error code */
dberr_t
row_log_table_get_error(
/*====================*/
	const dict_index_t*	index)	/*!< in: clustered index of a table
					that is being rebuilt online */
{
	ut_ad(dict_index_is_clust(index));
	ut_ad(dict_index_is_online_ddl(index));
	return(index->online_log->error);
}

/******************************************************//**
Starts logging an operation to a table that is being rebuilt.
@return pointer to log, or NULL if no logging is necessary */
static MY_ATTRIBUTE((nonnull, warn_unused_result))
byte*
row_log_table_open(
/*===============*/
	row_log_t*	log,	/*!< in/out: online rebuild log */
	ulint		size,	/*!< in: size of log record */
	ulint*		avail)	/*!< out: available size for log record */
{
	mutex_enter(&log->mutex);

	UNIV_MEM_INVALID(log->tail.buf, sizeof log->tail.buf);

	if (log->error != DB_SUCCESS) {
err_exit:
		mutex_exit(&log->mutex);
		return(NULL);
	}

	if (!row_log_block_allocate(log->tail)) {
		log->error = DB_OUT_OF_MEMORY;
		goto err_exit;
	}

	ut_ad(log->tail.bytes < srv_sort_buf_size);
	*avail = srv_sort_buf_size - log->tail.bytes;

	if (size > *avail) {
		/* Make sure log->tail.buf is large enough */
		ut_ad(size <= sizeof log->tail.buf);
		return(log->tail.buf);
	} else {
		return(log->tail.block + log->tail.bytes);
	}
}

/******************************************************//**
Stops logging an operation to a table that is being rebuilt. */
static MY_ATTRIBUTE((nonnull))
void
row_log_table_close_func(
/*=====================*/
	dict_index_t*	index,	/*!< in/out: online rebuilt index */
#ifdef UNIV_DEBUG
	const byte*	b,	/*!< in: end of log record */
#endif /* UNIV_DEBUG */
	ulint		size,	/*!< in: size of log record */
	ulint		avail)	/*!< in: available size for log record */
{
	row_log_t*	log = index->online_log;

	ut_ad(mutex_own(&log->mutex));

	if (size >= avail) {
		const os_offset_t	byte_offset
			= (os_offset_t) log->tail.blocks
			* srv_sort_buf_size;
		IORequest		request(IORequest::WRITE);
		byte*			buf = log->tail.block;

		if (byte_offset + srv_sort_buf_size >= srv_online_max_size) {
			goto write_failed;
		}

		if (size == avail) {
			ut_ad(b == &buf[srv_sort_buf_size]);
		} else {
			ut_ad(b == log->tail.buf + size);
			memcpy(buf + log->tail.bytes, log->tail.buf, avail);
		}

		UNIV_MEM_ASSERT_RW(buf, srv_sort_buf_size);

		if (row_log_tmpfile(log) == OS_FILE_CLOSED) {
			log->error = DB_OUT_OF_MEMORY;
			goto err_exit;
		}

		/* If encryption is enabled encrypt buffer before writing it
		to file system. */
		if (log_tmp_is_encrypted()) {
			if (!log_tmp_block_encrypt(
				    log->tail.block, srv_sort_buf_size,
				    log->crypt_tail, byte_offset,
				    index->table->space_id)) {
				log->error = DB_DECRYPTION_FAILED;
				goto err_exit;
			}

			srv_stats.n_rowlog_blocks_encrypted.inc();
			buf = log->crypt_tail;
		}

		log->tail.blocks++;
		if (os_file_write(
			    request,
			    "(modification log)",
			    log->fd,
			    buf, byte_offset, srv_sort_buf_size)
		    != DB_SUCCESS) {
write_failed:
			log->error = DB_ONLINE_LOG_TOO_BIG;
		}
		UNIV_MEM_INVALID(log->tail.block, srv_sort_buf_size);
		UNIV_MEM_INVALID(buf, srv_sort_buf_size);
		memcpy(log->tail.block, log->tail.buf + avail, size - avail);
		log->tail.bytes = size - avail;
	} else {
		log->tail.bytes += size;
		ut_ad(b == log->tail.block + log->tail.bytes);
	}

	log->tail.total += size;
	UNIV_MEM_INVALID(log->tail.buf, sizeof log->tail.buf);
err_exit:
	mutex_exit(&log->mutex);

	my_atomic_addlint(&onlineddl_rowlog_rows, 1);
	/* 10000 means 100.00%, 4525 means 45.25% */
	onlineddl_rowlog_pct_used = static_cast<ulint>((log->tail.total * 10000) / srv_online_max_size);
}

#ifdef UNIV_DEBUG
# define row_log_table_close(index, b, size, avail)	\
	row_log_table_close_func(index, b, size, avail)
#else /* UNIV_DEBUG */
# define row_log_table_close(log, b, size, avail)	\
	row_log_table_close_func(index, size, avail)
#endif /* UNIV_DEBUG */

/** Check whether a virtual column is indexed in the new table being
created during alter table
@param[in]	index	cluster index
@param[in]	v_no	virtual column number
@return true if it is indexed, else false */
bool
row_log_col_is_indexed(
	const dict_index_t*	index,
	ulint			v_no)
{
	return(dict_table_get_nth_v_col(
		index->online_log->table, v_no)->m_col.ord_part);
}

/******************************************************//**
Logs a delete operation to a table that is being rebuilt.
This will be merged in row_log_table_apply_delete(). */
void
row_log_table_delete(
/*=================*/
	const rec_t*	rec,	/*!< in: clustered index leaf page record,
				page X-latched */
	dict_index_t*	index,	/*!< in/out: clustered index, S-latched
				or X-latched */
	const offset_t*	offsets,/*!< in: rec_get_offsets(rec,index) */
	const byte*	sys)	/*!< in: DB_TRX_ID,DB_ROLL_PTR that should
				be logged, or NULL to use those in rec */
{
	ulint		old_pk_extra_size;
	ulint		old_pk_size;
	ulint		mrec_size;
	ulint		avail_size;
	mem_heap_t*	heap		= NULL;
	const dtuple_t*	old_pk;

	ut_ad(dict_index_is_clust(index));
	ut_ad(rec_offs_validate(rec, index, offsets));
	ut_ad(rec_offs_n_fields(offsets) == dict_index_get_n_fields(index));
	ut_ad(rec_offs_size(offsets) <= sizeof index->online_log->tail.buf);
	ut_ad(rw_lock_own_flagged(
			&index->lock,
			RW_LOCK_FLAG_S | RW_LOCK_FLAG_X | RW_LOCK_FLAG_SX));

	if (index->online_status != ONLINE_INDEX_CREATION
	    || (index->type & DICT_CORRUPT) || index->table->corrupted
	    || index->online_log->error != DB_SUCCESS) {
		return;
	}

	dict_table_t* new_table = index->online_log->table;
	dict_index_t* new_index = dict_table_get_first_index(new_table);

	ut_ad(dict_index_is_clust(new_index));
	ut_ad(!dict_index_is_online_ddl(new_index));
	ut_ad(index->online_log->min_trx);

	/* Create the tuple PRIMARY KEY,DB_TRX_ID,DB_ROLL_PTR in new_table. */
	if (index->online_log->same_pk) {
		dtuple_t*	tuple;
		ut_ad(new_index->n_uniq == index->n_uniq);

		/* The PRIMARY KEY and DB_TRX_ID,DB_ROLL_PTR are in the first
		fields of the record. */
		heap = mem_heap_create(
			DATA_TRX_ID_LEN
			+ DTUPLE_EST_ALLOC(unsigned(new_index->n_uniq) + 2));
		old_pk = tuple = dtuple_create(
			heap, unsigned(new_index->n_uniq) + 2);
		dict_index_copy_types(tuple, new_index, tuple->n_fields);
		dtuple_set_n_fields_cmp(tuple, new_index->n_uniq);

		for (ulint i = 0; i < dtuple_get_n_fields(tuple); i++) {
			ulint		len;
			const void*	field	= rec_get_nth_field(
				rec, offsets, i, &len);
			dfield_t*	dfield	= dtuple_get_nth_field(
				tuple, i);
			ut_ad(len != UNIV_SQL_NULL);
			ut_ad(!rec_offs_nth_extern(offsets, i));
			dfield_set_data(dfield, field, len);
		}

		dfield_t* db_trx_id = dtuple_get_nth_field(
			tuple, new_index->n_uniq);

		const bool replace_sys_fields
			= sys
			|| trx_read_trx_id(static_cast<byte*>(db_trx_id->data))
			< index->online_log->min_trx;

		if (replace_sys_fields) {
			if (!sys || trx_read_trx_id(sys)
			    < index->online_log->min_trx) {
				sys = reset_trx_id;
			}

			dfield_set_data(db_trx_id, sys, DATA_TRX_ID_LEN);
			dfield_set_data(db_trx_id + 1, sys + DATA_TRX_ID_LEN,
					DATA_ROLL_PTR_LEN);
		}

		ut_d(trx_id_check(db_trx_id->data,
				  index->online_log->min_trx));
	} else {
		/* The PRIMARY KEY has changed. Translate the tuple. */
		old_pk = row_log_table_get_pk(
			rec, index, offsets, NULL, &heap);

		if (!old_pk) {
			ut_ad(index->online_log->error != DB_SUCCESS);
			if (heap) {
				goto func_exit;
			}
			return;
		}
	}

	ut_ad(DATA_TRX_ID_LEN == dtuple_get_nth_field(
		      old_pk, old_pk->n_fields - 2)->len);
	ut_ad(DATA_ROLL_PTR_LEN == dtuple_get_nth_field(
		      old_pk, old_pk->n_fields - 1)->len);
	old_pk_size = rec_get_converted_size_temp(
		new_index, old_pk->fields, old_pk->n_fields,
		&old_pk_extra_size);
	ut_ad(old_pk_extra_size < 0x100);

	/* 2 = 1 (extra_size) + at least 1 byte payload */
	mrec_size = 2 + old_pk_size;

	if (byte* b = row_log_table_open(index->online_log,
					 mrec_size, &avail_size)) {
		*b++ = ROW_T_DELETE;
		*b++ = static_cast<byte>(old_pk_extra_size);

		rec_convert_dtuple_to_temp(
			b + old_pk_extra_size, new_index,
			old_pk->fields, old_pk->n_fields);

		b += old_pk_size;

		row_log_table_close(index, b, mrec_size, avail_size);
	}

func_exit:
	mem_heap_free(heap);
}

/******************************************************//**
Logs an insert or update to a table that is being rebuilt. */
static
void
row_log_table_low_redundant(
/*========================*/
	const rec_t*		rec,	/*!< in: clustered index leaf
					page record in ROW_FORMAT=REDUNDANT,
					page X-latched */
	dict_index_t*		index,	/*!< in/out: clustered index, S-latched
					or X-latched */
	bool			insert,	/*!< in: true if insert,
					false if update */
	const dtuple_t*		old_pk,	/*!< in: old PRIMARY KEY value
					(if !insert and a PRIMARY KEY
					is being created) */
	const dict_index_t*	new_index)
					/*!< in: clustered index of the
					new table, not latched */
{
	ulint		old_pk_size;
	ulint		old_pk_extra_size;
	ulint		size;
	ulint		extra_size;
	ulint		mrec_size;
	ulint		avail_size;
	mem_heap_t*	heap		= NULL;
	dtuple_t*	tuple;
	const ulint	n_fields = rec_get_n_fields_old(rec);

	ut_ad(!page_is_comp(page_align(rec)));
	ut_ad(index->n_fields >= n_fields);
	ut_ad(index->n_fields == n_fields || index->is_instant());
	ut_ad(dict_tf2_is_valid(index->table->flags, index->table->flags2));
	ut_ad(!dict_table_is_comp(index->table));  /* redundant row format */
	ut_ad(dict_index_is_clust(new_index));

	heap = mem_heap_create(DTUPLE_EST_ALLOC(n_fields));
	tuple = dtuple_create(heap, n_fields);
	dict_index_copy_types(tuple, index, n_fields);

	dtuple_set_n_fields_cmp(tuple, dict_index_get_n_unique(index));

	if (rec_get_1byte_offs_flag(rec)) {
		for (ulint i = 0; i < n_fields; i++) {
			dfield_t*	dfield;
			ulint		len;
			const void*	field;

			dfield = dtuple_get_nth_field(tuple, i);
			field = rec_get_nth_field_old(rec, i, &len);

			dfield_set_data(dfield, field, len);
		}
	} else {
		for (ulint i = 0; i < n_fields; i++) {
			dfield_t*	dfield;
			ulint		len;
			const void*	field;

			dfield = dtuple_get_nth_field(tuple, i);
			field = rec_get_nth_field_old(rec, i, &len);

			dfield_set_data(dfield, field, len);

			if (rec_2_is_field_extern(rec, i)) {
				dfield_set_ext(dfield);
			}
		}
	}

	dfield_t* db_trx_id = dtuple_get_nth_field(tuple, index->n_uniq);
	ut_ad(dfield_get_len(db_trx_id) == DATA_TRX_ID_LEN);
	ut_ad(dfield_get_len(db_trx_id + 1) == DATA_ROLL_PTR_LEN);

	if (trx_read_trx_id(static_cast<const byte*>
			    (dfield_get_data(db_trx_id)))
	    < index->online_log->min_trx) {
		dfield_set_data(db_trx_id, reset_trx_id, DATA_TRX_ID_LEN);
		dfield_set_data(db_trx_id + 1, reset_trx_id + DATA_TRX_ID_LEN,
				DATA_ROLL_PTR_LEN);
	}

	const bool is_instant = index->online_log->is_instant(index);
	rec_comp_status_t status = is_instant
		? REC_STATUS_COLUMNS_ADDED : REC_STATUS_ORDINARY;

	size = rec_get_converted_size_temp(
		index, tuple->fields, tuple->n_fields, &extra_size, status);
	if (is_instant) {
		size++;
		extra_size++;
	}

	mrec_size = ROW_LOG_HEADER_SIZE + size + (extra_size >= 0x80);

	if (insert || index->online_log->same_pk) {
		ut_ad(!old_pk);
		old_pk_extra_size = old_pk_size = 0;
	} else {
		ut_ad(old_pk);
		ut_ad(old_pk->n_fields == 2 + old_pk->n_fields_cmp);
		ut_ad(DATA_TRX_ID_LEN == dtuple_get_nth_field(
			      old_pk, old_pk->n_fields - 2)->len);
		ut_ad(DATA_ROLL_PTR_LEN == dtuple_get_nth_field(
			      old_pk, old_pk->n_fields - 1)->len);

		old_pk_size = rec_get_converted_size_temp(
			new_index, old_pk->fields, old_pk->n_fields,
			&old_pk_extra_size);
		ut_ad(old_pk_extra_size < 0x100);
		mrec_size += 1/*old_pk_extra_size*/ + old_pk_size;
	}

	if (byte* b = row_log_table_open(index->online_log,
					 mrec_size, &avail_size)) {
		if (insert) {
			*b++ = ROW_T_INSERT;
		} else {
			*b++ = ROW_T_UPDATE;

			if (old_pk_size) {
				*b++ = static_cast<byte>(old_pk_extra_size);

				rec_convert_dtuple_to_temp(
					b + old_pk_extra_size, new_index,
					old_pk->fields, old_pk->n_fields);
				b += old_pk_size;
			}
		}

		if (extra_size < 0x80) {
			*b++ = static_cast<byte>(extra_size);
		} else {
			ut_ad(extra_size < 0x8000);
			*b++ = static_cast<byte>(0x80 | (extra_size >> 8));
			*b++ = static_cast<byte>(extra_size);
		}

		if (status == REC_STATUS_COLUMNS_ADDED) {
			ut_ad(is_instant);
			if (n_fields <= index->online_log->n_core_fields) {
				status = REC_STATUS_ORDINARY;
			}
			*b = status;
		}

		rec_convert_dtuple_to_temp(
			b + extra_size, index, tuple->fields, tuple->n_fields,
			status);
		b += size;

		row_log_table_close(index, b, mrec_size, avail_size);
	}

	mem_heap_free(heap);
}

/******************************************************//**
Logs an insert or update to a table that is being rebuilt. */
static
void
row_log_table_low(
/*==============*/
	const rec_t*	rec,	/*!< in: clustered index leaf page record,
				page X-latched */
	dict_index_t*	index,	/*!< in/out: clustered index, S-latched
				or X-latched */
	const offset_t*	offsets,/*!< in: rec_get_offsets(rec,index) */
	bool		insert,	/*!< in: true if insert, false if update */
	const dtuple_t*	old_pk)	/*!< in: old PRIMARY KEY value (if !insert
				and a PRIMARY KEY is being created) */
{
	ulint			old_pk_size;
	ulint			old_pk_extra_size;
	ulint			extra_size;
	ulint			mrec_size;
	ulint			avail_size;
	const dict_index_t*	new_index;
	row_log_t*		log = index->online_log;

	new_index = dict_table_get_first_index(log->table);

	ut_ad(dict_index_is_clust(index));
	ut_ad(dict_index_is_clust(new_index));
	ut_ad(!dict_index_is_online_ddl(new_index));
	ut_ad(rec_offs_validate(rec, index, offsets));
	ut_ad(rec_offs_n_fields(offsets) == dict_index_get_n_fields(index));
	ut_ad(rec_offs_size(offsets) <= sizeof log->tail.buf);
	ut_ad(rw_lock_own_flagged(
			&index->lock,
			RW_LOCK_FLAG_S | RW_LOCK_FLAG_X | RW_LOCK_FLAG_SX));
#ifdef UNIV_DEBUG
	switch (fil_page_get_type(page_align(rec))) {
	case FIL_PAGE_INDEX:
		break;
	case FIL_PAGE_TYPE_INSTANT:
		ut_ad(index->is_instant());
		ut_ad(!page_has_siblings(page_align(rec)));
		ut_ad(page_get_page_no(page_align(rec)) == index->page);
		break;
	default:
		ut_ad(!"wrong page type");
	}
#endif /* UNIV_DEBUG */
	ut_ad(!rec_is_metadata(rec, index));
	ut_ad(page_rec_is_leaf(rec));
	ut_ad(!page_is_comp(page_align(rec)) == !rec_offs_comp(offsets));
	/* old_pk=row_log_table_get_pk() [not needed in INSERT] is a prefix
	of the clustered index record (PRIMARY KEY,DB_TRX_ID,DB_ROLL_PTR),
	with no information on virtual columns */
	ut_ad(!old_pk || !insert);
	ut_ad(!old_pk || old_pk->n_v_fields == 0);

	if (index->online_status != ONLINE_INDEX_CREATION
	    || (index->type & DICT_CORRUPT) || index->table->corrupted
	    || log->error != DB_SUCCESS) {
		return;
	}

	if (!rec_offs_comp(offsets)) {
		row_log_table_low_redundant(
			rec, index, insert, old_pk, new_index);
		return;
	}

	ut_ad(page_is_comp(page_align(rec)));
	ut_ad(rec_get_status(rec) == REC_STATUS_ORDINARY
	      || rec_get_status(rec) == REC_STATUS_COLUMNS_ADDED);

	const ulint omit_size = REC_N_NEW_EXTRA_BYTES;

	const ulint rec_extra_size = rec_offs_extra_size(offsets) - omit_size;
	const bool is_instant = log->is_instant(index);
	extra_size = rec_extra_size + is_instant;

	unsigned fake_extra_size = 0;
	byte fake_extra_buf[3];
	if (is_instant && UNIV_UNLIKELY(!index->is_instant())) {
		/* The source table was emptied after ALTER TABLE
		started, and it was converted to non-instant format.
		Because row_log_table_apply_op() expects to find
		all records to be logged in the same way, we will
		be unable to copy the rec_extra_size bytes from the
		record header, but must convert them here. */
		unsigned n_add = index->n_fields - 1 - log->n_core_fields;
		fake_extra_size = rec_get_n_add_field_len(n_add);
		ut_ad(fake_extra_size == 1 || fake_extra_size == 2);
		extra_size += fake_extra_size;
		byte* fake_extra = fake_extra_buf + fake_extra_size;
		rec_set_n_add_field(fake_extra, n_add);
		ut_ad(fake_extra == fake_extra_buf);
	}

	mrec_size = ROW_LOG_HEADER_SIZE
		+ (extra_size >= 0x80) + rec_offs_size(offsets) - omit_size
		+ is_instant + fake_extra_size;

	if (insert || log->same_pk) {
		ut_ad(!old_pk);
		old_pk_extra_size = old_pk_size = 0;
	} else {
		ut_ad(old_pk);
		ut_ad(old_pk->n_fields == 2 + old_pk->n_fields_cmp);
		ut_ad(DATA_TRX_ID_LEN == dtuple_get_nth_field(
			      old_pk, old_pk->n_fields - 2)->len);
		ut_ad(DATA_ROLL_PTR_LEN == dtuple_get_nth_field(
			      old_pk, old_pk->n_fields - 1)->len);

		old_pk_size = rec_get_converted_size_temp(
			new_index, old_pk->fields, old_pk->n_fields,
			&old_pk_extra_size);
		ut_ad(old_pk_extra_size < 0x100);
		mrec_size += 1/*old_pk_extra_size*/ + old_pk_size;
	}

	if (byte* b = row_log_table_open(log, mrec_size, &avail_size)) {
		if (insert) {
			*b++ = ROW_T_INSERT;
		} else {
			*b++ = ROW_T_UPDATE;

			if (old_pk_size) {
				*b++ = static_cast<byte>(old_pk_extra_size);

				rec_convert_dtuple_to_temp(
					b + old_pk_extra_size, new_index,
					old_pk->fields, old_pk->n_fields);
				b += old_pk_size;
			}
		}

		if (extra_size < 0x80) {
			*b++ = static_cast<byte>(extra_size);
		} else {
			ut_ad(extra_size < 0x8000);
			*b++ = static_cast<byte>(0x80 | (extra_size >> 8));
			*b++ = static_cast<byte>(extra_size);
		}

		if (is_instant) {
			*b++ = fake_extra_size
				? REC_STATUS_COLUMNS_ADDED
				: rec_get_status(rec);
		} else {
			ut_ad(rec_get_status(rec) == REC_STATUS_ORDINARY);
		}

		memcpy(b, rec - rec_extra_size - omit_size, rec_extra_size);
		b += rec_extra_size;
		memcpy(b, fake_extra_buf + 1, fake_extra_size);
		b += fake_extra_size;
		ulint len;
		ulint trx_id_offs = rec_get_nth_field_offs(
			offsets, index->n_uniq, &len);
		ut_ad(len == DATA_TRX_ID_LEN);
		memcpy(b, rec, rec_offs_data_size(offsets));
		if (trx_read_trx_id(b + trx_id_offs) < log->min_trx) {
			memcpy(b + trx_id_offs,
			       reset_trx_id, sizeof reset_trx_id);
		}
		b += rec_offs_data_size(offsets);

		row_log_table_close(index, b, mrec_size, avail_size);
	}
}

/******************************************************//**
Logs an update to a table that is being rebuilt.
This will be merged in row_log_table_apply_update(). */
void
row_log_table_update(
/*=================*/
	const rec_t*	rec,	/*!< in: clustered index leaf page record,
				page X-latched */
	dict_index_t*	index,	/*!< in/out: clustered index, S-latched
				or X-latched */
	const offset_t*	offsets,/*!< in: rec_get_offsets(rec,index) */
	const dtuple_t*	old_pk)	/*!< in: row_log_table_get_pk()
				before the update */
{
	row_log_table_low(rec, index, offsets, false, old_pk);
}

/** Gets the old table column of a PRIMARY KEY column.
@param table old table (before ALTER TABLE)
@param col_map mapping of old column numbers to new ones
@param col_no column position in the new table
@return old table column, or NULL if this is an added column */
static
const dict_col_t*
row_log_table_get_pk_old_col(
/*=========================*/
	const dict_table_t*	table,
	const ulint*		col_map,
	ulint			col_no)
{
	for (ulint i = 0; i < table->n_cols; i++) {
		if (col_no == col_map[i]) {
			return(dict_table_get_nth_col(table, i));
		}
	}

	return(NULL);
}

/** Maps an old table column of a PRIMARY KEY column.
@param[in]	ifield		clustered index field in the new table (after
ALTER TABLE)
@param[in,out]	dfield		clustered index tuple field in the new table
@param[in,out]	heap		memory heap for allocating dfield contents
@param[in]	rec		clustered index leaf page record in the old
table
@param[in]	offsets		rec_get_offsets(rec)
@param[in]	i		rec field corresponding to col
@param[in]	page_size	page size of the old table
@param[in]	max_len		maximum length of dfield
@param[in]	log		row log for the table
@retval DB_INVALID_NULL		if a NULL value is encountered
@retval DB_TOO_BIG_INDEX_COL	if the maximum prefix length is exceeded */
static
dberr_t
row_log_table_get_pk_col(
	const dict_field_t*	ifield,
	dfield_t*		dfield,
	mem_heap_t*		heap,
	const rec_t*		rec,
	const offset_t*		offsets,
	ulint			i,
	const page_size_t&	page_size,
	ulint			max_len,
	const row_log_t*	log)
{
	const byte*	field;
	ulint		len;

	field = rec_get_nth_field(rec, offsets, i, &len);

	if (len == UNIV_SQL_DEFAULT) {
		field = log->instant_field_value(i, &len);
	}

	if (len == UNIV_SQL_NULL) {
		if (!log->allow_not_null) {
			return(DB_INVALID_NULL);
		}

		ulint n_default_cols = i - DATA_N_SYS_COLS;

		field = static_cast<const byte*>(
			log->defaults->fields[n_default_cols].data);
		if (!field) {
			return(DB_INVALID_NULL);
		}
		len = log->defaults->fields[i - DATA_N_SYS_COLS].len;
	}

	if (rec_offs_nth_extern(offsets, i)) {
		ulint	field_len = ifield->prefix_len;
		byte*	blob_field;

		if (!field_len) {
			field_len = ifield->fixed_len;
			if (!field_len) {
				field_len = max_len + 1;
			}
		}

		blob_field = static_cast<byte*>(
			mem_heap_alloc(heap, field_len));

		len = btr_copy_externally_stored_field_prefix(
			blob_field, field_len, page_size, field, len);
		if (len >= max_len + 1) {
			return(DB_TOO_BIG_INDEX_COL);
		}

		dfield_set_data(dfield, blob_field, len);
	} else {
		dfield_set_data(dfield, mem_heap_dup(heap, field, len), len);
	}

	return(DB_SUCCESS);
}

/******************************************************//**
Constructs the old PRIMARY KEY and DB_TRX_ID,DB_ROLL_PTR
of a table that is being rebuilt.
@return tuple of PRIMARY KEY,DB_TRX_ID,DB_ROLL_PTR in the rebuilt table,
or NULL if the PRIMARY KEY definition does not change */
const dtuple_t*
row_log_table_get_pk(
/*=================*/
	const rec_t*	rec,	/*!< in: clustered index leaf page record,
				page X-latched */
	dict_index_t*	index,	/*!< in/out: clustered index, S-latched
				or X-latched */
	const offset_t*	offsets,/*!< in: rec_get_offsets(rec,index) */
	byte*		sys,	/*!< out: DB_TRX_ID,DB_ROLL_PTR for
				row_log_table_delete(), or NULL */
	mem_heap_t**	heap)	/*!< in/out: memory heap where allocated */
{
	dtuple_t*	tuple	= NULL;
	row_log_t*	log	= index->online_log;

	ut_ad(dict_index_is_clust(index));
	ut_ad(dict_index_is_online_ddl(index));
	ut_ad(!offsets || rec_offs_validate(rec, index, offsets));
	ut_ad(rw_lock_own_flagged(
			&index->lock,
			RW_LOCK_FLAG_S | RW_LOCK_FLAG_X | RW_LOCK_FLAG_SX));

	ut_ad(log);
	ut_ad(log->table);
	ut_ad(log->min_trx);

	if (log->same_pk) {
		/* The PRIMARY KEY columns are unchanged. */
		if (sys) {
			/* Store the DB_TRX_ID,DB_ROLL_PTR. */
			ulint	trx_id_offs = index->trx_id_offset;

			if (!trx_id_offs) {
				ulint	pos = dict_index_get_sys_col_pos(
					index, DATA_TRX_ID);
				ulint	len;
				ut_ad(pos > 0);

				if (!offsets) {
					offsets = rec_get_offsets(
						rec, index, NULL, true,
						pos + 1, heap);
				}

				trx_id_offs = rec_get_nth_field_offs(
					offsets, pos, &len);
				ut_ad(len == DATA_TRX_ID_LEN);
			}

			const byte* ptr = trx_read_trx_id(rec + trx_id_offs)
				< log->min_trx
				? reset_trx_id
				: rec + trx_id_offs;

			memcpy(sys, ptr, DATA_TRX_ID_LEN + DATA_ROLL_PTR_LEN);
			ut_d(trx_id_check(sys, log->min_trx));
		}

		return(NULL);
	}

	mutex_enter(&log->mutex);

	/* log->error is protected by log->mutex. */
	if (log->error == DB_SUCCESS) {
		dict_table_t*	new_table	= log->table;
		dict_index_t*	new_index
			= dict_table_get_first_index(new_table);
		const ulint	new_n_uniq
			= dict_index_get_n_unique(new_index);

		if (!*heap) {
			ulint	size = 0;

			if (!offsets) {
				size += (1 + REC_OFFS_HEADER_SIZE
					 + unsigned(index->n_fields))
					* sizeof *offsets;
			}

			for (ulint i = 0; i < new_n_uniq; i++) {
				size += dict_col_get_min_size(
					dict_index_get_nth_col(new_index, i));
			}

			*heap = mem_heap_create(
				DTUPLE_EST_ALLOC(new_n_uniq + 2) + size);
		}

		if (!offsets) {
			offsets = rec_get_offsets(rec, index, NULL, true,
						  ULINT_UNDEFINED, heap);
		}

		tuple = dtuple_create(*heap, new_n_uniq + 2);
		dict_index_copy_types(tuple, new_index, tuple->n_fields);
		dtuple_set_n_fields_cmp(tuple, new_n_uniq);

		const ulint max_len = DICT_MAX_FIELD_LEN_BY_FORMAT(new_table);

		const page_size_t&	page_size
			= dict_table_page_size(index->table);

		for (ulint new_i = 0; new_i < new_n_uniq; new_i++) {
			dict_field_t*	ifield;
			dfield_t*	dfield;
			ulint		prtype;
			ulint		mbminlen, mbmaxlen;

			ifield = dict_index_get_nth_field(new_index, new_i);
			dfield = dtuple_get_nth_field(tuple, new_i);

			const ulint	col_no
				= dict_field_get_col(ifield)->ind;

			if (const dict_col_t* col
			    = row_log_table_get_pk_old_col(
				    index->table, log->col_map, col_no)) {
				ulint	i = dict_col_get_clust_pos(col, index);

				if (i == ULINT_UNDEFINED) {
					ut_ad(0);
					log->error = DB_CORRUPTION;
					goto err_exit;
				}

				log->error = row_log_table_get_pk_col(
					ifield, dfield, *heap,
					rec, offsets, i, page_size, max_len, log);

				if (log->error != DB_SUCCESS) {
err_exit:
					tuple = NULL;
					goto func_exit;
				}

				mbminlen = col->mbminlen;
				mbmaxlen = col->mbmaxlen;
				prtype = col->prtype;
			} else {
				/* No matching column was found in the old
				table, so this must be an added column.
				Copy the default value. */
				ut_ad(log->defaults);

				dfield_copy(dfield, dtuple_get_nth_field(
						    log->defaults, col_no));
				mbminlen = dfield->type.mbminlen;
				mbmaxlen = dfield->type.mbmaxlen;
				prtype = dfield->type.prtype;
			}

			ut_ad(!dfield_is_ext(dfield));
			ut_ad(!dfield_is_null(dfield));

			if (ifield->prefix_len) {
				ulint	len = dtype_get_at_most_n_mbchars(
					prtype, mbminlen, mbmaxlen,
					ifield->prefix_len,
					dfield_get_len(dfield),
					static_cast<const char*>(
						dfield_get_data(dfield)));

				ut_ad(len <= dfield_get_len(dfield));
				dfield_set_len(dfield, len);
			}
		}

		const byte* trx_roll = rec
			+ row_get_trx_id_offset(index, offsets);

		/* Copy the fields, because the fields will be updated
		or the record may be moved somewhere else in the B-tree
		as part of the upcoming operation. */
		if (trx_read_trx_id(trx_roll) < log->min_trx) {
			trx_roll = reset_trx_id;
			if (sys) {
				memcpy(sys, trx_roll,
				       DATA_TRX_ID_LEN + DATA_ROLL_PTR_LEN);
			}
		} else if (sys) {
			memcpy(sys, trx_roll,
			       DATA_TRX_ID_LEN + DATA_ROLL_PTR_LEN);
			trx_roll = sys;
		} else {
			trx_roll = static_cast<const byte*>(
				mem_heap_dup(
					*heap, trx_roll,
					DATA_TRX_ID_LEN + DATA_ROLL_PTR_LEN));
		}

		ut_d(trx_id_check(trx_roll, log->min_trx));

		dfield_set_data(dtuple_get_nth_field(tuple, new_n_uniq),
				trx_roll, DATA_TRX_ID_LEN);
		dfield_set_data(dtuple_get_nth_field(tuple, new_n_uniq + 1),
				trx_roll + DATA_TRX_ID_LEN, DATA_ROLL_PTR_LEN);
	}

func_exit:
	mutex_exit(&log->mutex);
	return(tuple);
}

/******************************************************//**
Logs an insert to a table that is being rebuilt.
This will be merged in row_log_table_apply_insert(). */
void
row_log_table_insert(
/*=================*/
	const rec_t*	rec,	/*!< in: clustered index leaf page record,
				page X-latched */
	dict_index_t*	index,	/*!< in/out: clustered index, S-latched
				or X-latched */
	const offset_t*	offsets)/*!< in: rec_get_offsets(rec,index) */
{
	row_log_table_low(rec, index, offsets, true, NULL);
}

/******************************************************//**
Notes that a BLOB is being freed during online ALTER TABLE. */
void
row_log_table_blob_free(
/*====================*/
	dict_index_t*	index,	/*!< in/out: clustered index, X-latched */
	ulint		page_no)/*!< in: starting page number of the BLOB */
{
	ut_ad(dict_index_is_clust(index));
	ut_ad(dict_index_is_online_ddl(index));
	ut_ad(rw_lock_own_flagged(
			&index->lock,
			RW_LOCK_FLAG_X | RW_LOCK_FLAG_SX));
	ut_ad(page_no != FIL_NULL);

	if (index->online_log->error != DB_SUCCESS) {
		return;
	}

	page_no_map*	blobs	= index->online_log->blobs;

	if (blobs == NULL) {
		index->online_log->blobs = blobs = UT_NEW_NOKEY(page_no_map());
	}

#ifdef UNIV_DEBUG
	const ulonglong	log_pos = index->online_log->tail.total;
#else
# define log_pos /* empty */
#endif /* UNIV_DEBUG */

	const page_no_map::value_type v(page_no,
					row_log_table_blob_t(log_pos));

	std::pair<page_no_map::iterator,bool> p = blobs->insert(v);

	if (!p.second) {
		/* Update the existing mapping. */
		ut_ad(p.first->first == page_no);
		p.first->second.blob_free(log_pos);
	}
#undef log_pos
}

/******************************************************//**
Notes that a BLOB is being allocated during online ALTER TABLE. */
void
row_log_table_blob_alloc(
/*=====================*/
	dict_index_t*	index,	/*!< in/out: clustered index, X-latched */
	ulint		page_no)/*!< in: starting page number of the BLOB */
{
	ut_ad(dict_index_is_clust(index));
	ut_ad(dict_index_is_online_ddl(index));

	ut_ad(rw_lock_own_flagged(
			&index->lock,
			RW_LOCK_FLAG_X | RW_LOCK_FLAG_SX));

	ut_ad(page_no != FIL_NULL);

	if (index->online_log->error != DB_SUCCESS) {
		return;
	}

	/* Only track allocations if the same page has been freed
	earlier. Double allocation without a free is not allowed. */
	if (page_no_map* blobs = index->online_log->blobs) {
		page_no_map::iterator p = blobs->find(page_no);

		if (p != blobs->end()) {
			ut_ad(p->first == page_no);
			p->second.blob_alloc(index->online_log->tail.total);
		}
	}
}

/******************************************************//**
Converts a log record to a table row.
@return converted row, or NULL if the conversion fails */
static MY_ATTRIBUTE((nonnull, warn_unused_result))
const dtuple_t*
row_log_table_apply_convert_mrec(
/*=============================*/
	const mrec_t*		mrec,		/*!< in: merge record */
	dict_index_t*		index,		/*!< in: index of mrec */
<<<<<<< HEAD
	const ulint*		offsets,	/*!< in: offsets of mrec */
	row_log_t*		log,		/*!< in: rebuild context */
=======
	const offset_t*		offsets,	/*!< in: offsets of mrec */
	const row_log_t*	log,		/*!< in: rebuild context */
>>>>>>> f0aa073f
	mem_heap_t*		heap,		/*!< in/out: memory heap */
	dberr_t*		error)		/*!< out: DB_SUCCESS or
						DB_MISSING_HISTORY or
						reason of failure */
{
	dtuple_t*	row;

	log->n_rows++;
	*error = DB_SUCCESS;

	/* This is based on row_build(). */
	if (log->defaults) {
		row = dtuple_copy(log->defaults, heap);
		/* dict_table_copy_types() would set the fields to NULL */
		for (ulint i = 0; i < dict_table_get_n_cols(log->table); i++) {
			dict_col_copy_type(
				dict_table_get_nth_col(log->table, i),
				dfield_get_type(dtuple_get_nth_field(row, i)));
		}
	} else {
		row = dtuple_create(heap, dict_table_get_n_cols(log->table));
		dict_table_copy_types(row, log->table);
	}

	for (ulint i = 0; i < rec_offs_n_fields(offsets); i++) {
		const dict_field_t*	ind_field
			= dict_index_get_nth_field(index, i);

		if (ind_field->prefix_len) {
			/* Column prefixes can only occur in key
			fields, which cannot be stored externally. For
			a column prefix, there should also be the full
			field in the clustered index tuple. The row
			tuple comprises full fields, not prefixes. */
			ut_ad(!rec_offs_nth_extern(offsets, i));
			continue;
		}

		const dict_col_t*	col
			= dict_field_get_col(ind_field);

		ulint			col_no
			= log->col_map[dict_col_get_no(col)];

		if (col_no == ULINT_UNDEFINED) {
			/* dropped column */
			continue;
		}

		dfield_t*	dfield
			= dtuple_get_nth_field(row, col_no);

		ulint			len;
		const byte*		data;

		if (rec_offs_nth_extern(offsets, i)) {
			ut_ad(rec_offs_any_extern(offsets));
			rw_lock_x_lock(dict_index_get_lock(index));

			if (const page_no_map* blobs = log->blobs) {
				data = rec_get_nth_field(
					mrec, offsets, i, &len);
				ut_ad(len >= BTR_EXTERN_FIELD_REF_SIZE);

				ulint	page_no = mach_read_from_4(
					data + len - (BTR_EXTERN_FIELD_REF_SIZE
						      - BTR_EXTERN_PAGE_NO));
				page_no_map::const_iterator p = blobs->find(
					page_no);
				if (p != blobs->end()
				    && p->second.is_freed(log->head.total)) {
					/* This BLOB has been freed.
					We must not access the row. */
					*error = DB_MISSING_HISTORY;
					dfield_set_data(dfield, data, len);
					dfield_set_ext(dfield);
					goto blob_done;
				}
			}

			data = btr_rec_copy_externally_stored_field(
				mrec, offsets,
				dict_table_page_size(index->table),
				i, &len, heap);
			ut_a(data);
			dfield_set_data(dfield, data, len);
blob_done:
			rw_lock_x_unlock(dict_index_get_lock(index));
		} else {
			data = rec_get_nth_field(mrec, offsets, i, &len);
			if (len == UNIV_SQL_DEFAULT) {
				data = log->instant_field_value(i, &len);
			}
			dfield_set_data(dfield, data, len);
		}

		if (len != UNIV_SQL_NULL && col->mtype == DATA_MYSQL
		    && col->len != len && !dict_table_is_comp(log->table)) {

			ut_ad(col->len >= len);
			if (dict_table_is_comp(index->table)) {
				byte*	buf = (byte*) mem_heap_alloc(heap,
								     col->len);
				memcpy(buf, dfield->data, len);
				memset(buf + len, 0x20, col->len - len);

				dfield_set_data(dfield, buf, col->len);
			} else {
				/* field length mismatch should not happen
				when rebuilding the redundant row format
				table. */
				ut_ad(0);
				*error = DB_CORRUPTION;
				return(NULL);
			}
		}

		/* See if any columns were changed to NULL or NOT NULL. */
		const dict_col_t*	new_col
			= dict_table_get_nth_col(log->table, col_no);
		ut_ad(new_col->mtype == col->mtype);

		/* Assert that prtype matches except for nullability. */
		ut_ad(!((new_col->prtype ^ col->prtype) & ~DATA_NOT_NULL));
		ut_ad(!((new_col->prtype ^ dfield_get_type(dfield)->prtype)
			& ~DATA_NOT_NULL));

		if (new_col->prtype == col->prtype) {
			continue;
		}

		if ((new_col->prtype & DATA_NOT_NULL)
		    && dfield_is_null(dfield)) {

			const dfield_t& default_field
				= log->defaults->fields[col_no];
			Field* field = log->old_table->field[col_no];

			field->set_warning(Sql_condition::WARN_LEVEL_WARN,
					   WARN_DATA_TRUNCATED, 1, ulong(log->n_rows));

			if (!log->allow_not_null) {
				/* We got a NULL value for a NOT NULL column. */
				*error = DB_INVALID_NULL;
				return NULL;
			}

			*dfield = default_field;
		}

		/* Adjust the DATA_NOT_NULL flag in the parsed row. */
		dfield_get_type(dfield)->prtype = new_col->prtype;

		ut_ad(dict_col_type_assert_equal(new_col,
						 dfield_get_type(dfield)));
	}

	return(row);
}

/******************************************************//**
Replays an insert operation on a table that was rebuilt.
@return DB_SUCCESS or error code */
static MY_ATTRIBUTE((nonnull, warn_unused_result))
dberr_t
row_log_table_apply_insert_low(
/*===========================*/
	que_thr_t*		thr,		/*!< in: query graph */
	const dtuple_t*		row,		/*!< in: table row
						in the old table definition */
	mem_heap_t*		offsets_heap,	/*!< in/out: memory heap
						that can be emptied */
	mem_heap_t*		heap,		/*!< in/out: memory heap */
	row_merge_dup_t*	dup)		/*!< in/out: for reporting
						duplicate key errors */
{
	dberr_t		error;
	dtuple_t*	entry;
	const row_log_t*log	= dup->index->online_log;
	dict_index_t*	index	= dict_table_get_first_index(log->table);
	ulint		n_index = 0;

	ut_ad(dtuple_validate(row));

	DBUG_LOG("ib_alter_table",
		 "insert table " << index->table->id << " (index "
		 << index->id << "): " << rec_printer(row).str());

	static const ulint	flags
		= (BTR_CREATE_FLAG
		   | BTR_NO_LOCKING_FLAG
		   | BTR_NO_UNDO_LOG_FLAG
		   | BTR_KEEP_SYS_FLAG);

	entry = row_build_index_entry(row, NULL, index, heap);

	error = row_ins_clust_index_entry_low(
		flags, BTR_MODIFY_TREE, index, index->n_uniq,
		entry, 0, thr);

	switch (error) {
	case DB_SUCCESS:
		break;
	case DB_SUCCESS_LOCKED_REC:
		/* The row had already been copied to the table. */
		return(DB_SUCCESS);
	default:
		return(error);
	}

	ut_ad(dict_index_is_clust(index));

	for (n_index += index->type != DICT_CLUSTERED;
	     (index = dict_table_get_next_index(index)); n_index++) {
		if (index->type & DICT_FTS) {
			continue;
		}

		entry = row_build_index_entry(row, NULL, index, heap);
		error = row_ins_sec_index_entry_low(
			flags, BTR_MODIFY_TREE,
			index, offsets_heap, heap, entry,
			thr_get_trx(thr)->id, thr);

		if (error != DB_SUCCESS) {
			if (error == DB_DUPLICATE_KEY) {
				thr_get_trx(thr)->error_key_num = n_index;
			}
			break;
		}
	}

	return(error);
}

/******************************************************//**
Replays an insert operation on a table that was rebuilt.
@return DB_SUCCESS or error code */
static MY_ATTRIBUTE((nonnull, warn_unused_result))
dberr_t
row_log_table_apply_insert(
/*=======================*/
	que_thr_t*		thr,		/*!< in: query graph */
	const mrec_t*		mrec,		/*!< in: record to insert */
	const offset_t*		offsets,	/*!< in: offsets of mrec */
	mem_heap_t*		offsets_heap,	/*!< in/out: memory heap
						that can be emptied */
	mem_heap_t*		heap,		/*!< in/out: memory heap */
	row_merge_dup_t*	dup)		/*!< in/out: for reporting
						duplicate key errors */
{
	row_log_t*log	= dup->index->online_log;
	dberr_t		error;
	const dtuple_t*	row	= row_log_table_apply_convert_mrec(
		mrec, dup->index, offsets, log, heap, &error);

	switch (error) {
	case DB_MISSING_HISTORY:
		ut_ad(log->blobs);
		/* Because some BLOBs are missing, we know that the
		transaction was rolled back later (a rollback of
		an insert can free BLOBs).
		We can simply skip the insert: the subsequent
		ROW_T_DELETE will be ignored, or a ROW_T_UPDATE will
		be interpreted as ROW_T_INSERT. */
		return(DB_SUCCESS);
	case DB_SUCCESS:
		ut_ad(row != NULL);
		break;
	default:
		ut_ad(0);
		/* fall through */
	case DB_INVALID_NULL:
		ut_ad(row == NULL);
		return(error);
	}

	error = row_log_table_apply_insert_low(
		thr, row, offsets_heap, heap, dup);
	if (error != DB_SUCCESS) {
		/* Report the erroneous row using the new
		version of the table. */
		innobase_row_to_mysql(dup->table, log->table, row);
	}
	return(error);
}

/******************************************************//**
Deletes a record from a table that is being rebuilt.
@return DB_SUCCESS or error code */
static MY_ATTRIBUTE((nonnull, warn_unused_result))
dberr_t
row_log_table_apply_delete_low(
/*===========================*/
	btr_pcur_t*		pcur,		/*!< in/out: B-tree cursor,
						will be trashed */
	const offset_t*		offsets,	/*!< in: offsets on pcur */
	mem_heap_t*		heap,		/*!< in/out: memory heap */
	mtr_t*			mtr)		/*!< in/out: mini-transaction,
						will be committed */
{
	dberr_t		error;
	row_ext_t*	ext;
	dtuple_t*	row;
	dict_index_t*	index	= btr_pcur_get_btr_cur(pcur)->index;

	ut_ad(dict_index_is_clust(index));

	DBUG_LOG("ib_alter_table",
		 "delete table " << index->table->id << " (index "
		 << index->id << "): "
		 << rec_printer(btr_pcur_get_rec(pcur), offsets).str());

	if (dict_table_get_next_index(index)) {
		/* Build a row template for purging secondary index entries. */
		row = row_build(
			ROW_COPY_DATA, index, btr_pcur_get_rec(pcur),
			offsets, NULL, NULL, NULL, &ext, heap);
	} else {
		row = NULL;
	}

	btr_cur_pessimistic_delete(&error, FALSE, btr_pcur_get_btr_cur(pcur),
				   BTR_CREATE_FLAG, false, mtr);
	mtr_commit(mtr);

	if (error != DB_SUCCESS) {
		return(error);
	}

	while ((index = dict_table_get_next_index(index)) != NULL) {
		if (index->type & DICT_FTS) {
			continue;
		}

		const dtuple_t*	entry = row_build_index_entry(
			row, ext, index, heap);
		mtr->start();
		index->set_modified(*mtr);
		btr_pcur_open(index, entry, PAGE_CUR_LE,
			      BTR_MODIFY_TREE | BTR_LATCH_FOR_DELETE,
			      pcur, mtr);
#ifdef UNIV_DEBUG
		switch (btr_pcur_get_btr_cur(pcur)->flag) {
		case BTR_CUR_DELETE_REF:
		case BTR_CUR_DEL_MARK_IBUF:
		case BTR_CUR_DELETE_IBUF:
		case BTR_CUR_INSERT_TO_IBUF:
			/* We did not request buffering. */
			break;
		case BTR_CUR_HASH:
		case BTR_CUR_HASH_FAIL:
		case BTR_CUR_BINARY:
			goto flag_ok;
		}
		ut_ad(0);
flag_ok:
#endif /* UNIV_DEBUG */

		if (page_rec_is_infimum(btr_pcur_get_rec(pcur))
		    || btr_pcur_get_low_match(pcur) < index->n_uniq) {
			/* All secondary index entries should be
			found, because new_table is being modified by
			this thread only, and all indexes should be
			updated in sync. */
			mtr->commit();
			return(DB_INDEX_CORRUPT);
		}

		btr_cur_pessimistic_delete(&error, FALSE,
					   btr_pcur_get_btr_cur(pcur),
					   BTR_CREATE_FLAG, false, mtr);
		mtr->commit();
	}

	return(error);
}

/******************************************************//**
Replays a delete operation on a table that was rebuilt.
@return DB_SUCCESS or error code */
static MY_ATTRIBUTE((nonnull, warn_unused_result))
dberr_t
row_log_table_apply_delete(
/*=======================*/
	ulint			trx_id_col,	/*!< in: position of
						DB_TRX_ID in the new
						clustered index */
	const mrec_t*		mrec,		/*!< in: merge record */
	const offset_t*		moffsets,	/*!< in: offsets of mrec */
	mem_heap_t*		offsets_heap,	/*!< in/out: memory heap
						that can be emptied */
	mem_heap_t*		heap,		/*!< in/out: memory heap */
	const row_log_t*	log)		/*!< in: online log */
{
	dict_table_t*	new_table = log->table;
	dict_index_t*	index = dict_table_get_first_index(new_table);
	dtuple_t*	old_pk;
	mtr_t		mtr;
	btr_pcur_t	pcur;
	offset_t*	offsets;

	ut_ad(rec_offs_n_fields(moffsets)
	      == dict_index_get_n_unique(index) + 2);
	ut_ad(!rec_offs_any_extern(moffsets));

	/* Convert the row to a search tuple. */
	old_pk = dtuple_create(heap, index->n_uniq);
	dict_index_copy_types(old_pk, index, index->n_uniq);

	for (ulint i = 0; i < index->n_uniq; i++) {
		ulint		len;
		const void*	field;
		field = rec_get_nth_field(mrec, moffsets, i, &len);
		ut_ad(len != UNIV_SQL_NULL);
		dfield_set_data(dtuple_get_nth_field(old_pk, i),
				field, len);
	}

	mtr_start(&mtr);
	index->set_modified(mtr);
	btr_pcur_open(index, old_pk, PAGE_CUR_LE,
		      BTR_MODIFY_TREE | BTR_LATCH_FOR_DELETE,
		      &pcur, &mtr);
#ifdef UNIV_DEBUG
	switch (btr_pcur_get_btr_cur(&pcur)->flag) {
	case BTR_CUR_DELETE_REF:
	case BTR_CUR_DEL_MARK_IBUF:
	case BTR_CUR_DELETE_IBUF:
	case BTR_CUR_INSERT_TO_IBUF:
		/* We did not request buffering. */
		break;
	case BTR_CUR_HASH:
	case BTR_CUR_HASH_FAIL:
	case BTR_CUR_BINARY:
		goto flag_ok;
	}
	ut_ad(0);
flag_ok:
#endif /* UNIV_DEBUG */

	if (page_rec_is_infimum(btr_pcur_get_rec(&pcur))
	    || btr_pcur_get_low_match(&pcur) < index->n_uniq) {
all_done:
		mtr_commit(&mtr);
		/* The record was not found. All done. */
		/* This should only happen when an earlier
		ROW_T_INSERT was skipped or
		ROW_T_UPDATE was interpreted as ROW_T_DELETE
		due to BLOBs having been freed by rollback. */
		return(DB_SUCCESS);
	}

	offsets = rec_get_offsets(btr_pcur_get_rec(&pcur), index, NULL, true,
				  ULINT_UNDEFINED, &offsets_heap);
#if defined UNIV_DEBUG || defined UNIV_BLOB_LIGHT_DEBUG
	ut_a(!rec_offs_any_null_extern(btr_pcur_get_rec(&pcur), offsets));
#endif /* UNIV_DEBUG || UNIV_BLOB_LIGHT_DEBUG */

	/* Only remove the record if DB_TRX_ID,DB_ROLL_PTR match. */

	{
		ulint		len;
		const byte*	mrec_trx_id
			= rec_get_nth_field(mrec, moffsets, trx_id_col, &len);
		ut_ad(len == DATA_TRX_ID_LEN);
		const byte*	rec_trx_id
			= rec_get_nth_field(btr_pcur_get_rec(&pcur), offsets,
					    trx_id_col, &len);
		ut_ad(len == DATA_TRX_ID_LEN);
		ut_d(trx_id_check(rec_trx_id, log->min_trx));
		ut_d(trx_id_check(mrec_trx_id, log->min_trx));

		ut_ad(rec_get_nth_field(mrec, moffsets, trx_id_col + 1, &len)
		      == mrec_trx_id + DATA_TRX_ID_LEN);
		ut_ad(len == DATA_ROLL_PTR_LEN);
		ut_ad(rec_get_nth_field(btr_pcur_get_rec(&pcur), offsets,
					trx_id_col + 1, &len)
		      == rec_trx_id + DATA_TRX_ID_LEN);
		ut_ad(len == DATA_ROLL_PTR_LEN);

		if (memcmp(mrec_trx_id, rec_trx_id,
			   DATA_TRX_ID_LEN + DATA_ROLL_PTR_LEN)) {
			/* The ROW_T_DELETE was logged for a different
			PRIMARY KEY,DB_TRX_ID,DB_ROLL_PTR.
			This is possible if a ROW_T_INSERT was skipped
			or a ROW_T_UPDATE was interpreted as ROW_T_DELETE
			because some BLOBs were missing due to
			(1) rolling back the initial insert, or
			(2) purging the BLOB for a later ROW_T_DELETE
			(3) purging 'old values' for a later ROW_T_UPDATE
			or ROW_T_DELETE. */
			ut_ad(!log->same_pk);
			goto all_done;
		}
	}

	return row_log_table_apply_delete_low(&pcur, offsets, heap, &mtr);
}

/******************************************************//**
Replays an update operation on a table that was rebuilt.
@return DB_SUCCESS or error code */
static MY_ATTRIBUTE((nonnull, warn_unused_result))
dberr_t
row_log_table_apply_update(
/*=======================*/
	que_thr_t*		thr,		/*!< in: query graph */
	ulint			new_trx_id_col,	/*!< in: position of
						DB_TRX_ID in the new
						clustered index */
	const mrec_t*		mrec,		/*!< in: new value */
	const offset_t*		offsets,	/*!< in: offsets of mrec */
	mem_heap_t*		offsets_heap,	/*!< in/out: memory heap
						that can be emptied */
	mem_heap_t*		heap,		/*!< in/out: memory heap */
	row_merge_dup_t*	dup,		/*!< in/out: for reporting
						duplicate key errors */
	const dtuple_t*		old_pk)		/*!< in: PRIMARY KEY and
						DB_TRX_ID,DB_ROLL_PTR
						of the old value,
						or PRIMARY KEY if same_pk */
{
	row_log_t*	log	= dup->index->online_log;
	const dtuple_t*	row;
	dict_index_t*	index	= dict_table_get_first_index(log->table);
	mtr_t		mtr;
	btr_pcur_t	pcur;
	dberr_t		error;
	ulint		n_index = 0;

	ut_ad(dtuple_get_n_fields_cmp(old_pk)
	      == dict_index_get_n_unique(index));
	ut_ad(dtuple_get_n_fields(old_pk)
	      == dict_index_get_n_unique(index)
	      + (log->same_pk ? 0 : 2));

	row = row_log_table_apply_convert_mrec(
		mrec, dup->index, offsets, log, heap, &error);

	switch (error) {
	case DB_MISSING_HISTORY:
		/* The record contained BLOBs that are now missing. */
		ut_ad(log->blobs);
		/* Whether or not we are updating the PRIMARY KEY, we
		know that there should be a subsequent
		ROW_T_DELETE for rolling back a preceding ROW_T_INSERT,
		overriding this ROW_T_UPDATE record. (*1)

		This allows us to interpret this ROW_T_UPDATE
		as ROW_T_DELETE.

		When applying the subsequent ROW_T_DELETE, no matching
		record will be found. */
		/* fall through */
	case DB_SUCCESS:
		ut_ad(row != NULL);
		break;
	default:
		ut_ad(0);
		/* fall through */
	case DB_INVALID_NULL:
		ut_ad(row == NULL);
		return(error);
	}

	mtr_start(&mtr);
	index->set_modified(mtr);
	btr_pcur_open(index, old_pk, PAGE_CUR_LE,
		      BTR_MODIFY_TREE, &pcur, &mtr);
#ifdef UNIV_DEBUG
	switch (btr_pcur_get_btr_cur(&pcur)->flag) {
	case BTR_CUR_DELETE_REF:
	case BTR_CUR_DEL_MARK_IBUF:
	case BTR_CUR_DELETE_IBUF:
	case BTR_CUR_INSERT_TO_IBUF:
		ut_ad(0);/* We did not request buffering. */
	case BTR_CUR_HASH:
	case BTR_CUR_HASH_FAIL:
	case BTR_CUR_BINARY:
		break;
	}
#endif /* UNIV_DEBUG */

	if (page_rec_is_infimum(btr_pcur_get_rec(&pcur))
	    || btr_pcur_get_low_match(&pcur) < index->n_uniq) {
		/* The record was not found. This should only happen
		when an earlier ROW_T_INSERT or ROW_T_UPDATE was
		diverted because BLOBs were freed when the insert was
		later rolled back. */

		ut_ad(log->blobs);

		if (error == DB_SUCCESS) {
			/* An earlier ROW_T_INSERT could have been
			skipped because of a missing BLOB, like this:

			BEGIN;
			INSERT INTO t SET blob_col='blob value';
			UPDATE t SET blob_col='';
			ROLLBACK;

			This would generate the following records:
			ROW_T_INSERT (referring to 'blob value')
			ROW_T_UPDATE
			ROW_T_UPDATE (referring to 'blob value')
			ROW_T_DELETE
			[ROLLBACK removes the 'blob value']

			The ROW_T_INSERT would have been skipped
			because of a missing BLOB. Now we are
			executing the first ROW_T_UPDATE.
			The second ROW_T_UPDATE (for the ROLLBACK)
			would be interpreted as ROW_T_DELETE, because
			the BLOB would be missing.

			We could probably assume that the transaction
			has been rolled back and simply skip the
			'insert' part of this ROW_T_UPDATE record.
			However, there might be some complex scenario
			that could interfere with such a shortcut.
			So, we will insert the row (and risk
			introducing a bogus duplicate key error
			for the ALTER TABLE), and a subsequent
			ROW_T_UPDATE or ROW_T_DELETE will delete it. */
			mtr_commit(&mtr);
			error = row_log_table_apply_insert_low(
				thr, row, offsets_heap, heap, dup);
		} else {
			/* Some BLOBs are missing, so we are interpreting
			this ROW_T_UPDATE as ROW_T_DELETE (see *1).
			Because the record was not found, we do nothing. */
			ut_ad(error == DB_MISSING_HISTORY);
			error = DB_SUCCESS;
func_exit:
			mtr_commit(&mtr);
		}
func_exit_committed:
		ut_ad(mtr.has_committed());

		if (error != DB_SUCCESS) {
			/* Report the erroneous row using the new
			version of the table. */
			innobase_row_to_mysql(dup->table, log->table, row);
		}

		return(error);
	}

	/* Prepare to update (or delete) the record. */
	offset_t*		cur_offsets	= rec_get_offsets(
		btr_pcur_get_rec(&pcur), index, NULL, true,
		ULINT_UNDEFINED, &offsets_heap);

	if (!log->same_pk) {
		/* Only update the record if DB_TRX_ID,DB_ROLL_PTR match what
		was buffered. */
		ulint		len;
		const byte*	rec_trx_id
			= rec_get_nth_field(btr_pcur_get_rec(&pcur),
					    cur_offsets, index->n_uniq, &len);
		const dfield_t*	old_pk_trx_id
			= dtuple_get_nth_field(old_pk, index->n_uniq);
		ut_ad(len == DATA_TRX_ID_LEN);
		ut_d(trx_id_check(rec_trx_id, log->min_trx));
		ut_ad(old_pk_trx_id->len == DATA_TRX_ID_LEN);
		ut_ad(old_pk_trx_id[1].len == DATA_ROLL_PTR_LEN);
		ut_ad(DATA_TRX_ID_LEN
		      + static_cast<const char*>(old_pk_trx_id->data)
		      == old_pk_trx_id[1].data);
		ut_d(trx_id_check(old_pk_trx_id->data, log->min_trx));

		if (memcmp(rec_trx_id, old_pk_trx_id->data,
			   DATA_TRX_ID_LEN + DATA_ROLL_PTR_LEN)) {
			/* The ROW_T_UPDATE was logged for a different
			DB_TRX_ID,DB_ROLL_PTR. This is possible if an
			earlier ROW_T_INSERT or ROW_T_UPDATE was diverted
			because some BLOBs were missing due to rolling
			back the initial insert or due to purging
			the old BLOB values of an update. */
			ut_ad(log->blobs);
			if (error != DB_SUCCESS) {
				ut_ad(error == DB_MISSING_HISTORY);
				/* Some BLOBs are missing, so we are
				interpreting this ROW_T_UPDATE as
				ROW_T_DELETE (see *1).
				Because this is a different row,
				we will do nothing. */
				error = DB_SUCCESS;
			} else {
				/* Because the user record is missing due to
				BLOBs that were missing when processing
				an earlier log record, we should
				interpret the ROW_T_UPDATE as ROW_T_INSERT.
				However, there is a different user record
				with the same PRIMARY KEY value already. */
				error = DB_DUPLICATE_KEY;
			}

			goto func_exit;
		}
	}

	if (error != DB_SUCCESS) {
		ut_ad(error == DB_MISSING_HISTORY);
		ut_ad(log->blobs);
		/* Some BLOBs are missing, so we are interpreting
		this ROW_T_UPDATE as ROW_T_DELETE (see *1). */
		error = row_log_table_apply_delete_low(
			&pcur, cur_offsets, heap, &mtr);
		goto func_exit_committed;
	}

	dtuple_t*	entry	= row_build_index_entry_low(
		row, NULL, index, heap, ROW_BUILD_NORMAL);
	upd_t*		update	= row_upd_build_difference_binary(
		index, entry, btr_pcur_get_rec(&pcur), cur_offsets,
		false, NULL, heap, dup->table, &error);
	if (error != DB_SUCCESS) {
		goto func_exit;
	}

	if (!update->n_fields) {
		/* Nothing to do. */
		goto func_exit;
	}

	const bool	pk_updated
		= upd_get_nth_field(update, 0)->field_no < new_trx_id_col;

	if (pk_updated || rec_offs_any_extern(cur_offsets)) {
		/* If the record contains any externally stored
		columns, perform the update by delete and insert,
		because we will not write any undo log that would
		allow purge to free any orphaned externally stored
		columns. */

		if (pk_updated && log->same_pk) {
			/* The ROW_T_UPDATE log record should only be
			written when the PRIMARY KEY fields of the
			record did not change in the old table.  We
			can only get a change of PRIMARY KEY columns
			in the rebuilt table if the PRIMARY KEY was
			redefined (!same_pk). */
			ut_ad(0);
			error = DB_CORRUPTION;
			goto func_exit;
		}

		error = row_log_table_apply_delete_low(
			&pcur, cur_offsets, heap, &mtr);
		ut_ad(mtr.has_committed());

		if (error == DB_SUCCESS) {
			error = row_log_table_apply_insert_low(
				thr, row, offsets_heap, heap, dup);
		}

		goto func_exit_committed;
	}

	dtuple_t*	old_row;
	row_ext_t*	old_ext;

	if (dict_table_get_next_index(index)) {
		/* Construct the row corresponding to the old value of
		the record. */
		old_row = row_build(
			ROW_COPY_DATA, index, btr_pcur_get_rec(&pcur),
			cur_offsets, NULL, NULL, NULL, &old_ext, heap);
		ut_ad(old_row);

		DBUG_LOG("ib_alter_table",
			 "update table " << index->table->id
			 << " (index " << index->id
			 << ": " << rec_printer(old_row).str()
			 << " to " << rec_printer(row).str());
	} else {
		old_row = NULL;
		old_ext = NULL;
	}

	big_rec_t*	big_rec;

	error = btr_cur_pessimistic_update(
		BTR_CREATE_FLAG | BTR_NO_LOCKING_FLAG
		| BTR_NO_UNDO_LOG_FLAG | BTR_KEEP_SYS_FLAG
		| BTR_KEEP_POS_FLAG,
		btr_pcur_get_btr_cur(&pcur),
		&cur_offsets, &offsets_heap, heap, &big_rec,
		update, 0, thr, 0, &mtr);

	if (big_rec) {
		if (error == DB_SUCCESS) {
			error = btr_store_big_rec_extern_fields(
				&pcur, cur_offsets, big_rec, &mtr,
				BTR_STORE_UPDATE);
		}

		dtuple_big_rec_free(big_rec);
	}

	for (n_index += index->type != DICT_CLUSTERED;
	     (index = dict_table_get_next_index(index)); n_index++) {
		if (index->type & DICT_FTS) {
			continue;
		}

		if (error != DB_SUCCESS) {
			break;
		}

		if (!row_upd_changes_ord_field_binary(
			    index, update, thr, old_row, NULL)) {
			continue;
		}

		if (dict_index_has_virtual(index)) {
			dtuple_copy_v_fields(old_row, old_pk);
		}

		mtr_commit(&mtr);

		entry = row_build_index_entry(old_row, old_ext, index, heap);
		if (!entry) {
			ut_ad(0);
			return(DB_CORRUPTION);
		}

		mtr_start(&mtr);
		index->set_modified(mtr);

		if (ROW_FOUND != row_search_index_entry(
			    index, entry, BTR_MODIFY_TREE, &pcur, &mtr)) {
			ut_ad(0);
			error = DB_CORRUPTION;
			break;
		}

		btr_cur_pessimistic_delete(
			&error, FALSE, btr_pcur_get_btr_cur(&pcur),
			BTR_CREATE_FLAG, false, &mtr);

		if (error != DB_SUCCESS) {
			break;
		}

		mtr_commit(&mtr);

		entry = row_build_index_entry(row, NULL, index, heap);
		error = row_ins_sec_index_entry_low(
			BTR_CREATE_FLAG | BTR_NO_LOCKING_FLAG
			| BTR_NO_UNDO_LOG_FLAG | BTR_KEEP_SYS_FLAG,
			BTR_MODIFY_TREE, index, offsets_heap, heap,
			entry, thr_get_trx(thr)->id, thr);

		/* Report correct index name for duplicate key error. */
		if (error == DB_DUPLICATE_KEY) {
			thr_get_trx(thr)->error_key_num = n_index;
		}

		mtr_start(&mtr);
		index->set_modified(mtr);
	}

	goto func_exit;
}

/******************************************************//**
Applies an operation to a table that was rebuilt.
@return NULL on failure (mrec corruption) or when out of data;
pointer to next record on success */
static MY_ATTRIBUTE((nonnull, warn_unused_result))
const mrec_t*
row_log_table_apply_op(
/*===================*/
	que_thr_t*		thr,		/*!< in: query graph */
	ulint			new_trx_id_col,	/*!< in: position of
						DB_TRX_ID in new index */
	row_merge_dup_t*	dup,		/*!< in/out: for reporting
						duplicate key errors */
	dberr_t*		error,		/*!< out: DB_SUCCESS
						or error code */
	mem_heap_t*		offsets_heap,	/*!< in/out: memory heap
						that can be emptied */
	mem_heap_t*		heap,		/*!< in/out: memory heap */
	const mrec_t*		mrec,		/*!< in: merge record */
	const mrec_t*		mrec_end,	/*!< in: end of buffer */
	offset_t*		offsets)	/*!< in/out: work area
						for parsing mrec */
{
	row_log_t*	log	= dup->index->online_log;
	dict_index_t*	new_index = dict_table_get_first_index(log->table);
	ulint		extra_size;
	const mrec_t*	next_mrec;
	dtuple_t*	old_pk;

	ut_ad(dict_index_is_clust(dup->index));
	ut_ad(dup->index->table != log->table);
	ut_ad(log->head.total <= log->tail.total);

	*error = DB_SUCCESS;

	/* 3 = 1 (op type) + 1 (extra_size) + at least 1 byte payload */
	if (mrec + 3 >= mrec_end) {
		return(NULL);
	}

	const bool is_instant = log->is_instant(dup->index);
	const mrec_t* const mrec_start = mrec;

	switch (*mrec++) {
	default:
		ut_ad(0);
		*error = DB_CORRUPTION;
		return(NULL);
	case ROW_T_INSERT:
		extra_size = *mrec++;

		if (extra_size >= 0x80) {
			/* Read another byte of extra_size. */

			extra_size = (extra_size & 0x7f) << 8;
			extra_size |= *mrec++;
		}

		mrec += extra_size;

		ut_ad(extra_size || !is_instant);

		if (mrec > mrec_end) {
			return(NULL);
		}

		rec_offs_set_n_fields(offsets, dup->index->n_fields);
		rec_init_offsets_temp(mrec, dup->index, offsets,
				      log->n_core_fields, log->non_core_fields,
				      is_instant
				      ? static_cast<rec_comp_status_t>(
					      *(mrec - extra_size))
				      : REC_STATUS_ORDINARY);

		next_mrec = mrec + rec_offs_data_size(offsets);

		if (next_mrec > mrec_end) {
			return(NULL);
		} else {
			log->head.total += ulint(next_mrec - mrec_start);
			*error = row_log_table_apply_insert(
				thr, mrec, offsets, offsets_heap,
				heap, dup);
		}
		break;

	case ROW_T_DELETE:
		/* 1 (extra_size) + at least 1 (payload) */
		if (mrec + 2 >= mrec_end) {
			return(NULL);
		}

		extra_size = *mrec++;
		ut_ad(mrec < mrec_end);

		/* We assume extra_size < 0x100 for the PRIMARY KEY prefix.
		For fixed-length PRIMARY key columns, it is 0. */
		mrec += extra_size;

		/* The ROW_T_DELETE record was converted by
		rec_convert_dtuple_to_temp() using new_index. */
		ut_ad(!new_index->is_instant());
		rec_offs_set_n_fields(offsets,
				      unsigned(new_index->n_uniq) + 2);
		rec_init_offsets_temp(mrec, new_index, offsets);
		next_mrec = mrec + rec_offs_data_size(offsets);
		if (next_mrec > mrec_end) {
			return(NULL);
		}

		log->head.total += ulint(next_mrec - mrec_start);

		*error = row_log_table_apply_delete(
			new_trx_id_col,
			mrec, offsets, offsets_heap, heap, log);
		break;

	case ROW_T_UPDATE:
		/* Logically, the log entry consists of the
		(PRIMARY KEY,DB_TRX_ID) of the old value (converted
		to the new primary key definition) followed by
		the new value in the old table definition. If the
		definition of the columns belonging to PRIMARY KEY
		is not changed, the log will only contain
		DB_TRX_ID,new_row. */

		if (log->same_pk) {
			ut_ad(new_index->n_uniq == dup->index->n_uniq);

			extra_size = *mrec++;

			if (extra_size >= 0x80) {
				/* Read another byte of extra_size. */

				extra_size = (extra_size & 0x7f) << 8;
				extra_size |= *mrec++;
			}

			mrec += extra_size;

			ut_ad(extra_size || !is_instant);

			if (mrec > mrec_end) {
				return(NULL);
			}

			rec_offs_set_n_fields(offsets, dup->index->n_fields);
			rec_init_offsets_temp(mrec, dup->index, offsets,
					      log->n_core_fields,
					      log->non_core_fields,
					      is_instant
					      ? static_cast<rec_comp_status_t>(
						      *(mrec - extra_size))
					      : REC_STATUS_ORDINARY);

			next_mrec = mrec + rec_offs_data_size(offsets);

			if (next_mrec > mrec_end) {
				return(NULL);
			}

			old_pk = dtuple_create(heap, new_index->n_uniq);
			dict_index_copy_types(
				old_pk, new_index, old_pk->n_fields);

			/* Copy the PRIMARY KEY fields from mrec to old_pk. */
			for (ulint i = 0; i < new_index->n_uniq; i++) {
				const void*	field;
				ulint		len;
				dfield_t*	dfield;

				ut_ad(!rec_offs_nth_extern(offsets, i));

				field = rec_get_nth_field(
					mrec, offsets, i, &len);
				ut_ad(len != UNIV_SQL_NULL);

				dfield = dtuple_get_nth_field(old_pk, i);
				dfield_set_data(dfield, field, len);
			}
		} else {
			/* We assume extra_size < 0x100
			for the PRIMARY KEY prefix. */
			mrec += *mrec + 1;

			if (mrec > mrec_end) {
				return(NULL);
			}

			/* Get offsets for PRIMARY KEY,
			DB_TRX_ID, DB_ROLL_PTR. */
			/* The old_pk prefix was converted by
			rec_convert_dtuple_to_temp() using new_index. */
			ut_ad(!new_index->is_instant());
			rec_offs_set_n_fields(offsets,
					      unsigned(new_index->n_uniq) + 2);
			rec_init_offsets_temp(mrec, new_index, offsets);

			next_mrec = mrec + rec_offs_data_size(offsets);
			if (next_mrec + 2 > mrec_end) {
				return(NULL);
			}

			/* Copy the PRIMARY KEY fields and
			DB_TRX_ID, DB_ROLL_PTR from mrec to old_pk. */
			old_pk = dtuple_create(
				heap, unsigned(new_index->n_uniq) + 2);
			dict_index_copy_types(old_pk, new_index,
					      old_pk->n_fields);

			for (ulint i = 0;
			     i < dict_index_get_n_unique(new_index) + 2;
			     i++) {
				const void*	field;
				ulint		len;
				dfield_t*	dfield;

				ut_ad(!rec_offs_nth_extern(offsets, i));

				field = rec_get_nth_field(
					mrec, offsets, i, &len);
				ut_ad(len != UNIV_SQL_NULL);

				dfield = dtuple_get_nth_field(old_pk, i);
				dfield_set_data(dfield, field, len);
			}

			mrec = next_mrec;

			/* Fetch the new value of the row as it was
			in the old table definition. */
			extra_size = *mrec++;

			if (extra_size >= 0x80) {
				/* Read another byte of extra_size. */

				extra_size = (extra_size & 0x7f) << 8;
				extra_size |= *mrec++;
			}

			mrec += extra_size;

			ut_ad(extra_size || !is_instant);

			if (mrec > mrec_end) {
				return(NULL);
			}

			rec_offs_set_n_fields(offsets, dup->index->n_fields);
			rec_init_offsets_temp(mrec, dup->index, offsets,
					      log->n_core_fields,
					      log->non_core_fields,
					      is_instant
					      ? static_cast<rec_comp_status_t>(
						      *(mrec - extra_size))
					      : REC_STATUS_ORDINARY);

			next_mrec = mrec + rec_offs_data_size(offsets);

			if (next_mrec > mrec_end) {
				return(NULL);
			}
		}

		ut_ad(next_mrec <= mrec_end);
		log->head.total += ulint(next_mrec - mrec_start);
		dtuple_set_n_fields_cmp(old_pk, new_index->n_uniq);

		*error = row_log_table_apply_update(
			thr, new_trx_id_col,
			mrec, offsets, offsets_heap, heap, dup, old_pk);
		break;
	}

	ut_ad(log->head.total <= log->tail.total);
	mem_heap_empty(offsets_heap);
	mem_heap_empty(heap);
	return(next_mrec);
}

#ifdef HAVE_PSI_STAGE_INTERFACE
/** Estimate how much an ALTER TABLE progress should be incremented per
one block of log applied.
For the other phases of ALTER TABLE we increment the progress with 1 per
page processed.
@return amount of abstract units to add to work_completed when one block
of log is applied.
*/
inline
ulint
row_log_progress_inc_per_block()
{
	/* We must increment the progress once per page (as in
	univ_page_size, usually 16KiB). One block here is srv_sort_buf_size
	(usually 1MiB). */
	const ulint	pages_per_block = std::max<ulint>(
		ulint(srv_sort_buf_size >> srv_page_size_shift), 1);

	/* Multiply by an artificial factor of 6 to even the pace with
	the rest of the ALTER TABLE phases, they process page_size amount
	of data faster. */
	return(pages_per_block * 6);
}

/** Estimate how much work is to be done by the log apply phase
of an ALTER TABLE for this index.
@param[in]	index	index whose log to assess
@return work to be done by log-apply in abstract units
*/
ulint
row_log_estimate_work(
	const dict_index_t*	index)
{
	if (index == NULL || index->online_log == NULL) {
		return(0);
	}

	const row_log_t*	l = index->online_log;
	const ulint		bytes_left =
		static_cast<ulint>(l->tail.total - l->head.total);
	const ulint		blocks_left = bytes_left / srv_sort_buf_size;

	return(blocks_left * row_log_progress_inc_per_block());
}
#else /* HAVE_PSI_STAGE_INTERFACE */
inline
ulint
row_log_progress_inc_per_block()
{
	return(0);
}
#endif /* HAVE_PSI_STAGE_INTERFACE */

/** Applies operations to a table was rebuilt.
@param[in]	thr	query graph
@param[in,out]	dup	for reporting duplicate key errors
@param[in,out]	stage	performance schema accounting object, used by
ALTER TABLE. If not NULL, then stage->inc() will be called for each block
of log that is applied.
@return DB_SUCCESS, or error code on failure */
static MY_ATTRIBUTE((warn_unused_result))
dberr_t
row_log_table_apply_ops(
	que_thr_t*		thr,
	row_merge_dup_t*	dup,
	ut_stage_alter_t*	stage)
{
	dberr_t		error;
	const mrec_t*	mrec		= NULL;
	const mrec_t*	next_mrec;
	const mrec_t*	mrec_end	= NULL; /* silence bogus warning */
	const mrec_t*	next_mrec_end;
	mem_heap_t*	heap;
	mem_heap_t*	offsets_heap;
	offset_t*	offsets;
	bool		has_index_lock;
	dict_index_t*	index		= const_cast<dict_index_t*>(
		dup->index);
	dict_table_t*	new_table	= index->online_log->table;
	dict_index_t*	new_index	= dict_table_get_first_index(
		new_table);
	const ulint	i		= 1 + REC_OFFS_HEADER_SIZE
		+ ut_max(dict_index_get_n_fields(index),
			 dict_index_get_n_unique(new_index) + 2);
	const ulint	new_trx_id_col	= dict_col_get_clust_pos(
		dict_table_get_sys_col(new_table, DATA_TRX_ID), new_index);
	trx_t*		trx		= thr_get_trx(thr);

	ut_ad(dict_index_is_clust(index));
	ut_ad(dict_index_is_online_ddl(index));
	ut_ad(trx->mysql_thd);
	ut_ad(rw_lock_own(dict_index_get_lock(index), RW_LOCK_X));
	ut_ad(!dict_index_is_online_ddl(new_index));
	ut_ad(dict_col_get_clust_pos(
		      dict_table_get_sys_col(index->table, DATA_TRX_ID), index)
	      != ULINT_UNDEFINED);
	ut_ad(new_trx_id_col > 0);
	ut_ad(new_trx_id_col != ULINT_UNDEFINED);

	UNIV_MEM_INVALID(&mrec_end, sizeof mrec_end);

	offsets = static_cast<offset_t*>(ut_malloc_nokey(i * sizeof *offsets));
	rec_offs_set_n_alloc(offsets, i);
	rec_offs_set_n_fields(offsets, dict_index_get_n_fields(index));

	heap = mem_heap_create(srv_page_size);
	offsets_heap = mem_heap_create(srv_page_size);
	has_index_lock = true;

next_block:
	ut_ad(has_index_lock);
	ut_ad(rw_lock_own(dict_index_get_lock(index), RW_LOCK_X));
	ut_ad(index->online_log->head.bytes == 0);

	stage->inc(row_log_progress_inc_per_block());

	if (trx_is_interrupted(trx)) {
		goto interrupted;
	}

	if (index->is_corrupted()) {
		error = DB_INDEX_CORRUPT;
		goto func_exit;
	}

	ut_ad(dict_index_is_online_ddl(index));

	error = index->online_log->error;

	if (error != DB_SUCCESS) {
		goto func_exit;
	}

	if (UNIV_UNLIKELY(index->online_log->head.blocks
			  > index->online_log->tail.blocks)) {
unexpected_eof:
		ib::error() << "Unexpected end of temporary file for table "
			<< index->table->name;
corruption:
		error = DB_CORRUPTION;
		goto func_exit;
	}

	if (index->online_log->head.blocks
	    == index->online_log->tail.blocks) {
		if (index->online_log->head.blocks) {
#ifdef HAVE_FTRUNCATE
			/* Truncate the file in order to save space. */
			if (index->online_log->fd > 0
			    && ftruncate(index->online_log->fd, 0) == -1) {
				ib::error()
					<< "\'" << index->name + 1
					<< "\' failed with error "
					<< errno << ":" << strerror(errno);

				goto corruption;
			}
#endif /* HAVE_FTRUNCATE */
			index->online_log->head.blocks
				= index->online_log->tail.blocks = 0;
		}

		next_mrec = index->online_log->tail.block;
		next_mrec_end = next_mrec + index->online_log->tail.bytes;

		if (next_mrec_end == next_mrec) {
			/* End of log reached. */
all_done:
			ut_ad(has_index_lock);
			ut_ad(index->online_log->head.blocks == 0);
			ut_ad(index->online_log->tail.blocks == 0);
			index->online_log->head.bytes = 0;
			index->online_log->tail.bytes = 0;
			error = DB_SUCCESS;
			goto func_exit;
		}
	} else {
		os_offset_t	ofs;

		ofs = (os_offset_t) index->online_log->head.blocks
			* srv_sort_buf_size;

		ut_ad(has_index_lock);
		has_index_lock = false;
		rw_lock_x_unlock(dict_index_get_lock(index));

		log_free_check();

		ut_ad(dict_index_is_online_ddl(index));

		if (!row_log_block_allocate(index->online_log->head)) {
			error = DB_OUT_OF_MEMORY;
			goto func_exit;
		}

		IORequest		request(IORequest::READ);
		byte*			buf = index->online_log->head.block;

		if (os_file_read_no_error_handling(
			    request, index->online_log->fd,
			    buf, ofs, srv_sort_buf_size, 0) != DB_SUCCESS) {
			ib::error()
				<< "Unable to read temporary file"
				" for table " << index->table->name;
			goto corruption;
		}

		if (log_tmp_is_encrypted()) {
			if (!log_tmp_block_decrypt(
				    buf, srv_sort_buf_size,
				    index->online_log->crypt_head, ofs)) {
				error = DB_DECRYPTION_FAILED;
				goto func_exit;
			}

			srv_stats.n_rowlog_blocks_decrypted.inc();
			memcpy(buf, index->online_log->crypt_head,
			       srv_sort_buf_size);
		}

#ifdef POSIX_FADV_DONTNEED
		/* Each block is read exactly once.  Free up the file cache. */
		posix_fadvise(index->online_log->fd,
			      ofs, srv_sort_buf_size, POSIX_FADV_DONTNEED);
#endif /* POSIX_FADV_DONTNEED */

		next_mrec = index->online_log->head.block;
		next_mrec_end = next_mrec + srv_sort_buf_size;
	}

	/* This read is not protected by index->online_log->mutex for
	performance reasons. We will eventually notice any error that
	was flagged by a DML thread. */
	error = index->online_log->error;

	if (error != DB_SUCCESS) {
		goto func_exit;
	}

	if (mrec) {
		/* A partial record was read from the previous block.
		Copy the temporary buffer full, as we do not know the
		length of the record. Parse subsequent records from
		the bigger buffer index->online_log->head.block
		or index->online_log->tail.block. */

		ut_ad(mrec == index->online_log->head.buf);
		ut_ad(mrec_end > mrec);
		ut_ad(mrec_end < (&index->online_log->head.buf)[1]);

		memcpy((mrec_t*) mrec_end, next_mrec,
		       ulint((&index->online_log->head.buf)[1] - mrec_end));
		mrec = row_log_table_apply_op(
			thr, new_trx_id_col,
			dup, &error, offsets_heap, heap,
			index->online_log->head.buf,
			(&index->online_log->head.buf)[1], offsets);
		if (error != DB_SUCCESS) {
			goto func_exit;
		} else if (UNIV_UNLIKELY(mrec == NULL)) {
			/* The record was not reassembled properly. */
			goto corruption;
		}
		/* The record was previously found out to be
		truncated. Now that the parse buffer was extended,
		it should proceed beyond the old end of the buffer. */
		ut_a(mrec > mrec_end);

		index->online_log->head.bytes = ulint(mrec - mrec_end);
		next_mrec += index->online_log->head.bytes;
	}

	ut_ad(next_mrec <= next_mrec_end);
	/* The following loop must not be parsing the temporary
	buffer, but head.block or tail.block. */

	/* mrec!=NULL means that the next record starts from the
	middle of the block */
	ut_ad((mrec == NULL) == (index->online_log->head.bytes == 0));

#ifdef UNIV_DEBUG
	if (next_mrec_end == index->online_log->head.block
	    + srv_sort_buf_size) {
		/* If tail.bytes == 0, next_mrec_end can also be at
		the end of tail.block. */
		if (index->online_log->tail.bytes == 0) {
			ut_ad(next_mrec == next_mrec_end);
			ut_ad(index->online_log->tail.blocks == 0);
			ut_ad(index->online_log->head.blocks == 0);
			ut_ad(index->online_log->head.bytes == 0);
		} else {
			ut_ad(next_mrec == index->online_log->head.block
			      + index->online_log->head.bytes);
			ut_ad(index->online_log->tail.blocks
			      > index->online_log->head.blocks);
		}
	} else if (next_mrec_end == index->online_log->tail.block
		   + index->online_log->tail.bytes) {
		ut_ad(next_mrec == index->online_log->tail.block
		      + index->online_log->head.bytes);
		ut_ad(index->online_log->tail.blocks == 0);
		ut_ad(index->online_log->head.blocks == 0);
		ut_ad(index->online_log->head.bytes
		      <= index->online_log->tail.bytes);
	} else {
		ut_error;
	}
#endif /* UNIV_DEBUG */

	mrec_end = next_mrec_end;

	while (!trx_is_interrupted(trx)) {
		mrec = next_mrec;
		ut_ad(mrec <= mrec_end);

		if (mrec == mrec_end) {
			/* We are at the end of the log.
			   Mark the replay all_done. */
			if (has_index_lock) {
				goto all_done;
			}
		}

		if (!has_index_lock) {
			/* We are applying operations from a different
			block than the one that is being written to.
			We do not hold index->lock in order to
			allow other threads to concurrently buffer
			modifications. */
			ut_ad(mrec >= index->online_log->head.block);
			ut_ad(mrec_end == index->online_log->head.block
			      + srv_sort_buf_size);
			ut_ad(index->online_log->head.bytes
			      < srv_sort_buf_size);

			/* Take the opportunity to do a redo log
			checkpoint if needed. */
			log_free_check();
		} else {
			/* We are applying operations from the last block.
			Do not allow other threads to buffer anything,
			so that we can finally catch up and synchronize. */
			ut_ad(index->online_log->head.blocks == 0);
			ut_ad(index->online_log->tail.blocks == 0);
			ut_ad(mrec_end == index->online_log->tail.block
			      + index->online_log->tail.bytes);
			ut_ad(mrec >= index->online_log->tail.block);
		}

		/* This read is not protected by index->online_log->mutex
		for performance reasons. We will eventually notice any
		error that was flagged by a DML thread. */
		error = index->online_log->error;

		if (error != DB_SUCCESS) {
			goto func_exit;
		}

		next_mrec = row_log_table_apply_op(
			thr, new_trx_id_col,
			dup, &error, offsets_heap, heap,
			mrec, mrec_end, offsets);

		if (error != DB_SUCCESS) {
			goto func_exit;
		} else if (next_mrec == next_mrec_end) {
			/* The record happened to end on a block boundary.
			Do we have more blocks left? */
			if (has_index_lock) {
				/* The index will be locked while
				applying the last block. */
				goto all_done;
			}

			mrec = NULL;
process_next_block:
			rw_lock_x_lock(dict_index_get_lock(index));
			has_index_lock = true;

			index->online_log->head.bytes = 0;
			index->online_log->head.blocks++;
			goto next_block;
		} else if (next_mrec != NULL) {
			ut_ad(next_mrec < next_mrec_end);
			index->online_log->head.bytes
				+= ulint(next_mrec - mrec);
		} else if (has_index_lock) {
			/* When mrec is within tail.block, it should
			be a complete record, because we are holding
			index->lock and thus excluding the writer. */
			ut_ad(index->online_log->tail.blocks == 0);
			ut_ad(mrec_end == index->online_log->tail.block
			      + index->online_log->tail.bytes);
			ut_ad(0);
			goto unexpected_eof;
		} else {
			memcpy(index->online_log->head.buf, mrec,
			       ulint(mrec_end - mrec));
			mrec_end += ulint(index->online_log->head.buf - mrec);
			mrec = index->online_log->head.buf;
			goto process_next_block;
		}
	}

interrupted:
	error = DB_INTERRUPTED;
func_exit:
	if (!has_index_lock) {
		rw_lock_x_lock(dict_index_get_lock(index));
	}

	mem_heap_free(offsets_heap);
	mem_heap_free(heap);
	row_log_block_free(index->online_log->head);
	ut_free(offsets);
	return(error);
}

/** Apply the row_log_table log to a table upon completing rebuild.
@param[in]	thr		query graph
@param[in]	old_table	old table
@param[in,out]	table		MySQL table (for reporting duplicates)
@param[in,out]	stage		performance schema accounting object, used by
ALTER TABLE. stage->begin_phase_log_table() will be called initially and then
stage->inc() will be called for each block of log that is applied.
@param[in]	new_table	Altered table
@return DB_SUCCESS, or error code on failure */
dberr_t
row_log_table_apply(
	que_thr_t*		thr,
	dict_table_t*		old_table,
	struct TABLE*		table,
	ut_stage_alter_t*	stage,
	dict_table_t*		new_table)
{
	dberr_t		error;
	dict_index_t*	clust_index;

	thr_get_trx(thr)->error_key_num = 0;
	DBUG_EXECUTE_IF("innodb_trx_duplicates",
			thr_get_trx(thr)->duplicates = TRX_DUP_REPLACE;);

	stage->begin_phase_log_table();

	ut_ad(!rw_lock_own(&dict_operation_lock, RW_LOCK_S));
	clust_index = dict_table_get_first_index(old_table);

	if (clust_index->online_log->n_rows == 0) {
		clust_index->online_log->n_rows = new_table->stat_n_rows;
	}

	rw_lock_x_lock(dict_index_get_lock(clust_index));

	if (!clust_index->online_log) {
		ut_ad(dict_index_get_online_status(clust_index)
		      == ONLINE_INDEX_COMPLETE);
		/* This function should not be called unless
		rebuilding a table online. Build in some fault
		tolerance. */
		ut_ad(0);
		error = DB_ERROR;
	} else {
		row_merge_dup_t	dup = {
			clust_index, table,
			clust_index->online_log->col_map, 0
		};

		error = row_log_table_apply_ops(thr, &dup, stage);

		ut_ad(error != DB_SUCCESS
		      || clust_index->online_log->head.total
		      == clust_index->online_log->tail.total);
	}

	rw_lock_x_unlock(dict_index_get_lock(clust_index));
	DBUG_EXECUTE_IF("innodb_trx_duplicates",
			thr_get_trx(thr)->duplicates = 0;);

	return(error);
}

/******************************************************//**
Allocate the row log for an index and flag the index
for online creation.
@retval true if success, false if not */
bool
row_log_allocate(
/*=============*/
	const trx_t*	trx,	/*!< in: the ALTER TABLE transaction */
	dict_index_t*	index,	/*!< in/out: index */
	dict_table_t*	table,	/*!< in/out: new table being rebuilt,
				or NULL when creating a secondary index */
	bool		same_pk,/*!< in: whether the definition of the
				PRIMARY KEY has remained the same */
	const dtuple_t*	defaults,
				/*!< in: default values of
				added, changed columns, or NULL */
	const ulint*	col_map,/*!< in: mapping of old column
				numbers to new ones, or NULL if !table */
	const char*	path,	/*!< in: where to create temporary file */
	const TABLE*	old_table,	/*!< in: table definition before alter */
	const bool	allow_not_null) /*!< in: allow null to not-null
					conversion */
{
	row_log_t*	log;
	DBUG_ENTER("row_log_allocate");

	ut_ad(!dict_index_is_online_ddl(index));
	ut_ad(dict_index_is_clust(index) == !!table);
	ut_ad(!table || index->table != table);
	ut_ad(same_pk || table);
	ut_ad(!table || col_map);
	ut_ad(!defaults || col_map);
	ut_ad(rw_lock_own(dict_index_get_lock(index), RW_LOCK_X));
	ut_ad(trx_state_eq(trx, TRX_STATE_ACTIVE));
	ut_ad(trx->id);

	log = static_cast<row_log_t*>(ut_malloc_nokey(sizeof *log));

	if (log == NULL) {
		DBUG_RETURN(false);
	}

	log->fd = OS_FILE_CLOSED;
	mutex_create(LATCH_ID_INDEX_ONLINE_LOG, &log->mutex);

	log->blobs = NULL;
	log->table = table;
	log->same_pk = same_pk;
	log->defaults = defaults;
	log->col_map = col_map;
	log->error = DB_SUCCESS;
	log->min_trx = trx->id;
	log->max_trx = 0;
	log->tail.blocks = log->tail.bytes = 0;
	log->tail.total = 0;
	log->tail.block = log->head.block = NULL;
	log->crypt_tail = log->crypt_head = NULL;
	log->head.blocks = log->head.bytes = 0;
	log->head.total = 0;
	log->path = path;
	log->n_core_fields = index->n_core_fields;
	ut_ad(!table || log->is_instant(index) == index->is_instant());
	log->allow_not_null = allow_not_null;
	log->old_table = old_table;
	log->n_rows = 0;

	if (table && index->is_instant()) {
		const unsigned n = log->n_core_fields;
		log->non_core_fields = UT_NEW_ARRAY_NOKEY(
			dict_col_t::def_t, index->n_fields - n);
		for (unsigned i = n; i < index->n_fields; i++) {
			log->non_core_fields[i - n]
				= index->fields[i].col->def_val;
		}
	} else {
		log->non_core_fields = NULL;
	}

	dict_index_set_online_status(index, ONLINE_INDEX_CREATION);
	index->online_log = log;

	if (log_tmp_is_encrypted()) {
		ulint size = srv_sort_buf_size;
		log->crypt_head = static_cast<byte *>(os_mem_alloc_large(&size));
		log->crypt_tail = static_cast<byte *>(os_mem_alloc_large(&size));

		if (!log->crypt_head || !log->crypt_tail) {
			row_log_free(log);
			DBUG_RETURN(false);
		}
	}

	/* While we might be holding an exclusive data dictionary lock
	here, in row_log_abort_sec() we will not always be holding it. Use
	atomic operations in both cases. */
	MONITOR_ATOMIC_INC(MONITOR_ONLINE_CREATE_INDEX);

	DBUG_RETURN(true);
}

/******************************************************//**
Free the row log for an index that was being created online. */
void
row_log_free(
/*=========*/
	row_log_t*&	log)	/*!< in,own: row log */
{
	MONITOR_ATOMIC_DEC(MONITOR_ONLINE_CREATE_INDEX);

	UT_DELETE(log->blobs);
	UT_DELETE_ARRAY(log->non_core_fields);
	row_log_block_free(log->tail);
	row_log_block_free(log->head);
	row_merge_file_destroy_low(log->fd);

	if (log->crypt_head) {
		os_mem_free_large(log->crypt_head, srv_sort_buf_size);
	}

	if (log->crypt_tail) {
		os_mem_free_large(log->crypt_tail, srv_sort_buf_size);
	}

	mutex_free(&log->mutex);
	ut_free(log);
	log = NULL;
}

/******************************************************//**
Get the latest transaction ID that has invoked row_log_online_op()
during online creation.
@return latest transaction ID, or 0 if nothing was logged */
trx_id_t
row_log_get_max_trx(
/*================*/
	dict_index_t*	index)	/*!< in: index, must be locked */
{
	ut_ad(dict_index_get_online_status(index) == ONLINE_INDEX_CREATION);

	ut_ad((rw_lock_own(dict_index_get_lock(index), RW_LOCK_S)
	       && mutex_own(&index->online_log->mutex))
	      || rw_lock_own(dict_index_get_lock(index), RW_LOCK_X));

	return(index->online_log->max_trx);
}

/******************************************************//**
Applies an operation to a secondary index that was being created. */
static MY_ATTRIBUTE((nonnull))
void
row_log_apply_op_low(
/*=================*/
	dict_index_t*	index,		/*!< in/out: index */
	row_merge_dup_t*dup,		/*!< in/out: for reporting
					duplicate key errors */
	dberr_t*	error,		/*!< out: DB_SUCCESS or error code */
	mem_heap_t*	offsets_heap,	/*!< in/out: memory heap for
					allocating offsets; can be emptied */
	bool		has_index_lock, /*!< in: true if holding index->lock
					in exclusive mode */
	enum row_op	op,		/*!< in: operation being applied */
	trx_id_t	trx_id,		/*!< in: transaction identifier */
	const dtuple_t*	entry)		/*!< in: row */
{
	mtr_t		mtr;
	btr_cur_t	cursor;
	offset_t*	offsets = NULL;

	ut_ad(!dict_index_is_clust(index));

	ut_ad(rw_lock_own(dict_index_get_lock(index), RW_LOCK_X)
	      == has_index_lock);

	ut_ad(!index->is_corrupted());
	ut_ad(trx_id != 0 || op == ROW_OP_DELETE);

	DBUG_LOG("ib_create_index",
		 (op == ROW_OP_INSERT ? "insert " : "delete ")
		 << (has_index_lock ? "locked index " : "unlocked index ")
		 << index->id << ',' << ib::hex(trx_id) << ": "
		 << rec_printer(entry).str());

	mtr_start(&mtr);
	index->set_modified(mtr);

	/* We perform the pessimistic variant of the operations if we
	already hold index->lock exclusively. First, search the
	record. The operation may already have been performed,
	depending on when the row in the clustered index was
	scanned. */
	btr_cur_search_to_nth_level(index, 0, entry, PAGE_CUR_LE,
				    has_index_lock
				    ? BTR_MODIFY_TREE
				    : BTR_MODIFY_LEAF,
				    &cursor, 0, __FILE__, __LINE__,
				    &mtr);

	ut_ad(dict_index_get_n_unique(index) > 0);
	/* This test is somewhat similar to row_ins_must_modify_rec(),
	but not identical for unique secondary indexes. */
	if (cursor.low_match >= dict_index_get_n_unique(index)
	    && !page_rec_is_infimum(btr_cur_get_rec(&cursor))) {
		/* We have a matching record. */
		bool	exists	= (cursor.low_match
				   == dict_index_get_n_fields(index));
#ifdef UNIV_DEBUG
		rec_t*	rec	= btr_cur_get_rec(&cursor);
		ut_ad(page_rec_is_user_rec(rec));
		ut_ad(!rec_get_deleted_flag(rec, page_rec_is_comp(rec)));
#endif /* UNIV_DEBUG */

		ut_ad(exists || dict_index_is_unique(index));

		switch (op) {
		case ROW_OP_DELETE:
			if (!exists) {
				/* The existing record matches the
				unique secondary index key, but the
				PRIMARY KEY columns differ. So, this
				exact record does not exist. For
				example, we could detect a duplicate
				key error in some old index before
				logging an ROW_OP_INSERT for our
				index. This ROW_OP_DELETE could have
				been logged for rolling back
				TRX_UNDO_INSERT_REC. */
				goto func_exit;
			}

			if (btr_cur_optimistic_delete(
				    &cursor, BTR_CREATE_FLAG, &mtr)) {
				*error = DB_SUCCESS;
				break;
			}

			if (!has_index_lock) {
				/* This needs a pessimistic operation.
				Lock the index tree exclusively. */
				mtr_commit(&mtr);
				mtr_start(&mtr);
				index->set_modified(mtr);
				btr_cur_search_to_nth_level(
					index, 0, entry, PAGE_CUR_LE,
					BTR_MODIFY_TREE, &cursor, 0,
					__FILE__, __LINE__, &mtr);

				/* No other thread than the current one
				is allowed to modify the index tree.
				Thus, the record should still exist. */
				ut_ad(cursor.low_match
				      >= dict_index_get_n_fields(index));
				ut_ad(page_rec_is_user_rec(
					      btr_cur_get_rec(&cursor)));
			}

			/* As there are no externally stored fields in
			a secondary index record, the parameter
			rollback=false will be ignored. */

			btr_cur_pessimistic_delete(
				error, FALSE, &cursor,
				BTR_CREATE_FLAG, false, &mtr);
			break;
		case ROW_OP_INSERT:
			if (exists) {
				/* The record already exists. There
				is nothing to be inserted.
				This could happen when processing
				TRX_UNDO_DEL_MARK_REC in statement
				rollback:

				UPDATE of PRIMARY KEY can lead to
				statement rollback if the updated
				value of the PRIMARY KEY already
				exists. In this case, the UPDATE would
				be mapped to DELETE;INSERT, and we
				only wrote undo log for the DELETE
				part. The duplicate key error would be
				triggered before logging the INSERT
				part.

				Theoretically, we could also get a
				similar situation when a DELETE operation
				is blocked by a FOREIGN KEY constraint. */
				goto func_exit;
			}

			if (dtuple_contains_null(entry)) {
				/* The UNIQUE KEY columns match, but
				there is a NULL value in the key, and
				NULL!=NULL. */
				goto insert_the_rec;
			}

			goto duplicate;
		}
	} else {
		switch (op) {
			rec_t*		rec;
			big_rec_t*	big_rec;
		case ROW_OP_DELETE:
			/* The record does not exist. For example, we
			could detect a duplicate key error in some old
			index before logging an ROW_OP_INSERT for our
			index. This ROW_OP_DELETE could be logged for
			rolling back TRX_UNDO_INSERT_REC. */
			goto func_exit;
		case ROW_OP_INSERT:
			if (dict_index_is_unique(index)
			    && (cursor.up_match
				>= dict_index_get_n_unique(index)
				|| cursor.low_match
				>= dict_index_get_n_unique(index))
			    && (!index->n_nullable
				|| !dtuple_contains_null(entry))) {
duplicate:
				/* Duplicate key */
				ut_ad(dict_index_is_unique(index));
				row_merge_dup_report(dup, entry->fields);
				*error = DB_DUPLICATE_KEY;
				goto func_exit;
			}
insert_the_rec:
			/* Insert the record. As we are inserting into
			a secondary index, there cannot be externally
			stored columns (!big_rec). */
			*error = btr_cur_optimistic_insert(
				BTR_NO_UNDO_LOG_FLAG
				| BTR_NO_LOCKING_FLAG
				| BTR_CREATE_FLAG,
				&cursor, &offsets, &offsets_heap,
				const_cast<dtuple_t*>(entry),
				&rec, &big_rec, 0, NULL, &mtr);
			ut_ad(!big_rec);
			if (*error != DB_FAIL) {
				break;
			}

			if (!has_index_lock) {
				/* This needs a pessimistic operation.
				Lock the index tree exclusively. */
				mtr_commit(&mtr);
				mtr_start(&mtr);
				index->set_modified(mtr);
				btr_cur_search_to_nth_level(
					index, 0, entry, PAGE_CUR_LE,
					BTR_MODIFY_TREE, &cursor, 0,
					__FILE__, __LINE__, &mtr);
			}

			/* We already determined that the
			record did not exist. No other thread
			than the current one is allowed to
			modify the index tree. Thus, the
			record should still not exist. */

			*error = btr_cur_pessimistic_insert(
				BTR_NO_UNDO_LOG_FLAG
				| BTR_NO_LOCKING_FLAG
				| BTR_CREATE_FLAG,
				&cursor, &offsets, &offsets_heap,
				const_cast<dtuple_t*>(entry),
				&rec, &big_rec,
				0, NULL, &mtr);
			ut_ad(!big_rec);
			break;
		}
		mem_heap_empty(offsets_heap);
	}

	if (*error == DB_SUCCESS && trx_id) {
		page_update_max_trx_id(btr_cur_get_block(&cursor),
				       btr_cur_get_page_zip(&cursor),
				       trx_id, &mtr);
	}

func_exit:
	mtr_commit(&mtr);
}

/******************************************************//**
Applies an operation to a secondary index that was being created.
@return NULL on failure (mrec corruption) or when out of data;
pointer to next record on success */
static MY_ATTRIBUTE((nonnull, warn_unused_result))
const mrec_t*
row_log_apply_op(
/*=============*/
	dict_index_t*	index,		/*!< in/out: index */
	row_merge_dup_t*dup,		/*!< in/out: for reporting
					duplicate key errors */
	dberr_t*	error,		/*!< out: DB_SUCCESS or error code */
	mem_heap_t*	offsets_heap,	/*!< in/out: memory heap for
					allocating offsets; can be emptied */
	mem_heap_t*	heap,		/*!< in/out: memory heap for
					allocating data tuples */
	bool		has_index_lock, /*!< in: true if holding index->lock
					in exclusive mode */
	const mrec_t*	mrec,		/*!< in: merge record */
	const mrec_t*	mrec_end,	/*!< in: end of buffer */
	offset_t*	offsets)	/*!< in/out: work area for
					rec_init_offsets_temp() */

{
	enum row_op	op;
	ulint		extra_size;
	ulint		data_size;
	ulint		n_ext;
	dtuple_t*	entry;
	trx_id_t	trx_id;

	/* Online index creation is only used for secondary indexes. */
	ut_ad(!dict_index_is_clust(index));

	ut_ad(rw_lock_own(dict_index_get_lock(index), RW_LOCK_X)
	      == has_index_lock);

	if (index->is_corrupted()) {
		*error = DB_INDEX_CORRUPT;
		return(NULL);
	}

	*error = DB_SUCCESS;

	if (mrec + ROW_LOG_HEADER_SIZE >= mrec_end) {
		return(NULL);
	}

	switch (*mrec) {
	case ROW_OP_INSERT:
		if (ROW_LOG_HEADER_SIZE + DATA_TRX_ID_LEN + mrec >= mrec_end) {
			return(NULL);
		}

		op = static_cast<enum row_op>(*mrec++);
		trx_id = trx_read_trx_id(mrec);
		mrec += DATA_TRX_ID_LEN;
		break;
	case ROW_OP_DELETE:
		op = static_cast<enum row_op>(*mrec++);
		trx_id = 0;
		break;
	default:
corrupted:
		ut_ad(0);
		*error = DB_CORRUPTION;
		return(NULL);
	}

	extra_size = *mrec++;

	ut_ad(mrec < mrec_end);

	if (extra_size >= 0x80) {
		/* Read another byte of extra_size. */

		extra_size = (extra_size & 0x7f) << 8;
		extra_size |= *mrec++;
	}

	mrec += extra_size;

	if (mrec > mrec_end) {
		return(NULL);
	}

	rec_init_offsets_temp(mrec, index, offsets);

	if (rec_offs_any_extern(offsets)) {
		/* There should never be any externally stored fields
		in a secondary index, which is what online index
		creation is used for. Therefore, the log file must be
		corrupted. */
		goto corrupted;
	}

	data_size = rec_offs_data_size(offsets);

	mrec += data_size;

	if (mrec > mrec_end) {
		return(NULL);
	}

	entry = row_rec_to_index_entry_low(
		mrec - data_size, index, offsets, &n_ext, heap);
	/* Online index creation is only implemented for secondary
	indexes, which never contain off-page columns. */
	ut_ad(n_ext == 0);

	row_log_apply_op_low(index, dup, error, offsets_heap,
			     has_index_lock, op, trx_id, entry);
	return(mrec);
}

/** Applies operations to a secondary index that was being created.
@param[in]	trx	transaction (for checking if the operation was
interrupted)
@param[in,out]	index	index
@param[in,out]	dup	for reporting duplicate key errors
@param[in,out]	stage	performance schema accounting object, used by
ALTER TABLE. If not NULL, then stage->inc() will be called for each block
of log that is applied.
@return DB_SUCCESS, or error code on failure */
static
dberr_t
row_log_apply_ops(
	const trx_t*		trx,
	dict_index_t*		index,
	row_merge_dup_t*	dup,
	ut_stage_alter_t*	stage)
{
	dberr_t		error;
	const mrec_t*	mrec	= NULL;
	const mrec_t*	next_mrec;
	const mrec_t*	mrec_end= NULL; /* silence bogus warning */
	const mrec_t*	next_mrec_end;
	mem_heap_t*	offsets_heap;
	mem_heap_t*	heap;
	offset_t*	offsets;
	bool		has_index_lock;
	const ulint	i	= 1 + REC_OFFS_HEADER_SIZE
		+ dict_index_get_n_fields(index);

	ut_ad(dict_index_is_online_ddl(index));
	ut_ad(!index->is_committed());
	ut_ad(rw_lock_own(dict_index_get_lock(index), RW_LOCK_X));
	ut_ad(index->online_log);
	UNIV_MEM_INVALID(&mrec_end, sizeof mrec_end);

	offsets = static_cast<offset_t*>(ut_malloc_nokey(i * sizeof *offsets));
	rec_offs_set_n_alloc(offsets, i);
	rec_offs_set_n_fields(offsets, dict_index_get_n_fields(index));

	offsets_heap = mem_heap_create(srv_page_size);
	heap = mem_heap_create(srv_page_size);
	has_index_lock = true;

next_block:
	ut_ad(has_index_lock);
	ut_ad(rw_lock_own(dict_index_get_lock(index), RW_LOCK_X));
	ut_ad(index->online_log->head.bytes == 0);

	stage->inc(row_log_progress_inc_per_block());

	if (trx_is_interrupted(trx)) {
		goto interrupted;
	}

	error = index->online_log->error;
	if (error != DB_SUCCESS) {
		goto func_exit;
	}

	if (index->is_corrupted()) {
		error = DB_INDEX_CORRUPT;
		goto func_exit;
	}

	if (UNIV_UNLIKELY(index->online_log->head.blocks
			  > index->online_log->tail.blocks)) {
unexpected_eof:
		ib::error() << "Unexpected end of temporary file for index "
			<< index->name;
corruption:
		error = DB_CORRUPTION;
		goto func_exit;
	}

	if (index->online_log->head.blocks
	    == index->online_log->tail.blocks) {
		if (index->online_log->head.blocks) {
#ifdef HAVE_FTRUNCATE
			/* Truncate the file in order to save space. */
			if (index->online_log->fd > 0
			    && ftruncate(index->online_log->fd, 0) == -1) {
				ib::error()
					<< "\'" << index->name + 1
					<< "\' failed with error "
					<< errno << ":" << strerror(errno);

				goto corruption;
			}
#endif /* HAVE_FTRUNCATE */
			index->online_log->head.blocks
				= index->online_log->tail.blocks = 0;
		}

		next_mrec = index->online_log->tail.block;
		next_mrec_end = next_mrec + index->online_log->tail.bytes;

		if (next_mrec_end == next_mrec) {
			/* End of log reached. */
all_done:
			ut_ad(has_index_lock);
			ut_ad(index->online_log->head.blocks == 0);
			ut_ad(index->online_log->tail.blocks == 0);
			error = DB_SUCCESS;
			goto func_exit;
		}
	} else {
		os_offset_t	ofs = static_cast<os_offset_t>(
			index->online_log->head.blocks)
			* srv_sort_buf_size;
		IORequest	request(IORequest::READ);

		ut_ad(has_index_lock);
		has_index_lock = false;
		rw_lock_x_unlock(dict_index_get_lock(index));

		log_free_check();

		if (!row_log_block_allocate(index->online_log->head)) {
			error = DB_OUT_OF_MEMORY;
			goto func_exit;
		}

		byte*	buf = index->online_log->head.block;

		if (os_file_read_no_error_handling(
			    request, index->online_log->fd,
			    buf, ofs, srv_sort_buf_size, 0) != DB_SUCCESS) {
			ib::error()
				<< "Unable to read temporary file"
				" for index " << index->name;
			goto corruption;
		}

		if (log_tmp_is_encrypted()) {
			if (!log_tmp_block_decrypt(
				    buf, srv_sort_buf_size,
				    index->online_log->crypt_head, ofs)) {
				error = DB_DECRYPTION_FAILED;
				goto func_exit;
			}

			srv_stats.n_rowlog_blocks_decrypted.inc();
			memcpy(buf, index->online_log->crypt_head, srv_sort_buf_size);
		}

#ifdef POSIX_FADV_DONTNEED
		/* Each block is read exactly once.  Free up the file cache. */
		posix_fadvise(index->online_log->fd,
			      ofs, srv_sort_buf_size, POSIX_FADV_DONTNEED);
#endif /* POSIX_FADV_DONTNEED */

		next_mrec = index->online_log->head.block;
		next_mrec_end = next_mrec + srv_sort_buf_size;
	}

	if (mrec) {
		/* A partial record was read from the previous block.
		Copy the temporary buffer full, as we do not know the
		length of the record. Parse subsequent records from
		the bigger buffer index->online_log->head.block
		or index->online_log->tail.block. */

		ut_ad(mrec == index->online_log->head.buf);
		ut_ad(mrec_end > mrec);
		ut_ad(mrec_end < (&index->online_log->head.buf)[1]);

		memcpy((mrec_t*) mrec_end, next_mrec,
		       ulint((&index->online_log->head.buf)[1] - mrec_end));
		mrec = row_log_apply_op(
			index, dup, &error, offsets_heap, heap,
			has_index_lock, index->online_log->head.buf,
			(&index->online_log->head.buf)[1], offsets);
		if (error != DB_SUCCESS) {
			goto func_exit;
		} else if (UNIV_UNLIKELY(mrec == NULL)) {
			/* The record was not reassembled properly. */
			goto corruption;
		}
		/* The record was previously found out to be
		truncated. Now that the parse buffer was extended,
		it should proceed beyond the old end of the buffer. */
		ut_a(mrec > mrec_end);

		index->online_log->head.bytes = ulint(mrec - mrec_end);
		next_mrec += index->online_log->head.bytes;
	}

	ut_ad(next_mrec <= next_mrec_end);
	/* The following loop must not be parsing the temporary
	buffer, but head.block or tail.block. */

	/* mrec!=NULL means that the next record starts from the
	middle of the block */
	ut_ad((mrec == NULL) == (index->online_log->head.bytes == 0));

#ifdef UNIV_DEBUG
	if (next_mrec_end == index->online_log->head.block
	    + srv_sort_buf_size) {
		/* If tail.bytes == 0, next_mrec_end can also be at
		the end of tail.block. */
		if (index->online_log->tail.bytes == 0) {
			ut_ad(next_mrec == next_mrec_end);
			ut_ad(index->online_log->tail.blocks == 0);
			ut_ad(index->online_log->head.blocks == 0);
			ut_ad(index->online_log->head.bytes == 0);
		} else {
			ut_ad(next_mrec == index->online_log->head.block
			      + index->online_log->head.bytes);
			ut_ad(index->online_log->tail.blocks
			      > index->online_log->head.blocks);
		}
	} else if (next_mrec_end == index->online_log->tail.block
		   + index->online_log->tail.bytes) {
		ut_ad(next_mrec == index->online_log->tail.block
		      + index->online_log->head.bytes);
		ut_ad(index->online_log->tail.blocks == 0);
		ut_ad(index->online_log->head.blocks == 0);
		ut_ad(index->online_log->head.bytes
		      <= index->online_log->tail.bytes);
	} else {
		ut_error;
	}
#endif /* UNIV_DEBUG */

	mrec_end = next_mrec_end;

	while (!trx_is_interrupted(trx)) {
		mrec = next_mrec;
		ut_ad(mrec < mrec_end);

		if (!has_index_lock) {
			/* We are applying operations from a different
			block than the one that is being written to.
			We do not hold index->lock in order to
			allow other threads to concurrently buffer
			modifications. */
			ut_ad(mrec >= index->online_log->head.block);
			ut_ad(mrec_end == index->online_log->head.block
			      + srv_sort_buf_size);
			ut_ad(index->online_log->head.bytes
			      < srv_sort_buf_size);

			/* Take the opportunity to do a redo log
			checkpoint if needed. */
			log_free_check();
		} else {
			/* We are applying operations from the last block.
			Do not allow other threads to buffer anything,
			so that we can finally catch up and synchronize. */
			ut_ad(index->online_log->head.blocks == 0);
			ut_ad(index->online_log->tail.blocks == 0);
			ut_ad(mrec_end == index->online_log->tail.block
			      + index->online_log->tail.bytes);
			ut_ad(mrec >= index->online_log->tail.block);
		}

		next_mrec = row_log_apply_op(
			index, dup, &error, offsets_heap, heap,
			has_index_lock, mrec, mrec_end, offsets);

		if (error != DB_SUCCESS) {
			goto func_exit;
		} else if (next_mrec == next_mrec_end) {
			/* The record happened to end on a block boundary.
			Do we have more blocks left? */
			if (has_index_lock) {
				/* The index will be locked while
				applying the last block. */
				goto all_done;
			}

			mrec = NULL;
process_next_block:
			rw_lock_x_lock(dict_index_get_lock(index));
			has_index_lock = true;

			index->online_log->head.bytes = 0;
			index->online_log->head.blocks++;
			goto next_block;
		} else if (next_mrec != NULL) {
			ut_ad(next_mrec < next_mrec_end);
			index->online_log->head.bytes
				+= ulint(next_mrec - mrec);
		} else if (has_index_lock) {
			/* When mrec is within tail.block, it should
			be a complete record, because we are holding
			index->lock and thus excluding the writer. */
			ut_ad(index->online_log->tail.blocks == 0);
			ut_ad(mrec_end == index->online_log->tail.block
			      + index->online_log->tail.bytes);
			ut_ad(0);
			goto unexpected_eof;
		} else {
			memcpy(index->online_log->head.buf, mrec,
			       ulint(mrec_end - mrec));
			mrec_end += ulint(index->online_log->head.buf - mrec);
			mrec = index->online_log->head.buf;
			goto process_next_block;
		}
	}

interrupted:
	error = DB_INTERRUPTED;
func_exit:
	if (!has_index_lock) {
		rw_lock_x_lock(dict_index_get_lock(index));
	}

	switch (error) {
	case DB_SUCCESS:
		break;
	case DB_INDEX_CORRUPT:
		if (((os_offset_t) index->online_log->tail.blocks + 1)
		    * srv_sort_buf_size >= srv_online_max_size) {
			/* The log file grew too big. */
			error = DB_ONLINE_LOG_TOO_BIG;
		}
		/* fall through */
	default:
		/* We set the flag directly instead of invoking
		dict_set_corrupted_index_cache_only(index) here,
		because the index is not "public" yet. */
		index->type |= DICT_CORRUPT;
	}

	mem_heap_free(heap);
	mem_heap_free(offsets_heap);
	row_log_block_free(index->online_log->head);
	ut_free(offsets);
	return(error);
}

/** Apply the row log to the index upon completing index creation.
@param[in]	trx	transaction (for checking if the operation was
interrupted)
@param[in,out]	index	secondary index
@param[in,out]	table	MySQL table (for reporting duplicates)
@param[in,out]	stage	performance schema accounting object, used by
ALTER TABLE. stage->begin_phase_log_index() will be called initially and then
stage->inc() will be called for each block of log that is applied.
@return DB_SUCCESS, or error code on failure */
dberr_t
row_log_apply(
	const trx_t*		trx,
	dict_index_t*		index,
	struct TABLE*		table,
	ut_stage_alter_t*	stage)
{
	dberr_t		error;
	row_log_t*	log;
	row_merge_dup_t	dup = { index, table, NULL, 0 };
	DBUG_ENTER("row_log_apply");

	ut_ad(dict_index_is_online_ddl(index));
	ut_ad(!dict_index_is_clust(index));

	stage->begin_phase_log_index();

	log_free_check();

	rw_lock_x_lock(dict_index_get_lock(index));

	if (!dict_table_is_corrupted(index->table)) {
		error = row_log_apply_ops(trx, index, &dup, stage);
	} else {
		error = DB_SUCCESS;
	}

	if (error != DB_SUCCESS) {
		ut_ad(index->table->space);
		/* We set the flag directly instead of invoking
		dict_set_corrupted_index_cache_only(index) here,
		because the index is not "public" yet. */
		index->type |= DICT_CORRUPT;
		index->table->drop_aborted = TRUE;

		dict_index_set_online_status(index, ONLINE_INDEX_ABORTED);
	} else {
		ut_ad(dup.n_dup == 0);
		dict_index_set_online_status(index, ONLINE_INDEX_COMPLETE);
	}

	log = index->online_log;
	index->online_log = NULL;
	rw_lock_x_unlock(dict_index_get_lock(index));

	row_log_free(log);

	DBUG_RETURN(error);
}<|MERGE_RESOLUTION|>--- conflicted
+++ resolved
@@ -1521,13 +1521,8 @@
 /*=============================*/
 	const mrec_t*		mrec,		/*!< in: merge record */
 	dict_index_t*		index,		/*!< in: index of mrec */
-<<<<<<< HEAD
-	const ulint*		offsets,	/*!< in: offsets of mrec */
+	const offset_t*		offsets,	/*!< in: offsets of mrec */
 	row_log_t*		log,		/*!< in: rebuild context */
-=======
-	const offset_t*		offsets,	/*!< in: offsets of mrec */
-	const row_log_t*	log,		/*!< in: rebuild context */
->>>>>>> f0aa073f
 	mem_heap_t*		heap,		/*!< in/out: memory heap */
 	dberr_t*		error)		/*!< out: DB_SUCCESS or
 						DB_MISSING_HISTORY or
