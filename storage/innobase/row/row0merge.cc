--- conflicted
+++ resolved
@@ -1,7 +1,7 @@
 /*****************************************************************************
 
 Copyright (c) 2005, 2017, Oracle and/or its affiliates. All Rights Reserved.
-Copyright (c) 2014, 2020, MariaDB Corporation.
+Copyright (c) 2014, 2021, MariaDB Corporation.
 
 This program is free software; you can redistribute it and/or modify it under
 the terms of the GNU General Public License as published by the Free Software
@@ -4417,10 +4417,7 @@
 	dict_index_t*	index;
 	ulint		n_fields = index_def->n_fields;
 	ulint		i;
-<<<<<<< HEAD
-=======
 	ulint		n_add_vcol = 0;
->>>>>>> e262eb16
 
 	DBUG_ENTER("row_merge_create_index");
 
@@ -4445,11 +4442,7 @@
 				ut_ad(ifield->col_no >= table->n_v_def);
 				name = add_v->v_col_name[
 					ifield->col_no - table->n_v_def];
-<<<<<<< HEAD
-				index->has_new_v_col = true;
-=======
 				n_add_vcol++;
->>>>>>> e262eb16
 			} else {
 				name = dict_table_get_v_col_name(
 					table, ifield->col_no);
@@ -4461,31 +4454,10 @@
 		dict_mem_index_add_field(index, name, ifield->prefix_len);
 	}
 
-<<<<<<< HEAD
-=======
-	ut_d(const dict_index_t* const index_template = index);
-	/* Add the index to SYS_INDEXES, using the index prototype. */
-	err = row_merge_create_index_graph(trx, table, index, add_v);
-
-	if (err == DB_SUCCESS) {
-		ut_ad(index != index_template);
-		index->parser = index_def->parser;
-		if (n_add_vcol) {
-			index->assign_new_v_col(n_add_vcol);
-		}
-		/* Note the id of the transaction that created this
-		index, we use it to restrict readers from accessing
-		this index, to ensure read consistency. */
-		ut_ad(index->trx_id == trx->id);
-	} else {
-		ut_ad(!index || index == index_template);
-		if (index) {
-			dict_mem_index_free(index);
-		}
-		index = NULL;
-	}
-
->>>>>>> e262eb16
+	if (n_add_vcol) {
+		index->assign_new_v_col(n_add_vcol);
+	}
+
 	DBUG_RETURN(index);
 }
 
