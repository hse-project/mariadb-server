/*****************************************************************************

Copyright (c) 2005, 2016, Oracle and/or its affiliates. All Rights Reserved.
<<<<<<< HEAD
Copyright (c) 2017, MariaDB Corporation.
=======
Copyright (c) 2014, 2017, MariaDB Corporation.
>>>>>>> 97e0c260

This program is free software; you can redistribute it and/or modify it under
the terms of the GNU General Public License as published by the Free Software
Foundation; version 2 of the License.

This program is distributed in the hope that it will be useful, but WITHOUT
ANY WARRANTY; without even the implied warranty of MERCHANTABILITY or FITNESS
FOR A PARTICULAR PURPOSE. See the GNU General Public License for more details.

You should have received a copy of the GNU General Public License along with
this program; if not, write to the Free Software Foundation, Inc.,
51 Franklin Street, Suite 500, Boston, MA 02110-1335 USA

*****************************************************************************/

/**************************************************//**
@file row/row0merge.cc
New index creation routines using a merge sort

Created 12/4/2005 Jan Lindstrom
Completed by Sunny Bains and Marko Makela
*******************************************************/
#include <my_config.h>
#include <log.h>
#include <sql_class.h>

#include <math.h>

#include "ha_prototypes.h"

#include "row0merge.h"
#include "row0ext.h"
#include "row0log.h"
#include "row0ins.h"
#include "row0sel.h"
#include "dict0crea.h"
#include "trx0purge.h"
#include "lock0lock.h"
#include "pars0pars.h"
#include "ut0sort.h"
#include "row0ftsort.h"
#include "row0import.h"
#include "handler0alter.h"
#include "btr0bulk.h"
#include "fsp0sysspace.h"
#include "ut0new.h"
#include "ut0stage.h"
#include "fil0crypt.h"

float my_log2f(float n)
{
	/* log(n) / log(2) is log2. */
	return (float)(log((double)n) / log((double)2));
}

/* Ignore posix_fadvise() on those platforms where it does not exist */
#if defined _WIN32
# define posix_fadvise(fd, offset, len, advice) /* nothing */
#endif /* _WIN32 */

/* Whether to disable file system cache */
char	srv_disable_sort_file_cache;

/** Class that caches index row tuples made from a single cluster
index page scan, and then insert into corresponding index tree */
class index_tuple_info_t {
public:
	/** constructor
	@param[in]	heap	memory heap
	@param[in]	index	index to be created */
	index_tuple_info_t(
		mem_heap_t*	heap,
		dict_index_t*	index) UNIV_NOTHROW
	{
		m_heap = heap;
		m_index = index;
		m_dtuple_vec = UT_NEW_NOKEY(idx_tuple_vec());
	}

	/** destructor */
	~index_tuple_info_t()
	{
		UT_DELETE(m_dtuple_vec);
	}

	/** Get the index object
	@return the index object */
	dict_index_t*   get_index() UNIV_NOTHROW
	{
		return(m_index);
	}

	/** Caches an index row into index tuple vector
	@param[in]	row	table row
	@param[in]	ext	externally stored column
	prefixes, or NULL */
	void add(
		const dtuple_t*		row,
		const row_ext_t*	ext) UNIV_NOTHROW
	{
		dtuple_t*	dtuple;

		dtuple = row_build_index_entry(row, ext, m_index, m_heap);

		ut_ad(dtuple);

		m_dtuple_vec->push_back(dtuple);
	}

	/** Insert spatial index rows cached in vector into spatial index
	@param[in]	trx_id		transaction id
	@param[in,out]	row_heap	memory heap
	@param[in]	pcur		cluster index scanning cursor
	@param[in,out]	scan_mtr	mini-transaction for pcur
	@param[out]	mtr_committed	whether scan_mtr got committed
	@return DB_SUCCESS if successful, else error number */
	dberr_t insert(
		trx_id_t		trx_id,
		mem_heap_t*		row_heap,
		btr_pcur_t*		pcur,
		mtr_t*			scan_mtr,
		bool*			mtr_committed)
	{
		big_rec_t*      big_rec;
		rec_t*          rec;
		btr_cur_t       ins_cur;
		mtr_t           mtr;
		rtr_info_t      rtr_info;
		ulint*		ins_offsets = NULL;
		dberr_t		error = DB_SUCCESS;
		dtuple_t*	dtuple;
		ulint		count = 0;
		const ulint	flag = BTR_NO_UNDO_LOG_FLAG
				       | BTR_NO_LOCKING_FLAG
				       | BTR_KEEP_SYS_FLAG | BTR_CREATE_FLAG;

		ut_ad(dict_index_is_spatial(m_index));

		DBUG_EXECUTE_IF("row_merge_instrument_log_check_flush",
			log_sys->check_flush_or_checkpoint = true;
		);

		for (idx_tuple_vec::iterator it = m_dtuple_vec->begin();
		     it != m_dtuple_vec->end();
		     ++it) {
			dtuple = *it;
			ut_ad(dtuple);

			if (log_sys->check_flush_or_checkpoint) {
				if (!(*mtr_committed)) {
					btr_pcur_move_to_prev_on_page(pcur);
					btr_pcur_store_position(pcur, scan_mtr);
					mtr_commit(scan_mtr);
					*mtr_committed = true;
				}

				log_free_check();
			}

			mtr.start();
			mtr.set_named_space(m_index->space);

			ins_cur.index = m_index;
			rtr_init_rtr_info(&rtr_info, false, &ins_cur, m_index,
					  false);
			rtr_info_update_btr(&ins_cur, &rtr_info);

			btr_cur_search_to_nth_level(m_index, 0, dtuple,
						    PAGE_CUR_RTREE_INSERT,
						    BTR_MODIFY_LEAF, &ins_cur,
						    0, __FILE__, __LINE__,
						    &mtr);

			/* It need to update MBR in parent entry,
			so change search mode to BTR_MODIFY_TREE */
			if (rtr_info.mbr_adj) {
				mtr_commit(&mtr);
				rtr_clean_rtr_info(&rtr_info, true);
				rtr_init_rtr_info(&rtr_info, false, &ins_cur,
						  m_index, false);
				rtr_info_update_btr(&ins_cur, &rtr_info);
				mtr_start(&mtr);
				mtr.set_named_space(m_index->space);
				btr_cur_search_to_nth_level(
					m_index, 0, dtuple,
					PAGE_CUR_RTREE_INSERT,
					BTR_MODIFY_TREE, &ins_cur, 0,
					__FILE__, __LINE__, &mtr);
			}

			error = btr_cur_optimistic_insert(
				flag, &ins_cur, &ins_offsets, &row_heap,
				dtuple, &rec, &big_rec, 0, NULL, &mtr);

			if (error == DB_FAIL) {
				ut_ad(!big_rec);
				mtr.commit();
				mtr.start();
				mtr.set_named_space(m_index->space);

				rtr_clean_rtr_info(&rtr_info, true);
				rtr_init_rtr_info(&rtr_info, false,
						  &ins_cur, m_index, false);

				rtr_info_update_btr(&ins_cur, &rtr_info);
				btr_cur_search_to_nth_level(
					m_index, 0, dtuple,
					PAGE_CUR_RTREE_INSERT,
					BTR_MODIFY_TREE,
					&ins_cur, 0,
					__FILE__, __LINE__, &mtr);


				error = btr_cur_pessimistic_insert(
						flag, &ins_cur, &ins_offsets,
						&row_heap, dtuple, &rec,
						&big_rec, 0, NULL, &mtr);
			}

			DBUG_EXECUTE_IF(
				"row_merge_ins_spatial_fail",
				error = DB_FAIL;
			);

			if (error == DB_SUCCESS) {
				if (rtr_info.mbr_adj) {
					error = rtr_ins_enlarge_mbr(
							&ins_cur, NULL, &mtr);
				}

				if (error == DB_SUCCESS) {
					page_update_max_trx_id(
						btr_cur_get_block(&ins_cur),
						btr_cur_get_page_zip(&ins_cur),
						trx_id, &mtr);
				}
			}

			mtr_commit(&mtr);

			rtr_clean_rtr_info(&rtr_info, true);
			count++;
		}

		m_dtuple_vec->clear();

		return(error);
	}

private:
	/** Cache index rows made from a cluster index scan. Usually
	for rows on single cluster index page */
	typedef std::vector<dtuple_t*, ut_allocator<dtuple_t*> >
		idx_tuple_vec;

	/** vector used to cache index rows made from cluster index scan */
	idx_tuple_vec*		m_dtuple_vec;

	/** the index being built */
	dict_index_t*		m_index;

	/** memory heap for creating index tuples */
	mem_heap_t*		m_heap;
};

/* Maximum pending doc memory limit in bytes for a fts tokenization thread */
#define FTS_PENDING_DOC_MEMORY_LIMIT	1000000

/******************************************************//**
Encrypt a merge block. */
static
void
row_merge_encrypt_buf(
/*==================*/
	fil_space_crypt_t*	crypt_data,	/*!< in: table crypt data */
	ulint			offset,		/*!< in: offset where to
						write */
	ulint			space,		/*!< in: tablespace id */
	const byte*		input_buf,	/*!< in: input buffer */
	byte*			crypted_buf)	/*!< out: crypted buffer */
{
	uint key_version;
	uint dstlen=0;
	uint ofs = (uint)(srv_sort_buf_size * offset);

	key_version =  encryption_key_get_latest_version(crypt_data->key_id);

	/* Store key_version at the beginning of the input buffer */
	mach_write_to_4((byte *)crypted_buf, key_version);

	int rc = encryption_scheme_encrypt(input_buf+ROW_MERGE_RESERVE_SIZE,
					   srv_sort_buf_size-ROW_MERGE_RESERVE_SIZE,
					   crypted_buf+ROW_MERGE_RESERVE_SIZE, &dstlen,
					   crypt_data, key_version,
					   space, ofs, 0);

	if (! ((rc == MY_AES_OK) && ((ulint)dstlen == srv_sort_buf_size-ROW_MERGE_RESERVE_SIZE))) {
		ib::fatal()
			<< "Unable to encrypt data-block "
			" src: " << static_cast<const void*>(input_buf)
			<< " srclen: " << srv_sort_buf_size
			<< " buf: " << static_cast<const void*>(crypted_buf)
			<< " buflen: " << dstlen
			<< ". return-code: " << rc << ". Can't continue!";
	}
}

/******************************************************//**
Decrypt a merge block. */
static
bool
row_merge_decrypt_buf(
/*==================*/
	fil_space_crypt_t*	crypt_data,	/*!< in: table crypt data */
	ulint			offset,		/*!< in: offset where to
						write */
	ulint			space,		/*!< in: tablespace id */
	const byte*		input_buf,	/*!< in: input buffer */
	byte*			crypted_buf)	/*!< out: crypted buffer */
{
	uint key_version;
	uint dstlen=0;
	uint ofs = (uint)(srv_sort_buf_size * offset);

	/* Read key_version from beginning of the buffer */
	key_version = mach_read_from_4((byte *)input_buf);

	if (key_version == 0) {
		/* block not encrypted */
		return false;
	}

	int rc = encryption_scheme_decrypt(input_buf+ROW_MERGE_RESERVE_SIZE,
					   srv_sort_buf_size-ROW_MERGE_RESERVE_SIZE,
					   crypted_buf+ROW_MERGE_RESERVE_SIZE, &dstlen,
					   crypt_data, key_version,
					   space, ofs, 0);

	if (! ((rc == MY_AES_OK) && ((ulint)dstlen == srv_sort_buf_size-ROW_MERGE_RESERVE_SIZE))) {
		ib::fatal()
			<< "Unable to decrypt data-block "
			<< " src: " << static_cast<const void*>(input_buf)
			<< " srclen: " << srv_sort_buf_size
			<< " buf: " << static_cast<const void*>(crypted_buf)
			<< " buflen: " << dstlen
			<< ". return-code: " << rc << ". Can't continue!";
	}

	return true;
}

/* Maximum pending doc memory limit in bytes for a fts tokenization thread */
#define FTS_PENDING_DOC_MEMORY_LIMIT	1000000

<<<<<<< HEAD
/** Insert sorted data tuples to the index.
@param[in]	trx_id		transaction identifier
@param[in]	index		index to be inserted
@param[in]	old_table	old table
@param[in]	fd		file descriptor
@param[in,out]	block		file buffer
@param[in]	row_buf		row_buf the sorted data tuples,
or NULL if fd, block will be used instead
@param[in,out]	btr_bulk	btr bulk instance
@param[in,out]	stage		performance schema accounting object, used by
ALTER TABLE. If not NULL stage->begin_phase_insert() will be called initially
and then stage->inc() will be called for each record that is processed.
@return DB_SUCCESS or error number */
static	MY_ATTRIBUTE((warn_unused_result))
dberr_t
row_merge_insert_index_tuples(
	trx_id_t		trx_id,
	dict_index_t*		index,
	const dict_table_t*	old_table,
	int			fd,
	row_merge_block_t*	block,
	const row_merge_buf_t*	row_buf,
	BtrBulk*		btr_bulk,
	const ib_uint64_t	table_total_rows, /*!< in: total rows of old table */
	const double		pct_progress,	/*!< in: total progress
						percent until now */
	const double		pct_cost, /*!< in: current progress percent
					  */
	fil_space_crypt_t*	crypt_data,/*!< in: table crypt data */
	row_merge_block_t*	crypt_block, /*!< in: crypt buf or NULL */
	ulint			space,	   /*!< in: space id */
	ut_stage_alter_t*	stage = NULL);
=======
		if (dfield_is_null(field)) {
			fputs("\n NULL;", f);
		} else {
			ulint	field_len	= dfield_get_len(field);
			ulint	len		= ut_min(field_len, 20);
			if (dfield_is_ext(field)) {
				fputs("\nE", f);
			} else {
				fputs("\n ", f);
			}
			ut_print_buf(f, dfield_get_data(field), len);
			if (len != field_len) {
				fprintf(f, " (total " ULINTPF " bytes)",
					field_len);
			}
		}
	}
	putc('\n', f);
}
#endif /* UNIV_DEBUG */
>>>>>>> 97e0c260

/******************************************************//**
Encode an index record. */
static MY_ATTRIBUTE((nonnull))
void
row_merge_buf_encode(
/*=================*/
	byte**			b,		/*!< in/out: pointer to
						current end of output buffer */
	const dict_index_t*	index,		/*!< in: index */
	const mtuple_t*		entry,		/*!< in: index fields
						of the record to encode */
	ulint			n_fields)	/*!< in: number of fields
						in the entry */
{
	ulint	size;
	ulint	extra_size;

	size = rec_get_converted_size_temp(
		index, entry->fields, n_fields, NULL, &extra_size);
	ut_ad(size >= extra_size);

	/* Encode extra_size + 1 */
	if (extra_size + 1 < 0x80) {
		*(*b)++ = (byte) (extra_size + 1);
	} else {
		ut_ad((extra_size + 1) < 0x8000);
		*(*b)++ = (byte) (0x80 | ((extra_size + 1) >> 8));
		*(*b)++ = (byte) (extra_size + 1);
	}

	rec_convert_dtuple_to_temp(*b + extra_size, index,
				   entry->fields, n_fields, NULL);

	*b += size;
}

/******************************************************//**
Allocate a sort buffer.
@return own: sort buffer */
static MY_ATTRIBUTE((malloc, nonnull))
row_merge_buf_t*
row_merge_buf_create_low(
/*=====================*/
	mem_heap_t*	heap,		/*!< in: heap where allocated */
	dict_index_t*	index,		/*!< in: secondary index */
	ulint		max_tuples,	/*!< in: maximum number of
					data tuples */
	ulint		buf_size)	/*!< in: size of the buffer,
					in bytes */
{
	row_merge_buf_t*	buf;

	ut_ad(max_tuples > 0);

	ut_ad(max_tuples <= srv_sort_buf_size);

	buf = static_cast<row_merge_buf_t*>(mem_heap_zalloc(heap, buf_size));
	buf->heap = heap;
	buf->index = index;
	buf->max_tuples = max_tuples;
	buf->tuples = static_cast<mtuple_t*>(
		ut_malloc_nokey(2 * max_tuples * sizeof *buf->tuples));
	buf->tmp_tuples = buf->tuples + max_tuples;

	return(buf);
}

/******************************************************//**
Allocate a sort buffer.
@return own: sort buffer */
row_merge_buf_t*
row_merge_buf_create(
/*=================*/
	dict_index_t*	index)	/*!< in: secondary index */
{
	row_merge_buf_t*	buf;
	ulint			max_tuples;
	ulint			buf_size;
	mem_heap_t*		heap;

	max_tuples = (srv_sort_buf_size - ROW_MERGE_RESERVE_SIZE)
		/ ut_max(static_cast<ulint>(1),
			 dict_index_get_min_size(index));

	buf_size = (sizeof *buf);

	heap = mem_heap_create(buf_size);

	buf = row_merge_buf_create_low(heap, index, max_tuples, buf_size);

	return(buf);
}

/******************************************************//**
Empty a sort buffer.
@return sort buffer */
row_merge_buf_t*
row_merge_buf_empty(
/*================*/
	row_merge_buf_t*	buf)	/*!< in,own: sort buffer */
{
	ulint		buf_size	= sizeof *buf;
	ulint		max_tuples	= buf->max_tuples;
	mem_heap_t*	heap		= buf->heap;
	dict_index_t*	index		= buf->index;
	mtuple_t*	tuples		= buf->tuples;

	mem_heap_empty(heap);

	buf = static_cast<row_merge_buf_t*>(mem_heap_zalloc(heap, buf_size));
	buf->heap = heap;
	buf->index = index;
	buf->max_tuples = max_tuples;
	buf->tuples = tuples;
	buf->tmp_tuples = buf->tuples + max_tuples;

	return(buf);
}

/******************************************************//**
Deallocate a sort buffer. */
void
row_merge_buf_free(
/*===============*/
	row_merge_buf_t*	buf)	/*!< in,own: sort buffer to be freed */
{
	ut_free(buf->tuples);
	mem_heap_free(buf->heap);
}

/** Convert the field data from compact to redundant format.
@param[in]	row_field	field to copy from
@param[out]	field		field to copy to
@param[in]	len		length of the field data
@param[in]	zip_size	compressed BLOB page size,
				zero for uncompressed BLOBs
@param[in,out]	heap		memory heap where to allocate data when
				converting to ROW_FORMAT=REDUNDANT, or NULL
				when not to invoke
				row_merge_buf_redundant_convert(). */
static
void
row_merge_buf_redundant_convert(
	const dfield_t*		row_field,
	dfield_t*		field,
	ulint			len,
	const page_size_t&	page_size,
	mem_heap_t*		heap)
{
	ut_ad(DATA_MBMINLEN(field->type.mbminmaxlen) == 1);
	ut_ad(DATA_MBMAXLEN(field->type.mbminmaxlen) > 1);

	byte*		buf = (byte*) mem_heap_alloc(heap, len);
	ulint		field_len = row_field->len;
	ut_ad(field_len <= len);

	if (row_field->ext) {
		const byte*	field_data = static_cast<byte*>(
			dfield_get_data(row_field));
		ulint		ext_len;

		ut_a(field_len >= BTR_EXTERN_FIELD_REF_SIZE);
		ut_a(memcmp(field_data + field_len - BTR_EXTERN_FIELD_REF_SIZE,
			    field_ref_zero, BTR_EXTERN_FIELD_REF_SIZE));

		byte*	data = btr_copy_externally_stored_field(
			&ext_len, field_data, page_size, field_len, heap);

		ut_ad(ext_len < len);

		memcpy(buf, data, ext_len);
		field_len = ext_len;
	} else {
		memcpy(buf, row_field->data, field_len);
	}

	memset(buf + field_len, 0x20, len - field_len);

	dfield_set_data(field, buf, len);
}

/** Insert a data tuple into a sort buffer.
@param[in,out]	buf		sort buffer
@param[in]	fts_index	fts index to be created
@param[in]	old_table	original table
@param[in]	new_table	new table
@param[in,out]	psort_info	parallel sort info
@param[in]	row		table row
@param[in]	ext		cache of externally stored
				column prefixes, or NULL
@param[in,out]	doc_id		Doc ID if we are creating
				FTS index
@param[in,out]	conv_heap	memory heap where to allocate data when
				converting to ROW_FORMAT=REDUNDANT, or NULL
				when not to invoke
				row_merge_buf_redundant_convert()
@param[in,out]	err		set if error occurs
@param[in,out]	v_heap		heap memory to process data for virtual column
@param[in,out]	my_table	mysql table object
@param[in]	trx		transaction object
@return number of rows added, 0 if out of space */
static
ulint
row_merge_buf_add(
	row_merge_buf_t*	buf,
	dict_index_t*		fts_index,
	const dict_table_t*	old_table,
	const dict_table_t*	new_table,
	fts_psort_t*		psort_info,
	const dtuple_t*		row,
	const row_ext_t*	ext,
	doc_id_t*		doc_id,
	mem_heap_t*		conv_heap,
	dberr_t*		err,
	mem_heap_t**		v_heap,
	TABLE*			my_table,
	trx_t*			trx)
{
	ulint			i;
	const dict_index_t*	index;
	mtuple_t*		entry;
	dfield_t*		field;
	const dict_field_t*	ifield;
	ulint			n_fields;
	ulint			data_size;
	ulint			extra_size;
	ulint			bucket = 0;
	doc_id_t		write_doc_id;
	ulint			n_row_added = 0;
	DBUG_ENTER("row_merge_buf_add");

	if (buf->n_tuples >= buf->max_tuples) {
		DBUG_RETURN(0);
	}

	DBUG_EXECUTE_IF(
		"ib_row_merge_buf_add_two",
		if (buf->n_tuples >= 2) DBUG_RETURN(0););

	UNIV_PREFETCH_R(row->fields);

	/* If we are building FTS index, buf->index points to
	the 'fts_sort_idx', and real FTS index is stored in
	fts_index */
	index = (buf->index->type & DICT_FTS) ? fts_index : buf->index;

	/* create spatial index should not come here */
	ut_ad(!dict_index_is_spatial(index));

	n_fields = dict_index_get_n_fields(index);

	entry = &buf->tuples[buf->n_tuples];
	field = entry->fields = static_cast<dfield_t*>(
		mem_heap_alloc(buf->heap, n_fields * sizeof *entry->fields));

	data_size = 0;
	extra_size = UT_BITS_IN_BYTES(index->n_nullable);

	ifield = dict_index_get_nth_field(index, 0);

	for (i = 0; i < n_fields; i++, field++, ifield++) {
		ulint			len;
		const dict_col_t*	col;
		ulint			col_no;
		ulint			fixed_len;
		const dfield_t*		row_field;

		col = ifield->col;
		const dict_v_col_t*	v_col = NULL;
		if (dict_col_is_virtual(col)) {
			v_col = reinterpret_cast<const dict_v_col_t*>(col);
		}

		col_no = dict_col_get_no(col);

		/* Process the Doc ID column */
		if (*doc_id > 0
		    && col_no == index->table->fts->doc_col
		    && !dict_col_is_virtual(col)) {
			fts_write_doc_id((byte*) &write_doc_id, *doc_id);

			/* Note: field->data now points to a value on the
			stack: &write_doc_id after dfield_set_data(). Because
			there is only one doc_id per row, it shouldn't matter.
			We allocate a new buffer before we leave the function
			later below. */

			dfield_set_data(
				field, &write_doc_id, sizeof(write_doc_id));

			field->type.mtype = ifield->col->mtype;
			field->type.prtype = ifield->col->prtype;
			field->type.mbminmaxlen = DATA_MBMINMAXLEN(0, 0);
			field->type.len = ifield->col->len;
		} else {
			/* Use callback to get the virtual column value */
			if (dict_col_is_virtual(col)) {
				dict_index_t*	clust_index
					= dict_table_get_first_index(new_table);

				row_field = innobase_get_computed_value(
					row, v_col, clust_index,
					v_heap, NULL, ifield, trx->mysql_thd,
					my_table, old_table, NULL, NULL);

				if (row_field == NULL) {
					*err = DB_COMPUTE_VALUE_FAILED;
					DBUG_RETURN(0);
				}
				dfield_copy(field, row_field);
			} else {
				row_field = dtuple_get_nth_field(row, col_no);
				dfield_copy(field, row_field);
			}


			/* Tokenize and process data for FTS */
			if (index->type & DICT_FTS) {
				fts_doc_item_t*	doc_item;
				byte*		value;
				void*		ptr;
				const ulint	max_trial_count = 10000;
				ulint		trial_count = 0;

				/* fetch Doc ID if it already exists
				in the row, and not supplied by the
				caller. Even if the value column is
				NULL, we still need to get the Doc
				ID so to maintain the correct max
				Doc ID */
				if (*doc_id == 0) {
					const dfield_t*	doc_field;
					doc_field = dtuple_get_nth_field(
						row,
						index->table->fts->doc_col);
					*doc_id = (doc_id_t) mach_read_from_8(
						static_cast<byte*>(
						dfield_get_data(doc_field)));

					if (*doc_id == 0) {
						ib::warn() << "FTS Doc ID is"
							" zero. Record"
							" skipped";
						DBUG_RETURN(0);
					}
				}

				if (dfield_is_null(field)) {
					n_row_added = 1;
					continue;
				}

				ptr = ut_malloc_nokey(sizeof(*doc_item)
						      + field->len);

				doc_item = static_cast<fts_doc_item_t*>(ptr);
				value = static_cast<byte*>(ptr)
					+ sizeof(*doc_item);
				memcpy(value, field->data, field->len);
				field->data = value;

				doc_item->field = field;
				doc_item->doc_id = *doc_id;

				bucket = *doc_id % fts_sort_pll_degree;

				/* Add doc item to fts_doc_list */
				mutex_enter(&psort_info[bucket].mutex);

				if (psort_info[bucket].error == DB_SUCCESS) {
					UT_LIST_ADD_LAST(
						psort_info[bucket].fts_doc_list,
						doc_item);
					psort_info[bucket].memory_used +=
						sizeof(*doc_item) + field->len;
				} else {
					ut_free(doc_item);
				}

				mutex_exit(&psort_info[bucket].mutex);

				/* Sleep when memory used exceeds limit*/
				while (psort_info[bucket].memory_used
				       > FTS_PENDING_DOC_MEMORY_LIMIT
				       && trial_count++ < max_trial_count) {
					os_thread_sleep(1000);
				}

				n_row_added = 1;
				continue;
			}

			if (field->len != UNIV_SQL_NULL
			    && col->mtype == DATA_MYSQL
			    && col->len != field->len) {
				if (conv_heap != NULL) {
					row_merge_buf_redundant_convert(
						row_field, field, col->len,
						dict_table_page_size(old_table),
						conv_heap);
				} else {
					/* Field length mismatch should not
					happen when rebuilding redundant row
					format table. */
					ut_ad(dict_table_is_comp(index->table));
				}
			}
		}

		len = dfield_get_len(field);

		if (dfield_is_null(field)) {
			ut_ad(!(col->prtype & DATA_NOT_NULL));
			continue;
		} else if (!ext) {
		} else if (dict_index_is_clust(index)) {
			/* Flag externally stored fields. */
			const byte*	buf = row_ext_lookup(ext, col_no,
							     &len);
			if (UNIV_LIKELY_NULL(buf)) {
				ut_a(buf != field_ref_zero);
				if (i < dict_index_get_n_unique(index)) {
					dfield_set_data(field, buf, len);
				} else {
					dfield_set_ext(field);
					len = dfield_get_len(field);
				}
			}
		} else if (!dict_col_is_virtual(col)) {
			/* Only non-virtual column are stored externally */
			const byte*	buf = row_ext_lookup(ext, col_no,
							     &len);
			if (UNIV_LIKELY_NULL(buf)) {
				ut_a(buf != field_ref_zero);
				dfield_set_data(field, buf, len);
			}
		}

		/* If a column prefix index, take only the prefix */

		if (ifield->prefix_len) {
			len = dtype_get_at_most_n_mbchars(
				col->prtype,
				col->mbminmaxlen,
				ifield->prefix_len,
				len,
				static_cast<char*>(dfield_get_data(field)));
			dfield_set_len(field, len);
		}

		ut_ad(len <= col->len
		      || DATA_LARGE_MTYPE(col->mtype)
		      || (col->mtype == DATA_POINT
			  && len == DATA_MBR_LEN));

		fixed_len = ifield->fixed_len;
		if (fixed_len && !dict_table_is_comp(index->table)
		    && DATA_MBMINLEN(col->mbminmaxlen)
		    != DATA_MBMAXLEN(col->mbminmaxlen)) {
			/* CHAR in ROW_FORMAT=REDUNDANT is always
			fixed-length, but in the temporary file it is
			variable-length for variable-length character
			sets. */
			fixed_len = 0;
		}

		if (fixed_len) {
#ifdef UNIV_DEBUG
			ulint	mbminlen = DATA_MBMINLEN(col->mbminmaxlen);
			ulint	mbmaxlen = DATA_MBMAXLEN(col->mbminmaxlen);

			/* len should be between size calcualted base on
			mbmaxlen and mbminlen */
			ut_ad(len <= fixed_len);
			ut_ad(!mbmaxlen || len >= mbminlen
			      * (fixed_len / mbmaxlen));

			ut_ad(!dfield_is_ext(field));
#endif /* UNIV_DEBUG */
		} else if (dfield_is_ext(field)) {
			extra_size += 2;
		} else if (len < 128
			   || (!DATA_BIG_COL(col))) {
			extra_size++;
		} else {
			/* For variable-length columns, we look up the
			maximum length from the column itself.  If this
			is a prefix index column shorter than 256 bytes,
			this will waste one byte. */
			extra_size += 2;
		}
		data_size += len;
	}

	/* If this is FTS index, we already populated the sort buffer, return
	here */
	if (index->type & DICT_FTS) {
		DBUG_RETURN(n_row_added);
	}

#ifdef UNIV_DEBUG
	{
		ulint	size;
		ulint	extra;

		size = rec_get_converted_size_temp(
			index, entry->fields, n_fields, NULL, &extra);

		ut_ad(data_size + extra_size == size);
		ut_ad(extra_size == extra);
	}
#endif /* UNIV_DEBUG */

	/* Add to the total size of the record in row_merge_block_t
	the encoded length of extra_size and the extra bytes (extra_size).
	See row_merge_buf_write() for the variable-length encoding
	of extra_size. */
	data_size += (extra_size + 1) + ((extra_size + 1) >= 0x80);

	/* Record size can exceed page size while converting to
	redundant row format. But there is assert
	ut_ad(size < UNIV_PAGE_SIZE) in rec_offs_data_size().
	It may hit the assert before attempting to insert the row. */
	if (conv_heap != NULL && data_size > UNIV_PAGE_SIZE) {
		*err = DB_TOO_BIG_RECORD;
	}

	ut_ad(data_size < srv_sort_buf_size);

	/* Reserve bytes for the end marker of row_merge_block_t. */
	if (buf->total_size + data_size >= (srv_sort_buf_size - ROW_MERGE_RESERVE_SIZE)) {
		DBUG_RETURN(0);
	}

	buf->total_size += data_size;
	buf->n_tuples++;
	n_row_added++;

	field = entry->fields;

	/* Copy the data fields. */

	do {
		dfield_dup(field++, buf->heap);
	} while (--n_fields);

	if (conv_heap != NULL) {
		mem_heap_empty(conv_heap);
	}

	DBUG_RETURN(n_row_added);
}

/*************************************************************//**
Report a duplicate key. */
void
row_merge_dup_report(
/*=================*/
	row_merge_dup_t*	dup,	/*!< in/out: for reporting duplicates */
	const dfield_t*		entry)	/*!< in: duplicate index entry */
{
	if (!dup->n_dup++) {
		/* Only report the first duplicate record,
		but count all duplicate records. */
		innobase_fields_to_mysql(dup->table, dup->index, entry);
	}
}

/*************************************************************//**
Compare two tuples.
@return positive, 0, negative if a is greater, equal, less, than b,
respectively */
static MY_ATTRIBUTE((warn_unused_result))
int
row_merge_tuple_cmp(
/*================*/
	ulint			n_uniq,	/*!< in: number of unique fields */
	ulint			n_field,/*!< in: number of fields */
	const mtuple_t&		a,	/*!< in: first tuple to be compared */
	const mtuple_t&		b,	/*!< in: second tuple to be compared */
	row_merge_dup_t*	dup)	/*!< in/out: for reporting duplicates,
					NULL if non-unique index */
{
	int		cmp;
	const dfield_t*	af	= a.fields;
	const dfield_t*	bf	= b.fields;
	ulint		n	= n_uniq;

	ut_ad(n_uniq > 0);
	ut_ad(n_uniq <= n_field);

	/* Compare the fields of the tuples until a difference is
	found or we run out of fields to compare.  If !cmp at the
	end, the tuples are equal. */
	do {
		cmp = cmp_dfield_dfield(af++, bf++);
	} while (!cmp && --n);

	if (cmp) {
		return(cmp);
	}

	if (dup) {
		/* Report a duplicate value error if the tuples are
		logically equal.  NULL columns are logically inequal,
		although they are equal in the sorting order.  Find
		out if any of the fields are NULL. */
		for (const dfield_t* df = a.fields; df != af; df++) {
			if (dfield_is_null(df)) {
				goto no_report;
			}
		}

		row_merge_dup_report(dup, a.fields);
	}

no_report:
	/* The n_uniq fields were equal, but we compare all fields so
	that we will get the same (internal) order as in the B-tree. */
	for (n = n_field - n_uniq + 1; --n; ) {
		cmp = cmp_dfield_dfield(af++, bf++);
		if (cmp) {
			return(cmp);
		}
	}

	/* This should never be reached, except in a secondary index
	when creating a secondary index and a PRIMARY KEY, and there
	is a duplicate in the PRIMARY KEY that has not been detected
	yet. Internally, an index must never contain duplicates. */
	return(cmp);
}

/** Wrapper for row_merge_tuple_sort() to inject some more context to
UT_SORT_FUNCTION_BODY().
@param tuples array of tuples that being sorted
@param aux work area, same size as tuples[]
@param low lower bound of the sorting area, inclusive
@param high upper bound of the sorting area, inclusive */
#define row_merge_tuple_sort_ctx(tuples, aux, low, high)		\
	row_merge_tuple_sort(n_uniq, n_field, dup, tuples, aux, low, high)
/** Wrapper for row_merge_tuple_cmp() to inject some more context to
UT_SORT_FUNCTION_BODY().
@param a first tuple to be compared
@param b second tuple to be compared
@return positive, 0, negative, if a is greater, equal, less, than b,
respectively */
#define row_merge_tuple_cmp_ctx(a,b)			\
	row_merge_tuple_cmp(n_uniq, n_field, a, b, dup)

/**********************************************************************//**
Merge sort the tuple buffer in main memory. */
static MY_ATTRIBUTE((nonnull(4,5)))
void
row_merge_tuple_sort(
/*=================*/
	ulint			n_uniq,	/*!< in: number of unique fields */
	ulint			n_field,/*!< in: number of fields */
	row_merge_dup_t*	dup,	/*!< in/out: reporter of duplicates
					(NULL if non-unique index) */
	mtuple_t*		tuples,	/*!< in/out: tuples */
	mtuple_t*		aux,	/*!< in/out: work area */
	ulint			low,	/*!< in: lower bound of the
					sorting area, inclusive */
	ulint			high)	/*!< in: upper bound of the
					sorting area, exclusive */
{
	ut_ad(n_field > 0);
	ut_ad(n_uniq <= n_field);

	UT_SORT_FUNCTION_BODY(row_merge_tuple_sort_ctx,
			      tuples, aux, low, high, row_merge_tuple_cmp_ctx);
}

/******************************************************//**
Sort a buffer. */
void
row_merge_buf_sort(
/*===============*/
	row_merge_buf_t*	buf,	/*!< in/out: sort buffer */
	row_merge_dup_t*	dup)	/*!< in/out: reporter of duplicates
					(NULL if non-unique index) */
{
	ut_ad(!dict_index_is_spatial(buf->index));

	row_merge_tuple_sort(dict_index_get_n_unique(buf->index),
			     dict_index_get_n_fields(buf->index),
			     dup,
			     buf->tuples, buf->tmp_tuples, 0, buf->n_tuples);
}

/******************************************************//**
Write a buffer to a block. */
void
row_merge_buf_write(
/*================*/
	const row_merge_buf_t*	buf,	/*!< in: sorted buffer */
	const merge_file_t*	of UNIV_UNUSED,
					/*!< in: output file */
	row_merge_block_t*	block)	/*!< out: buffer for writing to file */
{
	const dict_index_t*	index	= buf->index;
	ulint			n_fields= dict_index_get_n_fields(index);
	byte*			b	= &block[ROW_MERGE_RESERVE_SIZE];

	DBUG_ENTER("row_merge_buf_write");

	for (ulint i = 0; i < buf->n_tuples; i++) {
		const mtuple_t*	entry	= &buf->tuples[i];

		row_merge_buf_encode(&b, index, entry, n_fields);
		ut_ad(b < &block[srv_sort_buf_size]);
<<<<<<< HEAD

		DBUG_LOG("ib_merge_sort",
			 reinterpret_cast<const void*>(b) << ','
			 << of->fd << ',' << of->offset << ' ' <<
			 i << ": " <<
			 rec_printer(entry->fields, n_fields).str());
=======
#ifdef UNIV_DEBUG
		if (row_merge_print_write) {
			fprintf(stderr, "row_merge_buf_write %p,%d,"
				ULINTPF " " ULINTPF,
				(void*) b, of->fd, of->offset, i);
			row_merge_tuple_print(stderr, entry, n_fields);
		}
#endif /* UNIV_DEBUG */
>>>>>>> 97e0c260
	}

	/* Write an "end-of-chunk" marker. */
	ut_a(b < &block[srv_sort_buf_size]);
	ut_a(b == &block[0] + buf->total_size + ROW_MERGE_RESERVE_SIZE);
	*b++ = 0;
#ifdef UNIV_DEBUG_VALGRIND
	/* The rest of the block is uninitialized.  Initialize it
	to avoid bogus warnings. */
	memset(b, 0xff, &block[srv_sort_buf_size] - b);
#endif /* UNIV_DEBUG_VALGRIND */
<<<<<<< HEAD
	DBUG_LOG("ib_merge_sort",
		 "write " << reinterpret_cast<const void*>(b) << ','
		 << of->fd << ',' << of->offset << " EOF");
	DBUG_VOID_RETURN;
=======
#ifdef UNIV_DEBUG
	if (row_merge_print_write) {
		fprintf(stderr, "row_merge_buf_write %p,%d," ULINTPF " EOF\n",
			(void*) b, of->fd, of->offset);
	}
#endif /* UNIV_DEBUG */
>>>>>>> 97e0c260
}

/******************************************************//**
Create a memory heap and allocate space for row_merge_rec_offsets()
and mrec_buf_t[3].
@return memory heap */
static
mem_heap_t*
row_merge_heap_create(
/*==================*/
	const dict_index_t*	index,		/*!< in: record descriptor */
	mrec_buf_t**		buf,		/*!< out: 3 buffers */
	ulint**			offsets1,	/*!< out: offsets */
	ulint**			offsets2)	/*!< out: offsets */
{
	ulint		i	= 1 + REC_OFFS_HEADER_SIZE
		+ dict_index_get_n_fields(index);
	mem_heap_t*	heap	= mem_heap_create(2 * i * sizeof **offsets1
						  + 3 * sizeof **buf);

	*buf = static_cast<mrec_buf_t*>(
		mem_heap_alloc(heap, 3 * sizeof **buf));
	*offsets1 = static_cast<ulint*>(
		mem_heap_alloc(heap, i * sizeof **offsets1));
	*offsets2 = static_cast<ulint*>(
		mem_heap_alloc(heap, i * sizeof **offsets2));

	(*offsets1)[0] = (*offsets2)[0] = i;
	(*offsets1)[1] = (*offsets2)[1] = dict_index_get_n_fields(index);

	return(heap);
}

/********************************************************************//**
Read a merge block from the file system.
@return TRUE if request was successful, FALSE if fail */
ibool
row_merge_read(
/*===========*/
	int			fd,	/*!< in: file descriptor */
	ulint			offset,	/*!< in: offset where to read
					in number of row_merge_block_t
					elements */
	row_merge_block_t*	buf,	/*!< out: data */
	fil_space_crypt_t*	crypt_data,/*!< in: table crypt data */
	row_merge_block_t*	crypt_buf, /*!< in: crypt buf or NULL */
	ulint			space)	   /*!< in: space id */
{
	os_offset_t	ofs = ((os_offset_t) offset) * srv_sort_buf_size;

	DBUG_ENTER("row_merge_read");
	DBUG_LOG("ib_merge_sort", "fd=" << fd << " ofs=" << ofs);
	DBUG_EXECUTE_IF("row_merge_read_failure", DBUG_RETURN(FALSE););

<<<<<<< HEAD
	IORequest	request;

	dberr_t	err = os_file_read_no_error_handling(
		request,
		OS_FILE_FROM_FD(fd), buf, ofs, srv_sort_buf_size, NULL);
=======
#ifdef UNIV_DEBUG
	if (row_merge_print_block_read) {
		fprintf(stderr, "row_merge_read fd=%d ofs=" ULINTPF "\n",
			fd, offset);
	}
#endif /* UNIV_DEBUG */

	success = os_file_read_no_error_handling(OS_FILE_FROM_FD(fd), buf,
		                                 ofs, srv_sort_buf_size);
>>>>>>> 97e0c260

	/* For encrypted tables, decrypt data after reading and copy data */
	if (crypt_data && crypt_buf) {
		if (row_merge_decrypt_buf(crypt_data, offset, space, buf, crypt_buf)) {
			memcpy(buf, crypt_buf, srv_sort_buf_size);
		}
	}

#ifdef POSIX_FADV_DONTNEED
	/* Each block is read exactly once.  Free up the file cache. */
	posix_fadvise(fd, ofs, srv_sort_buf_size, POSIX_FADV_DONTNEED);
#endif /* POSIX_FADV_DONTNEED */

	if (err != DB_SUCCESS) {
		ib::error() << "Failed to read merge block at " << ofs;
	}

	DBUG_RETURN(err == DB_SUCCESS);
}

/********************************************************************//**
Write a merge block to the file system.
@return TRUE if request was successful, FALSE if fail */
ibool
row_merge_write(
/*============*/
	int		fd,			/*!< in: file descriptor */
	ulint		offset,			/*!< in: offset where to write,
						in number of row_merge_block_t elements */
	const void*	buf,			/*!< in: data */
	fil_space_crypt_t*	crypt_data,	/*!< in: table crypt data */
	void*		crypt_buf,		/*!< in: crypt buf or NULL */
	ulint		space)			/*!< in: space id */
{
	size_t		buf_len = srv_sort_buf_size;
	os_offset_t	ofs = buf_len * (os_offset_t) offset;
	void*		out_buf = (void *)buf;

	DBUG_ENTER("row_merge_write");
	DBUG_LOG("ib_merge_sort", "fd=" << fd << " ofs=" << ofs);
	DBUG_EXECUTE_IF("row_merge_write_failure", DBUG_RETURN(FALSE););

	IORequest	request(IORequest::WRITE);
	if (crypt_data && crypt_buf) {
		row_merge_encrypt_buf(crypt_data, offset, space, (const byte *)buf, (byte *)crypt_buf);
		out_buf = crypt_buf;
	} else {
		/* Mark block unencrypted */
		mach_write_to_4((byte *)out_buf, 0);
	}

<<<<<<< HEAD
	dberr_t	err = os_file_write(
		request,
		"(merge)", OS_FILE_FROM_FD(fd), out_buf, ofs, buf_len);
=======
	ret = os_file_write("(merge)", OS_FILE_FROM_FD(fd), out_buf, ofs, buf_len);

#ifdef UNIV_DEBUG
	if (row_merge_print_block_write) {
		fprintf(stderr, "row_merge_write fd=%d ofs=" ULINTPF "\n",
			fd, offset);
	}
#endif /* UNIV_DEBUG */
>>>>>>> 97e0c260

#ifdef POSIX_FADV_DONTNEED
	/* The block will be needed on the next merge pass,
	but it can be evicted from the file cache meanwhile. */
	posix_fadvise(fd, ofs, buf_len, POSIX_FADV_DONTNEED);
#endif /* POSIX_FADV_DONTNEED */

	DBUG_RETURN(err == DB_SUCCESS);
}

/********************************************************************//**
Read a merge record.
@return pointer to next record, or NULL on I/O error or end of list */
const byte*
row_merge_read_rec(
/*===============*/
	row_merge_block_t*	block,	/*!< in/out: file buffer */
	mrec_buf_t*		buf,	/*!< in/out: secondary buffer */
	const byte*		b,	/*!< in: pointer to record */
	const dict_index_t*	index,	/*!< in: index of the record */
	int			fd,	/*!< in: file descriptor */
	ulint*			foffs,	/*!< in/out: file offset */
	const mrec_t**		mrec,	/*!< out: pointer to merge record,
					or NULL on end of list
					(non-NULL on I/O error) */
	ulint*			offsets,/*!< out: offsets of mrec */
	fil_space_crypt_t*	crypt_data,/*!< in: table crypt data */
	row_merge_block_t*	crypt_block, /*!< in: crypt buf or NULL */
	ulint			space)	   /*!< in: space id */
{
	ulint	extra_size;
	ulint	data_size;
	ulint	avail_size;

	ut_ad(b >= &block[0]);
	ut_ad(b < &block[srv_sort_buf_size]);

	ut_ad(*offsets == 1 + REC_OFFS_HEADER_SIZE
	      + dict_index_get_n_fields(index));

	DBUG_ENTER("row_merge_read_rec");

	if (b == &block[0]) {
		b+= ROW_MERGE_RESERVE_SIZE;
	}

	extra_size = *b++;

	if (UNIV_UNLIKELY(!extra_size)) {
		/* End of list */
		*mrec = NULL;
<<<<<<< HEAD
		DBUG_LOG("ib_merge_sort",
			 "read " << reinterpret_cast<const void*>(b) << ',' <<
			 reinterpret_cast<const void*>(block) << ',' <<
			 fd << ',' << *foffs << " EOF");
		DBUG_RETURN(NULL);
=======
#ifdef UNIV_DEBUG
		if (row_merge_print_read) {
			fprintf(stderr, "row_merge_read %p,%p,%d," ULINTPF
				" EOF\n",
				(const void*) b, (const void*) block,
				fd, *foffs);
		}
#endif /* UNIV_DEBUG */
		return(NULL);
>>>>>>> 97e0c260
	}

	if (extra_size >= 0x80) {
		/* Read another byte of extra_size. */

		if (UNIV_UNLIKELY(b >= &block[srv_sort_buf_size])) {
			if (!row_merge_read(fd, ++(*foffs), block,
					    crypt_data, crypt_block, space)) {
err_exit:
				/* Signal I/O error. */
				*mrec = b;
				DBUG_RETURN(NULL);
			}

			/* Wrap around to the beginning of the buffer. */
			b = &block[ROW_MERGE_RESERVE_SIZE];
		}

		extra_size = (extra_size & 0x7f) << 8;
		extra_size |= *b++;
	}

	/* Normalize extra_size.  Above, value 0 signals "end of list". */
	extra_size--;

	/* Read the extra bytes. */

	if (UNIV_UNLIKELY(b + extra_size >= &block[srv_sort_buf_size])) {
		/* The record spans two blocks.  Copy the entire record
		to the auxiliary buffer and handle this as a special
		case. */

		avail_size = &block[srv_sort_buf_size] - b;
		ut_ad(avail_size < sizeof *buf);
		memcpy(*buf, b, avail_size);

		if (!row_merge_read(fd, ++(*foffs), block,
				    crypt_data, crypt_block, space)) {

			goto err_exit;
		}

		/* Wrap around to the beginning of the buffer. */
		b = &block[ROW_MERGE_RESERVE_SIZE];

		/* Copy the record. */
		memcpy(*buf + avail_size, b, extra_size - avail_size);
		b += extra_size - avail_size;

		*mrec = *buf + extra_size;

		rec_init_offsets_temp(*mrec, index, offsets);

		data_size = rec_offs_data_size(offsets);

		/* These overflows should be impossible given that
		records are much smaller than either buffer, and
		the record starts near the beginning of each buffer. */
		ut_a(extra_size + data_size < sizeof *buf);
		ut_a(b + data_size < &block[srv_sort_buf_size]);

		/* Copy the data bytes. */
		memcpy(*buf + extra_size, b, data_size);
		b += data_size;

		goto func_exit;
	}

	*mrec = b + extra_size;

	rec_init_offsets_temp(*mrec, index, offsets);

	data_size = rec_offs_data_size(offsets);
	ut_ad(extra_size + data_size < sizeof *buf);

	b += extra_size + data_size;

	if (UNIV_LIKELY(b < &block[srv_sort_buf_size])) {
		/* The record fits entirely in the block.
		This is the normal case. */
		goto func_exit;
	}

	/* The record spans two blocks.  Copy it to buf. */

	b -= extra_size + data_size;
	avail_size = &block[srv_sort_buf_size] - b;
	memcpy(*buf, b, avail_size);
	*mrec = *buf + extra_size;

	/* We cannot invoke rec_offs_make_valid() here, because there
	are no REC_N_NEW_EXTRA_BYTES between extra_size and data_size.
	Similarly, rec_offs_validate() would fail, because it invokes
	rec_get_status(). */
	ut_d(offsets[2] = (ulint) *mrec);
	ut_d(offsets[3] = (ulint) index);

	if (!row_merge_read(fd, ++(*foffs), block,
			    crypt_data, crypt_block, space)) {

		goto err_exit;
	}

	/* Wrap around to the beginning of the buffer. */
	b = &block[ROW_MERGE_RESERVE_SIZE];

	/* Copy the rest of the record. */
	memcpy(*buf + avail_size, b, extra_size + data_size - avail_size);
	b += extra_size + data_size - avail_size;

func_exit:
<<<<<<< HEAD
	DBUG_LOG("ib_merge_sort",
		 reinterpret_cast<const void*>(b) << ',' <<
		 reinterpret_cast<const void*>(block)
		 << ",fd=" << fd << ',' << *foffs << ": "
		 << rec_printer(*mrec, 0, offsets).str());
	DBUG_RETURN(b);
=======
#ifdef UNIV_DEBUG
	if (row_merge_print_read) {
		fprintf(stderr, "row_merge_read %p,%p,%d," ULINTPF " ",
			(const void*) b, (const void*) block,
			fd, *foffs);
		rec_print_comp(stderr, *mrec, offsets);
		putc('\n', stderr);
	}
#endif /* UNIV_DEBUG */

	return(b);
>>>>>>> 97e0c260
}

/********************************************************************//**
Write a merge record. */
static
void
row_merge_write_rec_low(
/*====================*/
	byte*		b,	/*!< out: buffer */
	ulint		e,	/*!< in: encoded extra_size */
#ifndef DBUG_OFF
	ulint		size,	/*!< in: total size to write */
	int		fd,	/*!< in: file descriptor */
	ulint		foffs,	/*!< in: file offset */
#endif /* !DBUG_OFF */
	const mrec_t*	mrec,	/*!< in: record to write */
	const ulint*	offsets)/*!< in: offsets of mrec */
#ifdef DBUG_OFF
# define row_merge_write_rec_low(b, e, size, fd, foffs, mrec, offsets)	\
	row_merge_write_rec_low(b, e, mrec, offsets)
#endif /* DBUG_OFF */
{
	DBUG_ENTER("row_merge_write_rec_low");

#ifndef DBUG_OFF
	const byte* const end = b + size;
#endif /* DBUG_OFF */
	DBUG_ASSERT(e == rec_offs_extra_size(offsets) + 1);

<<<<<<< HEAD
	DBUG_LOG("ib_merge_sort",
		 reinterpret_cast<const void*>(b) << ",fd=" << fd << ','
		 << foffs << ": " << rec_printer(mrec, 0, offsets).str());
=======
	if (row_merge_print_write) {
		fprintf(stderr, "row_merge_write %p,%d," ULINTPF " ",
			(void*) b, fd, foffs);
		rec_print_comp(stderr, mrec, offsets);
		putc('\n', stderr);
	}
#endif /* UNIV_DEBUG */
>>>>>>> 97e0c260

	if (e < 0x80) {
		*b++ = (byte) e;
	} else {
		*b++ = (byte) (0x80 | (e >> 8));
		*b++ = (byte) e;
	}

	memcpy(b, mrec - rec_offs_extra_size(offsets), rec_offs_size(offsets));
	DBUG_ASSERT(b + rec_offs_size(offsets) == end);
	DBUG_VOID_RETURN;
}

/********************************************************************//**
Write a merge record.
@return pointer to end of block, or NULL on error */
static
byte*
row_merge_write_rec(
/*================*/
	row_merge_block_t*	block,	/*!< in/out: file buffer */
	mrec_buf_t*		buf,	/*!< in/out: secondary buffer */
	byte*			b,	/*!< in: pointer to end of block */
	int			fd,	/*!< in: file descriptor */
	ulint*			foffs,	/*!< in/out: file offset */
	const mrec_t*		mrec,	/*!< in: record to write */
	const ulint*            offsets,/*!< in: offsets of mrec */
	fil_space_crypt_t*	crypt_data,/*!< in: table crypt data */
	row_merge_block_t*	crypt_block, /*!< in: crypt buf or NULL */
	ulint			space)	   /*!< in: space id */
{
	ulint	extra_size;
	ulint	size;
	ulint	avail_size;

	ut_ad(block);
	ut_ad(buf);
	ut_ad(b >= &block[0]);
	ut_ad(b < &block[srv_sort_buf_size]);
	ut_ad(mrec);
	ut_ad(foffs);
	ut_ad(mrec < &block[0] || mrec > &block[srv_sort_buf_size]);
	ut_ad(mrec < buf[0] || mrec > buf[1]);

	/* Normalize extra_size.  Value 0 signals "end of list". */
	extra_size = rec_offs_extra_size(offsets) + 1;

	size = extra_size + (extra_size >= 0x80)
		+ rec_offs_data_size(offsets);

	if (b == &block[0]) {
		b+= ROW_MERGE_RESERVE_SIZE;
	}

	if (UNIV_UNLIKELY(b + size >= &block[srv_sort_buf_size])) {
		/* The record spans two blocks.
		Copy it to the temporary buffer first. */
		avail_size = &block[srv_sort_buf_size] - b;

		row_merge_write_rec_low(buf[0],
					extra_size, size, fd, *foffs,
					mrec, offsets);

		/* Copy the head of the temporary buffer, write
		the completed block, and copy the tail of the
		record to the head of the new block. */
		memcpy(b, buf[0], avail_size);

		if (!row_merge_write(fd, (*foffs)++, block,
				     crypt_data, crypt_block, space)) {
			return(NULL);
		}

		UNIV_MEM_INVALID(&block[0], srv_sort_buf_size);

		/* Copy the rest. */
		b = &block[ROW_MERGE_RESERVE_SIZE];
		memcpy(b, buf[0] + avail_size, size - avail_size);
		b += size - avail_size;
	} else {
		row_merge_write_rec_low(b, extra_size, size, fd, *foffs,
					mrec, offsets);
		b += size;
	}

	return(b);
}

/********************************************************************//**
Write an end-of-list marker.
@return pointer to end of block, or NULL on error */
static
byte*
row_merge_write_eof(
/*================*/
	row_merge_block_t*	block,		/*!< in/out: file buffer */
	byte*			b,		/*!< in: pointer to end of block */
	int			fd,		/*!< in: file descriptor */
	ulint*			foffs,		/*!< in/out: file offset */
	fil_space_crypt_t*	crypt_data,	/*!< in: table crypt data */
	row_merge_block_t*	crypt_block, 	/*!< in: crypt buf or NULL */
	ulint			space)	   	/*!< in: space id */
{
	ut_ad(block);
	ut_ad(b >= &block[0]);
	ut_ad(b < &block[srv_sort_buf_size]);
	ut_ad(foffs);
<<<<<<< HEAD

	DBUG_ENTER("row_merge_write_eof");
	DBUG_LOG("ib_merge_sort",
		 reinterpret_cast<const void*>(b) << ',' <<
		 reinterpret_cast<const void*>(block) <<
		 ",fd=" << fd << ',' << *foffs);
=======
#ifdef UNIV_DEBUG
	if (row_merge_print_write) {
		fprintf(stderr, "row_merge_write %p,%p,%d," ULINTPF " EOF\n",
			(void*) b, (void*) block, fd, *foffs);
	}
#endif /* UNIV_DEBUG */
>>>>>>> 97e0c260

	if (b == &block[0]) {
		b+= ROW_MERGE_RESERVE_SIZE;
	}

	*b++ = 0;
	UNIV_MEM_ASSERT_RW(&block[0], b - &block[0]);
	UNIV_MEM_ASSERT_W(&block[0], srv_sort_buf_size);

#ifdef UNIV_DEBUG_VALGRIND
	/* The rest of the block is uninitialized.  Initialize it
	to avoid bogus warnings. */
	memset(b, 0xff, &block[srv_sort_buf_size] - b);
#endif /* UNIV_DEBUG_VALGRIND */

	if (!row_merge_write(fd, (*foffs)++, block,
			     crypt_data, crypt_block, space)) {
		DBUG_RETURN(NULL);
	}

	UNIV_MEM_INVALID(&block[0], srv_sort_buf_size);
	DBUG_RETURN(&block[0]);
}

/** Create a temporary file if it has not been created already.
@param[in,out]	tmpfd	temporary file handle
@param[in]	path	location for creating temporary file
@return file descriptor, or -1 on failure */
static MY_ATTRIBUTE((warn_unused_result))
int
row_merge_tmpfile_if_needed(
	int*		tmpfd,
	const char*	path)
{
	if (*tmpfd < 0) {
		*tmpfd = row_merge_file_create_low(path);
		if (*tmpfd >= 0) {
			MONITOR_ATOMIC_INC(MONITOR_ALTER_TABLE_SORT_FILES);
		}
	}

	return(*tmpfd);
}

/** Create a temporary file for merge sort if it was not created already.
@param[in,out]	file	merge file structure
@param[in]	nrec	number of records in the file
@param[in]	path	location for creating temporary file
@return file descriptor, or -1 on failure */
static MY_ATTRIBUTE((warn_unused_result))
int
row_merge_file_create_if_needed(
	merge_file_t*	file,
	int*		tmpfd,
	ulint		nrec,
	const char*	path)
{
	ut_ad(file->fd < 0 || *tmpfd >=0);
	if (file->fd < 0 && row_merge_file_create(file, path) >= 0) {
		MONITOR_ATOMIC_INC(MONITOR_ALTER_TABLE_SORT_FILES);
		if (row_merge_tmpfile_if_needed(tmpfd, path) < 0) {
			return(-1);
		}

		file->n_rec = nrec;
	}

	ut_ad(file->fd < 0 || *tmpfd >=0);
	return(file->fd);
}

/** Copy the merge data tuple from another merge data tuple.
@param[in]	mtuple		source merge data tuple
@param[in,out]	prev_mtuple	destination merge data tuple
@param[in]	n_unique	number of unique fields exist in the mtuple
@param[in,out]	heap		memory heap where last_mtuple allocated */
static
void
row_mtuple_create(
	const mtuple_t*	mtuple,
	mtuple_t*	prev_mtuple,
	ulint		n_unique,
	mem_heap_t*	heap)
{
	memcpy(prev_mtuple->fields, mtuple->fields,
	       n_unique * sizeof *mtuple->fields);

	dfield_t*	field = prev_mtuple->fields;

	for (ulint i = 0; i < n_unique; i++) {
		dfield_dup(field++, heap);
	}
}

/** Compare two merge data tuples.
@param[in]	prev_mtuple	merge data tuple
@param[in]	current_mtuple	merge data tuple
@param[in,out]	dup		reporter of duplicates
@retval positive, 0, negative if current_mtuple is greater, equal, less, than
last_mtuple. */
static
int
row_mtuple_cmp(
	const mtuple_t*		prev_mtuple,
	const mtuple_t*		current_mtuple,
	row_merge_dup_t*	dup)
{
	ut_ad(dict_index_is_clust(dup->index));
	const ulint	n_unique = dict_index_get_n_unique(dup->index);

	return(row_merge_tuple_cmp(
		       n_unique, n_unique, *current_mtuple, *prev_mtuple, dup));
}

/** Insert cached spatial index rows.
@param[in]	trx_id		transaction id
@param[in]	sp_tuples	cached spatial rows
@param[in]	num_spatial	number of spatial indexes
@param[in,out]	row_heap	heap for insert
@param[in,out]	sp_heap		heap for tuples
@param[in,out]	pcur		cluster index cursor
@param[in,out]	mtr		mini transaction
@param[in,out]	mtr_committed	whether scan_mtr got committed
@return DB_SUCCESS or error number */
static
dberr_t
row_merge_spatial_rows(
	trx_id_t		trx_id,
	index_tuple_info_t**	sp_tuples,
	ulint			num_spatial,
	mem_heap_t*		row_heap,
	mem_heap_t*		sp_heap,
	btr_pcur_t*		pcur,
	mtr_t*			mtr,
	bool*			mtr_committed)
{
	dberr_t			err = DB_SUCCESS;

	if (sp_tuples == NULL) {
		return(DB_SUCCESS);
	}

	ut_ad(sp_heap != NULL);

	for (ulint j = 0; j < num_spatial; j++) {
		err = sp_tuples[j]->insert(
			trx_id, row_heap,
			pcur, mtr, mtr_committed);

		if (err != DB_SUCCESS) {
			return(err);
		}
	}

	mem_heap_empty(sp_heap);

	return(err);
}

/** Check if the geometry field is valid.
@param[in]	row		the row
@param[in]	index		spatial index
@return true if it's valid, false if it's invalid. */
static
bool
row_geo_field_is_valid(
	const dtuple_t*		row,
	dict_index_t*		index)
{
	const dict_field_t*	ind_field
		= dict_index_get_nth_field(index, 0);
	const dict_col_t*	col
		= ind_field->col;
	ulint			col_no
		= dict_col_get_no(col);
	const dfield_t*		dfield
		= dtuple_get_nth_field(row, col_no);

	if (dfield_is_null(dfield)
	    || dfield_get_len(dfield) < GEO_DATA_HEADER_SIZE) {
		return(false);
	}

	return(true);
}

/** Reads clustered index of the table and create temporary files
containing the index entries for the indexes to be built.
@param[in]	trx		transaction
@param[in,out]	table		MySQL table object, for reporting erroneous
				records
@param[in]	old_table	table where rows are read from
@param[in]	new_table	table where indexes are created; identical to
				old_table unless creating a PRIMARY KEY
@param[in]	online		true if creating indexes online
@param[in]	index		indexes to be created
@param[in]	fts_sort_idx	full-text index to be created, or NULL
@param[in]	psort_info	parallel sort info for fts_sort_idx creation,
				or NULL
@param[in]	files		temporary files
@param[in]	key_numbers	MySQL key numbers to create
@param[in]	n_index		number of indexes to create
@param[in]	add_cols	default values of added columns, or NULL
@param[in]	add_v		newly added virtual columns along with indexes
@param[in]	col_map		mapping of old column numbers to new ones, or
NULL if old_table == new_table
@param[in]	add_autoinc	number of added AUTO_INCREMENT columns, or
ULINT_UNDEFINED if none is added
@param[in,out]	sequence	autoinc sequence
@param[in,out]	block		file buffer
@param[in]	skip_pk_sort	whether the new PRIMARY KEY will follow
existing order
@param[in,out]	tmpfd		temporary file handle
@param[in,out]	stage		performance schema accounting object, used by
ALTER TABLE. stage->n_pk_recs_inc() will be called for each record read and
stage->inc() will be called for each page read.
@param[in]	eval_table	mysql table used to evaluate virtual column
				value, see innobase_get_computed_value().
@return DB_SUCCESS or error */
static MY_ATTRIBUTE((warn_unused_result))
dberr_t
row_merge_read_clustered_index(
	trx_t*			trx,
	struct TABLE*		table,
	const dict_table_t*	old_table,
	const dict_table_t*	new_table,
	bool			online,
	dict_index_t**		index,
	dict_index_t*		fts_sort_idx,
	fts_psort_t*		psort_info,
	merge_file_t*		files,
	const ulint*		key_numbers,
	ulint			n_index,
	const dtuple_t*		add_cols,
	const dict_add_v_col_t*	add_v,
	const ulint*		col_map,
	ulint			add_autoinc,
	ib_sequence_t&		sequence,
	row_merge_block_t*	block,
	bool			skip_pk_sort,
	int*			tmpfd,
	ut_stage_alter_t*	stage,
	double 			pct_cost,
	fil_space_crypt_t*	crypt_data,
	row_merge_block_t*	crypt_block,
	struct TABLE*		eval_table)

{
	dict_index_t*		clust_index;	/* Clustered index */
	mem_heap_t*		row_heap;	/* Heap memory to create
						clustered index tuples */
	row_merge_buf_t**	merge_buf;	/* Temporary list for records*/
	mem_heap_t*		v_heap = NULL;	/* Heap memory to process large
						data for virtual column */
	btr_pcur_t		pcur;		/* Cursor on the clustered
						index */
	mtr_t			mtr;		/* Mini transaction */
	dberr_t			err = DB_SUCCESS;/* Return code */
	ulint			n_nonnull = 0;	/* number of columns
						changed to NOT NULL */
	ulint*			nonnull = NULL;	/* NOT NULL columns */
	dict_index_t*		fts_index = NULL;/* FTS index */
	doc_id_t		doc_id = 0;
	doc_id_t		max_doc_id = 0;
	ibool			add_doc_id = FALSE;
	os_event_t		fts_parallel_sort_event = NULL;
	ibool			fts_pll_sort = FALSE;
	int64_t			sig_count = 0;
	index_tuple_info_t**	sp_tuples = NULL;
	mem_heap_t*		sp_heap = NULL;
	ulint			num_spatial = 0;
	BtrBulk*		clust_btr_bulk = NULL;
	bool			clust_temp_file = false;
	mem_heap_t*		mtuple_heap = NULL;
	mtuple_t		prev_mtuple;
	mem_heap_t*		conv_heap = NULL;
	FlushObserver*		observer = trx->flush_observer;
	double 			curr_progress = 0.0;
	ib_uint64_t		read_rows = 0;
	ib_uint64_t		table_total_rows = 0;

	DBUG_ENTER("row_merge_read_clustered_index");

	ut_ad((old_table == new_table) == !col_map);
	ut_ad(!add_cols || col_map);

	table_total_rows = dict_table_get_n_rows(old_table);
	if(table_total_rows == 0) {
		/* We don't know total row count */
		table_total_rows = 1;
	}

	trx->op_info = "reading clustered index";

#ifdef FTS_INTERNAL_DIAG_PRINT
	DEBUG_FTS_SORT_PRINT("FTS_SORT: Start Create Index\n");
#endif

	/* Create and initialize memory for record buffers */

	merge_buf = static_cast<row_merge_buf_t**>(
		ut_malloc_nokey(n_index * sizeof *merge_buf));

	row_merge_dup_t	clust_dup = {index[0], table, col_map, 0};
	dfield_t*	prev_fields;
	const ulint	n_uniq = dict_index_get_n_unique(index[0]);

	ut_ad(trx->mysql_thd != NULL);

	const char*	path = thd_innodb_tmpdir(trx->mysql_thd);

	ut_ad(!skip_pk_sort || dict_index_is_clust(index[0]));
	/* There is no previous tuple yet. */
	prev_mtuple.fields = NULL;

	for (ulint i = 0; i < n_index; i++) {
		if (index[i]->type & DICT_FTS) {

			/* We are building a FT index, make sure
			we have the temporary 'fts_sort_idx' */
			ut_a(fts_sort_idx);

			fts_index = index[i];

			merge_buf[i] = row_merge_buf_create(fts_sort_idx);

			add_doc_id = DICT_TF2_FLAG_IS_SET(
				new_table, DICT_TF2_FTS_ADD_DOC_ID);

			/* If Doc ID does not exist in the table itself,
			fetch the first FTS Doc ID */
			if (add_doc_id) {
				fts_get_next_doc_id(
					(dict_table_t*) new_table,
					&doc_id);
				ut_ad(doc_id > 0);
			}

			fts_pll_sort = TRUE;
			row_fts_start_psort(psort_info);
			fts_parallel_sort_event =
				 psort_info[0].psort_common->sort_event;
		} else {
			if (dict_index_is_spatial(index[i])) {
				num_spatial++;
			}

			merge_buf[i] = row_merge_buf_create(index[i]);
		}
	}

	if (num_spatial > 0) {
		ulint	count = 0;

		sp_heap = mem_heap_create(512);

		sp_tuples = static_cast<index_tuple_info_t**>(
			ut_malloc_nokey(num_spatial
					* sizeof(*sp_tuples)));

		for (ulint i = 0; i < n_index; i++) {
			if (dict_index_is_spatial(index[i])) {
				sp_tuples[count]
					= UT_NEW_NOKEY(
						index_tuple_info_t(
							sp_heap,
							index[i]));
				count++;
			}
		}

		ut_ad(count == num_spatial);
	}

	mtr_start(&mtr);

	/* Find the clustered index and create a persistent cursor
	based on that. */

	clust_index = dict_table_get_first_index(old_table);

	btr_pcur_open_at_index_side(
		true, clust_index, BTR_SEARCH_LEAF, &pcur, true, 0, &mtr);

	if (old_table != new_table) {
		/* The table is being rebuilt.  Identify the columns
		that were flagged NOT NULL in the new table, so that
		we can quickly check that the records in the old table
		do not violate the added NOT NULL constraints. */

		nonnull = static_cast<ulint*>(
			ut_malloc_nokey(dict_table_get_n_cols(new_table)
				  * sizeof *nonnull));

		for (ulint i = 0; i < dict_table_get_n_cols(old_table); i++) {
			if (dict_table_get_nth_col(old_table, i)->prtype
			    & DATA_NOT_NULL) {
				continue;
			}

			const ulint j = col_map[i];

			if (j == ULINT_UNDEFINED) {
				/* The column was dropped. */
				continue;
			}

			if (dict_table_get_nth_col(new_table, j)->prtype
			    & DATA_NOT_NULL) {
				nonnull[n_nonnull++] = j;
			}
		}

		if (!n_nonnull) {
			ut_free(nonnull);
			nonnull = NULL;
		}
	}

	row_heap = mem_heap_create(sizeof(mrec_buf_t));

	if (dict_table_is_comp(old_table)
	    && !dict_table_is_comp(new_table)) {
		conv_heap = mem_heap_create(sizeof(mrec_buf_t));
	}

	if (skip_pk_sort) {
		prev_fields = static_cast<dfield_t*>(
			ut_malloc_nokey(n_uniq * sizeof *prev_fields));
		mtuple_heap = mem_heap_create(sizeof(mrec_buf_t));
	} else {
		prev_fields = NULL;
	}

	/* Scan the clustered index. */
	for (;;) {
		const rec_t*	rec;
		ulint*		offsets;
		const dtuple_t*	row;
		row_ext_t*	ext;
		page_cur_t*	cur	= btr_pcur_get_page_cur(&pcur);

		/* Do not continue if table pages are still encrypted */
		if (old_table->is_encrypted || new_table->is_encrypted) {
			err = DB_DECRYPTION_FAILED;
			trx->error_key_num = 0;
			goto func_exit;
		}

		page_cur_move_to_next(cur);

		stage->n_pk_recs_inc();

		if (page_cur_is_after_last(cur)) {

			stage->inc();

			if (UNIV_UNLIKELY(trx_is_interrupted(trx))) {
				err = DB_INTERRUPTED;
				trx->error_key_num = 0;
				goto func_exit;
			}

			if (online && old_table != new_table) {
				err = row_log_table_get_error(clust_index);
				if (err != DB_SUCCESS) {
					trx->error_key_num = 0;
					goto func_exit;
				}
			}

#ifdef DBUG_OFF
# define dbug_run_purge	false
#else /* DBUG_OFF */
			bool	dbug_run_purge = false;
#endif /* DBUG_OFF */
			DBUG_EXECUTE_IF(
				"ib_purge_on_create_index_page_switch",
				dbug_run_purge = true;);

			/* Insert the cached spatial index rows. */
			bool	mtr_committed = false;

			err = row_merge_spatial_rows(
				trx->id, sp_tuples, num_spatial,
				row_heap, sp_heap, &pcur,
				&mtr, &mtr_committed);

			if (err != DB_SUCCESS) {
				goto func_exit;
			}

			if (mtr_committed) {
				goto scan_next;
			}

			if (dbug_run_purge
			    || dict_index_get_lock(clust_index)->waiters) {
				/* There are waiters on the clustered
				index tree lock, likely the purge
				thread. Store and restore the cursor
				position, and yield so that scanning a
				large table will not starve other
				threads. */

				/* Store the cursor position on the last user
				record on the page. */
				btr_pcur_move_to_prev_on_page(&pcur);
				/* Leaf pages must never be empty, unless
				this is the only page in the index tree. */
				ut_ad(btr_pcur_is_on_user_rec(&pcur)
				      || btr_pcur_get_block(
					      &pcur)->page.id.page_no()
				      == clust_index->page);

				btr_pcur_store_position(&pcur, &mtr);
				mtr_commit(&mtr);

				if (dbug_run_purge) {
					/* This is for testing
					purposes only (see
					DBUG_EXECUTE_IF above).  We
					signal the purge thread and
					hope that the purge batch will
					complete before we execute
					btr_pcur_restore_position(). */
					trx_purge_run();
					os_thread_sleep(1000000);
				}

				/* Give the waiters a chance to proceed. */
				os_thread_yield();
scan_next:
				mtr_start(&mtr);
				/* Restore position on the record, or its
				predecessor if the record was purged
				meanwhile. */
				btr_pcur_restore_position(
					BTR_SEARCH_LEAF, &pcur, &mtr);
				/* Move to the successor of the
				original record. */
				if (!btr_pcur_move_to_next_user_rec(
					    &pcur, &mtr)) {
end_of_index:
					row = NULL;
					mtr_commit(&mtr);
					mem_heap_free(row_heap);
					ut_free(nonnull);
					goto write_buffers;
				}
			} else {
				ulint		next_page_no;
				buf_block_t*	block;

				next_page_no = btr_page_get_next(
					page_cur_get_page(cur), &mtr);

				if (next_page_no == FIL_NULL) {
					goto end_of_index;
				}

				block = page_cur_get_block(cur);
				block = btr_block_get(
					page_id_t(block->page.id.space(),
						  next_page_no),
					block->page.size,
					BTR_SEARCH_LEAF,
					clust_index, &mtr);

				btr_leaf_page_release(page_cur_get_block(cur),
						      BTR_SEARCH_LEAF, &mtr);
				page_cur_set_before_first(block, cur);
				page_cur_move_to_next(cur);

				ut_ad(!page_cur_is_after_last(cur));
			}
		}

		rec = page_cur_get_rec(cur);

		offsets = rec_get_offsets(rec, clust_index, NULL,
					  ULINT_UNDEFINED, &row_heap);

		if (online) {
			/* Perform a REPEATABLE READ.

			When rebuilding the table online,
			row_log_table_apply() must not see a newer
			state of the table when applying the log.
			This is mainly to prevent false duplicate key
			errors, because the log will identify records
			by the PRIMARY KEY, and also to prevent unsafe
			BLOB access.

			When creating a secondary index online, this
			table scan must not see records that have only
			been inserted to the clustered index, but have
			not been written to the online_log of
			index[]. If we performed READ UNCOMMITTED, it
			could happen that the ADD INDEX reaches
			ONLINE_INDEX_COMPLETE state between the time
			the DML thread has updated the clustered index
			but has not yet accessed secondary index. */
			ut_ad(MVCC::is_view_active(trx->read_view));

			if (!trx->read_view->changes_visible(
				    row_get_rec_trx_id(
					    rec, clust_index, offsets),
				    old_table->name)) {
				rec_t*	old_vers;

				row_vers_build_for_consistent_read(
					rec, &mtr, clust_index, &offsets,
					trx->read_view, &row_heap,
					row_heap, &old_vers, NULL);

				rec = old_vers;

				if (!rec) {
					continue;
				}
			}

			if (rec_get_deleted_flag(
				    rec,
				    dict_table_is_comp(old_table))) {
				/* This record was deleted in the latest
				committed version, or it was deleted and
				then reinserted-by-update before purge
				kicked in. Skip it. */
				continue;
			}

			ut_ad(!rec_offs_any_null_extern(rec, offsets));
		} else if (rec_get_deleted_flag(
				   rec, dict_table_is_comp(old_table))) {
			/* Skip delete-marked records.

			Skipping delete-marked records will make the
			created indexes unuseable for transactions
			whose read views were created before the index
			creation completed, but preserving the history
			would make it tricky to detect duplicate
			keys. */
			continue;
		}

		/* When !online, we are holding a lock on old_table, preventing
		any inserts that could have written a record 'stub' before
		writing out off-page columns. */
		ut_ad(!rec_offs_any_null_extern(rec, offsets));

		/* Build a row based on the clustered index. */

		row = row_build_w_add_vcol(ROW_COPY_POINTERS, clust_index,
					   rec, offsets, new_table,
					   add_cols, add_v, col_map, &ext,
					   row_heap);
		ut_ad(row);

		for (ulint i = 0; i < n_nonnull; i++) {
			const dfield_t*	field	= &row->fields[nonnull[i]];

			ut_ad(dfield_get_type(field)->prtype & DATA_NOT_NULL);

			if (dfield_is_null(field)) {
				err = DB_INVALID_NULL;
				trx->error_key_num = 0;
				goto func_exit;
			}
		}

		/* Get the next Doc ID */
		if (add_doc_id) {
			doc_id++;
		} else {
			doc_id = 0;
		}

		if (add_autoinc != ULINT_UNDEFINED) {

			ut_ad(add_autoinc
			      < dict_table_get_n_user_cols(new_table));

			const dfield_t*	dfield;

			dfield = dtuple_get_nth_field(row, add_autoinc);
			if (dfield_is_null(dfield)) {
				goto write_buffers;
			}

			const dtype_t*  dtype = dfield_get_type(dfield);
			byte*	b = static_cast<byte*>(dfield_get_data(dfield));

			if (sequence.eof()) {
				err = DB_ERROR;
				trx->error_key_num = 0;

				ib_errf(trx->mysql_thd, IB_LOG_LEVEL_ERROR,
					ER_AUTOINC_READ_FAILED, "[NULL]");

				goto func_exit;
			}

			ulonglong	value = sequence++;

			switch (dtype_get_mtype(dtype)) {
			case DATA_INT: {
				ibool	usign;
				ulint	len = dfield_get_len(dfield);

				usign = dtype_get_prtype(dtype) & DATA_UNSIGNED;
				mach_write_ulonglong(b, value, len, usign);

				break;
				}

			case DATA_FLOAT:
				mach_float_write(
					b, static_cast<float>(value));
				break;

			case DATA_DOUBLE:
				mach_double_write(
					b, static_cast<double>(value));
				break;

			default:
				ut_ad(0);
			}
		}

write_buffers:
		/* Build all entries for all the indexes to be created
		in a single scan of the clustered index. */

		ulint	s_idx_cnt = 0;
		bool	skip_sort = skip_pk_sort
			&& dict_index_is_clust(merge_buf[0]->index);

		for (ulint i = 0; i < n_index; i++, skip_sort = false) {
			row_merge_buf_t*	buf	= merge_buf[i];
			merge_file_t*		file	= &files[i];
			ulint			rows_added = 0;

			if (dict_index_is_spatial(buf->index)) {
				if (!row) {
					continue;
				}

				ut_ad(sp_tuples[s_idx_cnt]->get_index()
				      == buf->index);

				/* If the geometry field is invalid, report
				error. */
				if (!row_geo_field_is_valid(row, buf->index)) {
					err = DB_CANT_CREATE_GEOMETRY_OBJECT;
					break;
				}

				sp_tuples[s_idx_cnt]->add(row, ext);
				s_idx_cnt++;

				continue;
			}

			if (UNIV_LIKELY
			    (row && (rows_added = row_merge_buf_add(
					buf, fts_index, old_table, new_table,
					psort_info, row, ext, &doc_id,
					conv_heap, &err,
					&v_heap, eval_table, trx)))) {

				/* If we are creating FTS index,
				a single row can generate more
				records for tokenized word */
				file->n_rec += rows_added;

				if (err != DB_SUCCESS) {
					ut_ad(err == DB_TOO_BIG_RECORD);
					break;
				}

				if (doc_id > max_doc_id) {
					max_doc_id = doc_id;
				}

				if (buf->index->type & DICT_FTS) {
					/* Check if error occurs in child thread */
					for (ulint j = 0;
					     j < fts_sort_pll_degree; j++) {
						if (psort_info[j].error
							!= DB_SUCCESS) {
							err = psort_info[j].error;
							trx->error_key_num = i;
							break;
						}
					}

					if (err != DB_SUCCESS) {
						break;
					}
				}

				if (skip_sort) {
					ut_ad(buf->n_tuples > 0);
					const mtuple_t*	curr =
						&buf->tuples[buf->n_tuples - 1];

					ut_ad(i == 0);
					ut_ad(dict_index_is_clust(merge_buf[0]->index));
					/* Detect duplicates by comparing the
					current record with previous record.
					When temp file is not used, records
					should be in sorted order. */
					if (prev_mtuple.fields != NULL
					    && (row_mtuple_cmp(
						&prev_mtuple, curr,
						&clust_dup) == 0)) {

						err = DB_DUPLICATE_KEY;
						trx->error_key_num
							= key_numbers[0];
						goto func_exit;
					}

					prev_mtuple.fields = curr->fields;
				}

				continue;
			}

			if (err == DB_COMPUTE_VALUE_FAILED) {
				trx->error_key_num = i;
				goto func_exit;
			}

			if (buf->index->type & DICT_FTS) {
				if (!row || !doc_id) {
					continue;
				}
			}

			/* The buffer must be sufficiently large
			to hold at least one record. It may only
			be empty when we reach the end of the
			clustered index. row_merge_buf_add()
			must not have been called in this loop. */
			ut_ad(buf->n_tuples || row == NULL);

			/* We have enough data tuples to form a block.
			Sort them and write to disk if temp file is used
			or insert into index if temp file is not used. */
			ut_ad(old_table == new_table
			      ? !dict_index_is_clust(buf->index)
			      : (i == 0) == dict_index_is_clust(buf->index));

			/* We have enough data tuples to form a block.
			Sort them (if !skip_sort) and write to disk. */

			if (buf->n_tuples) {
				if (skip_sort) {
					/* Temporary File is not used.
					so insert sorted block to the index */
					if (row != NULL) {
						bool	mtr_committed = false;

						/* We have to do insert the
						cached spatial index rows, since
						after the mtr_commit, the cluster
						index page could be updated, then
						the data in cached rows become
						invalid. */
						err = row_merge_spatial_rows(
							trx->id, sp_tuples,
							num_spatial,
							row_heap, sp_heap,
							&pcur, &mtr,
							&mtr_committed);

						if (err != DB_SUCCESS) {
							goto func_exit;
						}

						/* We are not at the end of
						the scan yet. We must
						mtr_commit() in order to be
						able to call log_free_check()
						in row_merge_insert_index_tuples().
						Due to mtr_commit(), the
						current row will be invalid, and
						we must reread it on the next
						loop iteration. */
						if (!mtr_committed) {
							btr_pcur_move_to_prev_on_page(
								&pcur);
							btr_pcur_store_position(
								&pcur, &mtr);

							mtr_commit(&mtr);
						}
					}

					mem_heap_empty(mtuple_heap);
					prev_mtuple.fields = prev_fields;

					row_mtuple_create(
						&buf->tuples[buf->n_tuples - 1],
						&prev_mtuple, n_uniq,
						mtuple_heap);

					if (clust_btr_bulk == NULL) {
						clust_btr_bulk = UT_NEW_NOKEY(
							BtrBulk(index[i],
								trx->id,
								observer));

						clust_btr_bulk->init();
					} else {
						clust_btr_bulk->latch();
					}

					err = row_merge_insert_index_tuples(
						trx->id, index[i], old_table,
						-1, NULL, buf, clust_btr_bulk,
						table_total_rows,
						curr_progress,
						pct_cost,
						NULL,
						NULL,
						new_table->space);

					if (row == NULL) {
						err = clust_btr_bulk->finish(
							err);
						UT_DELETE(clust_btr_bulk);
						clust_btr_bulk = NULL;
					} else {
						/* Release latches for possible
						log_free_chck in spatial index
						build. */
						clust_btr_bulk->release();
					}

					if (err != DB_SUCCESS) {
						break;
					}

					if (row != NULL) {
						/* Restore the cursor on the
						previous clustered index record,
						and empty the buffer. The next
						iteration of the outer loop will
						advance the cursor and read the
						next record (the one which we
						had to ignore due to the buffer
						overflow). */
						mtr_start(&mtr);
						btr_pcur_restore_position(
							BTR_SEARCH_LEAF, &pcur,
							&mtr);
						buf = row_merge_buf_empty(buf);
						/* Restart the outer loop on the
						record. We did not insert it
						into any index yet. */
						ut_ad(i == 0);
						break;
					}
				} else if (dict_index_is_unique(buf->index)) {
					row_merge_dup_t	dup = {
						buf->index, table, col_map, 0};

					row_merge_buf_sort(buf, &dup);

					if (dup.n_dup) {
						err = DB_DUPLICATE_KEY;
						trx->error_key_num
							= key_numbers[i];
						break;
					}
				} else {
					row_merge_buf_sort(buf, NULL);
				}
			} else if (online && new_table == old_table) {
				/* Note the newest transaction that
				modified this index when the scan was
				completed. We prevent older readers
				from accessing this index, to ensure
				read consistency. */

				trx_id_t	max_trx_id;

				ut_a(row == NULL);
				rw_lock_x_lock(
					dict_index_get_lock(buf->index));
				ut_a(dict_index_get_online_status(buf->index)
				     == ONLINE_INDEX_CREATION);

				max_trx_id = row_log_get_max_trx(buf->index);

				if (max_trx_id > buf->index->trx_id) {
					buf->index->trx_id = max_trx_id;
				}

				rw_lock_x_unlock(
					dict_index_get_lock(buf->index));
			}

			/* Secondary index and clustered index which is
			not in sorted order can use the temporary file.
			Fulltext index should not use the temporary file. */
			if (!skip_sort && !(buf->index->type & DICT_FTS)) {
				/* In case we can have all rows in sort buffer,
				we can insert directly into the index without
				temporary file if clustered index does not uses
				temporary file. */
				if (row == NULL && file->fd == -1
				    && !clust_temp_file) {
					DBUG_EXECUTE_IF(
						"row_merge_write_failure",
						err = DB_TEMP_FILE_WRITE_FAIL;
						trx->error_key_num = i;
						goto all_done;);

					DBUG_EXECUTE_IF(
						"row_merge_tmpfile_fail",
						err = DB_OUT_OF_MEMORY;
						trx->error_key_num = i;
						goto all_done;);

					BtrBulk	btr_bulk(index[i], trx->id,
							 observer);
					btr_bulk.init();

					err = row_merge_insert_index_tuples(
						trx->id, index[i], old_table,
						-1, NULL, buf, &btr_bulk,
						table_total_rows,
						curr_progress,
						pct_cost,
						NULL,
						NULL,
						new_table->space);

					err = btr_bulk.finish(err);

					DBUG_EXECUTE_IF(
						"row_merge_insert_big_row",
						err = DB_TOO_BIG_RECORD;);

					if (err != DB_SUCCESS) {
						break;
					}
				} else {
					if (row_merge_file_create_if_needed(
						file, tmpfd,
						buf->n_tuples, path) < 0) {
						err = DB_OUT_OF_MEMORY;
						trx->error_key_num = i;
						goto func_exit;
					}

					/* Ensure that duplicates in the
					clustered index will be detected before
					inserting secondary index records. */
					if (dict_index_is_clust(buf->index)) {
						clust_temp_file = true;
					}

					ut_ad(file->n_rec > 0);

					row_merge_buf_write(buf, file, block);

					if (!row_merge_write(file->fd, file->offset++, block,
					     crypt_data, crypt_block, new_table->space)) {
						err = DB_TEMP_FILE_WRITE_FAIL;
						trx->error_key_num = i;
						break;
					}

					UNIV_MEM_INVALID(
						&block[0], srv_sort_buf_size);
				}
			}
			merge_buf[i] = row_merge_buf_empty(buf);

			if (UNIV_LIKELY(row != NULL)) {
				/* Try writing the record again, now
				that the buffer has been written out
				and emptied. */

				if (UNIV_UNLIKELY
				    (!(rows_added = row_merge_buf_add(
						buf, fts_index, old_table,
						new_table, psort_info, row, ext,
						&doc_id, conv_heap,
						&err, &v_heap, table, trx)))) {
					/* An empty buffer should have enough
					room for at least one record. */
					ut_error;
				}

				if (err != DB_SUCCESS) {
					break;
				}

				file->n_rec += rows_added;
			}
		}

		if (row == NULL) {
			goto all_done;
		}

		if (err != DB_SUCCESS) {
			goto func_exit;
		}

		mem_heap_empty(row_heap);
		if (v_heap) {
			mem_heap_empty(v_heap);
		}

		/* Increment innodb_onlineddl_pct_progress status variable */
		read_rows++;
		if(read_rows % 1000 == 0) {
			/* Update progress for each 1000 rows */
			curr_progress = (read_rows >= table_total_rows) ?
					pct_cost : 
				((pct_cost * read_rows) / table_total_rows);
			/* presenting 10.12% as 1012 integer */
			onlineddl_pct_progress = (ulint) (curr_progress * 100);
		}
	}

func_exit:
	/* row_merge_spatial_rows may have committed
	the mtr	before an error occurs. */
	if (mtr.is_active()) {
		mtr_commit(&mtr);
	}
	mem_heap_free(row_heap);
	ut_free(nonnull);

all_done:
	if (clust_btr_bulk != NULL) {
		ut_ad(err != DB_SUCCESS);
		clust_btr_bulk->latch();
		err = clust_btr_bulk->finish(
			err);
		UT_DELETE(clust_btr_bulk);
	}

	if (prev_fields != NULL) {
		ut_free(prev_fields);
		mem_heap_free(mtuple_heap);
	}

	if (v_heap) {
		mem_heap_free(v_heap);
	}

	if (conv_heap != NULL) {
		mem_heap_free(conv_heap);
	}

#ifdef FTS_INTERNAL_DIAG_PRINT
	DEBUG_FTS_SORT_PRINT("FTS_SORT: Complete Scan Table\n");
#endif
	if (fts_pll_sort) {
		bool	all_exit = false;
		ulint	trial_count = 0;
		const ulint max_trial_count = 10000;

wait_again:
                /* Check if error occurs in child thread */
		for (ulint j = 0; j < fts_sort_pll_degree; j++) {
			if (psort_info[j].error != DB_SUCCESS) {
				err = psort_info[j].error;
				trx->error_key_num = j;
				break;
			}
		}

		/* Tell all children that parent has done scanning */
		for (ulint i = 0; i < fts_sort_pll_degree; i++) {
			if (err == DB_SUCCESS) {
				psort_info[i].state = FTS_PARENT_COMPLETE;
			} else {
				psort_info[i].state = FTS_PARENT_EXITING;
			}
		}

		/* Now wait all children to report back to be completed */
		os_event_wait_time_low(fts_parallel_sort_event,
				       1000000, sig_count);

		for (ulint i = 0; i < fts_sort_pll_degree; i++) {
			if (psort_info[i].child_status != FTS_CHILD_COMPLETE
			    && psort_info[i].child_status != FTS_CHILD_EXITING) {
				sig_count = os_event_reset(
					fts_parallel_sort_event);
				goto wait_again;
			}
		}

		/* Now all children should complete, wait a bit until
		they all finish setting the event, before we free everything.
		This has a 10 second timeout */
		do {
			all_exit = true;

			for (ulint j = 0; j < fts_sort_pll_degree; j++) {
				if (psort_info[j].child_status
				    != FTS_CHILD_EXITING) {
					all_exit = false;
					os_thread_sleep(1000);
					break;
				}
			}
			trial_count++;
		} while (!all_exit && trial_count < max_trial_count);

		if (!all_exit) {
			ib::fatal() << "Not all child sort threads exited"
				" when creating FTS index '"
				<< fts_sort_idx->name << "'";
		}
	}

#ifdef FTS_INTERNAL_DIAG_PRINT
	DEBUG_FTS_SORT_PRINT("FTS_SORT: Complete Tokenization\n");
#endif
	for (ulint i = 0; i < n_index; i++) {
		row_merge_buf_free(merge_buf[i]);
	}

	row_fts_free_pll_merge_buf(psort_info);

	ut_free(merge_buf);

	btr_pcur_close(&pcur);

	if (sp_tuples != NULL) {
		for (ulint i = 0; i < num_spatial; i++) {
			UT_DELETE(sp_tuples[i]);
		}
		ut_free(sp_tuples);

		if (sp_heap) {
			mem_heap_free(sp_heap);
		}
	}

	/* Update the next Doc ID we used. Table should be locked, so
	no concurrent DML */
	if (max_doc_id && err == DB_SUCCESS) {
		/* Sync fts cache for other fts indexes to keep all
		fts indexes consistent in sync_doc_id. */
		err = fts_sync_table(const_cast<dict_table_t*>(new_table),
				     false, true, false);

		if (err == DB_SUCCESS) {
			fts_update_next_doc_id(
				0, new_table,
				old_table->name.m_name, max_doc_id);
		}
	}

	trx->op_info = "";

	DBUG_RETURN(err);
}

/** Write a record via buffer 2 and read the next record to buffer N.
@param N number of the buffer (0 or 1)
@param INDEX record descriptor
@param AT_END statement to execute at end of input */
#define ROW_MERGE_WRITE_GET_NEXT_LOW(N, INDEX, AT_END)			\
	do {								\
		b2 = row_merge_write_rec(&block[2 * srv_sort_buf_size], \
					 &buf[2], b2,			\
					 of->fd, &of->offset,		\
					 mrec##N, offsets##N,		\
					 crypt_data,			\
			crypt_block ? &crypt_block[2 * srv_sort_buf_size] : NULL , \
					 space);			\
		if (UNIV_UNLIKELY(!b2 || ++of->n_rec > file->n_rec)) {	\
			goto corrupt;					\
		}							\
		b##N = row_merge_read_rec(&block[N * srv_sort_buf_size],\
					  &buf[N], b##N, INDEX,		\
					  file->fd, foffs##N,		\
					  &mrec##N, offsets##N,		\
					  crypt_data,			\
			crypt_block ? &crypt_block[N * srv_sort_buf_size] : NULL, \
					  space);			\
									\
		if (UNIV_UNLIKELY(!b##N)) {				\
			if (mrec##N) {					\
				goto corrupt;				\
			}						\
			AT_END;						\
		}							\
	} while (0)

#ifdef HAVE_PSI_STAGE_INTERFACE
#define ROW_MERGE_WRITE_GET_NEXT(N, INDEX, AT_END)			\
	do {								\
		if (stage != NULL) {					\
			stage->inc();					\
		}							\
		ROW_MERGE_WRITE_GET_NEXT_LOW(N, INDEX, AT_END);		\
	} while (0)
#else /* HAVE_PSI_STAGE_INTERFACE */
#define ROW_MERGE_WRITE_GET_NEXT(N, INDEX, AT_END)			\
	ROW_MERGE_WRITE_GET_NEXT_LOW(N, INDEX, AT_END)
#endif /* HAVE_PSI_STAGE_INTERFACE */

/** Merge two blocks of records on disk and write a bigger block.
@param[in]	dup	descriptor of index being created
@param[in]	file	file containing index entries
@param[in,out]	block	3 buffers
@param[in,out]	foffs0	offset of first source list in the file
@param[in,out]	foffs1	offset of second source list in the file
@param[in,out]	of	output file
@param[in,out]	stage	performance schema accounting object, used by
ALTER TABLE. If not NULL stage->inc() will be called for each record
processed.
@return DB_SUCCESS or error code */
static MY_ATTRIBUTE((warn_unused_result))
dberr_t
row_merge_blocks(
	const row_merge_dup_t*	dup,
	const merge_file_t*	file,
	row_merge_block_t*	block,
	ulint*			foffs0,
	ulint*			foffs1,
	merge_file_t*		of,
	ut_stage_alter_t*	stage,
	fil_space_crypt_t*	crypt_data,/*!< in: crypt data or NULL */
	row_merge_block_t*	crypt_block,/*!< in: in/out: crypted file
					    buffer */
	ulint			space)	/*!< in: space id */
{
	mem_heap_t*	heap;	/*!< memory heap for offsets0, offsets1 */

	mrec_buf_t*	buf;	/*!< buffer for handling
				split mrec in block[] */
	const byte*	b0;	/*!< pointer to block[0] */
	const byte*	b1;	/*!< pointer to block[srv_sort_buf_size] */
	byte*		b2;	/*!< pointer to block[2 * srv_sort_buf_size] */
	const mrec_t*	mrec0;	/*!< merge rec, points to block[0] or buf[0] */
	const mrec_t*	mrec1;	/*!< merge rec, points to
				block[srv_sort_buf_size] or buf[1] */
	ulint*		offsets0;/* offsets of mrec0 */
	ulint*		offsets1;/* offsets of mrec1 */

<<<<<<< HEAD
	DBUG_ENTER("row_merge_blocks");
	DBUG_LOG("ib_merge_sort",
		 "fd=" << file->fd << ',' << *foffs0 << '+' << *foffs1
		 << " to fd=" << of->fd << ',' << of->offset);
=======
#ifdef UNIV_DEBUG
	if (row_merge_print_block) {
		fprintf(stderr,
			"row_merge_blocks fd=%d ofs=" ULINTPF
			" + fd=%d ofs=" ULINTPF
			" = fd=%d ofs=" ULINTPF "\n",
			file->fd, *foffs0,
			file->fd, *foffs1,
			of->fd, of->offset);
	}
#endif /* UNIV_DEBUG */
>>>>>>> 97e0c260

	heap = row_merge_heap_create(dup->index, &buf, &offsets0, &offsets1);

	/* Write a record and read the next record.  Split the output
	file in two halves, which can be merged on the following pass. */

	if (!row_merge_read(file->fd, *foffs0, &block[0],
			crypt_data, crypt_block ? &crypt_block[0] : NULL, space)
		|| !row_merge_read(file->fd, *foffs1, &block[srv_sort_buf_size],
			crypt_data, crypt_block ? &crypt_block[srv_sort_buf_size] : NULL, space)) {
corrupt:
		mem_heap_free(heap);
		DBUG_RETURN(DB_CORRUPTION);
	}

	b0 = &block[0];
	b1 = &block[srv_sort_buf_size];
	b2 = &block[2 * srv_sort_buf_size];

	b0 = row_merge_read_rec(
		&block[0], &buf[0], b0, dup->index,
		file->fd, foffs0, &mrec0, offsets0,
		crypt_data, crypt_block ? &crypt_block[0] : NULL, space);

	b1 = row_merge_read_rec(
		&block[srv_sort_buf_size],
		&buf[srv_sort_buf_size], b1, dup->index,
		file->fd, foffs1, &mrec1, offsets1,
		crypt_data, crypt_block ? &crypt_block[srv_sort_buf_size] : NULL, space);

	if (UNIV_UNLIKELY(!b0 && mrec0)
	    || UNIV_UNLIKELY(!b1 && mrec1)) {

		goto corrupt;
	}

	while (mrec0 && mrec1) {
		int cmp = cmp_rec_rec_simple(
			mrec0, mrec1, offsets0, offsets1,
			dup->index, dup->table);
		if (cmp < 0) {
			ROW_MERGE_WRITE_GET_NEXT(0, dup->index, goto merged);
		} else if (cmp) {
			ROW_MERGE_WRITE_GET_NEXT(1, dup->index, goto merged);
		} else {
			mem_heap_free(heap);
			DBUG_RETURN(DB_DUPLICATE_KEY);
		}
	}

merged:
	if (mrec0) {
		/* append all mrec0 to output */
		for (;;) {
			ROW_MERGE_WRITE_GET_NEXT(0, dup->index, goto done0);
		}
	}
done0:
	if (mrec1) {
		/* append all mrec1 to output */
		for (;;) {
			ROW_MERGE_WRITE_GET_NEXT(1, dup->index, goto done1);
		}
	}
done1:

	mem_heap_free(heap);

	b2 = row_merge_write_eof(&block[2 * srv_sort_buf_size],
		b2, of->fd, &of->offset,
		crypt_data, crypt_block ? &crypt_block[2 * srv_sort_buf_size] : NULL, space);
	DBUG_RETURN(b2 ? DB_SUCCESS : DB_CORRUPTION);

}

/** Copy a block of index entries.
@param[in]	index	index being created
@param[in]	file	input file
@param[in,out]	block	3 buffers
@param[in,out]	foffs0	input file offset
@param[in,out]	of	output file
@param[in,out]	stage	performance schema accounting object, used by
ALTER TABLE. If not NULL stage->inc() will be called for each record
processed.
@return TRUE on success, FALSE on failure */
static MY_ATTRIBUTE((warn_unused_result))
ibool
row_merge_blocks_copy(
	const dict_index_t*	index,
	const merge_file_t*	file,
	row_merge_block_t*	block,
	ulint*			foffs0,
	merge_file_t*		of,
	ut_stage_alter_t*	stage,
	fil_space_crypt_t*	crypt_data,/*!< in: table crypt data */
	row_merge_block_t*	crypt_block, /*!< in: crypt buf or NULL */
	ulint			space)	   /*!< in: space id */
{
	mem_heap_t*	heap;	/*!< memory heap for offsets0, offsets1 */

	mrec_buf_t*	buf;	/*!< buffer for handling
				split mrec in block[] */
	const byte*	b0;	/*!< pointer to block[0] */
	byte*		b2;	/*!< pointer to block[2 * srv_sort_buf_size] */
	const mrec_t*	mrec0;	/*!< merge rec, points to block[0] */
	ulint*		offsets0;/* offsets of mrec0 */
	ulint*		offsets1;/* dummy offsets */

<<<<<<< HEAD
	DBUG_ENTER("row_merge_blocks_copy");
	DBUG_LOG("ib_merge_sort",
		 "fd=" << file->fd << ',' << foffs0
		 << " to fd=" << of->fd << ',' << of->offset);
=======
#ifdef UNIV_DEBUG
	if (row_merge_print_block) {
		fprintf(stderr,
			"row_merge_blocks_copy fd=%d ofs=" ULINTPF
			" = fd=%d ofs=" ULINTPF "\n",
			file->fd, *foffs0,
			of->fd, of->offset);
	}
#endif /* UNIV_DEBUG */
>>>>>>> 97e0c260

	heap = row_merge_heap_create(index, &buf, &offsets0, &offsets1);

	/* Write a record and read the next record.  Split the output
	file in two halves, which can be merged on the following pass. */

	if (!row_merge_read(file->fd, *foffs0, &block[0],
			    crypt_data, crypt_block ? &crypt_block[0] : NULL, space)) {
corrupt:
		mem_heap_free(heap);
		DBUG_RETURN(FALSE);
	}

	b0 = &block[0];

	b2 = &block[2 * srv_sort_buf_size];

	b0 = row_merge_read_rec(&block[0], &buf[0], b0, index,
				file->fd, foffs0, &mrec0, offsets0,
				crypt_data, crypt_block ? &crypt_block[0] : NULL, space);

	if (UNIV_UNLIKELY(!b0 && mrec0)) {

		goto corrupt;
	}

	if (mrec0) {
		/* append all mrec0 to output */
		for (;;) {
			ROW_MERGE_WRITE_GET_NEXT(0, index, goto done0);
		}
	}
done0:

	/* The file offset points to the beginning of the last page
	that has been read.  Update it to point to the next block. */
	(*foffs0)++;

	mem_heap_free(heap);

	DBUG_RETURN(row_merge_write_eof(&block[2 * srv_sort_buf_size],
				   b2, of->fd, &of->offset,
				   crypt_data,
				   crypt_block ? &crypt_block[2 * srv_sort_buf_size] : NULL, space)
		    != NULL);
}

/** Merge disk files.
@param[in]	trx		transaction
@param[in]	dup		descriptor of index being created
@param[in,out]	file		file containing index entries
@param[in,out]	block		3 buffers
@param[in,out]	tmpfd		temporary file handle
@param[in,out]	num_run		Number of runs that remain to be merged
@param[in,out]	run_offset	Array that contains the first offset number
for each merge run
@param[in,out]	stage		performance schema accounting object, used by
ALTER TABLE. If not NULL stage->inc() will be called for each record
processed.
@return DB_SUCCESS or error code */
static
dberr_t
row_merge(
	trx_t*			trx,
	const row_merge_dup_t*	dup,
	merge_file_t*		file,
	row_merge_block_t*	block,
	int*			tmpfd,
	ulint*			num_run,
	ulint*			run_offset,
	ut_stage_alter_t*	stage,
	fil_space_crypt_t*	crypt_data,/*!< in: table crypt data */
	row_merge_block_t*	crypt_block, /*!< in: crypt buf or NULL */
	ulint			space)	   /*!< in: space id */
{
	ulint		foffs0;	/*!< first input offset */
	ulint		foffs1;	/*!< second input offset */
	dberr_t		error;	/*!< error code */
	merge_file_t	of;	/*!< output file */
	const ulint	ihalf	= run_offset[*num_run / 2];
				/*!< half the input file */
	ulint		n_run	= 0;
				/*!< num of runs generated from this merge */

	UNIV_MEM_ASSERT_W(&block[0], 3 * srv_sort_buf_size);

	if (crypt_block) {
		UNIV_MEM_ASSERT_W(&crypt_block[0], 3 * srv_sort_buf_size);
	}

	ut_ad(ihalf < file->offset);

	of.fd = *tmpfd;
	of.offset = 0;
	of.n_rec = 0;

#ifdef POSIX_FADV_SEQUENTIAL
	/* The input file will be read sequentially, starting from the
	beginning and the middle.  In Linux, the POSIX_FADV_SEQUENTIAL
	affects the entire file.  Each block will be read exactly once. */
	posix_fadvise(file->fd, 0, 0,
		      POSIX_FADV_SEQUENTIAL | POSIX_FADV_NOREUSE);
#endif /* POSIX_FADV_SEQUENTIAL */

	/* Merge blocks to the output file. */
	foffs0 = 0;
	foffs1 = ihalf;

	UNIV_MEM_INVALID(run_offset, *num_run * sizeof *run_offset);

	for (; foffs0 < ihalf && foffs1 < file->offset; foffs0++, foffs1++) {

		if (trx_is_interrupted(trx)) {
			return(DB_INTERRUPTED);
		}

		/* Remember the offset number for this run */
		run_offset[n_run++] = of.offset;

		error = row_merge_blocks(dup, file, block,
					 &foffs0, &foffs1, &of, stage,
					 crypt_data, crypt_block, space);

		if (error != DB_SUCCESS) {
			return(error);
		}

	}

	/* Copy the last blocks, if there are any. */

	while (foffs0 < ihalf) {

		if (UNIV_UNLIKELY(trx_is_interrupted(trx))) {
			return(DB_INTERRUPTED);
		}

		/* Remember the offset number for this run */
		run_offset[n_run++] = of.offset;

		if (!row_merge_blocks_copy(dup->index, file, block,
					   &foffs0, &of, stage,
					   crypt_data, crypt_block, space)) {
			return(DB_CORRUPTION);
		}
	}

	ut_ad(foffs0 == ihalf);

	while (foffs1 < file->offset) {

		if (trx_is_interrupted(trx)) {
			return(DB_INTERRUPTED);
		}

		/* Remember the offset number for this run */
		run_offset[n_run++] = of.offset;

		if (!row_merge_blocks_copy(dup->index, file, block,
					   &foffs1, &of, stage,
					   crypt_data, crypt_block, space)) {
			return(DB_CORRUPTION);
		}
	}

	ut_ad(foffs1 == file->offset);

	if (UNIV_UNLIKELY(of.n_rec != file->n_rec)) {
		return(DB_CORRUPTION);
	}

	ut_ad(n_run <= *num_run);

	*num_run = n_run;

	/* Each run can contain one or more offsets. As merge goes on,
	the number of runs (to merge) will reduce until we have one
	single run. So the number of runs will always be smaller than
	the number of offsets in file */
	ut_ad((*num_run) <= file->offset);

	/* The number of offsets in output file is always equal or
	smaller than input file */
	ut_ad(of.offset <= file->offset);

	/* Swap file descriptors for the next pass. */
	*tmpfd = file->fd;
	*file = of;

	UNIV_MEM_INVALID(&block[0], 3 * srv_sort_buf_size);

	return(DB_SUCCESS);
}

/** Merge disk files.
@param[in]	trx	transaction
@param[in]	dup	descriptor of index being created
@param[in,out]	file	file containing index entries
@param[in,out]	block	3 buffers
@param[in,out]	tmpfd	temporary file handle
@param[in,out]	stage	performance schema accounting object, used by
ALTER TABLE. If not NULL, stage->begin_phase_sort() will be called initially
and then stage->inc() will be called for each record processed.
@return DB_SUCCESS or error code */
dberr_t
row_merge_sort(
	trx_t*			trx,
	const row_merge_dup_t*	dup,
	merge_file_t*		file,
	row_merge_block_t*	block,
	int*			tmpfd,
	const bool		update_progress,
					/*!< in: update progress
					status variable or not */
	const double 		pct_progress,
					/*!< in: total progress percent
					until now */
	const double		pct_cost, /*!< in: current progress percent */
	fil_space_crypt_t*	crypt_data,/*!< in: table crypt data */
	row_merge_block_t*	crypt_block, /*!< in: crypt buf or NULL */
	ulint			space,	   /*!< in: space id */
	ut_stage_alter_t* 	stage)
{
	const ulint	half	= file->offset / 2;
	ulint		num_runs;
	ulint*		run_offset;
	dberr_t		error	= DB_SUCCESS;
	ulint		merge_count = 0;
	ulint		total_merge_sort_count;
	double		curr_progress = 0;

	DBUG_ENTER("row_merge_sort");

	/* Record the number of merge runs we need to perform */
	num_runs = file->offset;

	if (stage != NULL) {
		stage->begin_phase_sort(log2(num_runs));
	}

	/* Find the number N which 2^N is greater or equal than num_runs */
	/* N is merge sort running count */
	total_merge_sort_count = (ulint) ceil(my_log2f((float)num_runs));
	if(total_merge_sort_count <= 0) {
		total_merge_sort_count=1;
	}

	/* If num_runs are less than 1, nothing to merge */
	if (num_runs <= 1) {
		DBUG_RETURN(error);
	}

	/* "run_offset" records each run's first offset number */
	run_offset = (ulint*) ut_malloc_nokey(file->offset * sizeof(ulint));

	/* This tells row_merge() where to start for the first round
	of merge. */
	run_offset[half] = half;

	/* The file should always contain at least one byte (the end
	of file marker).  Thus, it must be at least one block. */
	ut_ad(file->offset > 0);

	/* These thd_progress* calls will crash on sol10-64 when innodb_plugin
	is used. MDEV-9356: innodb.innodb_bug53290 fails (crashes) on
	sol10-64 in buildbot.
	*/
#ifndef UNIV_SOLARIS
	/* Progress report only for "normal" indexes. */
	if (!(dup->index->type & DICT_FTS)) {
		thd_progress_init(trx->mysql_thd, 1);
	}
#endif /* UNIV_SOLARIS */

	if (global_system_variables.log_warnings > 2) {
		sql_print_information("InnoDB: Online DDL : merge-sorting"
				      " has estimated " ULINTPF " runs",
				      num_runs);
	}

	/* Merge the runs until we have one big run */
	do {
		/* Report progress of merge sort to MySQL for
		show processlist progress field */
		/* Progress report only for "normal" indexes. */
#ifndef UNIV_SOLARIS
		if (!(dup->index->type & DICT_FTS)) {
			thd_progress_report(trx->mysql_thd, file->offset - num_runs, file->offset);
		}
#endif /* UNIV_SOLARIS */

		error = row_merge(trx, dup, file, block, tmpfd,
				  &num_runs, run_offset, stage,
				  crypt_data, crypt_block, space);

		if(update_progress) {
			merge_count++;
			curr_progress = (merge_count >= total_merge_sort_count) ?
				pct_cost :
				((pct_cost * merge_count) / total_merge_sort_count);
			/* presenting 10.12% as 1012 integer */;
			onlineddl_pct_progress = (ulint) ((pct_progress + curr_progress) * 100);
		}

		if (error != DB_SUCCESS) {
			break;
		}

		UNIV_MEM_ASSERT_RW(run_offset, num_runs * sizeof *run_offset);
	} while (num_runs > 1);

	ut_free(run_offset);

	/* Progress report only for "normal" indexes. */
#ifndef UNIV_SOLARIS
	if (!(dup->index->type & DICT_FTS)) {
		thd_progress_end(trx->mysql_thd);
	}
#endif /* UNIV_SOLARIS */

	DBUG_RETURN(error);
}

/** Copy externally stored columns to the data tuple.
@param[in]	mrec		record containing BLOB pointers,
or NULL to use tuple instead
@param[in]	offsets		offsets of mrec
@param[in]	zip_size	compressed page size in bytes, or 0
@param[in,out]	tuple		data tuple
@param[in,out]	heap		memory heap */
static
void
row_merge_copy_blobs(
	const mrec_t*		mrec,
	const ulint*		offsets,
	const page_size_t&	page_size,
	dtuple_t*		tuple,
	mem_heap_t*		heap)
{
	ut_ad(mrec == NULL || rec_offs_any_extern(offsets));

	for (ulint i = 0; i < dtuple_get_n_fields(tuple); i++) {
		ulint		len;
		const void*	data;
		dfield_t*	field = dtuple_get_nth_field(tuple, i);
		ulint		field_len;
		const byte*	field_data;

		if (!dfield_is_ext(field)) {
			continue;
		}

		ut_ad(!dfield_is_null(field));

		/* During the creation of a PRIMARY KEY, the table is
		X-locked, and we skip copying records that have been
		marked for deletion. Therefore, externally stored
		columns cannot possibly be freed between the time the
		BLOB pointers are read (row_merge_read_clustered_index())
		and dereferenced (below). */
		if (mrec == NULL) {
			field_data
				= static_cast<byte*>(dfield_get_data(field));
			field_len = dfield_get_len(field);

			ut_a(field_len >= BTR_EXTERN_FIELD_REF_SIZE);

			ut_a(memcmp(field_data + field_len
				     - BTR_EXTERN_FIELD_REF_SIZE,
				     field_ref_zero,
				     BTR_EXTERN_FIELD_REF_SIZE));

			data = btr_copy_externally_stored_field(
				&len, field_data, page_size, field_len, heap);
		} else {
			data = btr_rec_copy_externally_stored_field(
				mrec, offsets, page_size, i, &len, heap);
		}

		/* Because we have locked the table, any records
		written by incomplete transactions must have been
		rolled back already. There must not be any incomplete
		BLOB columns. */
		ut_a(data);

		dfield_set_data(field, data, len);
	}
}

/** Convert a merge record to a typed data tuple. Note that externally
stored fields are not copied to heap.
@param[in,out]	index	index on the table
@param[in]	mtuple	merge record
@param[in]	heap	memory heap from which memory needed is allocated
@return	index entry built. */
static
void
row_merge_mtuple_to_dtuple(
	dict_index_t*	index,
	dtuple_t*	dtuple,
	const mtuple_t* mtuple)
{
	ut_ad(!dict_index_is_ibuf(index));

	memcpy(dtuple->fields, mtuple->fields,
	       dtuple->n_fields * sizeof *mtuple->fields);
}

/** Insert sorted data tuples to the index.
@param[in]	trx_id		transaction identifier
@param[in]	index		index to be inserted
@param[in]	old_table	old table
@param[in]	fd		file descriptor
@param[in,out]	block		file buffer
@param[in]	row_buf		row_buf the sorted data tuples,
or NULL if fd, block will be used instead
@param[in,out]	btr_bulk	btr bulk instance
@param[in,out]	stage		performance schema accounting object, used by
ALTER TABLE. If not NULL stage->begin_phase_insert() will be called initially
and then stage->inc() will be called for each record that is processed.
@return DB_SUCCESS or error number */
static	MY_ATTRIBUTE((warn_unused_result))
dberr_t
row_merge_insert_index_tuples(
	trx_id_t		trx_id,
	dict_index_t*		index,
	const dict_table_t*	old_table,
	int			fd,
	row_merge_block_t*	block,
	const row_merge_buf_t*	row_buf,
	BtrBulk*		btr_bulk,
	const ib_uint64_t	table_total_rows, /*!< in: total rows of old table */
	const double		pct_progress,	/*!< in: total progress
						percent until now */
	const double		pct_cost, /*!< in: current progress percent
					  */
	fil_space_crypt_t*	crypt_data,/*!< in: table crypt data */
	row_merge_block_t*	crypt_block, /*!< in: crypt buf or NULL */
	ulint			space,	   /*!< in: space id */
	ut_stage_alter_t*	stage)
{
	const byte*		b;
	mem_heap_t*		heap;
	mem_heap_t*		tuple_heap;
	dberr_t			error = DB_SUCCESS;
	ulint			foffs = 0;
	ulint*			offsets;
	mrec_buf_t*		buf;
	ulint			n_rows = 0;
	dtuple_t*		dtuple;
	ib_uint64_t		inserted_rows = 0;
	double			curr_progress = 0;
	dict_index_t*		old_index = NULL;
	const mrec_t*		mrec  = NULL;
	ulint			n_ext = 0;
	mtr_t			mtr;


	DBUG_ENTER("row_merge_insert_index_tuples");

	ut_ad(!srv_read_only_mode);
	ut_ad(!(index->type & DICT_FTS));
	ut_ad(!dict_index_is_spatial(index));
	ut_ad(trx_id);

	if (stage != NULL) {
		stage->begin_phase_insert();
	}

	tuple_heap = mem_heap_create(1000);

	{
		ulint i	= 1 + REC_OFFS_HEADER_SIZE
			+ dict_index_get_n_fields(index);
		heap = mem_heap_create(sizeof *buf + i * sizeof *offsets);
		offsets = static_cast<ulint*>(
			mem_heap_alloc(heap, i * sizeof *offsets));
		offsets[0] = i;
		offsets[1] = dict_index_get_n_fields(index);
	}

	if (row_buf != NULL) {
		ut_ad(fd == -1);
		ut_ad(block == NULL);
		DBUG_EXECUTE_IF("row_merge_read_failure",
				error = DB_CORRUPTION;
				goto err_exit;);
		buf = NULL;
		b = NULL;
		dtuple = dtuple_create(
			heap, dict_index_get_n_fields(index));
		dtuple_set_n_fields_cmp(
			dtuple, dict_index_get_n_unique_in_tree(index));
	} else {
		b = block;
		dtuple = NULL;

	if (!row_merge_read(fd, foffs, block,
			    crypt_data, crypt_block, space)) {
			error = DB_CORRUPTION;
			goto err_exit;
		} else {
			buf = static_cast<mrec_buf_t*>(
				mem_heap_alloc(heap, sizeof *buf));
		}
	}


	for (;;) {

		if (stage != NULL) {
			stage->inc();
		}

		if (row_buf != NULL) {
			if (n_rows >= row_buf->n_tuples) {
				break;
			}

			/* Convert merge tuple record from
			row buffer to data tuple record */
			row_merge_mtuple_to_dtuple(
				index, dtuple, &row_buf->tuples[n_rows]);

			n_ext = dtuple_get_n_ext(dtuple);
			n_rows++;
			/* BLOB pointers must be copied from dtuple */
			mrec = NULL;
		} else {
			b = row_merge_read_rec(block, buf, b, index,
					       fd, &foffs, &mrec, offsets,
					       crypt_data, crypt_block, space);
			if (UNIV_UNLIKELY(!b)) {
				/* End of list, or I/O error */
				if (mrec) {
					error = DB_CORRUPTION;
				}
				break;
			}

			dtuple = row_rec_to_index_entry_low(
				mrec, index, offsets, &n_ext, tuple_heap);
		}

		old_index	= dict_table_get_first_index(old_table);

		if (dict_index_is_clust(index)
		    && dict_index_is_online_ddl(old_index)) {
			error = row_log_table_get_error(old_index);
			if (error != DB_SUCCESS) {
				break;
			}
		}

		if (!n_ext) {
			/* There are no externally stored columns. */
		} else {
			ut_ad(dict_index_is_clust(index));
			/* Off-page columns can be fetched safely
			when concurrent modifications to the table
			are disabled. (Purge can process delete-marked
			records, but row_merge_read_clustered_index()
			would have skipped them.)

			When concurrent modifications are enabled,
			row_merge_read_clustered_index() will
			only see rows from transactions that were
			committed before the ALTER TABLE started
			(REPEATABLE READ).

			Any modifications after the
			row_merge_read_clustered_index() scan
			will go through row_log_table_apply().
			Any modifications to off-page columns
			will be tracked by
			row_log_table_blob_alloc() and
			row_log_table_blob_free(). */
			row_merge_copy_blobs(
				mrec, offsets,
				dict_table_page_size(old_table),
				dtuple, tuple_heap);
		}

		ut_ad(dtuple_validate(dtuple));
		error = btr_bulk->insert(dtuple);

		if (error != DB_SUCCESS) {
			goto err_exit;
		}

		mem_heap_empty(tuple_heap);

		/* Increment innodb_onlineddl_pct_progress status variable */
		inserted_rows++;
		if(inserted_rows % 1000 == 0) {
			/* Update progress for each 1000 rows */
			curr_progress = (inserted_rows >= table_total_rows ||
				table_total_rows <= 0) ?
				pct_cost :
				((pct_cost * inserted_rows) / table_total_rows);

			/* presenting 10.12% as 1012 integer */;
			onlineddl_pct_progress = (ulint) ((pct_progress + curr_progress) * 100);
		}
	}

err_exit:
	mem_heap_free(tuple_heap);
	mem_heap_free(heap);

	DBUG_RETURN(error);
}

/*********************************************************************//**
Sets an exclusive lock on a table, for the duration of creating indexes.
@return error code or DB_SUCCESS */
dberr_t
row_merge_lock_table(
/*=================*/
	trx_t*		trx,		/*!< in/out: transaction */
	dict_table_t*	table,		/*!< in: table to lock */
	enum lock_mode	mode)		/*!< in: LOCK_X or LOCK_S */
{
	ut_ad(!srv_read_only_mode);
	ut_ad(mode == LOCK_X || mode == LOCK_S);

	trx->op_info = "setting table lock for creating or dropping index";
	trx->ddl = true;
	/* Trx for DDL should not be forced to rollback for now */
	trx->in_innodb |= TRX_FORCE_ROLLBACK_DISABLE;

	return(lock_table_for_trx(table, trx, mode));
}

/*********************************************************************//**
Drop an index that was created before an error occurred.
The data dictionary must have been locked exclusively by the caller,
because the transaction will not be committed. */
static
void
row_merge_drop_index_dict(
/*======================*/
	trx_t*		trx,	/*!< in/out: dictionary transaction */
	index_id_t	index_id)/*!< in: index identifier */
{
	static const char sql[] =
		"PROCEDURE DROP_INDEX_PROC () IS\n"
		"BEGIN\n"
		"DELETE FROM SYS_FIELDS WHERE INDEX_ID=:indexid;\n"
		"DELETE FROM SYS_INDEXES WHERE ID=:indexid;\n"
		"END;\n";
	dberr_t		error;
	pars_info_t*	info;

	ut_ad(!srv_read_only_mode);
	ut_ad(mutex_own(&dict_sys->mutex));
	ut_ad(trx->dict_operation_lock_mode == RW_X_LATCH);
	ut_ad(trx_get_dict_operation(trx) == TRX_DICT_OP_INDEX);
	ut_ad(rw_lock_own(dict_operation_lock, RW_LOCK_X));

	info = pars_info_create();
	pars_info_add_ull_literal(info, "indexid", index_id);
	trx->op_info = "dropping index from dictionary";
	error = que_eval_sql(info, sql, FALSE, trx);

	if (error != DB_SUCCESS) {
		/* Even though we ensure that DDL transactions are WAIT
		and DEADLOCK free, we could encounter other errors e.g.,
		DB_TOO_MANY_CONCURRENT_TRXS. */
		trx->error_state = DB_SUCCESS;

		ib::error() << "row_merge_drop_index_dict failed with error "
			<< error;
	}

	trx->op_info = "";
}

/*********************************************************************//**
Drop indexes that were created before an error occurred.
The data dictionary must have been locked exclusively by the caller,
because the transaction will not be committed. */
void
row_merge_drop_indexes_dict(
/*========================*/
	trx_t*		trx,	/*!< in/out: dictionary transaction */
	table_id_t	table_id)/*!< in: table identifier */
{
	static const char sql[] =
		"PROCEDURE DROP_INDEXES_PROC () IS\n"
		"ixid CHAR;\n"
		"found INT;\n"

		"DECLARE CURSOR index_cur IS\n"
		" SELECT ID FROM SYS_INDEXES\n"
		" WHERE TABLE_ID=:tableid AND\n"
		" SUBSTR(NAME,0,1)='" TEMP_INDEX_PREFIX_STR "'\n"
		"FOR UPDATE;\n"

		"BEGIN\n"
		"found := 1;\n"
		"OPEN index_cur;\n"
		"WHILE found = 1 LOOP\n"
		"  FETCH index_cur INTO ixid;\n"
		"  IF (SQL % NOTFOUND) THEN\n"
		"    found := 0;\n"
		"  ELSE\n"
		"    DELETE FROM SYS_FIELDS WHERE INDEX_ID=ixid;\n"
		"    DELETE FROM SYS_INDEXES WHERE CURRENT OF index_cur;\n"
		"  END IF;\n"
		"END LOOP;\n"
		"CLOSE index_cur;\n"

		"END;\n";
	dberr_t		error;
	pars_info_t*	info;

	ut_ad(!srv_read_only_mode);
	ut_ad(mutex_own(&dict_sys->mutex));
	ut_ad(trx->dict_operation_lock_mode == RW_X_LATCH);
	ut_ad(trx_get_dict_operation(trx) == TRX_DICT_OP_INDEX);
	ut_ad(rw_lock_own(dict_operation_lock, RW_LOCK_X));

	/* It is possible that table->n_ref_count > 1 when
	locked=TRUE. In this case, all code that should have an open
	handle to the table be waiting for the next statement to execute,
	or waiting for a meta-data lock.

	A concurrent purge will be prevented by dict_operation_lock. */

	info = pars_info_create();
	pars_info_add_ull_literal(info, "tableid", table_id);
	trx->op_info = "dropping indexes";
	error = que_eval_sql(info, sql, FALSE, trx);

	switch (error) {
	case DB_SUCCESS:
		break;
	default:
		/* Even though we ensure that DDL transactions are WAIT
		and DEADLOCK free, we could encounter other errors e.g.,
		DB_TOO_MANY_CONCURRENT_TRXS. */
		ib::error() << "row_merge_drop_indexes_dict failed with error "
			<< error;
		/* fall through */
	case DB_TOO_MANY_CONCURRENT_TRXS:
		trx->error_state = DB_SUCCESS;
	}

	trx->op_info = "";
}

/*********************************************************************//**
Drop indexes that were created before an error occurred.
The data dictionary must have been locked exclusively by the caller,
because the transaction will not be committed. */
void
row_merge_drop_indexes(
/*===================*/
	trx_t*		trx,	/*!< in/out: dictionary transaction */
	dict_table_t*	table,	/*!< in/out: table containing the indexes */
	ibool		locked)	/*!< in: TRUE=table locked,
				FALSE=may need to do a lazy drop */
{
	dict_index_t*	index;
	dict_index_t*	next_index;

	ut_ad(!srv_read_only_mode);
	ut_ad(mutex_own(&dict_sys->mutex));
	ut_ad(trx->dict_operation_lock_mode == RW_X_LATCH);
	ut_ad(trx_get_dict_operation(trx) == TRX_DICT_OP_INDEX);
	ut_ad(rw_lock_own(dict_operation_lock, RW_LOCK_X));

	index = dict_table_get_first_index(table);
	ut_ad(dict_index_is_clust(index));
	ut_ad(dict_index_get_online_status(index) == ONLINE_INDEX_COMPLETE);

	/* the caller should have an open handle to the table */
	ut_ad(table->get_ref_count() >= 1);

	/* It is possible that table->n_ref_count > 1 when
	locked=TRUE. In this case, all code that should have an open
	handle to the table be waiting for the next statement to execute,
	or waiting for a meta-data lock.

	A concurrent purge will be prevented by dict_operation_lock. */

	if (!locked && table->get_ref_count() > 1) {
		/* We will have to drop the indexes later, when the
		table is guaranteed to be no longer in use.  Mark the
		indexes as incomplete and corrupted, so that other
		threads will stop using them.  Let dict_table_close()
		or crash recovery or the next invocation of
		prepare_inplace_alter_table() take care of dropping
		the indexes. */

		while ((index = dict_table_get_next_index(index)) != NULL) {
			ut_ad(!dict_index_is_clust(index));

			switch (dict_index_get_online_status(index)) {
			case ONLINE_INDEX_ABORTED_DROPPED:
				continue;
			case ONLINE_INDEX_COMPLETE:
				if (index->is_committed()) {
					/* Do nothing to already
					published indexes. */
				} else if (index->type & DICT_FTS) {
					/* Drop a completed FULLTEXT
					index, due to a timeout during
					MDL upgrade for
					commit_inplace_alter_table().
					Because only concurrent reads
					are allowed (and they are not
					seeing this index yet) we
					are safe to drop the index. */
					dict_index_t* prev = UT_LIST_GET_PREV(
						indexes, index);
					/* At least there should be
					the clustered index before
					this one. */
					ut_ad(prev);
					ut_a(table->fts);
					fts_drop_index(table, index, trx);
					/* Since
					INNOBASE_SHARE::idx_trans_tbl
					is shared between all open
					ha_innobase handles to this
					table, no thread should be
					accessing this dict_index_t
					object. Also, we should be
					holding LOCK=SHARED MDL on the
					table even after the MDL
					upgrade timeout. */

					/* We can remove a DICT_FTS
					index from the cache, because
					we do not allow ADD FULLTEXT INDEX
					with LOCK=NONE. If we allowed that,
					we should exclude FTS entries from
					prebuilt->ins_node->entry_list
					in ins_node_create_entry_list(). */
					dict_index_remove_from_cache(
						table, index);
					index = prev;
				} else {
					rw_lock_x_lock(
						dict_index_get_lock(index));
					dict_index_set_online_status(
						index, ONLINE_INDEX_ABORTED);
					index->type |= DICT_CORRUPT;
					table->drop_aborted = TRUE;
					goto drop_aborted;
				}
				continue;
			case ONLINE_INDEX_CREATION:
				rw_lock_x_lock(dict_index_get_lock(index));
				ut_ad(!index->is_committed());
				row_log_abort_sec(index);
			drop_aborted:
				rw_lock_x_unlock(dict_index_get_lock(index));

				DEBUG_SYNC_C("merge_drop_index_after_abort");
				/* covered by dict_sys->mutex */
				MONITOR_INC(MONITOR_BACKGROUND_DROP_INDEX);
				/* fall through */
			case ONLINE_INDEX_ABORTED:
				/* Drop the index tree from the
				data dictionary and free it from
				the tablespace, but keep the object
				in the data dictionary cache. */
				row_merge_drop_index_dict(trx, index->id);
				rw_lock_x_lock(dict_index_get_lock(index));
				dict_index_set_online_status(
					index, ONLINE_INDEX_ABORTED_DROPPED);
				rw_lock_x_unlock(dict_index_get_lock(index));
				table->drop_aborted = TRUE;
				continue;
			}
			ut_error;
		}

		return;
	}

	row_merge_drop_indexes_dict(trx, table->id);

	/* Invalidate all row_prebuilt_t::ins_graph that are referring
	to this table. That is, force row_get_prebuilt_insert_row() to
	rebuild prebuilt->ins_node->entry_list). */
	ut_ad(table->def_trx_id <= trx->id);
	table->def_trx_id = trx->id;

	next_index = dict_table_get_next_index(index);

	while ((index = next_index) != NULL) {
		/* read the next pointer before freeing the index */
		next_index = dict_table_get_next_index(index);

		ut_ad(!dict_index_is_clust(index));

		if (!index->is_committed()) {
			/* If it is FTS index, drop from table->fts
			and also drop its auxiliary tables */
			if (index->type & DICT_FTS) {
				ut_a(table->fts);
				fts_drop_index(table, index, trx);
			}

			switch (dict_index_get_online_status(index)) {
			case ONLINE_INDEX_CREATION:
				/* This state should only be possible
				when prepare_inplace_alter_table() fails
				after invoking row_merge_create_index().
				In inplace_alter_table(),
				row_merge_build_indexes()
				should never leave the index in this state.
				It would invoke row_log_abort_sec() on
				failure. */
			case ONLINE_INDEX_COMPLETE:
				/* In these cases, we are able to drop
				the index straight. The DROP INDEX was
				never deferred. */
				break;
			case ONLINE_INDEX_ABORTED:
			case ONLINE_INDEX_ABORTED_DROPPED:
				/* covered by dict_sys->mutex */
				MONITOR_DEC(MONITOR_BACKGROUND_DROP_INDEX);
			}

			dict_index_remove_from_cache(table, index);
		}
	}

	table->drop_aborted = FALSE;
	ut_d(dict_table_check_for_dup_indexes(table, CHECK_ALL_COMPLETE));
}

/*********************************************************************//**
Drop all partially created indexes during crash recovery. */
void
row_merge_drop_temp_indexes(void)
/*=============================*/
{
	static const char sql[] =
		"PROCEDURE DROP_TEMP_INDEXES_PROC () IS\n"
		"ixid CHAR;\n"
		"found INT;\n"

		"DECLARE CURSOR index_cur IS\n"
		" SELECT ID FROM SYS_INDEXES\n"
		" WHERE SUBSTR(NAME,0,1)='" TEMP_INDEX_PREFIX_STR "'\n"
		"FOR UPDATE;\n"

		"BEGIN\n"
		"found := 1;\n"
		"OPEN index_cur;\n"
		"WHILE found = 1 LOOP\n"
		"  FETCH index_cur INTO ixid;\n"
		"  IF (SQL % NOTFOUND) THEN\n"
		"    found := 0;\n"
		"  ELSE\n"
		"    DELETE FROM SYS_FIELDS WHERE INDEX_ID=ixid;\n"
		"    DELETE FROM SYS_INDEXES WHERE CURRENT OF index_cur;\n"
		"  END IF;\n"
		"END LOOP;\n"
		"CLOSE index_cur;\n"
		"END;\n";
	trx_t*	trx;
	dberr_t	error;

	/* Load the table definitions that contain partially defined
	indexes, so that the data dictionary information can be checked
	when accessing the tablename.ibd files. */
	trx = trx_allocate_for_background();
	trx->op_info = "dropping partially created indexes";
	row_mysql_lock_data_dictionary(trx);
	/* Ensure that this transaction will be rolled back and locks
	will be released, if the server gets killed before the commit
	gets written to the redo log. */
	trx_set_dict_operation(trx, TRX_DICT_OP_INDEX);

	trx->op_info = "dropping indexes";
	error = que_eval_sql(NULL, sql, FALSE, trx);

	if (error != DB_SUCCESS) {
		/* Even though we ensure that DDL transactions are WAIT
		and DEADLOCK free, we could encounter other errors e.g.,
		DB_TOO_MANY_CONCURRENT_TRXS. */
		trx->error_state = DB_SUCCESS;

		ib::error() << "row_merge_drop_temp_indexes failed with error"
			<< error;
	}

	trx_commit_for_mysql(trx);
	row_mysql_unlock_data_dictionary(trx);
	trx_free_for_background(trx);
}


/** Create temporary merge files in the given paramater path, and if
UNIV_PFS_IO defined, register the file descriptor with Performance Schema.
@param[in]	path	location for creating temporary merge files.
@return File descriptor */
int
row_merge_file_create_low(
	const char*	path)
{
	int	fd;
#ifdef UNIV_PFS_IO
	/* This temp file open does not go through normal
	file APIs, add instrumentation to register with
	performance schema */
	struct PSI_file_locker*	locker = NULL;
	PSI_file_locker_state	state;
	register_pfs_file_open_begin(&state, locker, innodb_temp_file_key,
				     PSI_FILE_OPEN,
				     "Innodb Merge Temp File",
				     __FILE__, __LINE__);
#endif
	fd = innobase_mysql_tmpfile(path);
#ifdef UNIV_PFS_IO
	register_pfs_file_open_end(locker, fd);
#endif

	if (fd < 0) {
		ib::error() << "Cannot create temporary merge file";
		return(-1);
	}
	return(fd);
}


/** Create a merge file in the given location.
@param[out]	merge_file	merge file structure
@param[in]	path		location for creating temporary file
@return file descriptor, or -1 on failure */
int
row_merge_file_create(
	merge_file_t*	merge_file,
	const char*	path)
{
	merge_file->fd = row_merge_file_create_low(path);
	merge_file->offset = 0;
	merge_file->n_rec = 0;

	if (merge_file->fd >= 0) {
		if (srv_disable_sort_file_cache) {
			os_file_set_nocache((os_file_t)merge_file->fd,
				"row0merge.cc", "sort");
		}
	}
	return(merge_file->fd);
}

/*********************************************************************//**
Destroy a merge file. And de-register the file from Performance Schema
if UNIV_PFS_IO is defined. */
void
row_merge_file_destroy_low(
/*=======================*/
	int		fd)	/*!< in: merge file descriptor */
{
#ifdef UNIV_PFS_IO
	struct PSI_file_locker*	locker = NULL;
	PSI_file_locker_state	state;
	register_pfs_file_io_begin(&state, locker,
				   fd, 0, PSI_FILE_CLOSE,
				   __FILE__, __LINE__);
#endif
	if (fd >= 0) {
		close(fd);
	}
#ifdef UNIV_PFS_IO
	register_pfs_file_io_end(locker, 0);
#endif
}
/*********************************************************************//**
Destroy a merge file. */
void
row_merge_file_destroy(
/*===================*/
	merge_file_t*	merge_file)	/*!< in/out: merge file structure */
{
	ut_ad(!srv_read_only_mode);

	if (merge_file->fd != -1) {
		row_merge_file_destroy_low(merge_file->fd);
		merge_file->fd = -1;
	}
}

/*********************************************************************//**
Rename an index in the dictionary that was created. The data
dictionary must have been locked exclusively by the caller, because
the transaction will not be committed.
@return DB_SUCCESS if all OK */
dberr_t
row_merge_rename_index_to_add(
/*==========================*/
	trx_t*		trx,		/*!< in/out: transaction */
	table_id_t	table_id,	/*!< in: table identifier */
	index_id_t	index_id)	/*!< in: index identifier */
{
	dberr_t		err = DB_SUCCESS;
	pars_info_t*	info = pars_info_create();

	/* We use the private SQL parser of Innobase to generate the
	query graphs needed in renaming indexes. */

	static const char rename_index[] =
		"PROCEDURE RENAME_INDEX_PROC () IS\n"
		"BEGIN\n"
		"UPDATE SYS_INDEXES SET NAME=SUBSTR(NAME,1,LENGTH(NAME)-1)\n"
		"WHERE TABLE_ID = :tableid AND ID = :indexid;\n"
		"END;\n";

	ut_ad(trx);
	ut_a(trx->dict_operation_lock_mode == RW_X_LATCH);
	ut_ad(trx_get_dict_operation(trx) == TRX_DICT_OP_INDEX);

	trx->op_info = "renaming index to add";

	pars_info_add_ull_literal(info, "tableid", table_id);
	pars_info_add_ull_literal(info, "indexid", index_id);

	err = que_eval_sql(info, rename_index, FALSE, trx);

	if (err != DB_SUCCESS) {
		/* Even though we ensure that DDL transactions are WAIT
		and DEADLOCK free, we could encounter other errors e.g.,
		DB_TOO_MANY_CONCURRENT_TRXS. */
		trx->error_state = DB_SUCCESS;

		ib::error() << "row_merge_rename_index_to_add failed with"
			" error " << err;
	}

	trx->op_info = "";

	return(err);
}

/*********************************************************************//**
Rename an index in the dictionary that is to be dropped. The data
dictionary must have been locked exclusively by the caller, because
the transaction will not be committed.
@return DB_SUCCESS if all OK */
dberr_t
row_merge_rename_index_to_drop(
/*===========================*/
	trx_t*		trx,		/*!< in/out: transaction */
	table_id_t	table_id,	/*!< in: table identifier */
	index_id_t	index_id)	/*!< in: index identifier */
{
	dberr_t		err;
	pars_info_t*	info = pars_info_create();

	ut_ad(!srv_read_only_mode);

	/* We use the private SQL parser of Innobase to generate the
	query graphs needed in renaming indexes. */

	static const char rename_index[] =
		"PROCEDURE RENAME_INDEX_PROC () IS\n"
		"BEGIN\n"
		"UPDATE SYS_INDEXES SET NAME=CONCAT('"
		TEMP_INDEX_PREFIX_STR "',NAME)\n"
		"WHERE TABLE_ID = :tableid AND ID = :indexid;\n"
		"END;\n";

	ut_ad(trx);
	ut_a(trx->dict_operation_lock_mode == RW_X_LATCH);
	ut_ad(trx_get_dict_operation(trx) == TRX_DICT_OP_INDEX);

	trx->op_info = "renaming index to drop";

	pars_info_add_ull_literal(info, "tableid", table_id);
	pars_info_add_ull_literal(info, "indexid", index_id);

	err = que_eval_sql(info, rename_index, FALSE, trx);

	if (err != DB_SUCCESS) {
		/* Even though we ensure that DDL transactions are WAIT
		and DEADLOCK free, we could encounter other errors e.g.,
		DB_TOO_MANY_CONCURRENT_TRXS. */
		trx->error_state = DB_SUCCESS;

		ib::error() << "row_merge_rename_index_to_drop failed with"
			" error " << err;
	}

	trx->op_info = "";

	return(err);
}

/*********************************************************************//**
Provide a new pathname for a table that is being renamed if it belongs to
a file-per-table tablespace.  The caller is responsible for freeing the
memory allocated for the return value.
@return new pathname of tablespace file, or NULL if space = 0 */
char*
row_make_new_pathname(
/*==================*/
	dict_table_t*	table,		/*!< in: table to be renamed */
	const char*	new_name)	/*!< in: new name */
{
	char*	new_path;
	char*	old_path;

	ut_ad(!is_system_tablespace(table->space));

	old_path = fil_space_get_first_path(table->space);
	ut_a(old_path);

	new_path = os_file_make_new_pathname(old_path, new_name);

	ut_free(old_path);

	return(new_path);
}

/*********************************************************************//**
Rename the tables in the data dictionary.  The data dictionary must
have been locked exclusively by the caller, because the transaction
will not be committed.
@return error code or DB_SUCCESS */
dberr_t
row_merge_rename_tables_dict(
/*=========================*/
	dict_table_t*	old_table,	/*!< in/out: old table, renamed to
					tmp_name */
	dict_table_t*	new_table,	/*!< in/out: new table, renamed to
					old_table->name */
	const char*	tmp_name,	/*!< in: new name for old_table */
	trx_t*		trx)		/*!< in/out: dictionary transaction */
{
	dberr_t		err	= DB_ERROR;
	pars_info_t*	info;

	ut_ad(!srv_read_only_mode);
	ut_ad(old_table != new_table);
	ut_ad(mutex_own(&dict_sys->mutex));
	ut_a(trx->dict_operation_lock_mode == RW_X_LATCH);
	ut_ad(trx_get_dict_operation(trx) == TRX_DICT_OP_TABLE
	      || trx_get_dict_operation(trx) == TRX_DICT_OP_INDEX);

	trx->op_info = "renaming tables";

	/* We use the private SQL parser of Innobase to generate the query
	graphs needed in updating the dictionary data in system tables. */

	info = pars_info_create();

	pars_info_add_str_literal(info, "new_name", new_table->name.m_name);
	pars_info_add_str_literal(info, "old_name", old_table->name.m_name);
	pars_info_add_str_literal(info, "tmp_name", tmp_name);

	err = que_eval_sql(info,
			   "PROCEDURE RENAME_TABLES () IS\n"
			   "BEGIN\n"
			   "UPDATE SYS_TABLES SET NAME = :tmp_name\n"
			   " WHERE NAME = :old_name;\n"
			   "UPDATE SYS_TABLES SET NAME = :old_name\n"
			   " WHERE NAME = :new_name;\n"
			   "END;\n", FALSE, trx);

	/* Update SYS_TABLESPACES and SYS_DATAFILES if the old table being
	renamed is a single-table tablespace, which must be implicitly
	renamed along with the table. */
	if (err == DB_SUCCESS
	    && dict_table_is_file_per_table(old_table)
	    && !old_table->ibd_file_missing) {
		/* Make pathname to update SYS_DATAFILES. */
		char* tmp_path = row_make_new_pathname(old_table, tmp_name);

		info = pars_info_create();

		pars_info_add_str_literal(info, "tmp_name", tmp_name);
		pars_info_add_str_literal(info, "tmp_path", tmp_path);
		pars_info_add_int4_literal(info, "old_space",
					   (lint) old_table->space);

		err = que_eval_sql(info,
				   "PROCEDURE RENAME_OLD_SPACE () IS\n"
				   "BEGIN\n"
				   "UPDATE SYS_TABLESPACES"
				   " SET NAME = :tmp_name\n"
				   " WHERE SPACE = :old_space;\n"
				   "UPDATE SYS_DATAFILES"
				   " SET PATH = :tmp_path\n"
				   " WHERE SPACE = :old_space;\n"
				   "END;\n", FALSE, trx);

		ut_free(tmp_path);
	}

	/* Update SYS_TABLESPACES and SYS_DATAFILES if the new table being
	renamed is a single-table tablespace, which must be implicitly
	renamed along with the table. */
	if (err == DB_SUCCESS
	    && dict_table_is_file_per_table(new_table)) {
		/* Make pathname to update SYS_DATAFILES. */
		char* old_path = row_make_new_pathname(
			new_table, old_table->name.m_name);

		info = pars_info_create();

		pars_info_add_str_literal(info, "old_name",
					  old_table->name.m_name);
		pars_info_add_str_literal(info, "old_path", old_path);
		pars_info_add_int4_literal(info, "new_space",
					   (lint) new_table->space);

		err = que_eval_sql(info,
				   "PROCEDURE RENAME_NEW_SPACE () IS\n"
				   "BEGIN\n"
				   "UPDATE SYS_TABLESPACES"
				   " SET NAME = :old_name\n"
				   " WHERE SPACE = :new_space;\n"
				   "UPDATE SYS_DATAFILES"
				   " SET PATH = :old_path\n"
				   " WHERE SPACE = :new_space;\n"
				   "END;\n", FALSE, trx);

		ut_free(old_path);
	}

	if (err == DB_SUCCESS && dict_table_is_discarded(new_table)) {
		err = row_import_update_discarded_flag(
			trx, new_table->id, true, true);
	}

	trx->op_info = "";

	return(err);
}

/** Create and execute a query graph for creating an index.
@param[in,out]	trx	trx
@param[in,out]	table	table
@param[in,out]	index	index
@param[in]	add_v	new virtual columns added along with add index call
@return DB_SUCCESS or error code */
static MY_ATTRIBUTE((nonnull, warn_unused_result))
dberr_t
row_merge_create_index_graph(
	trx_t*			trx,
	dict_table_t*		table,
	dict_index_t*		index,
	const dict_add_v_col_t* add_v)
{
	ind_node_t*	node;		/*!< Index creation node */
	mem_heap_t*	heap;		/*!< Memory heap */
	que_thr_t*	thr;		/*!< Query thread */
	dberr_t		err;

	DBUG_ENTER("row_merge_create_index_graph");

	ut_ad(trx);
	ut_ad(table);
	ut_ad(index);

	heap = mem_heap_create(512);

	index->table = table;
	node = ind_create_graph_create(index, heap, add_v);
	thr = pars_complete_graph_for_exec(node, trx, heap, NULL);

	ut_a(thr == que_fork_start_command(
			static_cast<que_fork_t*>(que_node_get_parent(thr))));

	que_run_threads(thr);

	err = trx->error_state;

	que_graph_free((que_t*) que_node_get_parent(thr));

	DBUG_RETURN(err);
}

/** Create the index and load in to the dictionary.
@param[in,out]	trx		trx (sets error_state)
@param[in,out]	table		the index is on this table
@param[in]	index_def	the index definition
@param[in]	add_v		new virtual columns added along with add
				index call
@param[in]	col_names	column names if columns are renamed
				or NULL
@return index, or NULL on error */
dict_index_t*
row_merge_create_index(
	trx_t*			trx,
	dict_table_t*		table,
	const index_def_t*	index_def,
	const dict_add_v_col_t*	add_v,
	const char**		col_names)
{
	dict_index_t*	index;
	dberr_t		err;
	ulint		n_fields = index_def->n_fields;
	ulint		i;
	bool		has_new_v_col = false;

	DBUG_ENTER("row_merge_create_index");

	ut_ad(!srv_read_only_mode);

	/* Create the index prototype, using the passed in def, this is not
	a persistent operation. We pass 0 as the space id, and determine at
	a lower level the space id where to store the table. */

	index = dict_mem_index_create(table->name.m_name, index_def->name,
				      0, index_def->ind_type, n_fields);

	ut_a(index);

	index->set_committed(index_def->rebuild);

	for (i = 0; i < n_fields; i++) {
		const char*	name;
		index_field_t*	ifield = &index_def->fields[i];

		if (ifield->is_v_col) {
			if (ifield->col_no >= table->n_v_def) {
				ut_ad(ifield->col_no < table->n_v_def
				      + add_v->n_v_col);
				ut_ad(ifield->col_no >= table->n_v_def);
				name = add_v->v_col_name[
					ifield->col_no - table->n_v_def];
				has_new_v_col = true;
			} else {
				name = dict_table_get_v_col_name(
					table, ifield->col_no);
			}
		} else {
			/*
			Alter table renaming a column and then adding a index
			to this new name e.g ALTER TABLE t
			CHANGE COLUMN b c INT NOT NULL, ADD UNIQUE INDEX (c);
			requires additional check as column names are not yet
			changed when new index definitions are created. Table's
			new column names are on a array of column name pointers
			if any of the column names are changed. */

			if (col_names && col_names[i]) {
				name = col_names[i];
			} else {
				name = dict_table_get_col_name(table, ifield->col_no);
			}
		}

		dict_mem_index_add_field(index, name, ifield->prefix_len);
	}

	/* Add the index to SYS_INDEXES, using the index prototype. */
	err = row_merge_create_index_graph(trx, table, index, add_v);

	if (err == DB_SUCCESS) {

		index = dict_table_get_index_on_name(table, index_def->name,
						     index_def->rebuild);

		ut_a(index);

		index->parser = index_def->parser;
		index->is_ngram = index_def->is_ngram;
		index->has_new_v_col = has_new_v_col;

		/* Note the id of the transaction that created this
		index, we use it to restrict readers from accessing
		this index, to ensure read consistency. */
		ut_ad(index->trx_id == trx->id);
	} else {
		index = NULL;
	}

	DBUG_RETURN(index);
}

/*********************************************************************//**
Check if a transaction can use an index. */
bool
row_merge_is_index_usable(
/*======================*/
	const trx_t*		trx,	/*!< in: transaction */
	const dict_index_t*	index)	/*!< in: index to check */
{
	if (!dict_index_is_clust(index)
	    && dict_index_is_online_ddl(index)) {
		/* Indexes that are being created are not useable. */
		return(false);
	}

	return(!dict_index_is_corrupted(index)
	       && (dict_table_is_temporary(index->table)
		   || index->trx_id == 0
		   || !MVCC::is_view_active(trx->read_view)
		   || trx->read_view->changes_visible(
			   index->trx_id,
			   index->table->name)));
}

/*********************************************************************//**
Drop a table. The caller must have ensured that the background stats
thread is not processing the table. This can be done by calling
dict_stats_wait_bg_to_stop_using_table() after locking the dictionary and
before calling this function.
@return DB_SUCCESS or error code */
dberr_t
row_merge_drop_table(
/*=================*/
	trx_t*		trx,		/*!< in: transaction */
	dict_table_t*	table)		/*!< in: table to drop */
{
	ut_ad(!srv_read_only_mode);

	/* There must be no open transactions on the table. */
	ut_a(table->get_ref_count() == 0);

	return(row_drop_table_for_mysql(table->name.m_name,
			trx, false, false, false));
}

/** Write an MLOG_INDEX_LOAD record to indicate in the redo-log
that redo-logging of individual index pages was disabled, and
the flushing of such pages to the data files was completed.
@param[in]	index	an index tree on which redo logging was disabled */
static
void
row_merge_write_redo(
	const dict_index_t*	index)
{
	mtr_t	mtr;
	byte*	log_ptr;

	ut_ad(!dict_table_is_temporary(index->table));
	mtr.start();
	log_ptr = mlog_open(&mtr, 11 + 8);
	log_ptr = mlog_write_initial_log_record_low(
		MLOG_INDEX_LOAD,
		index->space, index->page, log_ptr, &mtr);
	mach_write_to_8(log_ptr, index->id);
	mlog_close(&mtr, log_ptr + 8);
	mtr.commit();
}

/** Build indexes on a table by reading a clustered index, creating a temporary
file containing index entries, merge sorting these index entries and inserting
sorted index entries to indexes.
@param[in]	trx		transaction
@param[in]	old_table	table where rows are read from
@param[in]	new_table	table where indexes are created; identical to
old_table unless creating a PRIMARY KEY
@param[in]	online		true if creating indexes online
@param[in]	indexes		indexes to be created
@param[in]	key_numbers	MySQL key numbers
@param[in]	n_indexes	size of indexes[]
@param[in,out]	table		MySQL table, for reporting erroneous key value
if applicable
@param[in]	add_cols	default values of added columns, or NULL
@param[in]	col_map		mapping of old column numbers to new ones, or
NULL if old_table == new_table
@param[in]	add_autoinc	number of added AUTO_INCREMENT columns, or
ULINT_UNDEFINED if none is added
@param[in,out]	sequence	autoinc sequence
@param[in]	skip_pk_sort	whether the new PRIMARY KEY will follow
existing order
@param[in,out]	stage		performance schema accounting object, used by
ALTER TABLE. stage->begin_phase_read_pk() will be called at the beginning of
this function and it will be passed to other functions for further accounting.
@param[in]	add_v		new virtual columns added along with indexes
@param[in]	eval_table	mysql table used to evaluate virtual column
				value, see innobase_get_computed_value().
@return DB_SUCCESS or error code */
dberr_t
row_merge_build_indexes(
	trx_t*			trx,
	dict_table_t*		old_table,
	dict_table_t*		new_table,
	bool			online,
	dict_index_t**		indexes,
	const ulint*		key_numbers,
	ulint			n_indexes,
	struct TABLE*		table,
	const dtuple_t*		add_cols,
	const ulint*		col_map,
	ulint			add_autoinc,
	ib_sequence_t&		sequence,
	bool			skip_pk_sort,
	ut_stage_alter_t*	stage,
	const dict_add_v_col_t*	add_v,
	struct TABLE*		eval_table)
{
	merge_file_t*		merge_files;
	row_merge_block_t*	block;
	ut_new_pfx_t		block_pfx;
	ut_new_pfx_t		crypt_pfx;
	row_merge_block_t*	crypt_block = NULL;
	ulint			i;
	ulint			j;
	dberr_t			error;
	int			tmpfd = -1;
	dict_index_t*		fts_sort_idx = NULL;
	fts_psort_t*		psort_info = NULL;
	fts_psort_t*		merge_info = NULL;
	int64_t			sig_count = 0;
	bool			fts_psort_initiated = false;
	fil_space_crypt_t *	crypt_data = NULL;

	double total_static_cost = 0;
	double total_dynamic_cost = 0;
	uint total_index_blocks = 0;
	double pct_cost=0;
	double pct_progress=0;

	DBUG_ENTER("row_merge_build_indexes");

	ut_ad(!srv_read_only_mode);
	ut_ad((old_table == new_table) == !col_map);
	ut_ad(!add_cols || col_map);

	stage->begin_phase_read_pk(skip_pk_sort && new_table != old_table
				   ? n_indexes - 1
				   : n_indexes);

	/* Allocate memory for merge file data structure and initialize
	fields */

	ut_allocator<row_merge_block_t>	alloc(mem_key_row_merge_sort);

	/* This will allocate "3 * srv_sort_buf_size" elements of type
	row_merge_block_t. The latter is defined as byte. */
	block = alloc.allocate_large(3 * srv_sort_buf_size, &block_pfx);

	if (block == NULL) {
		DBUG_RETURN(DB_OUT_OF_MEMORY);
	}

	/* Get crypt data from tablespace if present. We should be protected
	from concurrent DDL (e.g. drop table) by MDL-locks. */
	FilSpace space(new_table->space);

	if (const fil_space_t* fs = space()) {
		crypt_data = fs->crypt_data;
	} else {
		DBUG_RETURN(DB_TABLESPACE_NOT_FOUND);
	}

	/* If tablespace is encrypted, allocate additional buffer for
	encryption/decryption. */
	if (crypt_data && crypt_data->should_encrypt()) {
		crypt_block = static_cast<row_merge_block_t*>(
			alloc.allocate_large(3 * srv_sort_buf_size, &crypt_pfx));

		if (crypt_block == NULL) {
			DBUG_RETURN(DB_OUT_OF_MEMORY);
		}
	} else {
		/* Not needed */
		crypt_data = NULL;
	}

	trx_start_if_not_started_xa(trx, true);

	/* Check if we need a flush observer to flush dirty pages.
	Since we disable redo logging in bulk load, so we should flush
	dirty pages before online log apply, because online log apply enables
	redo logging(we can do further optimization here).
	1. online add index: flush dirty pages right before row_log_apply().
	2. table rebuild: flush dirty pages before row_log_table_apply().

	we use bulk load to create all types of indexes except spatial index,
	for which redo logging is enabled. If we create only spatial indexes,
	we don't need to flush dirty pages at all. */
	bool	need_flush_observer = (old_table != new_table);

	for (i = 0; i < n_indexes; i++) {
		if (!dict_index_is_spatial(indexes[i])) {
			need_flush_observer = true;
		}
	}

	FlushObserver*	flush_observer = NULL;
	if (need_flush_observer) {
		flush_observer = UT_NEW_NOKEY(
			FlushObserver(new_table->space, trx, stage));

		trx_set_flush_observer(trx, flush_observer);
	}

	merge_files = static_cast<merge_file_t*>(
		ut_malloc_nokey(n_indexes * sizeof *merge_files));

	/* Initialize all the merge file descriptors, so that we
	don't call row_merge_file_destroy() on uninitialized
	merge file descriptor */

	for (i = 0; i < n_indexes; i++) {
		merge_files[i].fd = -1;
	}

	total_static_cost = COST_BUILD_INDEX_STATIC * n_indexes + COST_READ_CLUSTERED_INDEX;
	total_dynamic_cost = COST_BUILD_INDEX_DYNAMIC * n_indexes;
	for (i = 0; i < n_indexes; i++) {
		if (indexes[i]->type & DICT_FTS) {
			ibool	opt_doc_id_size = FALSE;

			/* To build FTS index, we would need to extract
			doc's word, Doc ID, and word's position, so
			we need to build a "fts sort index" indexing
			on above three 'fields' */
			fts_sort_idx = row_merge_create_fts_sort_index(
				indexes[i], old_table, &opt_doc_id_size);

			row_merge_dup_t*	dup
				= static_cast<row_merge_dup_t*>(
					ut_malloc_nokey(sizeof *dup));
			dup->index = fts_sort_idx;
			dup->table = table;
			dup->col_map = col_map;
			dup->n_dup = 0;

			/* This can fail e.g. if temporal files can't be
			created */
			if (!row_fts_psort_info_init(
					trx, dup, new_table, opt_doc_id_size,
					&psort_info, &merge_info)) {
				error = DB_CORRUPTION;
				goto func_exit;
			}

			/* We need to ensure that we free the resources
			allocated */
			fts_psort_initiated = true;
		}
	}

	/* Reset the MySQL row buffer that is used when reporting
	duplicate keys. */
	innobase_rec_reset(table);

	if (global_system_variables.log_warnings > 2) {
		sql_print_information("InnoDB: Online DDL : Start reading"
				      " clustered index of the table"
				      " and create temporary files");
	}

	pct_cost = COST_READ_CLUSTERED_INDEX * 100 / (total_static_cost + total_dynamic_cost);

	/* Do not continue if we can't encrypt table pages */
	if (old_table->is_encrypted || new_table->is_encrypted) {
		error = DB_DECRYPTION_FAILED;
		ib_push_warning(trx->mysql_thd, DB_DECRYPTION_FAILED,
			"Table %s is encrypted but encryption service or"
			" used key_id is not available. "
			" Can't continue reading table.",
			old_table->is_encrypted ? old_table->name : new_table->name);
		goto func_exit;
	}

	/* Read clustered index of the table and create files for
	secondary index entries for merge sort */
	error = row_merge_read_clustered_index(
			trx, table, old_table, new_table, online, indexes,
			fts_sort_idx, psort_info, merge_files, key_numbers,
			n_indexes, add_cols, add_v, col_map, add_autoinc,
			sequence, block, skip_pk_sort, &tmpfd, stage,
			pct_cost, crypt_data, crypt_block, eval_table);

	stage->end_phase_read_pk();

	pct_progress += pct_cost;

	if (global_system_variables.log_warnings > 2) {
		sql_print_information("InnoDB: Online DDL : End of reading "
				      "clustered index of the table"
				      " and create temporary files");
	}

	for (i = 0; i < n_indexes; i++) {
		total_index_blocks += merge_files[i].offset;
	}

	if (error != DB_SUCCESS) {
		goto func_exit;
	}

	DEBUG_SYNC_C("row_merge_after_scan");

	/* Now we have files containing index entries ready for
	sorting and inserting. */

	DBUG_EXECUTE_IF(
		"ib_merge_wait_after_read",
		os_thread_sleep(20000000););  /* 20 sec */

	for (i = 0; i < n_indexes; i++) {
		dict_index_t*	sort_idx = indexes[i];

		if (dict_index_is_spatial(sort_idx)) {
			continue;
		}

		if (indexes[i]->type & DICT_FTS) {
			os_event_t	fts_parallel_merge_event;

			sort_idx = fts_sort_idx;

			fts_parallel_merge_event
				= merge_info[0].psort_common->merge_event;

			if (FTS_PLL_MERGE) {
				ulint	trial_count = 0;
				bool	all_exit = false;

				os_event_reset(fts_parallel_merge_event);
				row_fts_start_parallel_merge(merge_info);
wait_again:
				os_event_wait_time_low(
					fts_parallel_merge_event, 1000000,
					sig_count);

				for (j = 0; j < FTS_NUM_AUX_INDEX; j++) {
					if (merge_info[j].child_status
					    != FTS_CHILD_COMPLETE
					    && merge_info[j].child_status
					    != FTS_CHILD_EXITING) {
						sig_count = os_event_reset(
						fts_parallel_merge_event);

						goto wait_again;
					}
				}

				/* Now all children should complete, wait
				a bit until they all finish using event */
				while (!all_exit && trial_count < 10000) {
					all_exit = true;

					for (j = 0; j < FTS_NUM_AUX_INDEX;
					     j++) {
						if (merge_info[j].child_status
						    != FTS_CHILD_EXITING) {
							all_exit = false;
							os_thread_sleep(1000);
							break;
						}
					}
					trial_count++;
				}

				if (!all_exit) {
					ib::error() << "Not all child merge"
						" threads exited when creating"
						" FTS index '"
						<< indexes[i]->name << "'";
				} else {
					for (j = 0; j < FTS_NUM_AUX_INDEX;
					     j++) {

						os_thread_join(merge_info[j]
							       .thread_hdl);
					}
				}
			} else {
				/* This cannot report duplicates; an
				assertion would fail in that case. */
				error = row_fts_merge_insert(
					sort_idx, new_table,
					psort_info, 0);
			}

#ifdef FTS_INTERNAL_DIAG_PRINT
			DEBUG_FTS_SORT_PRINT("FTS_SORT: Complete Insert\n");
#endif
<<<<<<< HEAD
		} else if (merge_files[i].fd >= 0) {
			char		buf[3 * NAME_LEN];
			char		*bufend;
=======
		} else if (merge_files[i].fd != -1) {
			char	buf[NAME_LEN + 1];
>>>>>>> 97e0c260
			row_merge_dup_t	dup = {
				sort_idx, table, col_map, 0};

			pct_cost = (COST_BUILD_INDEX_STATIC +
				(total_dynamic_cost * merge_files[i].offset /
					total_index_blocks)) /
				(total_static_cost + total_dynamic_cost)
				* PCT_COST_MERGESORT_INDEX * 100;
			char*	bufend = innobase_convert_name(
				buf, sizeof buf,
<<<<<<< HEAD
				indexes[i]->name, strlen(indexes[i]->name),
				trx->mysql_thd);

=======
				indexes[i]->name,
				strlen(indexes[i]->name),
				trx->mysql_thd,
				FALSE);
>>>>>>> 97e0c260
			buf[bufend - buf]='\0';

			if (global_system_variables.log_warnings > 2) {
				sql_print_information("InnoDB: Online DDL :"
						      " Start merge-sorting"
						      " index %s"
						      " (" ULINTPF
						      " / " ULINTPF "),"
						      " estimated cost :"
						      " %2.4f",
						      buf, i + 1, n_indexes,
						      pct_cost);
			}

			error = row_merge_sort(
					trx, &dup, &merge_files[i],
					block, &tmpfd, true,
					pct_progress, pct_cost,
					crypt_data, crypt_block, new_table->space, stage);

			pct_progress += pct_cost;

			if (global_system_variables.log_warnings > 2) {
				sql_print_information("InnoDB: Online DDL :"
						      " End of "
						      " merge-sorting index %s"
						      " (" ULINTPF
						      " / " ULINTPF ")",
						      buf, i + 1, n_indexes);
			}

			DBUG_EXECUTE_IF(
				"ib_merge_wait_after_sort",
				os_thread_sleep(20000000););  /* 20 sec */

			if (error == DB_SUCCESS) {
				BtrBulk	btr_bulk(sort_idx, trx->id,
						 flush_observer);
				btr_bulk.init();

				pct_cost = (COST_BUILD_INDEX_STATIC +
					(total_dynamic_cost * merge_files[i].offset /
						total_index_blocks)) /
					(total_static_cost + total_dynamic_cost) *
					PCT_COST_INSERT_INDEX * 100;

				if (global_system_variables.log_warnings > 2) {
					sql_print_information(
						"InnoDB: Online DDL : Start "
						"building index %s"
						" (" ULINTPF
						" / " ULINTPF "), estimated "
						"cost : %2.4f", buf, i + 1,
						n_indexes, pct_cost);
				}

				error = row_merge_insert_index_tuples(
					trx->id, sort_idx, old_table,
					merge_files[i].fd, block, NULL,
					&btr_bulk,
					merge_files[i].n_rec, pct_progress, pct_cost,
					crypt_data, crypt_block, new_table->space, stage);

				error = btr_bulk.finish(error);

				pct_progress += pct_cost;

				if (global_system_variables.log_warnings > 2) {
					sql_print_information(
						"InnoDB: Online DDL : "
						"End of building index %s"
						" (" ULINTPF " / " ULINTPF ")",
						buf, i + 1, n_indexes);
				}
			}
		}

		/* Close the temporary file to free up space. */
		row_merge_file_destroy(&merge_files[i]);

		if (indexes[i]->type & DICT_FTS) {
			row_fts_psort_info_destroy(psort_info, merge_info);
			fts_psort_initiated = false;
		} else if (error != DB_SUCCESS || !online) {
			/* Do not apply any online log. */
		} else if (old_table != new_table) {
			ut_ad(!sort_idx->online_log);
			ut_ad(sort_idx->online_status
			      == ONLINE_INDEX_COMPLETE);
		} else {
<<<<<<< HEAD
			ut_ad(need_flush_observer);
			sql_print_information("InnoDB: Online DDL : Start applying row log");

			flush_observer->flush();
			row_merge_write_redo(indexes[i]);

=======
			if (global_system_variables.log_warnings > 2) {
				sql_print_information(
					"InnoDB: Online DDL : Applying"
					" log to index");
			}
>>>>>>> 97e0c260
			DEBUG_SYNC_C("row_log_apply_before");
			error = row_log_apply(trx, sort_idx, table, stage);
			DEBUG_SYNC_C("row_log_apply_after");
		}

		if (error != DB_SUCCESS) {
			trx->error_key_num = key_numbers[i];
			goto func_exit;
		}

		if (indexes[i]->type & DICT_FTS && fts_enable_diag_print) {
			ib::info() << "Finished building full-text index "
				<< indexes[i]->name;
		}
	}

func_exit:

	DBUG_EXECUTE_IF(
		"ib_build_indexes_too_many_concurrent_trxs",
		error = DB_TOO_MANY_CONCURRENT_TRXS;
		trx->error_state = error;);

	if (fts_psort_initiated) {
		/* Clean up FTS psort related resource */
		row_fts_psort_info_destroy(psort_info, merge_info);
		fts_psort_initiated = false;
	}

	row_merge_file_destroy_low(tmpfd);

	for (i = 0; i < n_indexes; i++) {
		row_merge_file_destroy(&merge_files[i]);
	}

	if (fts_sort_idx) {
		dict_mem_index_free(fts_sort_idx);
	}

	ut_free(merge_files);

	alloc.deallocate_large(block, &block_pfx);

	if (crypt_block) {
		alloc.deallocate_large(crypt_block, &crypt_pfx);
	}

	DICT_TF2_FLAG_UNSET(new_table, DICT_TF2_FTS_ADD_DOC_ID);

	if (online && old_table == new_table && error != DB_SUCCESS) {
		/* On error, flag all online secondary index creation
		as aborted. */
		for (i = 0; i < n_indexes; i++) {
			ut_ad(!(indexes[i]->type & DICT_FTS));
			ut_ad(!indexes[i]->is_committed());
			ut_ad(!dict_index_is_clust(indexes[i]));

			/* Completed indexes should be dropped as
			well, and indexes whose creation was aborted
			should be dropped from the persistent
			storage. However, at this point we can only
			set some flags in the not-yet-published
			indexes. These indexes will be dropped later
			in row_merge_drop_indexes(), called by
			rollback_inplace_alter_table(). */

			switch (dict_index_get_online_status(indexes[i])) {
			case ONLINE_INDEX_COMPLETE:
				break;
			case ONLINE_INDEX_CREATION:
				rw_lock_x_lock(
					dict_index_get_lock(indexes[i]));
				row_log_abort_sec(indexes[i]);
				indexes[i]->type |= DICT_CORRUPT;
				rw_lock_x_unlock(
					dict_index_get_lock(indexes[i]));
				new_table->drop_aborted = TRUE;
				/* fall through */
			case ONLINE_INDEX_ABORTED_DROPPED:
			case ONLINE_INDEX_ABORTED:
				MONITOR_ATOMIC_INC(
					MONITOR_BACKGROUND_DROP_INDEX);
			}
		}
	}

	DBUG_EXECUTE_IF("ib_index_crash_after_bulk_load", DBUG_SUICIDE(););

	if (flush_observer != NULL) {
		ut_ad(need_flush_observer);

		DBUG_EXECUTE_IF("ib_index_build_fail_before_flush",
			error = DB_FAIL;
		);

		if (error != DB_SUCCESS) {
			flush_observer->interrupted();
		}

		flush_observer->flush();

		UT_DELETE(flush_observer);

		if (trx_is_interrupted(trx)) {
			error = DB_INTERRUPTED;
		}

		if (error == DB_SUCCESS && old_table != new_table) {
			for (const dict_index_t* index
				     = dict_table_get_first_index(new_table);
			     index != NULL;
			     index = dict_table_get_next_index(index)) {
				row_merge_write_redo(index);
			}
		}
	}

	DBUG_RETURN(error);
}<|MERGE_RESOLUTION|>--- conflicted
+++ resolved
@@ -1,11 +1,7 @@
 /*****************************************************************************
 
 Copyright (c) 2005, 2016, Oracle and/or its affiliates. All Rights Reserved.
-<<<<<<< HEAD
-Copyright (c) 2017, MariaDB Corporation.
-=======
 Copyright (c) 2014, 2017, MariaDB Corporation.
->>>>>>> 97e0c260
 
 This program is free software; you can redistribute it and/or modify it under
 the terms of the GNU General Public License as published by the Free Software
@@ -360,7 +356,6 @@
 /* Maximum pending doc memory limit in bytes for a fts tokenization thread */
 #define FTS_PENDING_DOC_MEMORY_LIMIT	1000000
 
-<<<<<<< HEAD
 /** Insert sorted data tuples to the index.
 @param[in]	trx_id		transaction identifier
 @param[in]	index		index to be inserted
@@ -393,28 +388,6 @@
 	row_merge_block_t*	crypt_block, /*!< in: crypt buf or NULL */
 	ulint			space,	   /*!< in: space id */
 	ut_stage_alter_t*	stage = NULL);
-=======
-		if (dfield_is_null(field)) {
-			fputs("\n NULL;", f);
-		} else {
-			ulint	field_len	= dfield_get_len(field);
-			ulint	len		= ut_min(field_len, 20);
-			if (dfield_is_ext(field)) {
-				fputs("\nE", f);
-			} else {
-				fputs("\n ", f);
-			}
-			ut_print_buf(f, dfield_get_data(field), len);
-			if (len != field_len) {
-				fprintf(f, " (total " ULINTPF " bytes)",
-					field_len);
-			}
-		}
-	}
-	putc('\n', f);
-}
-#endif /* UNIV_DEBUG */
->>>>>>> 97e0c260
 
 /******************************************************//**
 Encode an index record. */
@@ -1128,23 +1101,12 @@
 
 		row_merge_buf_encode(&b, index, entry, n_fields);
 		ut_ad(b < &block[srv_sort_buf_size]);
-<<<<<<< HEAD
 
 		DBUG_LOG("ib_merge_sort",
 			 reinterpret_cast<const void*>(b) << ','
 			 << of->fd << ',' << of->offset << ' ' <<
 			 i << ": " <<
 			 rec_printer(entry->fields, n_fields).str());
-=======
-#ifdef UNIV_DEBUG
-		if (row_merge_print_write) {
-			fprintf(stderr, "row_merge_buf_write %p,%d,"
-				ULINTPF " " ULINTPF,
-				(void*) b, of->fd, of->offset, i);
-			row_merge_tuple_print(stderr, entry, n_fields);
-		}
-#endif /* UNIV_DEBUG */
->>>>>>> 97e0c260
 	}
 
 	/* Write an "end-of-chunk" marker. */
@@ -1156,19 +1118,10 @@
 	to avoid bogus warnings. */
 	memset(b, 0xff, &block[srv_sort_buf_size] - b);
 #endif /* UNIV_DEBUG_VALGRIND */
-<<<<<<< HEAD
 	DBUG_LOG("ib_merge_sort",
 		 "write " << reinterpret_cast<const void*>(b) << ','
 		 << of->fd << ',' << of->offset << " EOF");
 	DBUG_VOID_RETURN;
-=======
-#ifdef UNIV_DEBUG
-	if (row_merge_print_write) {
-		fprintf(stderr, "row_merge_buf_write %p,%d," ULINTPF " EOF\n",
-			(void*) b, of->fd, of->offset);
-	}
-#endif /* UNIV_DEBUG */
->>>>>>> 97e0c260
 }
 
 /******************************************************//**
@@ -1223,23 +1176,11 @@
 	DBUG_LOG("ib_merge_sort", "fd=" << fd << " ofs=" << ofs);
 	DBUG_EXECUTE_IF("row_merge_read_failure", DBUG_RETURN(FALSE););
 
-<<<<<<< HEAD
 	IORequest	request;
 
 	dberr_t	err = os_file_read_no_error_handling(
 		request,
 		OS_FILE_FROM_FD(fd), buf, ofs, srv_sort_buf_size, NULL);
-=======
-#ifdef UNIV_DEBUG
-	if (row_merge_print_block_read) {
-		fprintf(stderr, "row_merge_read fd=%d ofs=" ULINTPF "\n",
-			fd, offset);
-	}
-#endif /* UNIV_DEBUG */
-
-	success = os_file_read_no_error_handling(OS_FILE_FROM_FD(fd), buf,
-		                                 ofs, srv_sort_buf_size);
->>>>>>> 97e0c260
 
 	/* For encrypted tables, decrypt data after reading and copy data */
 	if (crypt_data && crypt_buf) {
@@ -1291,20 +1232,9 @@
 		mach_write_to_4((byte *)out_buf, 0);
 	}
 
-<<<<<<< HEAD
 	dberr_t	err = os_file_write(
 		request,
 		"(merge)", OS_FILE_FROM_FD(fd), out_buf, ofs, buf_len);
-=======
-	ret = os_file_write("(merge)", OS_FILE_FROM_FD(fd), out_buf, ofs, buf_len);
-
-#ifdef UNIV_DEBUG
-	if (row_merge_print_block_write) {
-		fprintf(stderr, "row_merge_write fd=%d ofs=" ULINTPF "\n",
-			fd, offset);
-	}
-#endif /* UNIV_DEBUG */
->>>>>>> 97e0c260
 
 #ifdef POSIX_FADV_DONTNEED
 	/* The block will be needed on the next merge pass,
@@ -1356,23 +1286,11 @@
 	if (UNIV_UNLIKELY(!extra_size)) {
 		/* End of list */
 		*mrec = NULL;
-<<<<<<< HEAD
 		DBUG_LOG("ib_merge_sort",
 			 "read " << reinterpret_cast<const void*>(b) << ',' <<
 			 reinterpret_cast<const void*>(block) << ',' <<
 			 fd << ',' << *foffs << " EOF");
 		DBUG_RETURN(NULL);
-=======
-#ifdef UNIV_DEBUG
-		if (row_merge_print_read) {
-			fprintf(stderr, "row_merge_read %p,%p,%d," ULINTPF
-				" EOF\n",
-				(const void*) b, (const void*) block,
-				fd, *foffs);
-		}
-#endif /* UNIV_DEBUG */
-		return(NULL);
->>>>>>> 97e0c260
 	}
 
 	if (extra_size >= 0x80) {
@@ -1484,26 +1402,12 @@
 	b += extra_size + data_size - avail_size;
 
 func_exit:
-<<<<<<< HEAD
 	DBUG_LOG("ib_merge_sort",
 		 reinterpret_cast<const void*>(b) << ',' <<
 		 reinterpret_cast<const void*>(block)
 		 << ",fd=" << fd << ',' << *foffs << ": "
 		 << rec_printer(*mrec, 0, offsets).str());
 	DBUG_RETURN(b);
-=======
-#ifdef UNIV_DEBUG
-	if (row_merge_print_read) {
-		fprintf(stderr, "row_merge_read %p,%p,%d," ULINTPF " ",
-			(const void*) b, (const void*) block,
-			fd, *foffs);
-		rec_print_comp(stderr, *mrec, offsets);
-		putc('\n', stderr);
-	}
-#endif /* UNIV_DEBUG */
-
-	return(b);
->>>>>>> 97e0c260
 }
 
 /********************************************************************//**
@@ -1533,19 +1437,9 @@
 #endif /* DBUG_OFF */
 	DBUG_ASSERT(e == rec_offs_extra_size(offsets) + 1);
 
-<<<<<<< HEAD
 	DBUG_LOG("ib_merge_sort",
 		 reinterpret_cast<const void*>(b) << ",fd=" << fd << ','
 		 << foffs << ": " << rec_printer(mrec, 0, offsets).str());
-=======
-	if (row_merge_print_write) {
-		fprintf(stderr, "row_merge_write %p,%d," ULINTPF " ",
-			(void*) b, fd, foffs);
-		rec_print_comp(stderr, mrec, offsets);
-		putc('\n', stderr);
-	}
-#endif /* UNIV_DEBUG */
->>>>>>> 97e0c260
 
 	if (e < 0x80) {
 		*b++ = (byte) e;
@@ -1653,21 +1547,12 @@
 	ut_ad(b >= &block[0]);
 	ut_ad(b < &block[srv_sort_buf_size]);
 	ut_ad(foffs);
-<<<<<<< HEAD
 
 	DBUG_ENTER("row_merge_write_eof");
 	DBUG_LOG("ib_merge_sort",
 		 reinterpret_cast<const void*>(b) << ',' <<
 		 reinterpret_cast<const void*>(block) <<
 		 ",fd=" << fd << ',' << *foffs);
-=======
-#ifdef UNIV_DEBUG
-	if (row_merge_print_write) {
-		fprintf(stderr, "row_merge_write %p,%p,%d," ULINTPF " EOF\n",
-			(void*) b, (void*) block, fd, *foffs);
-	}
-#endif /* UNIV_DEBUG */
->>>>>>> 97e0c260
 
 	if (b == &block[0]) {
 		b+= ROW_MERGE_RESERVE_SIZE;
@@ -3026,24 +2911,10 @@
 	ulint*		offsets0;/* offsets of mrec0 */
 	ulint*		offsets1;/* offsets of mrec1 */
 
-<<<<<<< HEAD
 	DBUG_ENTER("row_merge_blocks");
 	DBUG_LOG("ib_merge_sort",
 		 "fd=" << file->fd << ',' << *foffs0 << '+' << *foffs1
 		 << " to fd=" << of->fd << ',' << of->offset);
-=======
-#ifdef UNIV_DEBUG
-	if (row_merge_print_block) {
-		fprintf(stderr,
-			"row_merge_blocks fd=%d ofs=" ULINTPF
-			" + fd=%d ofs=" ULINTPF
-			" = fd=%d ofs=" ULINTPF "\n",
-			file->fd, *foffs0,
-			file->fd, *foffs1,
-			of->fd, of->offset);
-	}
-#endif /* UNIV_DEBUG */
->>>>>>> 97e0c260
 
 	heap = row_merge_heap_create(dup->index, &buf, &offsets0, &offsets1);
 
@@ -3152,22 +3023,10 @@
 	ulint*		offsets0;/* offsets of mrec0 */
 	ulint*		offsets1;/* dummy offsets */
 
-<<<<<<< HEAD
 	DBUG_ENTER("row_merge_blocks_copy");
 	DBUG_LOG("ib_merge_sort",
 		 "fd=" << file->fd << ',' << foffs0
 		 << " to fd=" << of->fd << ',' << of->offset);
-=======
-#ifdef UNIV_DEBUG
-	if (row_merge_print_block) {
-		fprintf(stderr,
-			"row_merge_blocks_copy fd=%d ofs=" ULINTPF
-			" = fd=%d ofs=" ULINTPF "\n",
-			file->fd, *foffs0,
-			of->fd, of->offset);
-	}
-#endif /* UNIV_DEBUG */
->>>>>>> 97e0c260
 
 	heap = row_merge_heap_create(index, &buf, &offsets0, &offsets1);
 
@@ -5045,14 +4904,8 @@
 #ifdef FTS_INTERNAL_DIAG_PRINT
 			DEBUG_FTS_SORT_PRINT("FTS_SORT: Complete Insert\n");
 #endif
-<<<<<<< HEAD
 		} else if (merge_files[i].fd >= 0) {
-			char		buf[3 * NAME_LEN];
-			char		*bufend;
-=======
-		} else if (merge_files[i].fd != -1) {
 			char	buf[NAME_LEN + 1];
->>>>>>> 97e0c260
 			row_merge_dup_t	dup = {
 				sort_idx, table, col_map, 0};
 
@@ -5063,16 +4916,9 @@
 				* PCT_COST_MERGESORT_INDEX * 100;
 			char*	bufend = innobase_convert_name(
 				buf, sizeof buf,
-<<<<<<< HEAD
-				indexes[i]->name, strlen(indexes[i]->name),
-				trx->mysql_thd);
-
-=======
 				indexes[i]->name,
 				strlen(indexes[i]->name),
-				trx->mysql_thd,
-				FALSE);
->>>>>>> 97e0c260
+				trx->mysql_thd);
 			buf[bufend - buf]='\0';
 
 			if (global_system_variables.log_warnings > 2) {
@@ -5163,20 +5009,15 @@
 			ut_ad(sort_idx->online_status
 			      == ONLINE_INDEX_COMPLETE);
 		} else {
-<<<<<<< HEAD
 			ut_ad(need_flush_observer);
-			sql_print_information("InnoDB: Online DDL : Start applying row log");
-
-			flush_observer->flush();
-			row_merge_write_redo(indexes[i]);
-
-=======
 			if (global_system_variables.log_warnings > 2) {
 				sql_print_information(
 					"InnoDB: Online DDL : Applying"
 					" log to index");
 			}
->>>>>>> 97e0c260
+			flush_observer->flush();
+			row_merge_write_redo(indexes[i]);
+
 			DEBUG_SYNC_C("row_log_apply_before");
 			error = row_log_apply(trx, sort_idx, table, stage);
 			DEBUG_SYNC_C("row_log_apply_after");
