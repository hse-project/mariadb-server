--- conflicted
+++ resolved
@@ -2553,7 +2553,7 @@
 	the same transaction do not modify the record in the meantime.
 	Therefore we can assert that the restoration of the cursor succeeds. */
 
-	ut_a(btr_pcur_restore_position(BTR_MODIFY_TREE, pcur, mtr) ==
+	ut_a(pcur->restore_position(BTR_MODIFY_TREE, mtr) ==
 	    btr_pcur_t::SAME_ALL);
 
 	ut_ad(!rec_get_deleted_flag(btr_pcur_get_rec(pcur),
@@ -2757,45 +2757,11 @@
 		mode = BTR_MODIFY_LEAF;
 	}
 
-<<<<<<< HEAD
-	if (!btr_pcur_restore_position(mode, pcur, &mtr)) {
-=======
-	if (btr_pcur_restore_position(mode, pcur, &mtr) !=
-	    btr_pcur_t::SAME_ALL) {
->>>>>>> 20e9e804
+	if (pcur->restore_position(mode, &mtr) != btr_pcur_t::SAME_ALL) {
 		err = DB_RECORD_NOT_FOUND;
 		goto exit_func;
 	}
 
-<<<<<<< HEAD
-=======
-	/* If this is a row in SYS_INDEXES table of the data dictionary,
-	then we have to free the file segments of the index tree associated
-	with the index */
-
-	if (node->is_delete == PLAIN_DELETE
-	    && node->table->id == DICT_INDEXES_ID) {
-
-		ut_ad(!dict_index_is_online_ddl(index));
-
-		dict_drop_index_tree(pcur, trx, &mtr);
-
-		mtr.commit();
-
-		mtr.start();
-		index->set_modified(mtr);
-
-		if (btr_pcur_restore_position(BTR_MODIFY_LEAF, pcur, &mtr) !=
-		    btr_pcur_t::SAME_ALL) {
-			err = DB_ERROR;
-
-			mtr.commit();
-
-			return(err);
-		}
-	}
-
->>>>>>> 20e9e804
 	rec = btr_pcur_get_rec(pcur);
 	offsets = rec_get_offsets(rec, index, offsets_, index->n_core_fields,
 				  ULINT_UNDEFINED, &heap);
