/*****************************************************************************

Copyright (c) 2013, 2018, Oracle and/or its affiliates. All Rights Reserved.
Copyright (c) 2017, 2018, MariaDB Corporation.

This program is free software; you can redistribute it and/or modify it under
the terms of the GNU General Public License as published by the Free Software
Foundation; version 2 of the License.

This program is distributed in the hope that it will be useful, but WITHOUT
ANY WARRANTY; without even the implied warranty of MERCHANTABILITY or FITNESS
FOR A PARTICULAR PURPOSE. See the GNU General Public License for more details.

You should have received a copy of the GNU General Public License along with
this program; if not, write to the Free Software Foundation, Inc.,
51 Franklin Street, Suite 500, Boston, MA 02110-1335 USA

*****************************************************************************/

/**************************************************//**
@file row/row0trunc.cc
TRUNCATE implementation

Created 2013-04-12 Sunny Bains
*******************************************************/

#include "row0trunc.h"
#include "btr0sea.h"
#include "pars0pars.h"
#include "dict0crea.h"
#include "dict0stats.h"
#include "dict0stats_bg.h"
#include "lock0lock.h"
#include "fts0fts.h"
#include "fsp0sysspace.h"
#include "ibuf0ibuf.h"
#include "os0file.h"
#include "que0que.h"
#include "trx0undo.h"

/* FIXME: For temporary tables, use a simple approach of btr_free()
and btr_create() of each index tree. */

/* FIXME: For persistent tables, remove this code in MDEV-11655
and use a combination of the transactional DDL log to make atomic the
low-level operations ha_innobase::delete_table(), ha_innobase::create(). */

bool	truncate_t::s_fix_up_active = false;
truncate_t::tables_t		truncate_t::s_tables;
truncate_t::truncated_tables_t	truncate_t::s_truncated_tables;

/**
Iterator over the the raw records in an index, doesn't support MVCC. */
class IndexIterator {

public:
	/**
	Iterate over an indexes records
	@param index		index to iterate over */
	explicit IndexIterator(dict_index_t* index)
		:
		m_index(index)
	{
		/* Do nothing */
	}

	/**
	Search for key. Position the cursor on a record GE key.
	@return DB_SUCCESS or error code. */
	dberr_t search(dtuple_t& key, bool noredo)
	{
		mtr_start(&m_mtr);

		if (noredo) {
			mtr_set_log_mode(&m_mtr, MTR_LOG_NO_REDO);
		}

		btr_pcur_open_on_user_rec(
			m_index,
			&key,
			PAGE_CUR_GE,
			BTR_MODIFY_LEAF,
			&m_pcur, &m_mtr);

		return(DB_SUCCESS);
	}

	/**
	Iterate over all the records
	@return DB_SUCCESS or error code */
	template <typename Callback>
	dberr_t for_each(Callback& callback)
	{
		dberr_t	err = DB_SUCCESS;

		for (;;) {

			if (!btr_pcur_is_on_user_rec(&m_pcur)
			    || !callback.match(&m_pcur)) {

				/* The end of of the index has been reached. */
				err = DB_END_OF_INDEX;
				break;
			}

			rec_t*	rec = btr_pcur_get_rec(&m_pcur);

			if (!rec_get_deleted_flag(rec, FALSE)) {

				err = callback(&m_mtr, &m_pcur);

				if (err != DB_SUCCESS) {
					break;
				}
			}

			btr_pcur_move_to_next_user_rec(&m_pcur, &m_mtr);
		}

		btr_pcur_close(&m_pcur);
		mtr_commit(&m_mtr);

		return(err == DB_END_OF_INDEX ? DB_SUCCESS : err);
	}

private:
	// Disable copying
	IndexIterator(const IndexIterator&);
	IndexIterator& operator=(const IndexIterator&);

private:
	mtr_t		m_mtr;
	btr_pcur_t	m_pcur;
	dict_index_t*	m_index;
};

/** SysIndex table iterator, iterate over records for a table. */
class SysIndexIterator {

public:
	/**
	Iterate over all the records that match the table id.
	@return DB_SUCCESS or error code */
	template <typename Callback>
	dberr_t for_each(Callback& callback) const
	{
		dict_index_t*	sys_index;
		byte		buf[DTUPLE_EST_ALLOC(1)];
		dtuple_t*	tuple =
			dtuple_create_from_mem(buf, sizeof(buf), 1, 0);
		dfield_t*	dfield = dtuple_get_nth_field(tuple, 0);

		dfield_set_data(
			dfield,
			callback.table_id(),
			sizeof(*callback.table_id()));

		sys_index = dict_table_get_first_index(dict_sys->sys_indexes);

		dict_index_copy_types(tuple, sys_index, 1);

		IndexIterator	iterator(sys_index);

		/* Search on the table id and position the cursor
		on GE table_id. */
		iterator.search(*tuple, callback.get_logging_status());

		return(iterator.for_each(callback));
	}
};

/** Generic callback abstract class. */
class Callback
{

public:
	/**
	Constructor
	@param	table_id		id of the table being operated.
	@param	noredo			if true turn off logging. */
	Callback(table_id_t table_id, bool noredo)
		:
		m_id(),
		m_noredo(noredo)
	{
		/* Convert to storage byte order. */
		mach_write_to_8(&m_id, table_id);
	}

	/**
	Destructor */
	virtual ~Callback()
	{
		/* Do nothing */
	}

	/**
	@param pcur		persistent cursor used for iteration
	@return true if the table id column matches. */
	bool match(btr_pcur_t* pcur) const
	{
		ulint		len;
		const byte*	field;
		rec_t*		rec = btr_pcur_get_rec(pcur);

		field = rec_get_nth_field_old(
			rec, DICT_FLD__SYS_INDEXES__TABLE_ID, &len);

		ut_ad(len == 8);

		return(memcmp(&m_id, field, len) == 0);
	}

	/**
	@return pointer to table id storage format buffer */
	const table_id_t* table_id() const
	{
		return(&m_id);
	}

	/**
	@return	return if logging needs to be turned off. */
	bool get_logging_status() const
	{
		return(m_noredo);
	}

protected:
	// Disably copying
	Callback(const Callback&);
	Callback& operator=(const Callback&);

protected:
	/** Table id in storage format */
	table_id_t		m_id;

	/** Turn off logging. */
	const bool		m_noredo;
};

/**
Creates a TRUNCATE log record with space id, table name, data directory path,
tablespace flags, table format, index ids, index types, number of index fields
and index field information of the table. */
class TruncateLogger : public Callback {

public:
	/**
	Constructor

	@param table	Table to truncate
	@param flags	tablespace falgs */
	TruncateLogger(
		dict_table_t*	table,
		ulint		flags,
		table_id_t	new_table_id)
		:
		Callback(table->id, false),
		m_table(table),
		m_flags(flags),
		m_truncate(table->id, new_table_id, table->data_dir_path),
		m_log_file_name()
	{
		/* Do nothing */
	}

	/**
	Initialize Truncate Logger by constructing Truncate Log File Name.

	@return DB_SUCCESS or error code. */
	dberr_t init()
	{
		/* Construct log file name. */
		ulint	log_file_name_buf_sz =
			strlen(srv_log_group_home_dir) + 22 + 22 + 1 /* NUL */
			+ strlen(TruncateLogger::s_log_prefix)
			+ strlen(TruncateLogger::s_log_ext);

		m_log_file_name = UT_NEW_ARRAY_NOKEY(char, log_file_name_buf_sz);
		if (m_log_file_name == NULL) {
			return(DB_OUT_OF_MEMORY);
		}
		memset(m_log_file_name, 0, log_file_name_buf_sz);

		strcpy(m_log_file_name, srv_log_group_home_dir);
		ulint	log_file_name_len = strlen(m_log_file_name);
		if (m_log_file_name[log_file_name_len - 1]
			!= OS_PATH_SEPARATOR) {

			m_log_file_name[log_file_name_len]
				= OS_PATH_SEPARATOR;
			log_file_name_len = strlen(m_log_file_name);
		}

		snprintf(m_log_file_name + log_file_name_len,
			 log_file_name_buf_sz - log_file_name_len,
			 "%s" ULINTPF "_" IB_ID_FMT "_%s",
			 TruncateLogger::s_log_prefix,
			 m_table->space_id, m_table->id,
			 TruncateLogger::s_log_ext);

		return(DB_SUCCESS);
	}

	/**
	Destructor */
	~TruncateLogger()
	{
		if (m_log_file_name != NULL) {
			bool exist;
			os_file_delete_if_exists(
				innodb_log_file_key, m_log_file_name, &exist);
			UT_DELETE_ARRAY(m_log_file_name);
			m_log_file_name = NULL;
		}
	}

	/**
	@param mtr	mini-transaction covering the read
	@param pcur	persistent cursor used for reading
	@return DB_SUCCESS or error code */
	dberr_t operator()(mtr_t* mtr, btr_pcur_t* pcur);

	/** Called after iteratoring over the records.
	@return true if invariant satisfied. */
	bool debug() const
	{
		/* We must find all the index entries on disk. */
		return(UT_LIST_GET_LEN(m_table->indexes)
		       == m_truncate.indexes());
	}

	/**
	Write the TRUNCATE log
	@return DB_SUCCESS or error code */
	dberr_t log() const
	{
		dberr_t	err = DB_SUCCESS;

		if (m_log_file_name == 0) {
			return(DB_ERROR);
		}

		bool		ret;
		os_file_t	handle = os_file_create(
			innodb_log_file_key, m_log_file_name,
			OS_FILE_CREATE, OS_FILE_NORMAL,
			OS_LOG_FILE, srv_read_only_mode, &ret);
		if (!ret) {
			return(DB_IO_ERROR);
		}


		ulint	sz = srv_page_size;
		void*	buf = ut_zalloc_nokey(sz + srv_page_size);
		if (buf == 0) {
			os_file_close(handle);
			return(DB_OUT_OF_MEMORY);
		}

		/* Align the memory for file i/o if we might have O_DIRECT set*/
		byte*	log_buf = static_cast<byte*>(
			ut_align(buf, srv_page_size));

		lsn_t	lsn = log_get_lsn();

		/* Generally loop should exit in single go but
		just for those 1% of rare cases we need to assume
		corner case. */
		do {
			/* First 4 bytes are reserved for magic number
			which is currently 0. */
			err = m_truncate.write(
				log_buf + 4, log_buf + sz - 4,
				m_table->space_id, m_table->name.m_name,
				m_flags, m_table->flags, lsn);

			DBUG_EXECUTE_IF("ib_err_trunc_oom_logging",
					err = DB_FAIL;);

			if (err != DB_SUCCESS) {
				ut_ad(err == DB_FAIL);
				ut_free(buf);
				sz *= 2;
				buf = ut_zalloc_nokey(sz + srv_page_size);
				DBUG_EXECUTE_IF("ib_err_trunc_oom_logging",
						ut_free(buf);
						buf = 0;);
				if (buf == 0) {
					os_file_close(handle);
					return(DB_OUT_OF_MEMORY);
				}
				log_buf = static_cast<byte*>(
					ut_align(buf, srv_page_size));
			}

		} while (err != DB_SUCCESS);

		dberr_t	io_err;

		IORequest	request(IORequest::WRITE);

		io_err = os_file_write(
			request, m_log_file_name, handle, log_buf, 0, sz);

		if (io_err != DB_SUCCESS) {

			ib::error()
				<< "IO: Failed to write the file size to '"
				<< m_log_file_name << "'";

			/* Preserve the original error code */
			if (err == DB_SUCCESS) {
				err = io_err;
			}
		}

		os_file_flush(handle);
		os_file_close(handle);

		ut_free(buf);

		/* Why we need MLOG_TRUNCATE when we have truncate_log for
		recovery?
		- truncate log can protect us if crash happens while truncate
		  is active. Once truncate is done truncate log is removed.
		- If crash happens post truncate and system is yet to
		  checkpoint, on recovery we would see REDO records from action
		  before truncate (unless we explicitly checkpoint before
		  returning from truncate API. Costly alternative so rejected).
		- These REDO records may reference a page that doesn't exist
		  post truncate so we need a mechanism to skip all such REDO
		  records. MLOG_TRUNCATE records space_id and lsn that exactly
		  serve the purpose.
		- If checkpoint happens post truncate and crash happens post
		  this point then neither MLOG_TRUNCATE nor REDO record
		  from action before truncate are accessible. */
		if (!is_system_tablespace(m_table->space_id)) {
			mtr_t	mtr;
			byte*	log_ptr;

			mtr_start(&mtr);

			log_ptr = mlog_open(&mtr, 11 + 8);
			log_ptr = mlog_write_initial_log_record_low(
				MLOG_TRUNCATE, m_table->space_id, 0,
				log_ptr, &mtr);

			mach_write_to_8(log_ptr, lsn);
			log_ptr += 8;

			mlog_close(&mtr, log_ptr);
			mtr_commit(&mtr);
		}

		return(err);
	}

	/**
	Indicate completion of truncate log by writing magic-number.
	File will be removed from the system but to protect against
	unlink (File-System) anomalies we ensure we write magic-number. */
	void done()
	{
		if (m_log_file_name == 0) {
			return;
		}

		bool	ret;
		os_file_t handle = os_file_create_simple_no_error_handling(
			innodb_log_file_key, m_log_file_name,
			OS_FILE_OPEN, OS_FILE_READ_WRITE,
			srv_read_only_mode, &ret);
		DBUG_EXECUTE_IF("ib_err_trunc_writing_magic_number",
				os_file_close(handle);
				ret = false;);
		if (!ret) {
			ib::error() << "Failed to open truncate log file "
				<< m_log_file_name << "."
				" If server crashes before truncate log is"
				" removed make sure it is manually removed"
				" before restarting server";
			os_file_delete(innodb_log_file_key, m_log_file_name);
			return;
		}

		byte	buffer[sizeof(TruncateLogger::s_magic)];
		mach_write_to_4(buffer, TruncateLogger::s_magic);

		dberr_t	err;

		IORequest	request(IORequest::WRITE);

		err = os_file_write(
			request,
			m_log_file_name, handle, buffer, 0, sizeof(buffer));

		if (err != DB_SUCCESS) {

			ib::error()
				<< "IO: Failed to write the magic number to '"
				<< m_log_file_name << "'";
		}

		DBUG_EXECUTE_IF("ib_trunc_crash_after_updating_magic_no",
				DBUG_SUICIDE(););
		os_file_flush(handle);
		os_file_close(handle);
		DBUG_EXECUTE_IF("ib_trunc_crash_after_logging_complete",
				log_buffer_flush_to_disk();
				os_thread_sleep(1000000);
				DBUG_SUICIDE(););
		os_file_delete(innodb_log_file_key, m_log_file_name);
	}

private:
	// Disably copying
	TruncateLogger(const TruncateLogger&);
	TruncateLogger& operator=(const TruncateLogger&);

private:
	/** Lookup the index using the index id.
	@return index instance if found else NULL */
	const dict_index_t* find(index_id_t id) const
	{
		for (const dict_index_t* index = UT_LIST_GET_FIRST(
				m_table->indexes);
		     index != NULL;
		     index = UT_LIST_GET_NEXT(indexes, index)) {

			if (index->id == id) {
				return(index);
			}
		}

		return(NULL);
	}

private:
	/** Table to be truncated */
	dict_table_t*		m_table;

	/** Tablespace flags */
	ulint			m_flags;

	/** Collect table to truncate information */
	truncate_t		m_truncate;

	/** Truncate log file name. */
	char*			m_log_file_name;


public:
	/** Magic Number to indicate truncate action is complete. */
	const static ib_uint32_t	s_magic;

	/** Truncate Log file Prefix. */
	const static char*		s_log_prefix;

	/** Truncate Log file Extension. */
	const static char*		s_log_ext;
};

const ib_uint32_t	TruncateLogger::s_magic = 32743712;
const char*		TruncateLogger::s_log_prefix = "ib_";
const char*		TruncateLogger::s_log_ext = "trunc.log";

/**
Scan to find out truncate log file from the given directory path.

@param dir_path		look for log directory in following path.
@param log_files	cache to hold truncate log file name found.
@return DB_SUCCESS or error code. */
dberr_t
TruncateLogParser::scan(
	const char*		dir_path,
	trunc_log_files_t&	log_files)
{
	os_file_dir_t	dir;
	os_file_stat_t	fileinfo;
	dberr_t		err = DB_SUCCESS;
	ulint		ext_len = strlen(TruncateLogger::s_log_ext);
	ulint		prefix_len = strlen(TruncateLogger::s_log_prefix);
	ulint		dir_len = strlen(dir_path);

	/* Scan and look out for the truncate log files. */
	dir = os_file_opendir(dir_path, true);
	if (dir == NULL) {
		return(DB_IO_ERROR);
	}

	while (fil_file_readdir_next_file(
			&err, dir_path, dir, &fileinfo) == 0) {

		ulint nm_len = strlen(fileinfo.name);

		if (fileinfo.type == OS_FILE_TYPE_FILE
		    && nm_len > ext_len + prefix_len
		    && (0 == strncmp(fileinfo.name + nm_len - ext_len,
				     TruncateLogger::s_log_ext, ext_len))
		    && (0 == strncmp(fileinfo.name,
				     TruncateLogger::s_log_prefix,
				     prefix_len))) {

			if (fileinfo.size == 0) {
				/* Truncate log not written. Remove the file. */
				os_file_delete(
					innodb_log_file_key, fileinfo.name);
				continue;
			}

			/* Construct file name by appending directory path */
			ulint	sz = dir_len + 22 + 22 + 1 + ext_len + prefix_len;
			char*	log_file_name = UT_NEW_ARRAY_NOKEY(char, sz);
			if (log_file_name == NULL) {
				err = DB_OUT_OF_MEMORY;
				break;
			}
			memset(log_file_name, 0, sz);

			strncpy(log_file_name, dir_path, dir_len);
			ulint	log_file_name_len = strlen(log_file_name);
			if (log_file_name[log_file_name_len - 1]
				!= OS_PATH_SEPARATOR) {

				log_file_name[log_file_name_len]
					= OS_PATH_SEPARATOR;
				log_file_name_len = strlen(log_file_name);
			}
			strcat(log_file_name, fileinfo.name);
			log_files.push_back(log_file_name);
		}
	}

	os_file_closedir(dir);

	return(err);
}

/**
Parse the log file and populate table to truncate information.
(Add this table to truncate information to central vector that is then
 used by truncate fix-up routine to fix-up truncate action of the table.)

@param	log_file_name	log file to parse
@return DB_SUCCESS or error code. */
dberr_t
TruncateLogParser::parse(
	const char*	log_file_name)
{
	dberr_t		err = DB_SUCCESS;
	truncate_t*	truncate = NULL;

	/* Open the file and read magic-number to findout if truncate action
	was completed. */
	bool		ret;
	os_file_t	handle = os_file_create_simple(
		innodb_log_file_key, log_file_name,
		OS_FILE_OPEN, OS_FILE_READ_ONLY, srv_read_only_mode, &ret);
	if (!ret) {
		ib::error() << "Error opening truncate log file: "
			<< log_file_name;
		return(DB_IO_ERROR);
	}

	ulint	sz = srv_page_size;
	void*	buf = ut_zalloc_nokey(sz + srv_page_size);
	if (buf == 0) {
		os_file_close(handle);
		return(DB_OUT_OF_MEMORY);
	}

	IORequest	request(IORequest::READ);

	/* Align the memory for file i/o if we might have O_DIRECT set*/
	byte*	log_buf = static_cast<byte*>(ut_align(buf, srv_page_size));

	do {
		err = os_file_read(request, handle, log_buf, 0, sz);

		if (err != DB_SUCCESS) {
			os_file_close(handle);
			break;
		}

		ulint	magic_n = mach_read_from_4(log_buf);
		if (magic_n == TruncateLogger::s_magic) {

			/* Truncate action completed. Avoid parsing the file. */
			os_file_close(handle);

			os_file_delete(innodb_log_file_key, log_file_name);
			break;
		}

		if (truncate == NULL) {
			truncate = UT_NEW_NOKEY(truncate_t(log_file_name));
			if (truncate == NULL) {
				os_file_close(handle);
				err = DB_OUT_OF_MEMORY;
				break;
			}
		}

		err = truncate->parse(log_buf + 4, log_buf + sz - 4);

		if (err != DB_SUCCESS) {

			ut_ad(err == DB_FAIL);

			ut_free(buf);
			buf = 0;

			sz *= 2;

			buf = ut_zalloc_nokey(sz + srv_page_size);

			if (buf == 0) {
				os_file_close(handle);
				err = DB_OUT_OF_MEMORY;
				UT_DELETE(truncate);
				truncate = NULL;
				break;
			}

			log_buf = static_cast<byte*>(
				ut_align(buf, srv_page_size));
		}
	} while (err != DB_SUCCESS);

	ut_free(buf);

	if (err == DB_SUCCESS && truncate != NULL) {
		truncate_t::add(truncate);
		os_file_close(handle);
	}

	return(err);
}

/**
Scan and Parse truncate log files.

@param dir_path		look for log directory in following path
@return DB_SUCCESS or error code. */
dberr_t
TruncateLogParser::scan_and_parse(
	const char*	dir_path)
{
	dberr_t			err;
	trunc_log_files_t	log_files;

	/* Scan and trace all the truncate log files. */
	err = TruncateLogParser::scan(dir_path, log_files);

	/* Parse truncate lof files if scan was successful. */
	if (err == DB_SUCCESS) {

		for (ulint i = 0;
		     i < log_files.size() && err == DB_SUCCESS;
		     i++) {
			err = TruncateLogParser::parse(log_files[i]);
		}
	}

	trunc_log_files_t::const_iterator end = log_files.end();
	for (trunc_log_files_t::const_iterator it = log_files.begin();
	     it != end;
	     ++it) {
		if (*it != NULL) {
			UT_DELETE_ARRAY(*it);
		}
	}
	log_files.clear();

	return(err);
}

/** Callback to drop indexes during TRUNCATE */
class DropIndex : public Callback {

public:
	/**
	Constructor

	@param[in,out]	table	Table to truncate
	@param[in]	noredo	whether to disable redo logging */
	DropIndex(dict_table_t* table, bool noredo)
		:
		Callback(table->id, noredo),
		m_table(table)
	{
		/* No op */
	}

	/**
	@param mtr	mini-transaction covering the read
	@param pcur	persistent cursor used for reading
	@return DB_SUCCESS or error code */
	dberr_t operator()(mtr_t* mtr, btr_pcur_t* pcur) const;

private:
	/** Table to be truncated */
	dict_table_t*		m_table;
};

/** Callback to create the indexes during TRUNCATE */
class CreateIndex : public Callback {

public:
	/**
	Constructor

	@param[in,out]	table	Table to truncate
	@param[in]	noredo	whether to disable redo logging */
	CreateIndex(dict_table_t* table, bool noredo)
		:
		Callback(table->id, noredo),
		m_table(table)
	{
		/* No op */
	}

	/**
	Create the new index and update the root page number in the
	SysIndex table.

	@param mtr	mini-transaction covering the read
	@param pcur	persistent cursor used for reading
	@return DB_SUCCESS or error code */
	dberr_t operator()(mtr_t* mtr, btr_pcur_t* pcur) const;

private:
	// Disably copying
	CreateIndex(const CreateIndex&);
	CreateIndex& operator=(const CreateIndex&);

private:
	/** Table to be truncated */
	dict_table_t*		m_table;
};

/** Check for presence of table-id in SYS_XXXX tables. */
class TableLocator : public Callback {

public:
	/**
	Constructor
	@param table_id	table_id to look for */
	explicit TableLocator(table_id_t table_id)
		:
		Callback(table_id, false),
		m_table_found()
	{
		/* No op */
	}

	/**
	@return true if table is found */
	bool is_table_found() const
	{
		return(m_table_found);
	}

	/**
	Look for table-id in SYS_XXXX tables without loading the table.

	@param pcur	persistent cursor used for reading
	@return DB_SUCCESS */
	dberr_t operator()(mtr_t*, btr_pcur_t*)
	{
		m_table_found = true;
		return(DB_SUCCESS);
	}

private:
	/** Set to true if table is present */
	bool			m_table_found;
};

/**
@param pcur	persistent cursor used for reading
@return DB_SUCCESS or error code */
dberr_t
TruncateLogger::operator()(mtr_t*, btr_pcur_t* pcur)
{
	ulint			len;
	const byte*		field;
	rec_t*			rec = btr_pcur_get_rec(pcur);
	truncate_t::index_t	index;

	field = rec_get_nth_field_old(
		rec, DICT_FLD__SYS_INDEXES__TYPE, &len);
	ut_ad(len == 4);
	index.m_type = mach_read_from_4(field);

	field = rec_get_nth_field_old(rec, DICT_FLD__SYS_INDEXES__ID, &len);
	ut_ad(len == 8);
	index.m_id = mach_read_from_8(field);

	field = rec_get_nth_field_old(
			rec, DICT_FLD__SYS_INDEXES__PAGE_NO, &len);
	ut_ad(len == 4);
	index.m_root_page_no = mach_read_from_4(field);

	/* For compressed tables we need to store extra meta-data
	required during btr_create(). */
	if (FSP_FLAGS_GET_ZIP_SSIZE(m_flags)) {

		const dict_index_t* dict_index = find(index.m_id);

		if (dict_index != NULL) {

			dberr_t err = index.set(dict_index);

			if (err != DB_SUCCESS) {
				m_truncate.clear();
				return(err);
			}

		} else {
			ib::warn() << "Index id " << index.m_id
				<< " not found";
		}
	}

	m_truncate.add(index);

	return(DB_SUCCESS);
}

/**
Drop an index in the table.

@param mtr	mini-transaction covering the read
@param pcur	persistent cursor used for reading
@return DB_SUCCESS or error code */
dberr_t
DropIndex::operator()(mtr_t* mtr, btr_pcur_t* pcur) const
{
	rec_t*	rec = btr_pcur_get_rec(pcur);

	bool	freed = dict_drop_index_tree(rec, pcur, mtr);

#ifdef UNIV_DEBUG
	{
		ulint		len;
		const byte*	field;
		ulint		index_type;

		field = rec_get_nth_field_old(
			btr_pcur_get_rec(pcur), DICT_FLD__SYS_INDEXES__TYPE,
			&len);
		ut_ad(len == 4);

		index_type = mach_read_from_4(field);

		if (index_type & DICT_CLUSTERED) {
			/* Clustered index */
			DBUG_EXECUTE_IF("ib_trunc_crash_on_drop_of_clust_index",
					log_buffer_flush_to_disk();
					os_thread_sleep(2000000);
					DBUG_SUICIDE(););
		} else if (index_type & DICT_UNIQUE) {
			/* Unique index */
			DBUG_EXECUTE_IF("ib_trunc_crash_on_drop_of_uniq_index",
					log_buffer_flush_to_disk();
					os_thread_sleep(2000000);
					DBUG_SUICIDE(););
		} else if (index_type == 0) {
			/* Secondary index */
			DBUG_EXECUTE_IF("ib_trunc_crash_on_drop_of_sec_index",
					log_buffer_flush_to_disk();
					os_thread_sleep(2000000);
					DBUG_SUICIDE(););
		}
	}
#endif /* UNIV_DEBUG */

	DBUG_EXECUTE_IF("ib_err_trunc_drop_index", return DB_ERROR;);

	if (freed) {

		/* We will need to commit and restart the
		mini-transaction in order to avoid deadlocks.
		The dict_drop_index_tree() call has freed
		a page in this mini-transaction, and the rest
		of this loop could latch another index page.*/
		const mtr_log_t log_mode = mtr->get_log_mode();
		mtr_commit(mtr);

		mtr_start(mtr);
		mtr->set_log_mode(log_mode);

		btr_pcur_restore_position(BTR_MODIFY_LEAF, pcur, mtr);
	} else {
		if (!m_table->space) {
			return DB_ERROR;
		}
	}

	return(DB_SUCCESS);
}

/**
Create the new index and update the root page number in the
SysIndex table.

@param mtr	mini-transaction covering the read
@param pcur	persistent cursor used for reading
@return DB_SUCCESS or error code */
dberr_t
CreateIndex::operator()(mtr_t* mtr, btr_pcur_t* pcur) const
{
	ulint	root_page_no;

	root_page_no = dict_recreate_index_tree(m_table, pcur, mtr);

#ifdef UNIV_DEBUG
	{
		ulint		len;
		const byte*	field;
		ulint		index_type;

		field = rec_get_nth_field_old(
			btr_pcur_get_rec(pcur), DICT_FLD__SYS_INDEXES__TYPE,
			&len);
		ut_ad(len == 4);

		index_type = mach_read_from_4(field);

		if (index_type & DICT_CLUSTERED) {
			/* Clustered index */
			DBUG_EXECUTE_IF(
				"ib_trunc_crash_on_create_of_clust_index",
				log_buffer_flush_to_disk();
				os_thread_sleep(2000000);
				DBUG_SUICIDE(););
		} else if (index_type & DICT_UNIQUE) {
			/* Unique index */
			DBUG_EXECUTE_IF(
				"ib_trunc_crash_on_create_of_uniq_index",
				log_buffer_flush_to_disk();
				os_thread_sleep(2000000);
				DBUG_SUICIDE(););
		} else if (index_type == 0) {
			/* Secondary index */
			DBUG_EXECUTE_IF(
				"ib_trunc_crash_on_create_of_sec_index",
				log_buffer_flush_to_disk();
				os_thread_sleep(2000000);
				DBUG_SUICIDE(););
		}
	}
#endif /* UNIV_DEBUG */

	DBUG_EXECUTE_IF("ib_err_trunc_create_index", return DB_ERROR;);

	if (root_page_no != FIL_NULL) {

		rec_t*	rec = btr_pcur_get_rec(pcur);

		page_rec_write_field(
			rec, DICT_FLD__SYS_INDEXES__PAGE_NO,
			root_page_no, mtr);

		/* We will need to commit and restart the
		mini-transaction in order to avoid deadlocks.
		The dict_create_index_tree() call has allocated
		a page in this mini-transaction, and the rest of
		this loop could latch another index page. */
		mtr_commit(mtr);

		mtr_start(mtr);

		btr_pcur_restore_position(BTR_MODIFY_LEAF, pcur, mtr);

	} else {
		if (!m_table->space) {
			return(DB_ERROR);
		}
	}

	return(DB_SUCCESS);
}

/**
Rollback the transaction and release the index locks.
Drop indexes if table is corrupted so that drop/create
sequence works as expected.

@param table			table to truncate
@param trx			transaction covering the TRUNCATE
@param new_id			new table id that was suppose to get assigned
				to the table if truncate executed successfully.
@param has_internal_doc_id	indicate existence of fts index
@param no_redo			if true, turn-off redo logging
@param corrupted		table corrupted status
@param unlock_index		if true then unlock indexes before action */
static
void
row_truncate_rollback(
	dict_table_t*	table,
	trx_t*		trx,
	table_id_t	new_id,
	bool		has_internal_doc_id,
	bool		no_redo,
	bool		corrupted,
	bool		unlock_index)
{
	ut_ad(!table->is_temporary());
	if (unlock_index) {
		dict_table_x_unlock_indexes(table);
	}

	trx->error_state = DB_SUCCESS;

	trx_rollback_to_savepoint(trx, NULL);

	trx->error_state = DB_SUCCESS;

	if (corrupted) {

		/* Cleanup action to ensure we don't left over stale entries
		if we are marking table as corrupted. This will ensure
		it can be recovered using drop/create sequence. */
		dict_table_x_lock_indexes(table);

		DropIndex       dropIndex(table, no_redo);

		SysIndexIterator().for_each(dropIndex);

		dict_table_x_unlock_indexes(table);

		for (dict_index_t* index = UT_LIST_GET_FIRST(table->indexes);
		     index != NULL;
		     index = UT_LIST_GET_NEXT(indexes, index)) {

			dict_set_corrupted(index, trx, "TRUNCATE TABLE");
		}

		if (has_internal_doc_id) {

			ut_ad(!trx_is_started(trx));

			table_id_t      id = table->id;

			table->id = new_id;

			fts_drop_tables(trx, table);

			table->id = id;

			ut_ad(trx_is_started(trx));

			trx_commit_for_mysql(trx);
		}
	}

	table->corrupted = corrupted;
}

/**
Finish the TRUNCATE operations for both commit and rollback.

@param table		table being truncated
@param trx		transaction covering the truncate
@param fsp_flags	tablespace flags
@param logger		table to truncate information logger
@param err		status of truncate operation

@return DB_SUCCESS or error code */
static MY_ATTRIBUTE((warn_unused_result))
dberr_t
row_truncate_complete(
	dict_table_t*		table,
	trx_t*			trx,
	ulint			fsp_flags,
	TruncateLogger*		&logger,
	dberr_t			err)
{
	bool	is_file_per_table = dict_table_is_file_per_table(table);

	/* Add the table back to FTS optimize background thread. */
	if (table->fts) {
		fts_optimize_add_table(table);
	}

	row_mysql_unlock_data_dictionary(trx);

	DEBUG_SYNC_C("ib_trunc_table_trunc_completing");

	if (!table->is_temporary()) {

		DBUG_EXECUTE_IF("ib_trunc_crash_before_log_removal",
				log_buffer_flush_to_disk();
				os_thread_sleep(500000);
				DBUG_SUICIDE(););

		/* Note: We don't log-checkpoint instead we have written
		a special REDO log record MLOG_TRUNCATE that is used to
		avoid applying REDO records before truncate for crash
		that happens post successful truncate completion. */

		if (logger != NULL) {
			logger->done();
			UT_DELETE(logger);
			logger = NULL;
		}
	}

	/* If non-temp file-per-table tablespace... */
	if (is_file_per_table
	    && !table->is_temporary()
	    && fsp_flags != ULINT_UNDEFINED) {

		/* This function will reset back the stop_new_ops
		and is_being_truncated so that fil-ops can re-start. */
		dberr_t err2 = truncate_t::truncate(
			table->space_id,
			table->data_dir_path,
			table->name.m_name, fsp_flags, false);

		if (err2 != DB_SUCCESS) {
			return(err2);
		}
	}

	if (err == DB_SUCCESS) {
		dict_stats_update(table, DICT_STATS_EMPTY_TABLE);
	}

	trx->op_info = "";

	/* For temporary tables or if there was an error, we need to reset
	the dict operation flags. */
	trx->ddl = false;
	trx->dict_operation = TRX_DICT_OP_NONE;

	ut_ad(!trx_is_started(trx));

	srv_wake_master_thread();

	DBUG_EXECUTE_IF("ib_trunc_crash_after_truncate_done",
			DBUG_SUICIDE(););

	return(err);
}

/**
Handle FTS truncate issues.
@param table		table being truncated
@param new_id		new id for the table
@param trx		transaction covering the truncate
@return DB_SUCCESS or error code. */
static MY_ATTRIBUTE((warn_unused_result))
dberr_t
row_truncate_fts(
	dict_table_t*	table,
	table_id_t	new_id,
	trx_t*		trx)
{
	dict_table_t	fts_table;

	fts_table.id = new_id;
	fts_table.name = table->name;
	fts_table.flags2 = table->flags2;
	fts_table.flags = table->flags;
	fts_table.space = table->space;

	/* table->data_dir_path is used for FTS AUX table
	creation. */
	if (DICT_TF_HAS_DATA_DIR(table->flags)
	    && table->data_dir_path == NULL) {
		dict_get_and_save_data_dir_path(table, true);
		ut_ad(table->data_dir_path != NULL);
	}

	fts_table.data_dir_path = table->data_dir_path;

	dberr_t err = fts_create_common_tables(trx, &fts_table, true);

	for (ulint i = 0;
	     i < ib_vector_size(table->fts->indexes) && err == DB_SUCCESS;
	     i++) {

		dict_index_t*	fts_index;

		fts_index = static_cast<dict_index_t*>(
			ib_vector_getp(table->fts->indexes, i));

		err = fts_create_index_tables(trx, fts_index, new_id);
	}

	DBUG_EXECUTE_IF("ib_err_trunc_during_fts_trunc",
			err = DB_ERROR;);

	if (err != DB_SUCCESS) {

		trx->error_state = DB_SUCCESS;
		trx_rollback_to_savepoint(trx, NULL);
		trx->error_state = DB_SUCCESS;

		ib::error() << "Unable to truncate FTS index for table "
			<< table->name;
	} else {

		ut_ad(trx_is_started(trx));
	}

	return(err);
}

/**
Update system table to reflect new table id.
@param old_table_id		old table id
@param new_table_id		new table id
@param reserve_dict_mutex	if TRUE, acquire/release
				dict_sys->mutex around call to pars_sql.
@param trx			transaction
@return error code or DB_SUCCESS */
static MY_ATTRIBUTE((warn_unused_result))
dberr_t
row_truncate_update_table_id(
	table_id_t	old_table_id,
	table_id_t	new_table_id,
	ibool		reserve_dict_mutex,
	trx_t*		trx)
{
	pars_info_t*	info	= NULL;
	dberr_t		err	= DB_SUCCESS;

	/* Scan the SYS_XXXX table and update to reflect new table-id. */
	info = pars_info_create();
	pars_info_add_ull_literal(info, "old_id", old_table_id);
	pars_info_add_ull_literal(info, "new_id", new_table_id);

	err = que_eval_sql(
		info,
		"PROCEDURE RENUMBER_TABLE_ID_PROC () IS\n"
		"BEGIN\n"
		"UPDATE SYS_TABLES"
		" SET ID = :new_id\n"
		" WHERE ID = :old_id;\n"
		"UPDATE SYS_COLUMNS SET TABLE_ID = :new_id\n"
		" WHERE TABLE_ID = :old_id;\n"
		"UPDATE SYS_INDEXES"
		" SET TABLE_ID = :new_id\n"
		" WHERE TABLE_ID = :old_id;\n"
		"UPDATE SYS_VIRTUAL"
		" SET TABLE_ID = :new_id\n"
		" WHERE TABLE_ID = :old_id;\n"
		"END;\n", reserve_dict_mutex, trx);

	return(err);
}

/**
Get the table id to truncate.
@param truncate_t		old/new table id of table to truncate
@return table_id_t		table_id to use in SYS_XXXX table update. */
static MY_ATTRIBUTE((warn_unused_result))
table_id_t
row_truncate_get_trunc_table_id(
	const truncate_t&	truncate)
{
	TableLocator tableLocator(truncate.old_table_id());

	SysIndexIterator().for_each(tableLocator);

	return(tableLocator.is_table_found() ?
		truncate.old_table_id(): truncate.new_table_id());
}

/**
Update system table to reflect new table id and root page number.
@param truncate_t		old/new table id of table to truncate
				and updated root_page_no of indexes.
@param new_table_id		new table id
@param reserve_dict_mutex	if TRUE, acquire/release
				dict_sys->mutex around call to pars_sql.
@param mark_index_corrupted	if true, then mark index corrupted.
@return error code or DB_SUCCESS */
static MY_ATTRIBUTE((warn_unused_result))
dberr_t
row_truncate_update_sys_tables_during_fix_up(
	const truncate_t&	truncate,
	table_id_t		new_table_id,
	ibool			reserve_dict_mutex,
	bool			mark_index_corrupted)
{
	trx_t*		trx = trx_create();

	trx_set_dict_operation(trx, TRX_DICT_OP_TABLE);

	table_id_t	table_id = row_truncate_get_trunc_table_id(truncate);

	/* Step-1: Update the root-page-no */

	dberr_t	err;

	err = truncate.update_root_page_no(
		trx, table_id, reserve_dict_mutex, mark_index_corrupted);

	if (err != DB_SUCCESS) {
		return(err);
	}

	/* Step-2: Update table-id. */

	err = row_truncate_update_table_id(
		table_id, new_table_id, reserve_dict_mutex, trx);

	if (err == DB_SUCCESS) {
		dict_mutex_enter_for_mysql();

		/* Remove the table with old table_id from cache. */
		dict_table_t*	old_table = dict_table_open_on_id(
			table_id, true, DICT_TABLE_OP_NORMAL);

		if (old_table != NULL) {
			dict_table_close(old_table, true, false);
			dict_table_remove_from_cache(old_table);
		}

		/* Open table with new table_id and set table as
		corrupted if it has FTS index. */

		dict_table_t*	table = dict_table_open_on_id(
			new_table_id, true, DICT_TABLE_OP_NORMAL);
		ut_ad(table->id == new_table_id);

		bool	has_internal_doc_id =
			dict_table_has_fts_index(table)
			|| DICT_TF2_FLAG_IS_SET(
				table, DICT_TF2_FTS_HAS_DOC_ID);

		if (has_internal_doc_id) {
			trx->dict_operation_lock_mode = RW_X_LATCH;
			fts_check_corrupt(table, trx);
			trx->dict_operation_lock_mode = 0;
		}

		dict_table_close(table, true, false);
		dict_mutex_exit_for_mysql();
	}

	trx_commit_for_mysql(trx);
	trx_free(trx);

	return(err);
}

/**
Truncate also results in assignment of new table id, update the system
SYSTEM TABLES with the new id.
@param table,			table being truncated
@param new_id,			new table id
@param has_internal_doc_id,	has doc col (fts)
@param no_redo			if true, turn-off redo logging
@param trx			transaction handle
@return	error code or DB_SUCCESS */
static MY_ATTRIBUTE((warn_unused_result))
dberr_t
row_truncate_update_system_tables(
	dict_table_t*	table,
	table_id_t	new_id,
	bool		has_internal_doc_id,
	bool		no_redo,
	trx_t*		trx)
{
	dberr_t		err	= DB_SUCCESS;

	ut_a(!table->is_temporary());

	err = row_truncate_update_table_id(table->id, new_id, FALSE, trx);

	DBUG_EXECUTE_IF("ib_err_trunc_during_sys_table_update",
			err = DB_ERROR;);

	if (err != DB_SUCCESS) {

		row_truncate_rollback(
			table, trx, new_id, has_internal_doc_id,
			no_redo, true, false);

		ib::error() << "Unable to assign a new identifier to table "
			<< table->name << " after truncating it. Marked the"
			" table as corrupted. In-memory representation is now"
			" different from the on-disk representation.";
		err = DB_ERROR;
	} else {
		/* Drop the old FTS index */
		if (has_internal_doc_id) {

			ut_ad(trx_is_started(trx));

			fts_drop_tables(trx, table);

			DBUG_EXECUTE_IF("ib_truncate_crash_while_fts_cleanup",
					DBUG_SUICIDE(););

			ut_ad(trx_is_started(trx));
		}

		DBUG_EXECUTE_IF("ib_trunc_crash_after_fts_drop",
				log_buffer_flush_to_disk();
				os_thread_sleep(2000000);
				DBUG_SUICIDE(););

		dict_table_change_id_in_cache(table, new_id);

		/* Reset the Doc ID in cache to 0 */
		if (has_internal_doc_id && table->fts->cache != NULL) {
			DBUG_EXECUTE_IF("ib_trunc_sleep_before_fts_cache_clear",
					os_thread_sleep(10000000););

			table->fts->fts_status |= TABLE_DICT_LOCKED;
			fts_update_next_doc_id(trx, table, NULL, 0);
			fts_cache_clear(table->fts->cache);
			fts_cache_init(table->fts->cache);
			table->fts->fts_status &= uint(~TABLE_DICT_LOCKED);
		}
	}

	return(err);
}

/**
Do foreign key checks before starting TRUNCATE.
@param table		table being truncated
@param trx		transaction covering the truncate
@return DB_SUCCESS or error code */
static MY_ATTRIBUTE((warn_unused_result))
dberr_t
row_truncate_foreign_key_checks(
	const dict_table_t*	table,
	const trx_t*		trx)
{
	/* Check if the table is referenced by foreign key constraints from
	some other table (not the table itself) */

	dict_foreign_set::iterator	it
		= std::find_if(table->referenced_set.begin(),
			       table->referenced_set.end(),
			       dict_foreign_different_tables());

	if (!srv_read_only_mode
	    && it != table->referenced_set.end()
	    && trx->check_foreigns) {

		dict_foreign_t*	foreign = *it;

		FILE*	ef = dict_foreign_err_file;

		/* We only allow truncating a referenced table if
		FOREIGN_KEY_CHECKS is set to 0 */

		mutex_enter(&dict_foreign_err_mutex);

		rewind(ef);

		ut_print_timestamp(ef);

		fputs("  Cannot truncate table ", ef);
		ut_print_name(ef, trx, table->name.m_name);
		fputs(" by DROP+CREATE\n"
		      "InnoDB: because it is referenced by ", ef);
		ut_print_name(ef, trx, foreign->foreign_table_name);
		putc('\n', ef);

		mutex_exit(&dict_foreign_err_mutex);

		return(DB_ERROR);
	}

	ut_ad(!table->n_foreign_key_checks_running);

	return(DB_SUCCESS);
}

/**
Do some sanity checks before starting the actual TRUNCATE.
@param table		table being truncated
@return DB_SUCCESS or error code */
static MY_ATTRIBUTE((warn_unused_result))
dberr_t
row_truncate_sanity_checks(
	const dict_table_t* table)
{
	if (!table->space) {

		return(DB_TABLESPACE_DELETED);

	} else if (!table->is_readable()) {
		if (!table->space) {
			return(DB_TABLESPACE_NOT_FOUND);

		} else {
			return(DB_DECRYPTION_FAILED);
		}
	} else if (dict_table_is_corrupted(table)) {

		return(DB_TABLE_CORRUPT);
	}

	return(DB_SUCCESS);
}

/** Reinitialize the original tablespace header with the same space id
for single tablespace
@param[in]      table		table belongs to tablespace
@param[in]      size            size in blocks
@param[in]      trx             Transaction covering truncate */
static void
fil_reinit_space_header_for_table(
	dict_table_t*	table,
	ulint		size,
	trx_t*		trx)
{
	fil_space_t* space = table->space;
	ut_a(!is_system_tablespace(space->id));
	ut_ad(space->id == table->space_id);

	/* Invalidate in the buffer pool all pages belonging
	to the tablespace. The buffer pool scan may take long
	time to complete, therefore we release dict_sys->mutex
	and the dict operation lock during the scan and aquire
	it again after the buffer pool scan.*/

	/* Release the lock on the indexes too. So that
	they won't violate the latch ordering. */
	dict_table_x_unlock_indexes(table);
	row_mysql_unlock_data_dictionary(trx);

	/* Lock the search latch in shared mode to prevent user
	from disabling AHI during the scan */
	btr_search_s_lock_all();
	DEBUG_SYNC_C("buffer_pool_scan");
	buf_LRU_flush_or_remove_pages(space->id, NULL);
	btr_search_s_unlock_all();

	row_mysql_lock_data_dictionary(trx);

	dict_table_x_lock_indexes(table);

	/* Remove all insert buffer entries for the tablespace */
	ibuf_delete_for_discarded_space(space->id);

	mtr_t	mtr;

	mtr.start();
	mtr.set_named_space(space);
	mtr_x_lock(&space->latch, &mtr);

	ut_ad(UT_LIST_GET_LEN(space->chain) == 1);
	space->size = UT_LIST_GET_FIRST(space->chain)->size = size;
	fsp_header_init(space, size, &mtr);

	mtr.commit();
}

/**
Truncates a table for MySQL.
@param table		table being truncated
@param trx		transaction covering the truncate
@return	error code or DB_SUCCESS */
dberr_t
row_truncate_table_for_mysql(
	dict_table_t* table,
	trx_t* trx)
{
	bool	is_file_per_table = dict_table_is_file_per_table(table);
	dberr_t		err;
	TruncateLogger*	logger = NULL;
	ut_d(const fil_space_t* old_space = table->space);

	/* Understanding the truncate flow.

	Step-1: Perform intiial sanity check to ensure table can be truncated.
	This would include check for tablespace discard status, ibd file
	missing, etc ....

	Step-3: Validate ownership of needed locks (Exclusive lock).
	Ownership will also ensure there is no active SQL queries, INSERT,
	SELECT, .....

	Step-4: Stop all the background process associated with table.

	Step-5: There are few foreign key related constraint under which
	we can't truncate table (due to referential integrity unless it is
	turned off). Ensure this condition is satisfied.

	Step-6: Truncate operation can be rolled back in case of error
	till some point. Associate rollback segment to record undo log.

	Step-7: Generate new table-id.
	Why we need new table-id ?
	Purge and rollback case: we assign a new table id for the table.
	Since purge and rollback look for the table based on the table id,
	they see the table as 'dropped' and discard their operations.

	Step-8: Log information about tablespace which includes
	table and index information. If there is a crash in the next step
	then during recovery we will attempt to fixup the operation.

	Step-9: Drop all indexes (this include freeing of the pages
	associated with them).

	Step-10: Re-create new indexes.

	Step-11: Update new table-id to in-memory cache (dictionary),
	on-disk (INNODB_SYS_TABLES). INNODB_SYS_INDEXES also needs to
	be updated to reflect updated root-page-no of new index created
	and updated table-id.

	Step-12: Cleanup Stage. Reset auto-inc value to 1.
	Release all the locks.
	Commit the transaction. Update trx operation state.

	Notes:
	- On error, log checkpoint is done followed writing of magic number to
	truncate log file. If servers crashes after truncate, fix-up action
	will not be applied.

	- log checkpoint is done before starting truncate table to ensure
	that previous REDO log entries are not applied if current truncate
	crashes. Consider following use-case:
	 - create table .... insert/load table .... truncate table (crash)
	 - on restart table is restored .... truncate table (crash)
	 - on restart (assuming default log checkpoint is not done) will have
	   2 REDO log entries for same table. (Note 2 REDO log entries
	   for different table is not an issue).
	For system-tablespace we can't truncate the tablespace so we need
	to initiate a local cleanup that involves dropping of indexes and
	re-creating them. If we apply stale entry we might end-up issuing
	drop on wrong indexes.

	- Insert buffer: TRUNCATE TABLE is analogous to DROP TABLE,
	so we do not have to remove insert buffer records, as the
	insert buffer works at a low level. If a freed page is later
	reallocated, the allocator will remove the ibuf entries for
	it. When we prepare to truncate *.ibd files, we remove all entries
	for the table in the insert buffer tree. This is not strictly
	necessary, but we can free up some space in the system tablespace.

	- Linear readahead and random readahead: we use the same
	method as in 3) to discard ongoing operations. (This is only
	relevant for TRUNCATE TABLE by TRUNCATE TABLESPACE.)
	Ensure that the table will be dropped by trx_rollback_active() in
	case of a crash.
	*/

	/*-----------------------------------------------------------------*/
	/* Step-1: Perform intiial sanity check to ensure table can be
	truncated. This would include check for tablespace discard status,
	ibd file missing, etc .... */
	err = row_truncate_sanity_checks(table);
	if (err != DB_SUCCESS) {
		return(err);

	}

<<<<<<< HEAD
	if (!table->is_temporary()) {
		trx_set_dict_operation(trx, TRX_DICT_OP_TABLE);
=======
	/* Step-2: Start transaction (only for non-temp table as temp-table
	don't modify any data on disk doesn't need transaction object). */
	if (!dict_table_is_temporary(table)) {
		if (table->fts) {
			fts_optimize_remove_table(table);
		}

		/* Avoid transaction overhead for temporary table DDL. */
		trx_start_for_ddl(trx, TRX_DICT_OP_TABLE);
>>>>>>> e6a808be
	}

	DEBUG_SYNC_C("row_trunc_before_dict_lock");

	/* Step-3: Validate ownership of needed locks (Exclusive lock).
	Ownership will also ensure there is no active SQL queries, INSERT,
	SELECT, .....*/
	trx->op_info = "truncating table";
	ut_a(trx->dict_operation_lock_mode == 0);
	row_mysql_lock_data_dictionary(trx);
	ut_ad(mutex_own(&dict_sys->mutex));
	ut_ad(rw_lock_own(dict_operation_lock, RW_LOCK_X));

	/* Step-4: Stop all the background process associated with table. */
	dict_stats_wait_bg_to_stop_using_table(table, trx);

	/* Step-5: There are few foreign key related constraint under which
	we can't truncate table (due to referential integrity unless it is
	turned off). Ensure this condition is satisfied. */
	ulint	fsp_flags = ULINT_UNDEFINED;
	err = row_truncate_foreign_key_checks(table, trx);
	if (err != DB_SUCCESS) {
		trx_rollback_to_savepoint(trx, NULL);
		return(row_truncate_complete(
				table, trx, fsp_flags, logger, err));
	}

	trx->table_id = table->id;
	trx_set_dict_operation(trx, TRX_DICT_OP_TABLE);

	/* Step-6: Truncate operation can be rolled back in case of error
	till some point. Associate rollback segment to record undo log. */
	if (!table->is_temporary()) {
		mtr_t mtr;
		mtr.start();
		trx_undo_assign(trx, &err, &mtr);
		mtr.commit();

		DBUG_EXECUTE_IF("ib_err_trunc_assigning_undo_log",
				err = DB_ERROR;);
		if (err != DB_SUCCESS) {
			trx_rollback_to_savepoint(trx, NULL);
			return(row_truncate_complete(
				table, trx, fsp_flags, logger, err));
		}
	}

	/* Step-7: Generate new table-id.
	Why we need new table-id ?
	Purge and rollback: we assign a new table id for the
	table. Since purge and rollback look for the table based on
	the table id, they see the table as 'dropped' and discard
	their operations. */
	table_id_t	new_id;
	dict_hdr_get_new_id(&new_id, NULL, NULL, table, false);

	/* Check if table involves FTS index. */
	bool	has_internal_doc_id =
		dict_table_has_fts_index(table)
		|| DICT_TF2_FLAG_IS_SET(table, DICT_TF2_FTS_HAS_DOC_ID);

	bool	no_redo = is_file_per_table && !has_internal_doc_id;

	/* Step-8: Log information about tablespace which includes
	table and index information. If there is a crash in the next step
	then during recovery we will attempt to fixup the operation. */

	/* Lock all index trees for this table, as we will truncate
	the table/index and possibly change their metadata. All
	DML/DDL are blocked by table level X lock, with a few exceptions
	such as queries into information schema about the table,
	MySQL could try to access index stats for this kind of query,
	we need to use index locks to sync up */
	dict_table_x_lock_indexes(table);

	if (!table->is_temporary()) {
		fsp_flags = table->space
			? table->space->flags
			: ULINT_UNDEFINED;

		if (is_file_per_table) {
			ut_ad(!table->is_temporary());
			ut_ad(dict_table_is_file_per_table(table));

			dict_get_and_save_data_dir_path(table, true);
			err = table->space
				? fil_prepare_for_truncate(table->space_id)
				: DB_TABLESPACE_NOT_FOUND;

			DBUG_EXECUTE_IF("ib_err_trunc_preparing_for_truncate",
					err = DB_ERROR;);

			if (err != DB_SUCCESS) {
				row_truncate_rollback(
					table, trx, new_id,
					has_internal_doc_id,
					no_redo, false, true);
				return(row_truncate_complete(
					table, trx, fsp_flags, logger, err));
			}
		} else {
			DBUG_EXECUTE_IF("ib_err_trunc_preparing_for_truncate",
					fsp_flags = ULINT_UNDEFINED;);

			if (fsp_flags == ULINT_UNDEFINED) {
				row_truncate_rollback(
					table, trx, new_id,
					has_internal_doc_id,
					no_redo, false, true);
				return(row_truncate_complete(
						table, trx, fsp_flags,
						logger, DB_ERROR));
			}
		}

		logger = UT_NEW_NOKEY(TruncateLogger(
				table, fsp_flags, new_id));

		err = logger->init();
		if (err != DB_SUCCESS) {
			row_truncate_rollback(
				table, trx, new_id, has_internal_doc_id,
				no_redo, false, true);
			return(row_truncate_complete(
				table, trx, fsp_flags, logger, DB_ERROR));

		}

		err = SysIndexIterator().for_each(*logger);
		if (err != DB_SUCCESS) {
			row_truncate_rollback(
				table, trx, new_id, has_internal_doc_id,
				no_redo, false, true);
			return(row_truncate_complete(
				table, trx, fsp_flags, logger, DB_ERROR));

		}

		ut_ad(logger->debug());

		err = logger->log();

		if (err != DB_SUCCESS) {
			row_truncate_rollback(
				table, trx, new_id, has_internal_doc_id,
				no_redo, false, true);
			return(row_truncate_complete(
				table, trx, fsp_flags, logger, DB_ERROR));
		}

		DBUG_EXECUTE_IF("ib_trunc_crash_after_redo_log_write_complete",
				log_buffer_flush_to_disk();
				os_thread_sleep(3000000);
				DBUG_SUICIDE(););

		DropIndex	dropIndex(table, no_redo);

		err = SysIndexIterator().for_each(dropIndex);

		if (err != DB_SUCCESS) {

			row_truncate_rollback(
				table, trx, new_id, has_internal_doc_id,
				no_redo, true, true);

			return(row_truncate_complete(
				table, trx, fsp_flags, logger, err));
		}

		dict_table_get_first_index(table)->remove_instant();
	} else {
		ut_ad(!table->is_instant());
		ut_ad(table->space == fil_system.temp_space);
		bool fail = false;
		for (dict_index_t* index = UT_LIST_GET_FIRST(table->indexes);
		     index != NULL;
		     index = UT_LIST_GET_NEXT(indexes, index)) {
			if (index->page != FIL_NULL) {
				btr_free(page_id_t(SRV_TMP_SPACE_ID,
						   index->page),
					 univ_page_size);
			}

			mtr_t mtr;
			mtr.start();
			mtr.set_log_mode(MTR_LOG_NO_REDO);
			index->page = btr_create(
				index->type, table->space, index->id, index,
				NULL, &mtr);
			DBUG_EXECUTE_IF("ib_err_trunc_temp_recreate_index",
					index->page = FIL_NULL;);
			mtr.commit();
			if (index->page == FIL_NULL) {
				fail = true;
				break;
			}
		}
		if (fail) {
			for (dict_index_t* index = UT_LIST_GET_FIRST(
				     table->indexes);
			     index != NULL;
			     index = UT_LIST_GET_NEXT(indexes, index)) {
				if (index->page != FIL_NULL) {
					btr_free(page_id_t(SRV_TMP_SPACE_ID,
							   index->page),
						 univ_page_size);
					index->page = FIL_NULL;
				}
			}
		}

		table->corrupted = fail;
		if (fail) {
			return row_truncate_complete(
				table, trx, fsp_flags, logger, DB_ERROR);
		}

		DBUG_EXECUTE_IF(
			"ib_trunc_crash_during_drop_index_temp_table",
			log_buffer_flush_to_disk();
			DBUG_SUICIDE(););
	}

	if (is_file_per_table && fsp_flags != ULINT_UNDEFINED) {
		/* A single-table tablespace has initially
		FIL_IBD_FILE_INITIAL_SIZE number of pages allocated and an
		extra page is allocated for each of the indexes present. But in
		the case of clust index 2 pages are allocated and as one is
		covered in the calculation as part of table->indexes.count we
		take care of the other page by adding 1. */
		ulint	space_size = table->indexes.count +
				FIL_IBD_FILE_INITIAL_SIZE + 1;

		if (has_internal_doc_id) {
			/* Since aux tables are created for fts indexes and
			they use seperate tablespaces. */
			space_size -= ib_vector_size(table->fts->indexes);
		}

		fil_reinit_space_header_for_table(table, space_size, trx);
	}

	DBUG_EXECUTE_IF("ib_trunc_crash_with_intermediate_log_checkpoint",
			log_buffer_flush_to_disk();
			os_thread_sleep(2000000);
			log_checkpoint(TRUE, TRUE);
			os_thread_sleep(1000000);
			DBUG_SUICIDE(););

	DBUG_EXECUTE_IF("ib_trunc_crash_drop_reinit_done_create_to_start",
			log_buffer_flush_to_disk();
			os_thread_sleep(2000000);
			DBUG_SUICIDE(););

	/* Step-10: Re-create new indexes. */
	if (!table->is_temporary()) {

		CreateIndex	createIndex(table, no_redo);

		err = SysIndexIterator().for_each(createIndex);

		if (err != DB_SUCCESS) {

			row_truncate_rollback(
				table, trx, new_id, has_internal_doc_id,
				no_redo, true, true);

			return(row_truncate_complete(
				table, trx, fsp_flags, logger, err));
		}
	}

	/* Done with index truncation, release index tree locks,
	subsequent work relates to table level metadata change */
	dict_table_x_unlock_indexes(table);

	if (has_internal_doc_id) {

		err = row_truncate_fts(table, new_id, trx);

		if (err != DB_SUCCESS) {

			row_truncate_rollback(
				table, trx, new_id, has_internal_doc_id,
				no_redo, true, false);

			return(row_truncate_complete(
				table, trx, fsp_flags, logger, err));
		}
	}

	/* Step-11: Update new table-id to in-memory cache (dictionary),
	on-disk (INNODB_SYS_TABLES). INNODB_SYS_INDEXES also needs to
	be updated to reflect updated root-page-no of new index created
	and updated table-id. */
	if (table->is_temporary()) {

		dict_table_change_id_in_cache(table, new_id);
		err = DB_SUCCESS;

	} else {

		/* If this fails then we are in an inconsistent state and
		the results are undefined. */
		ut_ad(old_space == table->space);

		err = row_truncate_update_system_tables(
			table, new_id, has_internal_doc_id, no_redo, trx);

		if (err != DB_SUCCESS) {
			return(row_truncate_complete(
				table, trx, fsp_flags, logger, err));
		}
	}

	DBUG_EXECUTE_IF("ib_trunc_crash_on_updating_dict_sys_info",
			log_buffer_flush_to_disk();
			os_thread_sleep(2000000);
			DBUG_SUICIDE(););

	/* Step-12: Cleanup Stage. Reset auto-inc value to 1.
	Release all the locks.
	Commit the transaction. Update trx operation state. */
	dict_table_autoinc_lock(table);
	dict_table_autoinc_initialize(table, 1);
	dict_table_autoinc_unlock(table);

	if (trx_is_started(trx)) {

		trx_commit_for_mysql(trx);
	}

	ut_ad(!table->is_instant());

	return(row_truncate_complete(table, trx, fsp_flags, logger, err));
}

/********************************************************//**
Recreates table indexes by applying
TRUNCATE log record during recovery.
@return DB_SUCCESS or error code */
static
dberr_t
fil_recreate_table(
/*===============*/
	ulint		format_flags,	/*!< in: page format */
	const char*	name,		/*!< in: table name */
	truncate_t&	truncate)	/*!< in: The information of
					TRUNCATE log record */
{
	ut_ad(!truncate_t::s_fix_up_active);
	truncate_t::s_fix_up_active = true;

	/* Step-1: Scan for active indexes from REDO logs and drop
	all the indexes using low level function that take root_page_no
	and space-id. */
	truncate.drop_indexes(fil_system.sys_space);

	/* Step-2: Scan for active indexes and re-create them. */
	dberr_t err = truncate.create_indexes(
		name, fil_system.sys_space, format_flags);
	if (err != DB_SUCCESS) {
		ib::info() << "Recovery failed for TRUNCATE TABLE '"
			<< name << "' within the system tablespace";
	}

	truncate_t::s_fix_up_active = false;

	return(err);
}

/********************************************************//**
Recreates the tablespace and table indexes by applying
TRUNCATE log record during recovery.
@return DB_SUCCESS or error code */
static
dberr_t
fil_recreate_tablespace(
/*====================*/
	ulint		space_id,	/*!< in: space id */
	ulint		format_flags,	/*!< in: page format */
	ulint		flags,		/*!< in: tablespace flags */
	const char*	name,		/*!< in: table name */
	truncate_t&	truncate,	/*!< in: The information of
					TRUNCATE log record */
	lsn_t		recv_lsn)	/*!< in: the end LSN of
						the log record */
{
	dberr_t		err = DB_SUCCESS;
	mtr_t		mtr;

	ut_ad(!truncate_t::s_fix_up_active);
	truncate_t::s_fix_up_active = true;

	/* Step-1: Invalidate buffer pool pages belonging to the tablespace
	to re-create. */
	buf_LRU_flush_or_remove_pages(space_id, NULL);

	/* Remove all insert buffer entries for the tablespace */
	ibuf_delete_for_discarded_space(space_id);

	/* Step-2: truncate tablespace (reset the size back to original or
	default size) of tablespace. */
	err = truncate.truncate(
		space_id, truncate.get_dir_path(), name, flags, true);

	if (err != DB_SUCCESS) {

		ib::info() << "Cannot access .ibd file for table '"
			<< name << "' with tablespace " << space_id
			<< " while truncating";
		return(DB_ERROR);
	}

	fil_space_t* space = fil_space_acquire(space_id);
	if (!space) {
		ib::info() << "Missing .ibd file for table '" << name
			<< "' with tablespace " << space_id;
		return(DB_ERROR);
	}

	const page_size_t page_size(space->flags);

	/* Step-3: Initialize Header. */
	if (page_size.is_compressed()) {
		byte*	buf;
		page_t*	page;

		buf = static_cast<byte*>(
			ut_zalloc_nokey(3U << srv_page_size_shift));

		/* Align the memory for file i/o */
		page = static_cast<byte*>(ut_align(buf, srv_page_size));

		flags |= FSP_FLAGS_PAGE_SSIZE();

		fsp_header_init_fields(page, space_id, flags);

		mach_write_to_4(
			page + FIL_PAGE_ARCH_LOG_NO_OR_SPACE_ID, space_id);

		page_zip_des_t  page_zip;
		page_zip_set_size(&page_zip, page_size.physical());
		page_zip.data = page + srv_page_size;

#ifdef UNIV_DEBUG
		page_zip.m_start =
#endif /* UNIV_DEBUG */
		page_zip.m_end = page_zip.m_nonempty = page_zip.n_blobs = 0;
		buf_flush_init_for_writing(NULL, page, &page_zip, 0);

		err = fil_io(IORequestWrite, true, page_id_t(space_id, 0),
			     page_size, 0, page_size.physical(), page_zip.data,
			     NULL);

		ut_free(buf);

		if (err != DB_SUCCESS) {
			ib::info() << "Failed to clean header of the"
				" table '" << name << "' with tablespace "
				<< space_id;
			goto func_exit;
		}
	}

	mtr_start(&mtr);
	/* Don't log the operation while fixing up table truncate operation
	as crash at this level can still be sustained with recovery restarting
	from last checkpoint. */
	mtr_set_log_mode(&mtr, MTR_LOG_NO_REDO);

	/* Initialize the first extent descriptor page and
	the second bitmap page for the new tablespace. */
	fsp_header_init(space, FIL_IBD_FILE_INITIAL_SIZE, &mtr);
	mtr_commit(&mtr);

	/* Step-4: Re-Create Indexes to newly re-created tablespace.
	This operation will restore tablespace back to what it was
	when it was created during CREATE TABLE. */
	err = truncate.create_indexes(name, space, format_flags);
	if (err != DB_SUCCESS) {
		goto func_exit;
	}

	/* Step-5: Write new created pages into ibd file handle and
	flush it to disk for the tablespace, in case i/o-handler thread
	deletes the bitmap page from buffer. */
	mtr_start(&mtr);

	mtr_set_log_mode(&mtr, MTR_LOG_NO_REDO);

	for (ulint page_no = 0;
	     page_no < UT_LIST_GET_FIRST(space->chain)->size; ++page_no) {

		const page_id_t	cur_page_id(space_id, page_no);

		buf_block_t*	block = buf_page_get(cur_page_id, page_size,
						     RW_X_LATCH, &mtr);

		byte*	page = buf_block_get_frame(block);

		if (!FSP_FLAGS_GET_ZIP_SSIZE(flags)) {
			ut_ad(!page_size.is_compressed());

			buf_flush_init_for_writing(
				block, page, NULL, recv_lsn);

			err = fil_io(IORequestWrite, true, cur_page_id,
				     page_size, 0, srv_page_size, page, NULL);
		} else {
			ut_ad(page_size.is_compressed());

			/* We don't want to rewrite empty pages. */

			if (fil_page_get_type(page) != 0) {
				page_zip_des_t*  page_zip =
					buf_block_get_page_zip(block);

				buf_flush_init_for_writing(
					block, page, page_zip, recv_lsn);

				err = fil_io(IORequestWrite, true,
					     cur_page_id,
					     page_size, 0,
					     page_size.physical(),
					     page_zip->data, NULL);
			} else {
#ifdef UNIV_DEBUG
				const byte*	data = block->page.zip.data;

				/* Make sure that the page is really empty */
				for (ulint i = 0;
				     i < page_size.physical();
				     ++i) {

					ut_a(data[i] == 0);
				}
#endif /* UNIV_DEBUG */
			}
		}

		if (err != DB_SUCCESS) {
			ib::info() << "Cannot write page " << page_no
				<< " into a .ibd file for table '"
				<< name << "' with tablespace " << space_id;
		}
	}

	mtr_commit(&mtr);

	truncate_t::s_fix_up_active = false;
func_exit:
	space->release();
	return(err);
}

/**
Fix the table truncate by applying information parsed from TRUNCATE log.
Fix-up includes re-creating table (drop and re-create indexes)
@return	error code or DB_SUCCESS */
dberr_t
truncate_t::fixup_tables_in_system_tablespace()
{
	dberr_t	err = DB_SUCCESS;

	/* Using the info cached during REDO log scan phase fix the
	table truncate. */

	for (tables_t::iterator it = s_tables.begin();
	     it != s_tables.end();) {

		if ((*it)->m_space_id == TRX_SYS_SPACE) {
			/* Step-1: Drop and re-create indexes. */
			ib::info() << "Completing truncate for table with "
				"id (" << (*it)->m_old_table_id << ") "
				"residing in the system tablespace.";

			err = fil_recreate_table(
				(*it)->m_format_flags,
				(*it)->m_tablename,
				**it);

			/* Step-2: Update the SYS_XXXX tables to reflect
			this new table_id and root_page_no. */
			table_id_t	new_id;

			dict_hdr_get_new_id(&new_id, NULL, NULL, NULL, true);

			err = row_truncate_update_sys_tables_during_fix_up(
				**it, new_id, TRUE,
				(err == DB_SUCCESS) ? false : true);

			if (err != DB_SUCCESS) {
				break;
			}

			os_file_delete(
				innodb_log_file_key, (*it)->m_log_file_name);
			UT_DELETE(*it);
			it = s_tables.erase(it);
		} else {
			++it;
		}
	}

	/* Also clear the map used to track tablespace truncated. */
	s_truncated_tables.clear();

	return(err);
}

/**
Fix the table truncate by applying information parsed from TRUNCATE log.
Fix-up includes re-creating tablespace.
@return	error code or DB_SUCCESS */
dberr_t
truncate_t::fixup_tables_in_non_system_tablespace()
{
	dberr_t	err = DB_SUCCESS;

	/* Using the info cached during REDO log scan phase fix the
	table truncate. */
	tables_t::iterator end = s_tables.end();

	for (tables_t::iterator it = s_tables.begin(); it != end; ++it) {

		/* All tables in the system tablespace have already been
		done and erased from this list. */
		ut_a((*it)->m_space_id != TRX_SYS_SPACE);

		/* Drop tablespace, drop indexes and re-create indexes. */

		ib::info() << "Completing truncate for table with "
			"id (" << (*it)->m_old_table_id << ") "
			"residing in file-per-table tablespace with "
			"id (" << (*it)->m_space_id << ")";

		fil_space_t* space = fil_space_get((*it)->m_space_id);

		if (!space) {
			/* Create the database directory for name,
			if it does not exist yet */
			fil_create_directory_for_tablename(
				(*it)->m_tablename);

			space = fil_ibd_create((*it)->m_space_id,
					       (*it)->m_tablename,
					       (*it)->m_dir_path,
					       (*it)->m_tablespace_flags,
					       FIL_IBD_FILE_INITIAL_SIZE,
					       (*it)->m_encryption,
					       (*it)->m_key_id, &err);
			if (!space) {
				/* If checkpoint is not yet done
				and table is dropped and then we might
				still have REDO entries for this table
				which are INVALID. Ignore them. */
				ib::warn() << "Failed to create"
					" tablespace for "
					   << (*it)->m_space_id
					   << " space-id";
				err = DB_ERROR;
				break;
			}
		}

		err = fil_recreate_tablespace(
			(*it)->m_space_id,
			(*it)->m_format_flags,
			(*it)->m_tablespace_flags,
			(*it)->m_tablename,
			**it, log_get_lsn());

		/* Step-2: Update the SYS_XXXX tables to reflect new
		table-id and root_page_no. */
		table_id_t	new_id;

		dict_hdr_get_new_id(&new_id, NULL, NULL, NULL, true);

		err = row_truncate_update_sys_tables_during_fix_up(
			**it, new_id, TRUE, (err == DB_SUCCESS) ? false : true);

		if (err != DB_SUCCESS) {
			break;
		}
	}

	if (err == DB_SUCCESS && s_tables.size() > 0) {

		log_make_checkpoint_at(LSN_MAX, TRUE);
	}

	for (ulint i = 0; i < s_tables.size(); ++i) {
		os_file_delete(
			innodb_log_file_key, s_tables[i]->m_log_file_name);
		UT_DELETE(s_tables[i]);
	}

	s_tables.clear();

	return(err);
}

/**
Constructor

@param old_table_id	old table id assigned to table before truncate
@param new_table_id	new table id that will be assigned to table
			after truncate
@param dir_path		directory path */

truncate_t::truncate_t(
	table_id_t	old_table_id,
	table_id_t	new_table_id,
	const char*	dir_path)
	:
	m_space_id(),
	m_old_table_id(old_table_id),
	m_new_table_id(new_table_id),
	m_dir_path(),
	m_tablename(),
	m_tablespace_flags(),
	m_format_flags(),
	m_indexes(),
	m_log_lsn(),
	m_log_file_name(),
	/* JAN: TODO: Encryption */
	m_encryption(FIL_ENCRYPTION_DEFAULT),
	m_key_id(FIL_DEFAULT_ENCRYPTION_KEY)
{
	if (dir_path != NULL) {
		m_dir_path = mem_strdup(dir_path);
	}
}

/**
Consturctor

@param log_file_name	parse the log file during recovery to populate
			information related to table to truncate */
truncate_t::truncate_t(
	const char*	log_file_name)
	:
	m_space_id(),
	m_old_table_id(),
	m_new_table_id(),
	m_dir_path(),
	m_tablename(),
	m_tablespace_flags(),
	m_format_flags(),
	m_indexes(),
	m_log_lsn(),
	m_log_file_name(),
	/* JAN: TODO: Encryption */
	m_encryption(FIL_ENCRYPTION_DEFAULT),
	m_key_id(FIL_DEFAULT_ENCRYPTION_KEY)

{
	m_log_file_name = mem_strdup(log_file_name);
	if (m_log_file_name == NULL) {
		ib::fatal() << "Failed creating truncate_t; out of memory";
	}
}

/** Constructor */

truncate_t::index_t::index_t()
	:
	m_id(),
	m_type(),
	m_root_page_no(FIL_NULL),
	m_new_root_page_no(FIL_NULL),
	m_n_fields(),
	m_trx_id_pos(ULINT_UNDEFINED),
	m_fields()
{
	/* Do nothing */
}

/** Destructor */

truncate_t::~truncate_t()
{
	if (m_dir_path != NULL) {
		ut_free(m_dir_path);
		m_dir_path = NULL;
	}

	if (m_tablename != NULL) {
		ut_free(m_tablename);
		m_tablename = NULL;
	}

	if (m_log_file_name != NULL) {
		ut_free(m_log_file_name);
		m_log_file_name = NULL;
	}

	m_indexes.clear();
}

/**
@return number of indexes parsed from the log record */

size_t
truncate_t::indexes() const
{
	return(m_indexes.size());
}

/**
Update root page number in SYS_XXXX tables.

@param trx			transaction object
@param table_id			table id for which information needs to
				be updated.
@param reserve_dict_mutex	if TRUE, acquire/release
				dict_sys->mutex around call to pars_sql.
@param mark_index_corrupted	if true, then mark index corrupted.
@return DB_SUCCESS or error code */

dberr_t
truncate_t::update_root_page_no(
	trx_t*		trx,
	table_id_t	table_id,
	ibool		reserve_dict_mutex,
	bool		mark_index_corrupted) const
{
	indexes_t::const_iterator end = m_indexes.end();

	dberr_t	err = DB_SUCCESS;

	for (indexes_t::const_iterator it = m_indexes.begin();
	     it != end;
	     ++it) {

		pars_info_t*	info = pars_info_create();

		pars_info_add_int4_literal(
			info, "page_no", it->m_new_root_page_no);

		pars_info_add_ull_literal(info, "table_id", table_id);

		pars_info_add_ull_literal(
			info, "index_id",
			(mark_index_corrupted ? IB_ID_MAX : it->m_id));

		err = que_eval_sql(
			info,
			"PROCEDURE RENUMBER_IDX_PAGE_NO_PROC () IS\n"
			"BEGIN\n"
			"UPDATE SYS_INDEXES"
			" SET PAGE_NO = :page_no\n"
			" WHERE TABLE_ID = :table_id"
			" AND ID = :index_id;\n"
			"END;\n", reserve_dict_mutex, trx);

		if (err != DB_SUCCESS) {
			break;
		}
	}

	return(err);
}

/**
Check whether a tablespace was truncated during recovery
@param space_id	tablespace id to check
@return true if the tablespace was truncated */

bool
truncate_t::is_tablespace_truncated(ulint space_id)
{
	tables_t::iterator end = s_tables.end();

	for (tables_t::iterator it = s_tables.begin(); it != end; ++it) {

		if ((*it)->m_space_id == space_id) {

			return(true);
		}
	}

	return(false);
}

/** Was tablespace truncated (on crash before checkpoint).
If the MLOG_TRUNCATE redo-record is still available then tablespace
was truncated and checkpoint is yet to happen.
@param[in]	space_id	tablespace id to check.
@return true if tablespace is was truncated. */
bool
truncate_t::was_tablespace_truncated(ulint space_id)
{
	return(s_truncated_tables.find(space_id) != s_truncated_tables.end());
}

/** Get the lsn associated with space.
@param[in]	space_id	tablespace id to check.
@return associated lsn. */
lsn_t
truncate_t::get_truncated_tablespace_init_lsn(ulint space_id)
{
	ut_ad(was_tablespace_truncated(space_id));

	return(s_truncated_tables.find(space_id)->second);
}

/**
Parses log record during recovery
@param start_ptr	buffer containing log body to parse
@param end_ptr		buffer end

@return DB_SUCCESS or error code */

dberr_t
truncate_t::parse(
	byte*		start_ptr,
	const byte*	end_ptr)
{
	/* Parse lsn, space-id, format-flags and tablespace-flags. */
	if (end_ptr < start_ptr + (8 + 4 + 4 + 4)) {
		return(DB_FAIL);
	}

	m_log_lsn = mach_read_from_8(start_ptr);
	start_ptr += 8;

	m_space_id = mach_read_from_4(start_ptr);
	start_ptr += 4;

	m_format_flags = mach_read_from_4(start_ptr);
	start_ptr += 4;

	m_tablespace_flags = mach_read_from_4(start_ptr);
	start_ptr += 4;

	/* Parse table-name. */
	if (end_ptr < start_ptr + (2)) {
		return(DB_FAIL);
	}

	ulint n_tablename_len = mach_read_from_2(start_ptr);
	start_ptr += 2;

	if (n_tablename_len > 0) {
		if (end_ptr < start_ptr + n_tablename_len) {
			return(DB_FAIL);
		}
		m_tablename = mem_strdup(reinterpret_cast<char*>(start_ptr));
		ut_ad(m_tablename[n_tablename_len - 1] == 0);
		start_ptr += n_tablename_len;
	}


	/* Parse and read old/new table-id, number of indexes */
	if (end_ptr < start_ptr + (8 + 8 + 2 + 2)) {
		return(DB_FAIL);
	}

	ut_ad(m_indexes.empty());

	m_old_table_id = mach_read_from_8(start_ptr);
	start_ptr += 8;

	m_new_table_id = mach_read_from_8(start_ptr);
	start_ptr += 8;

	ulint n_indexes = mach_read_from_2(start_ptr);
	start_ptr += 2;

	/* Parse the remote directory from TRUNCATE log record */
	{
		ulint	n_tabledirpath_len = mach_read_from_2(start_ptr);
		start_ptr += 2;

		if (end_ptr < start_ptr + n_tabledirpath_len) {
			return(DB_FAIL);
		}

		if (n_tabledirpath_len > 0) {

			m_dir_path = mem_strdup(reinterpret_cast<char*>(start_ptr));
			ut_ad(m_dir_path[n_tabledirpath_len - 1] == 0);
			start_ptr += n_tabledirpath_len;
		}
	}

	/* Parse index ids and types from TRUNCATE log record */
	for (ulint i = 0; i < n_indexes; ++i) {
		index_t	index;

		if (end_ptr < start_ptr + (8 + 4 + 4 + 4)) {
			return(DB_FAIL);
		}

		index.m_id = mach_read_from_8(start_ptr);
		start_ptr += 8;

		index.m_type = mach_read_from_4(start_ptr);
		start_ptr += 4;

		index.m_root_page_no = mach_read_from_4(start_ptr);
		start_ptr += 4;

		index.m_trx_id_pos = mach_read_from_4(start_ptr);
		start_ptr += 4;

		if (!(index.m_type & DICT_FTS)) {
			m_indexes.push_back(index);
		}
	}

	ut_ad(!m_indexes.empty());

	if (FSP_FLAGS_GET_ZIP_SSIZE(m_tablespace_flags)) {

		/* Parse the number of index fields from TRUNCATE log record */
		for (ulint i = 0; i < m_indexes.size(); ++i) {

			if (end_ptr < start_ptr + (2 + 2)) {
				return(DB_FAIL);
			}

			m_indexes[i].m_n_fields = mach_read_from_2(start_ptr);
			start_ptr += 2;

			ulint	len = mach_read_from_2(start_ptr);
			start_ptr += 2;

			if (end_ptr < start_ptr + len) {
				return(DB_FAIL);
			}

			index_t&	index = m_indexes[i];

			/* Should be NUL terminated. */
			ut_ad((start_ptr)[len - 1] == 0);

			index_t::fields_t::iterator	end;

			end = index.m_fields.end();

			index.m_fields.insert(
				end, start_ptr, &(start_ptr)[len]);

			start_ptr += len;
		}
	}

	return(DB_SUCCESS);
}

/** Parse log record from REDO log file during recovery.
@param[in,out]	start_ptr	buffer containing log body to parse
@param[in]	end_ptr		buffer end
@param[in]	space_id	tablespace identifier
@return parsed upto or NULL. */
byte*
truncate_t::parse_redo_entry(
	byte*		start_ptr,
	const byte*	end_ptr,
	ulint		space_id)
{
	lsn_t	lsn;

	/* Parse space-id, lsn */
	if (end_ptr < (start_ptr + 8)) {
		return(NULL);
	}

	lsn = mach_read_from_8(start_ptr);
	start_ptr += 8;

	/* Tablespace can't exist in both state.
	(scheduled-for-truncate, was-truncated). */
	if (!is_tablespace_truncated(space_id)) {

		truncated_tables_t::iterator	it =
				s_truncated_tables.find(space_id);

		if (it == s_truncated_tables.end()) {
			s_truncated_tables.insert(
				std::pair<ulint, lsn_t>(space_id, lsn));
		} else {
			it->second = lsn;
		}
	}

	return(start_ptr);
}

/**
Set the truncate log values for a compressed table.
@param index	index from which recreate infoormation needs to be extracted
@return DB_SUCCESS or error code */

dberr_t
truncate_t::index_t::set(
	const dict_index_t* index)
{
	/* Get trx-id column position (set only for clustered index) */
	if (dict_index_is_clust(index)) {
		m_trx_id_pos = dict_index_get_sys_col_pos(index, DATA_TRX_ID);
		ut_ad(m_trx_id_pos > 0);
		ut_ad(m_trx_id_pos != ULINT_UNDEFINED);
	} else {
		m_trx_id_pos = 0;
	}

	/* Original logic set this field differently if page is not leaf.
	For truncate case this being first page to get created it is
	always a leaf page and so we don't need that condition here. */
	m_n_fields = dict_index_get_n_fields(index);

	/* See requirements of page_zip_fields_encode for size. */
	ulint	encoded_buf_size = (m_n_fields + 1) * 2;
	byte*	encoded_buf = UT_NEW_ARRAY_NOKEY(byte, encoded_buf_size);

	if (encoded_buf == NULL) {
		return(DB_OUT_OF_MEMORY);
	}

	ulint len = page_zip_fields_encode(
		m_n_fields, index, m_trx_id_pos, encoded_buf);
	ut_a(len <= encoded_buf_size);

	/* Append the encoded fields data. */
	m_fields.insert(m_fields.end(), &encoded_buf[0], &encoded_buf[len]);

	/* NUL terminate the encoded data */
	m_fields.push_back(0);

	UT_DELETE_ARRAY(encoded_buf);

	return(DB_SUCCESS);
}

/** Create an index for a table.
@param[in]	table_name		table name, for which to create
the index
@param[in]	space			tablespace
@param[in]	page_size		page size of the .ibd file
@param[in]	index_type		type of index to truncate
@param[in]	index_id		id of index to truncate
@param[in]	btr_redo_create_info	control info for ::btr_create()
@param[in,out]	mtr			mini-transaction covering the
create index
@return root page no or FIL_NULL on failure */
inline ulint
truncate_t::create_index(
	const char*		table_name,
	fil_space_t*		space,
	ulint			index_type,
	index_id_t		index_id,
	const btr_create_t&	btr_redo_create_info,
	mtr_t*			mtr) const
{
	ulint	root_page_no = btr_create(
		index_type, space, index_id,
		NULL, &btr_redo_create_info, mtr);

	if (root_page_no == FIL_NULL) {

		ib::info() << "innodb_force_recovery was set to "
			<< srv_force_recovery << ". Continuing crash recovery"
			" even though we failed to create index " << index_id
			<< " for compressed table '" << table_name << "' with"
			" file " << space->chain.start->name;
	}

	return(root_page_no);
}

/** Check if index has been modified since TRUNCATE log snapshot
was recorded.
@param[in]	space		tablespace
@param[in]	root_page_no	index root page number
@return true if modified else false */
inline
bool
truncate_t::is_index_modified_since_logged(
	const fil_space_t*	space,
	ulint			root_page_no) const
{
	dberr_t	err;
	mtr_t	mtr;

	mtr_start(&mtr);

	/* Root page could be in free state if truncate crashed after drop_index
	and page was not allocated for any other object. */
	buf_block_t* block= buf_page_get_gen(
		page_id_t(space->id, root_page_no), page_size_t(space->flags),
		RW_X_LATCH, NULL,
		BUF_GET_POSSIBLY_FREED, __FILE__, __LINE__, &mtr, &err);
	if (!block) return true;

	page_t* root = buf_block_get_frame(block);

#ifdef UNIV_DEBUG
	/* If the root page has been freed as part of truncate drop_index action
	and not yet allocated for any object still the pagelsn > snapshot lsn */
	if (block->page.file_page_was_freed) {
		ut_ad(mach_read_from_8(root + FIL_PAGE_LSN) > m_log_lsn);
	}
#endif /* UNIV_DEBUG */

	lsn_t page_lsn = mach_read_from_8(root + FIL_PAGE_LSN);

	mtr_commit(&mtr);

	if (page_lsn > m_log_lsn) {
		return(true);
	}

	return(false);
}

/** Drop indexes for a table.
@param[in,out] space		tablespace */
void truncate_t::drop_indexes(fil_space_t* space) const
{
	mtr_t           mtr;

	indexes_t::const_iterator       end = m_indexes.end();
	const page_size_t page_size(space->flags);

	for (indexes_t::const_iterator it = m_indexes.begin();
	     it != end;
	     ++it) {

		ulint root_page_no = it->m_root_page_no;

		if (is_index_modified_since_logged(space, root_page_no)) {
			/* Page has been modified since TRUNCATE log snapshot
			was recorded so not safe to drop the index. */
			continue;
		}

		mtr_start(&mtr);

		if (space->id != TRX_SYS_SPACE) {
			/* Do not log changes for single-table
			tablespaces, we are in recovery mode. */
			mtr_set_log_mode(&mtr, MTR_LOG_NO_REDO);
		}

		if (root_page_no != FIL_NULL) {
			const page_id_t	root_page_id(space->id, root_page_no);

			btr_free_if_exists(
				root_page_id, page_size, it->m_id, &mtr);
		}

		/* If tree is already freed then we might return immediately
		in which case we need to release the lock we have acquired
		on root_page. */
		mtr_commit(&mtr);
	}
}


/** Create the indexes for a table
@param[in]	table_name	table name, for which to create the indexes
@param[in,out]	space		tablespace
@param[in]	format_flags	page format flags
@return DB_SUCCESS or error code. */
inline dberr_t
truncate_t::create_indexes(
	const char*		table_name,
	fil_space_t*		space,
	ulint			format_flags)
{
	mtr_t           mtr;

	mtr_start(&mtr);

	if (space->id != TRX_SYS_SPACE) {
		/* Do not log changes for single-table tablespaces, we
		are in recovery mode. */
		mtr_set_log_mode(&mtr, MTR_LOG_NO_REDO);
	}

	/* Create all new index trees with table format, index ids, index
	types, number of index fields and index field information taken
	out from the TRUNCATE log record. */

	ulint   root_page_no = FIL_NULL;
	indexes_t::iterator       end = m_indexes.end();
	for (indexes_t::iterator it = m_indexes.begin();
	     it != end;
	     ++it) {

		btr_create_t    btr_redo_create_info(
			FSP_FLAGS_GET_ZIP_SSIZE(space->flags)
			? &it->m_fields[0] : NULL);

		btr_redo_create_info.format_flags = format_flags;

		if (FSP_FLAGS_GET_ZIP_SSIZE(space->flags)) {

			btr_redo_create_info.n_fields = it->m_n_fields;
			/* Skip the NUL appended field */
			btr_redo_create_info.field_len =
				it->m_fields.size() - 1;
			btr_redo_create_info.trx_id_pos = it->m_trx_id_pos;
		}

		root_page_no = create_index(
			table_name, space, it->m_type, it->m_id,
			btr_redo_create_info, &mtr);

		if (root_page_no == FIL_NULL) {
			break;
		}

		it->m_new_root_page_no = root_page_no;
	}

	mtr_commit(&mtr);

	return(root_page_no == FIL_NULL ? DB_ERROR : DB_SUCCESS);
}

/**
Write a TRUNCATE log record for fixing up table if truncate crashes.
@param start_ptr	buffer to write log record
@param end_ptr		buffer end
@param space_id		space id
@param tablename	the table name in the usual databasename/tablename
			format of InnoDB
@param flags		tablespace flags
@param format_flags	page format
@param lsn		lsn while logging
@return DB_SUCCESS or error code */

dberr_t
truncate_t::write(
	byte*		start_ptr,
	byte*		end_ptr,
	ulint		space_id,
	const char*	tablename,
	ulint		flags,
	ulint		format_flags,
	lsn_t		lsn) const
{
	if (end_ptr < start_ptr) {
		return(DB_FAIL);
	}

	/* LSN, Type, Space-ID, format-flag (also know as log_flag.
	Stored in page_no field), tablespace flags */
	if (end_ptr < (start_ptr + (8 + 4 + 4 + 4)))  {
		return(DB_FAIL);
	}

	mach_write_to_8(start_ptr, lsn);
	start_ptr += 8;

	mach_write_to_4(start_ptr, space_id);
	start_ptr += 4;

	mach_write_to_4(start_ptr, format_flags);
	start_ptr += 4;

	mach_write_to_4(start_ptr, flags);
	start_ptr += 4;

	/* Name of the table. */
	/* Include the NUL in the log record. */
	ulint len = strlen(tablename) + 1;
	if (end_ptr < (start_ptr + (len + 2))) {
		return(DB_FAIL);
	}

	mach_write_to_2(start_ptr, len);
	start_ptr += 2;

	memcpy(start_ptr, tablename, len - 1);
	start_ptr += len;

	DBUG_EXECUTE_IF("ib_trunc_crash_while_writing_redo_log",
			DBUG_SUICIDE(););

	/* Old/New Table-ID, Number of Indexes and Tablespace dir-path-name. */
	/* Write the remote directory of the table into mtr log */
	len = m_dir_path != NULL ? strlen(m_dir_path) + 1 : 0;
	if (end_ptr < (start_ptr + (len + 8 + 8 + 2 + 2))) {
		return(DB_FAIL);
	}

	/* Write out old-table-id. */
	mach_write_to_8(start_ptr, m_old_table_id);
	start_ptr += 8;

	/* Write out new-table-id. */
	mach_write_to_8(start_ptr, m_new_table_id);
	start_ptr += 8;

	/* Write out the number of indexes. */
	mach_write_to_2(start_ptr, m_indexes.size());
	start_ptr += 2;

	/* Write the length (NUL included) of the .ibd path. */
	mach_write_to_2(start_ptr, len);
	start_ptr += 2;

	if (m_dir_path != NULL) {
		memcpy(start_ptr, m_dir_path, len - 1);
		start_ptr += len;
	}

	/* Indexes information (id, type) */
	/* Write index ids, type, root-page-no into mtr log */
	for (ulint i = 0; i < m_indexes.size(); ++i) {

		if (end_ptr < (start_ptr + (8 + 4 + 4 + 4))) {
			return(DB_FAIL);
		}

		mach_write_to_8(start_ptr, m_indexes[i].m_id);
		start_ptr += 8;

		mach_write_to_4(start_ptr, m_indexes[i].m_type);
		start_ptr += 4;

		mach_write_to_4(start_ptr, m_indexes[i].m_root_page_no);
		start_ptr += 4;

		mach_write_to_4(start_ptr, m_indexes[i].m_trx_id_pos);
		start_ptr += 4;
	}

	/* If tablespace compressed then field info of each index. */
	if (FSP_FLAGS_GET_ZIP_SSIZE(flags)) {

		for (ulint i = 0; i < m_indexes.size(); ++i) {

			ulint len = m_indexes[i].m_fields.size();
			if (end_ptr < (start_ptr + (len + 2 + 2))) {
				return(DB_FAIL);
			}

			mach_write_to_2(
				start_ptr, m_indexes[i].m_n_fields);
			start_ptr += 2;

			mach_write_to_2(start_ptr, len);
			start_ptr += 2;

			const byte*	ptr = &m_indexes[i].m_fields[0];
			memcpy(start_ptr, ptr, len - 1);
			start_ptr += len;
		}
	}

	return(DB_SUCCESS);
}
<|MERGE_RESOLUTION|>--- conflicted
+++ resolved
@@ -1761,20 +1761,12 @@
 
 	}
 
-<<<<<<< HEAD
 	if (!table->is_temporary()) {
-		trx_set_dict_operation(trx, TRX_DICT_OP_TABLE);
-=======
-	/* Step-2: Start transaction (only for non-temp table as temp-table
-	don't modify any data on disk doesn't need transaction object). */
-	if (!dict_table_is_temporary(table)) {
 		if (table->fts) {
 			fts_optimize_remove_table(table);
 		}
 
-		/* Avoid transaction overhead for temporary table DDL. */
-		trx_start_for_ddl(trx, TRX_DICT_OP_TABLE);
->>>>>>> e6a808be
+		trx_set_dict_operation(trx, TRX_DICT_OP_TABLE);
 	}
 
 	DEBUG_SYNC_C("row_trunc_before_dict_lock");
