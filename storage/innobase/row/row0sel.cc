--- conflicted
+++ resolved
@@ -1060,15 +1060,9 @@
 	btr_pcur_t*		pcur,	/*!< in: cursor */
 	const rec_t*		first_rec,/*!< in: record */
 	dict_index_t*		index,	/*!< in: index */
-<<<<<<< HEAD
-	const offset_t*		offsets,/*!< in: rec_get_offsets(rec, index) */
+	const rec_offs*		offsets,/*!< in: rec_get_offsets(rec, index) */
 	unsigned		mode,	/*!< in: lock mode */
 	unsigned		type,	/*!< in: LOCK_ORDINARY, LOCK_GAP, or
-=======
-	const rec_offs*		offsets,/*!< in: rec_get_offsets(rec, index) */
-	ulint			mode,	/*!< in: lock mode */
-	ulint			type,	/*!< in: LOCK_ORDINARY, LOCK_GAP, or
->>>>>>> 2c3c851d
 					LOC_REC_NOT_GAP */
 	que_thr_t*		thr,	/*!< in: query thread */
 	mtr_t*			mtr)	/*!< in: mtr */
@@ -1232,15 +1226,9 @@
 	btr_pcur_t*		pcur,	/*!< in: cursor */
 	const rec_t*		rec,	/*!< in: record */
 	dict_index_t*		index,	/*!< in: index */
-<<<<<<< HEAD
-	const offset_t*		offsets,/*!< in: rec_get_offsets(rec, index) */
+	const rec_offs*		offsets,/*!< in: rec_get_offsets(rec, index) */
 	unsigned		mode,	/*!< in: lock mode */
 	unsigned		type,	/*!< in: LOCK_ORDINARY, LOCK_GAP, or
-=======
-	const rec_offs*		offsets,/*!< in: rec_get_offsets(rec, index) */
-	ulint			mode,	/*!< in: lock mode */
-	ulint			type,	/*!< in: LOCK_ORDINARY, LOCK_GAP, or
->>>>>>> 2c3c851d
 					LOC_REC_NOT_GAP */
 	que_thr_t*		thr,	/*!< in: query thread */
 	mtr_t*			mtr)	/*!< in: mtr */
@@ -4228,13 +4216,6 @@
 	TRUE */
 	ulint		next_offs;
 	ibool		same_user_rec;
-<<<<<<< HEAD
-=======
-	mtr_t		mtr;
-	mem_heap_t*	heap				= NULL;
-	rec_offs	offsets_[REC_OFFS_NORMAL_SIZE];
-	rec_offs*	offsets				= offsets_;
->>>>>>> 2c3c851d
 	ibool		table_lock_waited		= FALSE;
 	byte*		next_buf			= 0;
 	bool		spatial_search			= false;
@@ -4389,8 +4370,8 @@
 	mtr.start();
 
 	mem_heap_t*	heap				= NULL;
-	offset_t	offsets_[REC_OFFS_NORMAL_SIZE];
-	offset_t*	offsets				= offsets_;
+	rec_offs	offsets_[REC_OFFS_NORMAL_SIZE];
+	rec_offs*	offsets				= offsets_;
 	rec_offs_init(offsets_);
 
 #ifdef BTR_CUR_HASH_ADAPT
