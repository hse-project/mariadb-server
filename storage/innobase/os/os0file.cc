--- conflicted
+++ resolved
@@ -1534,41 +1534,8 @@
 	} else {
 
 		ib::error()
-<<<<<<< HEAD
 			<< "Unknown file create mode "
 			<< create_mode << " for file '" << name << "'";
-=======
-			<< "Linux Native AIO check on "
-			<< (srv_read_only_mode ? name : "tmpdir")
-			<< "returned error[" << -err << "]";
-	}
-
-	int ret = io_destroy(io_ctx);
-	ut_a(ret != -EINVAL);
-	ut_ad(ret != -EFAULT);
-
-	return(false);
-}
-
-#endif /* LINUX_NATIVE_AIO */
-
-/** Retrieves the last error number if an error occurs in a file io function.
-The number should be retrieved before any other OS calls (because they may
-overwrite the error number). If the number is not known to this program,
-the OS error number + OS_FILE_ERROR_MAX is returned.
-@param[in]	report_all_errors	true if we want an error message
-					printed of all errors
-@param[in]	on_error_silent		true then don't print any diagnostic
-					to the log
-@return error number, or OS error number + OS_FILE_ERROR_MAX */
-static
-ulint
-os_file_get_last_error_low(
-	bool	report_all_errors,
-	bool	on_error_silent)
-{
-	int	err = errno;
->>>>>>> 9394cc89
 
 		return(OS_FILE_CLOSED);
 	}
@@ -1961,12 +1928,12 @@
 /** Retrieves the last error number if an error occurs in a file io function.
 The number should be retrieved before any other OS calls (because they may
 overwrite the error number). If the number is not known to this program,
-the OS error number + 100 is returned.
+then OS error number + OS_FILE_ERROR_MAX is returned.
 @param[in]	report_all_errors	true if we want an error message printed
 					of all errors
 @param[in]	on_error_silent		true then don't print any diagnostic
 					to the log
-@return error number, or OS error number + 100 */
+@return error number, or OS error number + OS_FILE_ERROR_MAX */
 static
 ulint
 os_file_get_last_error_low(
