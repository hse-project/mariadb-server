/*****************************************************************************

Copyright (c) 1996, 2017, Oracle and/or its affiliates. All Rights Reserved.
Copyright (c) 2017, 2019, MariaDB Corporation.

This program is free software; you can redistribute it and/or modify it under
the terms of the GNU General Public License as published by the Free Software
Foundation; version 2 of the License.

This program is distributed in the hope that it will be useful, but WITHOUT
ANY WARRANTY; without even the implied warranty of MERCHANTABILITY or FITNESS
FOR A PARTICULAR PURPOSE. See the GNU General Public License for more details.

You should have received a copy of the GNU General Public License along with
this program; if not, write to the Free Software Foundation, Inc.,
51 Franklin Street, Fifth Floor, Boston, MA 02110-1335 USA

*****************************************************************************/

/**************************************************//**
@file trx/trx0purge.cc
Purge old versions

Created 3/26/1996 Heikki Tuuri
*******************************************************/

#include "trx0purge.h"
#include "fsp0fsp.h"
#include "fut0fut.h"
#include "mach0data.h"
#include "mtr0log.h"
#include "os0thread.h"
#include "que0que.h"
#include "row0purge.h"
#include "row0upd.h"
#include "srv0mon.h"
#include "srv0srv.h"
#include "srv0start.h"
#include "sync0sync.h"
#include "trx0rec.h"
#include "trx0roll.h"
#include "trx0rseg.h"
#include "trx0trx.h"
#include <mysql/service_wsrep.h>

/** Maximum allowable purge history length.  <=0 means 'infinite'. */
ulong		srv_max_purge_lag = 0;

/** Max DML user threads delay in micro-seconds. */
ulong		srv_max_purge_lag_delay = 0;

/** The global data structure coordinating a purge */
purge_sys_t	purge_sys;

/** A dummy undo record used as a return value when we have a whole undo log
which needs no purge */
trx_undo_rec_t	trx_purge_dummy_rec;

#ifdef UNIV_DEBUG
my_bool		srv_purge_view_update_only_debug;
#endif /* UNIV_DEBUG */

/** Sentinel value */
static const TrxUndoRsegs NullElement;

/** Default constructor */
TrxUndoRsegsIterator::TrxUndoRsegsIterator()
	: m_rsegs(NullElement), m_iter(m_rsegs.begin())
{
}

/** Sets the next rseg to purge in purge_sys.
Executed in the purge coordinator thread.
@return whether anything is to be purged */
inline bool TrxUndoRsegsIterator::set_next()
{
	mutex_enter(&purge_sys.pq_mutex);

	/* Only purge consumes events from the priority queue, user
	threads only produce the events. */

	/* Check if there are more rsegs to process in the
	current element. */
	if (m_iter != m_rsegs.end()) {
		/* We are still processing rollback segment from
		the same transaction and so expected transaction
		number shouldn't increase. Undo the increment of
		expected commit done by caller assuming rollback
		segments from given transaction are done. */
		purge_sys.tail.commit = (*m_iter)->last_commit;
	} else if (!purge_sys.purge_queue.empty()) {
		m_rsegs = purge_sys.purge_queue.top();
		purge_sys.purge_queue.pop();
		ut_ad(purge_sys.purge_queue.empty()
		      || purge_sys.purge_queue.top() != m_rsegs);
		m_iter = m_rsegs.begin();
	} else {
		/* Queue is empty, reset iterator. */
		purge_sys.rseg = NULL;
		mutex_exit(&purge_sys.pq_mutex);
		m_rsegs = NullElement;
		m_iter = m_rsegs.begin();
		return false;
	}

	purge_sys.rseg = *m_iter++;
	mutex_exit(&purge_sys.pq_mutex);
	mutex_enter(&purge_sys.rseg->mutex);

	ut_a(purge_sys.rseg->last_page_no != FIL_NULL);
	ut_ad(purge_sys.rseg->last_trx_no() == m_rsegs.trx_no());

	/* We assume in purge of externally stored fields that space id is
	in the range of UNDO tablespace space ids */
	ut_ad(purge_sys.rseg->space->id == TRX_SYS_SPACE
	      || srv_is_undo_tablespace(purge_sys.rseg->space->id));

	ut_a(purge_sys.tail.commit <= purge_sys.rseg->last_commit);

	purge_sys.tail.commit = purge_sys.rseg->last_commit;
	purge_sys.hdr_offset = purge_sys.rseg->last_offset;
	purge_sys.hdr_page_no = purge_sys.rseg->last_page_no;

	mutex_exit(&purge_sys.rseg->mutex);

	return(true);
}

/** Build a purge 'query' graph. The actual purge is performed by executing
this query graph.
@return own: the query graph */
static
que_t*
purge_graph_build()
{
	ut_a(srv_n_purge_threads > 0);

	trx_t* trx = trx_create();
	ut_ad(!trx->id);
	trx->start_time = time(NULL);
	trx->start_time_micro = microsecond_interval_timer();
	trx->state = TRX_STATE_ACTIVE;
	trx->op_info = "purge trx";

	mem_heap_t*	heap = mem_heap_create(512);
	que_fork_t*	fork = que_fork_create(
		NULL, NULL, QUE_FORK_PURGE, heap);
	fork->trx = trx;

	for (ulint i = 0; i < srv_n_purge_threads; ++i) {
		que_thr_t*	thr = que_thr_create(fork, heap, NULL);
		thr->child = new(mem_heap_alloc(heap, sizeof(purge_node_t)))
			purge_node_t(thr);
	}

	return(fork);
}

/** Initialise the purge system. */
void purge_sys_t::create()
{
  ut_ad(this == &purge_sys);
  ut_ad(!enabled());
  ut_ad(!event);
  event= os_event_create(0);
  ut_ad(event);
  m_paused= 0;
  query= purge_graph_build();
  n_submitted= 0;
  n_completed= 0;
  next_stored= false;
  rseg= NULL;
  page_no= 0;
  offset= 0;
  hdr_page_no= 0;
  hdr_offset= 0;
  rw_lock_create(trx_purge_latch_key, &latch, SYNC_PURGE_LATCH);
  mutex_create(LATCH_ID_PURGE_SYS_PQ, &pq_mutex);
  undo_trunc.create();
}

/** Close the purge subsystem on shutdown. */
void purge_sys_t::close()
{
  ut_ad(this == &purge_sys);
  if (!event) return;

  m_enabled= false;
  trx_t* trx = query->trx;
  que_graph_free(query);
  ut_ad(!trx->id);
  ut_ad(trx->state == TRX_STATE_ACTIVE);
  trx->state= TRX_STATE_NOT_STARTED;
  trx_free(trx);
  rw_lock_free(&latch);
  mutex_free(&pq_mutex);
  os_event_destroy(event);
}

/*================ UNDO LOG HISTORY LIST =============================*/

/** Prepend the history list with an undo log.
Remove the undo log segment from the rseg slot if it is too big for reuse.
@param[in]	trx		transaction
@param[in,out]	undo		undo log
@param[in,out]	mtr		mini-transaction */
void
trx_purge_add_undo_to_history(const trx_t* trx, trx_undo_t*& undo, mtr_t* mtr)
{
	DBUG_PRINT("trx", ("commit(" TRX_ID_FMT "," TRX_ID_FMT ")",
			   trx->id, trx->no));
	ut_ad(undo == trx->rsegs.m_redo.undo
	      || undo == trx->rsegs.m_redo.old_insert);
	trx_rseg_t*	rseg		= trx->rsegs.m_redo.rseg;
	ut_ad(undo->rseg == rseg);
	trx_rsegf_t*	rseg_header	= trx_rsegf_get(
		rseg->space, rseg->page_no, mtr);
	page_t*		undo_page	= trx_undo_set_state_at_finish(
		undo, mtr);
	trx_ulogf_t*	undo_header	= undo_page + undo->hdr_offset;

	ut_ad(mach_read_from_2(undo_header + TRX_UNDO_NEEDS_PURGE) <= 1);

	if (UNIV_UNLIKELY(mach_read_from_4(TRX_RSEG_FORMAT + rseg_header))) {
		/* This database must have been upgraded from
		before MariaDB 10.3.5. */
		trx_rseg_format_upgrade(rseg_header, mtr);
	}

	if (undo->state != TRX_UNDO_CACHED) {
		/* The undo log segment will not be reused */
		ut_a(undo->id < TRX_RSEG_N_SLOTS);
		trx_rsegf_set_nth_undo(rseg_header, undo->id, FIL_NULL, mtr);

		MONITOR_DEC(MONITOR_NUM_UNDO_SLOT_USED);

		uint32_t hist_size = mach_read_from_4(TRX_RSEG_HISTORY_SIZE
						      + rseg_header);

		ut_ad(undo->size == flst_get_len(TRX_UNDO_SEG_HDR
						 + TRX_UNDO_PAGE_LIST
						 + undo_page));

		mlog_write_ulint(
			rseg_header + TRX_RSEG_HISTORY_SIZE,
			hist_size + undo->size, MLOG_4BYTES, mtr);

		mlog_write_ull(rseg_header + TRX_RSEG_MAX_TRX_ID,
			       trx_sys.get_max_trx_id(), mtr);
	}

	/* After the purge thread has been given permission to exit,
	we may roll back transactions (trx->undo_no==0)
	in THD::cleanup() invoked from unlink_thd() in fast shutdown,
	or in trx_rollback_recovered() in slow shutdown.

	Before any transaction-generating background threads or the
	purge have been started, recv_recovery_rollback_active() can
	start transactions in row_merge_drop_temp_indexes() and
	fts_drop_orphaned_tables(), and roll back recovered transactions.

	Arbitrary user transactions may be executed when all the undo log
	related background processes (including purge) are disabled due to
	innodb_force_recovery=2 or innodb_force_recovery=3.
	DROP TABLE may be executed at any innodb_force_recovery	level.

	During fast shutdown, we may also continue to execute
	user transactions. */
	ut_ad(srv_undo_sources
	      || trx->undo_no == 0
	      || (!purge_sys.enabled()
		  && (srv_is_being_started
		      || trx_rollback_is_active
		      || srv_force_recovery >= SRV_FORCE_NO_BACKGROUND))
	      || ((trx->mysql_thd || trx->internal)
		  && srv_fast_shutdown));

#ifdef	WITH_WSREP
	if (wsrep_is_wsrep_xid(trx->xid)) {
		trx_rseg_update_wsrep_checkpoint(rseg_header, trx->xid, mtr);
	}
#endif

	if (trx->mysql_log_file_name && *trx->mysql_log_file_name) {
		/* Update the latest MySQL binlog name and offset info
		in rollback segment header if MySQL binlogging is on
		or the database server is a MySQL replication save. */
		trx_rseg_update_binlog_offset(rseg_header, trx, mtr);
	}

	/* Add the log as the first in the history list */
	flst_add_first(rseg_header + TRX_RSEG_HISTORY,
		       undo_header + TRX_UNDO_HISTORY_NODE, mtr);

	mlog_write_ull(undo_header + TRX_UNDO_TRX_NO, trx->no, mtr);
	/* This is needed for upgrading old undo log pages from
	before MariaDB 10.3.1. */
	if (UNIV_UNLIKELY(!mach_read_from_2(undo_header
					    + TRX_UNDO_NEEDS_PURGE))) {
		mlog_write_ulint(undo_header + TRX_UNDO_NEEDS_PURGE, 1,
				 MLOG_2BYTES, mtr);
	}

	if (rseg->last_page_no == FIL_NULL) {
		rseg->last_page_no = undo->hdr_page_no;
		rseg->last_offset = undo->hdr_offset;
		rseg->set_last_trx_no(trx->no, undo == trx->rsegs.m_redo.undo);
		rseg->needs_purge = true;
	}

	trx_sys.history_insert();

	if (undo->state == TRX_UNDO_CACHED) {
		UT_LIST_ADD_FIRST(rseg->undo_cached, undo);
		MONITOR_INC(MONITOR_NUM_UNDO_SLOT_CACHED);
	} else {
		ut_ad(undo->state == TRX_UNDO_TO_PURGE);
		ut_free(undo);
	}

	undo = NULL;
}

/** Remove undo log header from the history list.
@param[in,out]	rseg_hdr	rollback segment header
@param[in]	log_hdr		undo log segment header
@param[in,out]	mtr		mini transaction. */
static
void
trx_purge_remove_log_hdr(
	trx_rsegf_t*	rseg_hdr,
	trx_ulogf_t*	log_hdr,
	mtr_t*		mtr)
{
	flst_remove(rseg_hdr + TRX_RSEG_HISTORY,
		    log_hdr + TRX_UNDO_HISTORY_NODE, mtr);
	trx_sys.history_remove();
}

/** Free an undo log segment, and remove the header from the history list.
@param[in,out]	rseg		rollback segment
@param[in]	hdr_addr	file address of log_hdr */
static
void
trx_purge_free_segment(trx_rseg_t* rseg, fil_addr_t hdr_addr)
{
	mtr_t		mtr;
	trx_rsegf_t*	rseg_hdr;
	page_t*		undo_page;

	mtr.start();
	mutex_enter(&rseg->mutex);

	rseg_hdr = trx_rsegf_get(rseg->space, rseg->page_no, &mtr);
	undo_page = trx_undo_page_get(
		page_id_t(rseg->space->id, hdr_addr.page), &mtr);

	/* Mark the last undo log totally purged, so that if the
	system crashes, the tail of the undo log will not get accessed
	again. The list of pages in the undo log tail gets
	inconsistent during the freeing of the segment, and therefore
	purge should not try to access them again. */
	mlog_write_ulint(undo_page + hdr_addr.boffset + TRX_UNDO_NEEDS_PURGE,
			 0, MLOG_2BYTES, &mtr);

	while (!fseg_free_step_not_header(
		       TRX_UNDO_SEG_HDR + TRX_UNDO_FSEG_HEADER
		       + undo_page, false, &mtr)) {
		mutex_exit(&rseg->mutex);

		mtr.commit();
		mtr.start();

		mutex_enter(&rseg->mutex);

		rseg_hdr = trx_rsegf_get(rseg->space, rseg->page_no, &mtr);

		undo_page = trx_undo_page_get(
			page_id_t(rseg->space->id, hdr_addr.page), &mtr);
	}

	/* The page list may now be inconsistent, but the length field
	stored in the list base node tells us how big it was before we
	started the freeing. */

	const ulint seg_size = flst_get_len(
		TRX_UNDO_SEG_HDR + TRX_UNDO_PAGE_LIST + undo_page);

	/* We may free the undo log segment header page; it must be freed
	within the same mtr as the undo log header is removed from the
	history list: otherwise, in case of a database crash, the segment
	could become inaccessible garbage in the file space. */

	trx_purge_remove_log_hdr(rseg_hdr, undo_page + hdr_addr.boffset, &mtr);

	do {

		/* Here we assume that a file segment with just the header
		page can be freed in a few steps, so that the buffer pool
		is not flooded with bufferfixed pages: see the note in
		fsp0fsp.cc. */

	} while (!fseg_free_step(TRX_UNDO_SEG_HDR + TRX_UNDO_FSEG_HEADER
				 + undo_page, false, &mtr));

	const ulint hist_size = mach_read_from_4(rseg_hdr
						 + TRX_RSEG_HISTORY_SIZE);
	ut_ad(hist_size >= seg_size);

	mlog_write_ulint(rseg_hdr + TRX_RSEG_HISTORY_SIZE,
			 hist_size - seg_size, MLOG_4BYTES, &mtr);

	ut_ad(rseg->curr_size >= seg_size);

	rseg->curr_size -= seg_size;

	mutex_exit(&(rseg->mutex));

	mtr_commit(&mtr);
}

/** Remove unnecessary history data from a rollback segment.
@param[in,out]	rseg		rollback segment
@param[in]	limit		truncate anything before this */
static
void
trx_purge_truncate_rseg_history(
	trx_rseg_t&			rseg,
	const purge_sys_t::iterator&	limit)
{
	fil_addr_t	hdr_addr;
	fil_addr_t	prev_hdr_addr;
	trx_rsegf_t*	rseg_hdr;
	page_t*		undo_page;
	trx_ulogf_t*	log_hdr;
	trx_usegf_t*	seg_hdr;
	mtr_t		mtr;
	trx_id_t	undo_trx_no;

	mtr.start();
	ut_ad(rseg.is_persistent());
	mutex_enter(&rseg.mutex);

	rseg_hdr = trx_rsegf_get(rseg.space, rseg.page_no, &mtr);

	hdr_addr = trx_purge_get_log_from_hist(
		flst_get_last(rseg_hdr + TRX_RSEG_HISTORY, &mtr));
loop:
	if (hdr_addr.page == FIL_NULL) {
func_exit:
		mutex_exit(&rseg.mutex);
		mtr.commit();
		return;
	}

	undo_page = trx_undo_page_get(page_id_t(rseg.space->id, hdr_addr.page),
				      &mtr);

	log_hdr = undo_page + hdr_addr.boffset;

	undo_trx_no = mach_read_from_8(log_hdr + TRX_UNDO_TRX_NO);

	if (undo_trx_no >= limit.trx_no()) {
		if (undo_trx_no == limit.trx_no()) {
			trx_undo_truncate_start(
				&rseg, hdr_addr.page,
				hdr_addr.boffset, limit.undo_no);
		}

		goto func_exit;
	}

	prev_hdr_addr = trx_purge_get_log_from_hist(
		flst_get_prev_addr(log_hdr + TRX_UNDO_HISTORY_NODE, &mtr));

	seg_hdr = undo_page + TRX_UNDO_SEG_HDR;

	if ((mach_read_from_2(seg_hdr + TRX_UNDO_STATE) == TRX_UNDO_TO_PURGE)
	    && (mach_read_from_2(log_hdr + TRX_UNDO_NEXT_LOG) == 0)) {

		/* We can free the whole log segment */

		mutex_exit(&rseg.mutex);
		mtr.commit();

		/* calls the trx_purge_remove_log_hdr()
		inside trx_purge_free_segment(). */
		trx_purge_free_segment(&rseg, hdr_addr);
	} else {
		/* Remove the log hdr from the rseg history. */
		trx_purge_remove_log_hdr(rseg_hdr, log_hdr, &mtr);

		mutex_exit(&rseg.mutex);
		mtr.commit();
	}

	mtr.start();
	mutex_enter(&rseg.mutex);

	rseg_hdr = trx_rsegf_get(rseg.space, rseg.page_no, &mtr);

	hdr_addr = prev_hdr_addr;

	goto loop;
}

/** UNDO log truncate logger. Needed to track state of truncate during crash.
An auxiliary redo log file undo_<space_id>_trunc.log will created while the
truncate of the UNDO is in progress. This file is required during recovery
to complete the truncate. */

namespace undo {
	/** Magic Number to indicate truncate action is complete. */
	static const ib_uint32_t		s_magic = 76845412;

	/** Populate log file name based on space_id
	@param[in]	space_id	id of the undo tablespace.
	@return DB_SUCCESS or error code */
	static dberr_t populate_log_file_name(
		ulint	space_id,
		char*&	log_file_name)
	{
		static const char s_log_prefix[] = "undo_";
		static const char s_log_ext[] = "trunc.log";

		ulint log_file_name_sz = strlen(srv_log_group_home_dir)
			+ (22 - 1 /* NUL */
			   + sizeof s_log_prefix + sizeof s_log_ext);

		log_file_name = new (std::nothrow) char[log_file_name_sz];
		if (log_file_name == 0) {
			return(DB_OUT_OF_MEMORY);
		}

		memset(log_file_name, 0, log_file_name_sz);

		strcpy(log_file_name, srv_log_group_home_dir);
		ulint	log_file_name_len = strlen(log_file_name);

		if (log_file_name[log_file_name_len - 1]
				!= OS_PATH_SEPARATOR) {

			log_file_name[log_file_name_len]
				= OS_PATH_SEPARATOR;
			log_file_name_len = strlen(log_file_name);
		}

		snprintf(log_file_name + log_file_name_len,
			 log_file_name_sz - log_file_name_len,
			 "%s" ULINTPF "_%s", s_log_prefix,
			 space_id, s_log_ext);

		return(DB_SUCCESS);
	}

	/** Mark completion of undo truncate action by writing magic number to
	the log file and then removing it from the disk.
	If we are going to remove it from disk then why write magic number ?
	This is to safeguard from unlink (file-system) anomalies that will keep
	the link to the file even after unlink action is successfull and
	ref-count = 0.
	@param[in]	space_id	id of the undo tablespace to truncate.*/
	void done(
		ulint	space_id)
	{
		dberr_t		err;
		char*		log_file_name;

		/* Step-1: Create the log file name using the pre-decided
		prefix/suffix and table id of undo tablepsace to truncate. */
		err = populate_log_file_name(space_id, log_file_name);
		if (err != DB_SUCCESS) {
			return;
		}

		/* Step-2: Open log file and write magic number to
		indicate done phase. */
		bool    ret;
		os_file_t	handle =
			os_file_create_simple_no_error_handling(
				innodb_log_file_key, log_file_name,
				OS_FILE_OPEN, OS_FILE_READ_WRITE,
				srv_read_only_mode, &ret);

		if (!ret) {
			os_file_delete(innodb_log_file_key, log_file_name);
			delete[] log_file_name;
			return;
		}

		ulint	sz = srv_page_size;
		void*	buf = ut_zalloc_nokey(sz + srv_page_size);
		if (buf == NULL) {
			os_file_close(handle);
			os_file_delete(innodb_log_file_key, log_file_name);
			delete[] log_file_name;
			return;
		}

		byte*	log_buf = static_cast<byte*>(
			ut_align(buf, srv_page_size));

		mach_write_to_4(log_buf, undo::s_magic);

		IORequest	request(IORequest::WRITE);

		err = os_file_write(
			request, log_file_name, handle, log_buf, 0, sz);

		ut_ad(err == DB_SUCCESS);

		os_file_flush(handle);
		os_file_close(handle);

		ut_free(buf);
		os_file_delete(innodb_log_file_key, log_file_name);
		delete[] log_file_name;
	}

	/** Check if TRUNCATE_DDL_LOG file exist.
	@param[in]	space_id	id of the undo tablespace.
	@return true if exist else false. */
	bool is_log_present(
		ulint	space_id)
	{
		dberr_t		err;
		char*		log_file_name;

		/* Step-1: Populate log file name. */
		err = populate_log_file_name(space_id, log_file_name);
		if (err != DB_SUCCESS) {
			return(false);
		}

		/* Step-2: Check for existence of the file. */
		bool		exist;
		os_file_type_t	type;
		os_file_status(log_file_name, &exist, &type);

		/* Step-3: If file exists, check it for presence of magic
		number.  If found, then delete the file and report file
		doesn't exist as presence of magic number suggest that
		truncate action was complete. */

		if (exist) {
			bool    ret;
			os_file_t	handle =
				os_file_create_simple_no_error_handling(
					innodb_log_file_key, log_file_name,
					OS_FILE_OPEN, OS_FILE_READ_WRITE,
					srv_read_only_mode, &ret);
			if (!ret) {
				os_file_delete(innodb_log_file_key,
					       log_file_name);
				delete[] log_file_name;
				return(false);
			}

			ulint	sz = srv_page_size;
			void*	buf = ut_zalloc_nokey(sz + srv_page_size);
			if (buf == NULL) {
				os_file_close(handle);
				os_file_delete(innodb_log_file_key,
					       log_file_name);
				delete[] log_file_name;
				return(false);
			}

			byte*	log_buf = static_cast<byte*>(
				ut_align(buf, srv_page_size));

			IORequest	request(IORequest::READ);

			dberr_t	err;

			err = os_file_read(request, handle, log_buf, 0, sz);

			os_file_close(handle);

			if (err != DB_SUCCESS) {

				ib::info()
					<< "Unable to read '"
					<< log_file_name << "' : "
					<< ut_strerr(err);

				os_file_delete(
					innodb_log_file_key, log_file_name);

				ut_free(buf);

				delete[] log_file_name;

				return(false);
			}

			ulint	magic_no = mach_read_from_4(log_buf);

			ut_free(buf);

			if (magic_no == undo::s_magic) {
				/* Found magic number. */
				os_file_delete(innodb_log_file_key,
					       log_file_name);
				delete[] log_file_name;
				return(false);
			}
		}

		delete[] log_file_name;

		return(exist);
	}
};

/** Iterate over all the UNDO tablespaces and check if any of the UNDO
tablespace qualifies for TRUNCATE (size > threshold).
@param[in,out]	undo_trunc	undo truncate tracker */
static
void
trx_purge_mark_undo_for_truncate(
	undo::Truncate*	undo_trunc)
{
	/* Step-1: If UNDO Tablespace
		- already marked for truncate (OR)
		- truncate disabled
	return immediately else search for qualifying tablespace. */
	if (undo_trunc->is_marked() || !srv_undo_log_truncate) {
		return;
	}

	/* Step-2: Validation/Qualification checks
	a. At-least 2 UNDO tablespaces so even if one UNDO tablespace
	   is being truncated server can continue to operate.
	b. At-least 2 persistent UNDO logs (besides the default rseg-0)
	b. At-least 1 UNDO tablespace size > threshold. */
	if (srv_undo_tablespaces_active < 2 || srv_undo_logs < 3) {
		return;
	}

	/* Avoid bias selection and so start the scan from immediate next
	of last selected UNDO tablespace for truncate. */
	ulint space_id = undo_trunc->get_scan_start();

	for (ulint i = 1; i <= srv_undo_tablespaces_active; i++) {

		if (fil_space_get_size(space_id)
		    > (srv_max_undo_log_size >> srv_page_size_shift)) {
			/* Tablespace qualifies for truncate. */
			undo_trunc->mark(space_id);
			undo::Truncate::add_space_to_trunc_list(space_id);
			break;
		}

		space_id = ((space_id + 1) % (srv_undo_tablespaces_active + 1));
		if (space_id == 0) {
			/* Note: UNDO tablespace ids starts from 1. */
			++space_id;
		}
	}

	/* Couldn't make any selection. */
	if (!undo_trunc->is_marked()) {
		return;
	}

	DBUG_LOG("undo",
		 "marking for truncate UNDO tablespace "
		 << undo_trunc->get_marked_space_id());

	/* Step-3: Iterate over all the rsegs of selected UNDO tablespace
	and mark them temporarily unavailable for allocation.*/
	for (ulint i = 0; i < TRX_SYS_N_RSEGS; ++i) {
		if (trx_rseg_t* rseg = trx_sys.rseg_array[i]) {
			ut_ad(rseg->is_persistent());
			if (rseg->space->id
			    == undo_trunc->get_marked_space_id()) {

				/* Once set this rseg will not be allocated
				to new booting transaction but we will wait
				for existing active transaction to finish. */
				rseg->skip_allocation = true;
				undo_trunc->add_rseg_to_trunc(rseg);
			}
		}
	}
}

undo::undo_spaces_t	undo::Truncate::s_spaces_to_truncate;

/** Cleanse purge queue to remove the rseg that reside in undo-tablespace
marked for truncate.
@param[in,out]	undo_trunc	undo truncate tracker */
static
void
trx_purge_cleanse_purge_queue(
	undo::Truncate*	undo_trunc)
{
	mutex_enter(&purge_sys.pq_mutex);
	typedef	std::vector<TrxUndoRsegs>	purge_elem_list_t;
	purge_elem_list_t			purge_elem_list;

	/* Remove rseg instances that are in the purge queue before we start
	truncate of corresponding UNDO truncate. */
	while (!purge_sys.purge_queue.empty()) {
		purge_elem_list.push_back(purge_sys.purge_queue.top());
		purge_sys.purge_queue.pop();
	}
	ut_ad(purge_sys.purge_queue.empty());

	for (purge_elem_list_t::iterator it = purge_elem_list.begin();
	     it != purge_elem_list.end();
	     ++it) {

		for (TrxUndoRsegs::iterator it2 = it->begin();
		     it2 != it->end();
		     ++it2) {

			if ((*it2)->space->id
				== undo_trunc->get_marked_space_id()) {
				it->erase(it2);
				break;
			}
		}

		if (!it->empty()) {
			purge_sys.purge_queue.push(*it);
		}
	}
	mutex_exit(&purge_sys.pq_mutex);
}

/** Iterate over selected UNDO tablespace and check if all the rsegs
that resides in the tablespace are free.
@param[in]	limit		truncate_limit
@param[in,out]	undo_trunc	undo truncate tracker */
static
void
trx_purge_initiate_truncate(
	const purge_sys_t::iterator& limit,
	undo::Truncate*	undo_trunc)
{
	/* Step-1: Early check to findout if any of the the UNDO tablespace
	is marked for truncate. */
	if (!undo_trunc->is_marked()) {
		/* No tablespace marked for truncate yet. */
		return;
	}

	/* Step-2: Scan over each rseg and ensure that it doesn't hold any
	active undo records. */
	bool all_free = true;

	for (ulint i = 0; i < undo_trunc->rsegs_size() && all_free; ++i) {

		trx_rseg_t*	rseg = undo_trunc->get_ith_rseg(i);

		mutex_enter(&rseg->mutex);

		if (rseg->trx_ref_count > 0) {
			/* This rseg is still being held by an active
			transaction. */
			all_free = false;
			mutex_exit(&rseg->mutex);
			continue;
		}

		ut_ad(rseg->trx_ref_count == 0);
		ut_ad(rseg->skip_allocation);

		ulint	size_of_rsegs = rseg->curr_size;

		if (size_of_rsegs == 1) {
			mutex_exit(&rseg->mutex);
			continue;
		} else {

			/* There could be cached undo segment. Check if records
			in these segments can be purged. Normal purge history
			will not touch these cached segment. */
			ulint		cached_undo_size = 0;

			for (trx_undo_t* undo =
				     UT_LIST_GET_FIRST(rseg->undo_cached);
			     undo != NULL && all_free;
			     undo = UT_LIST_GET_NEXT(undo_list, undo)) {

				if (limit.trx_no() < undo->trx_id) {
					all_free = false;
				} else {
					cached_undo_size += undo->size;
				}
			}

			ut_ad(size_of_rsegs >= (cached_undo_size + 1));

			if (size_of_rsegs > (cached_undo_size + 1)) {
				/* There are pages besides cached pages that
				still hold active data. */
				all_free = false;
			}
		}

		mutex_exit(&rseg->mutex);
	}

	if (!all_free) {
		/* rseg still holds active data.*/
		return;
	}


	/* Step-3: Start the actual truncate.
	a. Remove rseg instance if added to purge queue before we
	   initiate truncate.
	b. Execute actual truncate */

	const ulint space_id = undo_trunc->get_marked_space_id();

	ib::info() << "Truncating UNDO tablespace " << space_id;

	trx_purge_cleanse_purge_queue(undo_trunc);

	ut_a(srv_is_undo_tablespace(space_id));

	fil_space_t* space = fil_space_get(space_id);

	if (!space) {
not_found:
		ib::error() << "Failed to find UNDO tablespace " << space_id;
		return;
	}

	/* Flush all to-be-discarded pages of the tablespace.

	During truncation, we do not want any writes to the
	to-be-discarded area, because we must set the space->size
	early in order to have deterministic page allocation.

	If a log checkpoint was completed at LSN earlier than our
	mini-transaction commit and the server was killed, then
	discarding the to-be-trimmed pages without flushing would
	break crash recovery. So, we cannot avoid the write. */
	{
		FlushObserver observer(
			space,
			UT_LIST_GET_FIRST(purge_sys.query->thrs)->graph->trx,
			NULL);
		buf_LRU_flush_or_remove_pages(space_id, &observer);
	}

	log_free_check();

	/* Adjust the tablespace metadata. */
	space = fil_truncate_prepare(space_id);

	if (!space) {
		goto not_found;
	}

	/* Undo tablespace always are a single file. */
	ut_a(UT_LIST_GET_LEN(space->chain) == 1);
	fil_node_t* file = UT_LIST_GET_FIRST(space->chain);
	/* The undo tablespace files are never closed. */
	ut_ad(file->is_open());

	/* Re-initialize tablespace, in a single mini-transaction. */
	mtr_t mtr;
	const ulint size = SRV_UNDO_TABLESPACE_SIZE_IN_PAGES;
	mtr.start();
	mtr_x_lock(&space->latch, &mtr);
	fil_truncate_log(space, size, &mtr);
	fsp_header_init(space, size, &mtr);
	mutex_enter(&fil_system.mutex);
	space->size = file->size = size;
	mutex_exit(&fil_system.mutex);

	buf_block_t* sys_header = trx_sysf_get(&mtr);

	for (ulint i = 0; i < undo_trunc->rsegs_size(); ++i) {
		trx_rseg_t*	rseg = undo_trunc->get_ith_rseg(i);
		buf_block_t* rblock = trx_rseg_header_create(
			space, rseg->id, sys_header, &mtr);
		ut_ad(rblock);
		rseg->page_no = rblock ? rblock->page.id.page_no() : FIL_NULL;

		/* Before re-initialization ensure that we free the existing
		structure. There can't be any active transactions. */
		ut_a(UT_LIST_GET_LEN(rseg->undo_list) == 0);
		ut_a(UT_LIST_GET_LEN(rseg->old_insert_list) == 0);

		trx_undo_t*	next_undo;

		for (trx_undo_t* undo = UT_LIST_GET_FIRST(rseg->undo_cached);
		     undo != NULL;
		     undo = next_undo) {

			next_undo = UT_LIST_GET_NEXT(undo_list, undo);
			UT_LIST_REMOVE(rseg->undo_cached, undo);
			MONITOR_DEC(MONITOR_NUM_UNDO_SLOT_CACHED);
			ut_free(undo);
		}

		UT_LIST_INIT(rseg->undo_list, &trx_undo_t::undo_list);
		UT_LIST_INIT(rseg->undo_cached, &trx_undo_t::undo_list);
		UT_LIST_INIT(rseg->old_insert_list, &trx_undo_t::undo_list);

		/* These were written by trx_rseg_header_create(). */
		ut_ad(!mach_read_from_4(TRX_RSEG + TRX_RSEG_FORMAT
					+ rblock->frame));
		ut_ad(!mach_read_from_4(TRX_RSEG + TRX_RSEG_HISTORY_SIZE
					+ rblock->frame));

		/* Initialize the undo log lists according to the rseg header */
		rseg->curr_size = 1;
		rseg->trx_ref_count = 0;
		rseg->last_page_no = FIL_NULL;
		rseg->last_offset = 0;
		rseg->last_commit = 0;
		rseg->needs_purge = false;
	}

	mtr.commit();
	/* Write-ahead the redo log record. */
	log_write_up_to(mtr.commit_lsn(), true);

	/* Trim the file size. */
	os_file_truncate(file->name, file->handle,
			 os_offset_t(size) << srv_page_size_shift, true);

	/* This is only executed by the srv_purge_coordinator_thread. */
	export_vars.innodb_undo_truncations++;

	/* TODO: PUNCH_HOLE the garbage (with write-ahead logging) */

	mutex_enter(&fil_system.mutex);
	ut_ad(space->stop_new_ops);
	ut_ad(space->is_being_truncated);
	space->stop_new_ops = false;
	space->is_being_truncated = false;
	mutex_exit(&fil_system.mutex);

	if (purge_sys.rseg != NULL
	    && purge_sys.rseg->last_page_no == FIL_NULL) {
		/* If purge_sys.rseg is pointing to rseg that was recently
		truncated then move to next rseg element.
		Note: Ideally purge_sys.rseg should be NULL because purge
		should complete processing of all the records but there is
		purge_batch_size that can force the purge loop to exit before
		all the records are purged and in this case purge_sys.rseg
		could point to a valid rseg waiting for next purge cycle. */
		purge_sys.next_stored = false;
		purge_sys.rseg = NULL;
	}

	DBUG_EXECUTE_IF("ib_undo_trunc",
			ib::info() << "ib_undo_trunc";
			log_write_up_to(LSN_MAX, true);
			DBUG_SUICIDE(););

	/* Completed truncate. Now it is safe to re-use the tablespace. */
	for (ulint i = 0; i < undo_trunc->rsegs_size(); ++i) {
		trx_rseg_t*	rseg = undo_trunc->get_ith_rseg(i);
		rseg->skip_allocation = false;
	}

	ib::info() << "Truncated UNDO tablespace " << space_id;

	undo_trunc->reset();
	undo::Truncate::clear_trunc_list();
}

/**
Removes unnecessary history data from rollback segments. NOTE that when this
function is called, the caller must not have any latches on undo log pages!
*/
static void trx_purge_truncate_history()
{
	ut_ad(purge_sys.head <= purge_sys.tail);
	purge_sys_t::iterator& head = purge_sys.head.commit
		? purge_sys.head : purge_sys.tail;

	if (head.trx_no() >= purge_sys.view.low_limit_no()) {
		/* This is sometimes necessary. TODO: find out why. */
		head.reset_trx_no(purge_sys.view.low_limit_no());
		head.undo_no = 0;
	}

	for (ulint i = 0; i < TRX_SYS_N_RSEGS; ++i) {
		if (trx_rseg_t* rseg = trx_sys.rseg_array[i]) {
			ut_ad(rseg->id == i);
			trx_purge_truncate_rseg_history(*rseg, head);
		}
	}

	/* UNDO tablespace truncate. We will try to truncate as much as we
	can (greedy approach). This will ensure when the server is idle we
	try and truncate all the UNDO tablespaces. */
	for (ulint i = srv_undo_tablespaces_active; i--; ) {
		trx_purge_mark_undo_for_truncate(&purge_sys.undo_trunc);
		trx_purge_initiate_truncate(head, &purge_sys.undo_trunc);
	}
}

/***********************************************************************//**
Updates the last not yet purged history log info in rseg when we have purged
a whole undo log. Advances also purge_sys.purge_trx_no past the purged log. */
static void trx_purge_rseg_get_next_history_log(
	ulint*		n_pages_handled)/*!< in/out: number of UNDO pages
					handled */
{
	page_t*		undo_page;
	trx_ulogf_t*	log_hdr;
	fil_addr_t	prev_log_addr;
	trx_id_t	trx_no;
	mtr_t		mtr;

	mutex_enter(&purge_sys.rseg->mutex);

	ut_a(purge_sys.rseg->last_page_no != FIL_NULL);

	purge_sys.tail.commit = purge_sys.rseg->last_commit + 1;
	purge_sys.tail.undo_no = 0;
	purge_sys.next_stored = false;

	mtr.start();

	undo_page = trx_undo_page_get_s_latched(
		page_id_t(purge_sys.rseg->space->id,
			  purge_sys.rseg->last_page_no), &mtr);

	log_hdr = undo_page + purge_sys.rseg->last_offset;

	/* Increase the purge page count by one for every handled log */

	(*n_pages_handled)++;

	prev_log_addr = trx_purge_get_log_from_hist(
		flst_get_prev_addr(log_hdr + TRX_UNDO_HISTORY_NODE, &mtr));

	const bool empty = prev_log_addr.page == FIL_NULL;

	if (empty) {
		/* No logs left in the history list */
		purge_sys.rseg->last_page_no = FIL_NULL;
	}

	mutex_exit(&purge_sys.rseg->mutex);
	mtr.commit();

	if (empty) {
		return;
	}

	/* Read the previous log header. */
	mtr.start();

	log_hdr = trx_undo_page_get_s_latched(
		page_id_t(purge_sys.rseg->space->id, prev_log_addr.page),
		&mtr)
		+ prev_log_addr.boffset;

	trx_no = mach_read_from_8(log_hdr + TRX_UNDO_TRX_NO);
	unsigned purge = mach_read_from_2(log_hdr + TRX_UNDO_NEEDS_PURGE);
	ut_ad(purge <= 1);

	mtr_commit(&mtr);

	mutex_enter(&purge_sys.rseg->mutex);

	purge_sys.rseg->last_page_no = prev_log_addr.page;
	purge_sys.rseg->last_offset = prev_log_addr.boffset;
	purge_sys.rseg->set_last_trx_no(trx_no, purge != 0);
	purge_sys.rseg->needs_purge = purge != 0;

	/* Purge can also produce events, however these are already ordered
	in the rollback segment and any user generated event will be greater
	than the events that Purge produces. ie. Purge can never produce
	events from an empty rollback segment. */

	mutex_enter(&purge_sys.pq_mutex);

	purge_sys.purge_queue.push(*purge_sys.rseg);

	mutex_exit(&purge_sys.pq_mutex);

	mutex_exit(&purge_sys.rseg->mutex);
}

/** Position the purge sys "iterator" on the undo record to use for purging. */
static
void
trx_purge_read_undo_rec()
{
	ulint		offset;
	ulint		page_no;
	ib_uint64_t	undo_no;

	purge_sys.hdr_offset = purge_sys.rseg->last_offset;
	page_no = purge_sys.hdr_page_no = purge_sys.rseg->last_page_no;

	if (purge_sys.rseg->needs_purge) {
		mtr_t		mtr;
		mtr.start();
		if (trx_undo_rec_t* undo_rec = trx_undo_get_first_rec(
			    purge_sys.rseg->space, purge_sys.hdr_page_no,
			    purge_sys.hdr_offset, RW_S_LATCH, &mtr)) {

			offset = page_offset(undo_rec);
			undo_no = trx_undo_rec_get_undo_no(undo_rec);
			page_no = page_get_page_no(page_align(undo_rec));
		} else {
			offset = 0;
			undo_no = 0;
		}

		mtr.commit();
	} else {
		offset = 0;
		undo_no = 0;
	}

	purge_sys.offset = offset;
	purge_sys.page_no = page_no;
	purge_sys.tail.undo_no = undo_no;

	purge_sys.next_stored = true;
}

/***********************************************************************//**
Chooses the next undo log to purge and updates the info in purge_sys. This
function is used to initialize purge_sys when the next record to purge is
not known, and also to update the purge system info on the next record when
purge has handled the whole undo log for a transaction. */
static
void
trx_purge_choose_next_log(void)
/*===========================*/
{
	ut_ad(!purge_sys.next_stored);

	if (purge_sys.rseg_iter.set_next()) {
		trx_purge_read_undo_rec();
	} else {
		/* There is nothing to do yet. */
		os_thread_yield();
	}
}

/***********************************************************************//**
Gets the next record to purge and updates the info in the purge system.
@return copy of an undo log record or pointer to the dummy undo log record */
static
trx_undo_rec_t*
trx_purge_get_next_rec(
/*===================*/
	ulint*		n_pages_handled,/*!< in/out: number of UNDO pages
					handled */
	mem_heap_t*	heap)		/*!< in: memory heap where copied */
{
	trx_undo_rec_t*	rec;
	trx_undo_rec_t*	rec_copy;
	trx_undo_rec_t*	rec2;
	page_t*		undo_page;
	page_t*		page;
	ulint		offset;
	ulint		page_no;
	ulint		space;
	mtr_t		mtr;

	ut_ad(purge_sys.next_stored);
	ut_ad(purge_sys.tail.trx_no() < purge_sys.view.low_limit_no());

	space = purge_sys.rseg->space->id;
	page_no = purge_sys.page_no;
	offset = purge_sys.offset;

	if (offset == 0) {
		/* It is the dummy undo log record, which means that there is
		no need to purge this undo log */

		trx_purge_rseg_get_next_history_log(n_pages_handled);

		/* Look for the next undo log and record to purge */

		trx_purge_choose_next_log();

		return(&trx_purge_dummy_rec);
	}

	mtr_start(&mtr);

	undo_page = trx_undo_page_get_s_latched(page_id_t(space, page_no),
						&mtr);

	rec = undo_page + offset;

	rec2 = trx_undo_page_get_next_rec(rec, purge_sys.hdr_page_no,
					  purge_sys.hdr_offset);

	if (rec2 == NULL) {
		rec2 = trx_undo_get_next_rec(rec, purge_sys.hdr_page_no,
					     purge_sys.hdr_offset, &mtr);
	}

	if (rec2 == NULL) {
		mtr_commit(&mtr);

		trx_purge_rseg_get_next_history_log(n_pages_handled);

		/* Look for the next undo log and record to purge */

		trx_purge_choose_next_log();

		mtr_start(&mtr);

		undo_page = trx_undo_page_get_s_latched(
			page_id_t(space, page_no), &mtr);

		rec = undo_page + offset;
	} else {
		page = page_align(rec2);

		purge_sys.offset = ulint(rec2 - page);
		purge_sys.page_no = page_get_page_no(page);
		purge_sys.tail.undo_no = trx_undo_rec_get_undo_no(rec2);

		if (undo_page != page) {
			/* We advance to a new page of the undo log: */
			(*n_pages_handled)++;
		}
	}

	rec_copy = trx_undo_rec_copy(rec, heap);

	mtr_commit(&mtr);

	return(rec_copy);
}

/********************************************************************//**
Fetches the next undo log record from the history list to purge. It must be
released with the corresponding release function.
@return copy of an undo log record or pointer to trx_purge_dummy_rec,
if the whole undo log can skipped in purge; NULL if none left */
static MY_ATTRIBUTE((warn_unused_result))
trx_undo_rec_t*
trx_purge_fetch_next_rec(
/*=====================*/
	roll_ptr_t*	roll_ptr,	/*!< out: roll pointer to undo record */
	ulint*		n_pages_handled,/*!< in/out: number of UNDO log pages
					handled */
	mem_heap_t*	heap)		/*!< in: memory heap where copied */
{
	if (!purge_sys.next_stored) {
		trx_purge_choose_next_log();

		if (!purge_sys.next_stored) {
			DBUG_PRINT("ib_purge",
				   ("no logs left in the history list"));
			return(NULL);
		}
	}

	if (purge_sys.tail.trx_no() >= purge_sys.view.low_limit_no()) {

		return(NULL);
	}

	/* fprintf(stderr, "Thread %lu purging trx %llu undo record %llu\n",
	os_thread_get_curr_id(), iter->trx_no, iter->undo_no); */

	*roll_ptr = trx_undo_build_roll_ptr(
		/* row_purge_record_func() will later set
		ROLL_PTR_INSERT_FLAG for TRX_UNDO_INSERT_REC */
		false,
		purge_sys.rseg->id,
		purge_sys.page_no, purge_sys.offset);

	/* The following call will advance the stored values of the
	purge iterator. */

	return(trx_purge_get_next_rec(n_pages_handled, heap));
}

/** Run a purge batch.
@param n_purge_threads	number of purge threads
@return number of undo log pages handled in the batch */
static
ulint
trx_purge_attach_undo_recs(ulint n_purge_threads)
{
	que_thr_t*	thr;
	ulint		i;
	ulint		n_pages_handled = 0;
	ulint		n_thrs = UT_LIST_GET_LEN(purge_sys.query->thrs);

	ut_a(n_purge_threads > 0);

	purge_sys.head = purge_sys.tail;

#ifdef UNIV_DEBUG
	i = 0;
	/* Debug code to validate some pre-requisites and reset done flag. */
	for (thr = UT_LIST_GET_FIRST(purge_sys.query->thrs);
	     thr != NULL && i < n_purge_threads;
	     thr = UT_LIST_GET_NEXT(thrs, thr), ++i) {

		purge_node_t*		node;

		/* Get the purge node. */
		node = (purge_node_t*) thr->child;

		ut_ad(que_node_get_type(node) == QUE_NODE_PURGE);
		ut_ad(node->undo_recs == NULL);
		ut_ad(!node->in_progress);
		ut_d(node->in_progress = true);
	}

	/* There should never be fewer nodes than threads, the inverse
	however is allowed because we only use purge threads as needed. */
	ut_ad(i == n_purge_threads);
#endif

	/* Fetch and parse the UNDO records. The UNDO records are added
	to a per purge node vector. */
	thr = UT_LIST_GET_FIRST(purge_sys.query->thrs);
	ut_a(n_thrs > 0 && thr != NULL);

	ut_ad(purge_sys.head <= purge_sys.tail);

	i = 0;

	const ulint batch_size = srv_purge_batch_size;

	while (UNIV_LIKELY(srv_undo_sources) || !srv_fast_shutdown) {
		purge_node_t*		node;
		trx_purge_rec_t*	purge_rec;

		ut_a(!thr->is_active);

		/* Get the purge node. */
		node = (purge_node_t*) thr->child;
		ut_a(que_node_get_type(node) == QUE_NODE_PURGE);

		purge_rec = static_cast<trx_purge_rec_t*>(
			mem_heap_zalloc(node->heap, sizeof(*purge_rec)));

		/* Track the max {trx_id, undo_no} for truncating the
		UNDO logs once we have purged the records. */

		if (purge_sys.head <= purge_sys.tail) {
			purge_sys.head = purge_sys.tail;
		}

		/* Fetch the next record, and advance the purge_sys.tail. */
		purge_rec->undo_rec = trx_purge_fetch_next_rec(
			&purge_rec->roll_ptr, &n_pages_handled, node->heap);

		if (purge_rec->undo_rec != NULL) {

			if (node->undo_recs == NULL) {
				node->undo_recs = ib_vector_create(
					ib_heap_allocator_create(node->heap),
					sizeof(trx_purge_rec_t),
					batch_size);
			} else {
				ut_a(!ib_vector_is_empty(node->undo_recs));
			}

			ib_vector_push(node->undo_recs, purge_rec);

			if (n_pages_handled >= batch_size) {

				break;
			}
		} else {
			break;
		}

		thr = UT_LIST_GET_NEXT(thrs, thr);

		if (!(++i % n_purge_threads)) {
			thr = UT_LIST_GET_FIRST(purge_sys.query->thrs);
		}

		ut_a(thr != NULL);
	}

	ut_ad(purge_sys.head <= purge_sys.tail);

	return(n_pages_handled);
}

/*******************************************************************//**
Calculate the DML delay required.
@return delay in microseconds or ULINT_MAX */
static
ulint
trx_purge_dml_delay(void)
/*=====================*/
{
	/* Determine how much data manipulation language (DML) statements
	need to be delayed in order to reduce the lagging of the purge
	thread. */
	ulint	delay = 0; /* in microseconds; default: no delay */

	/* If purge lag is set (ie. > 0) then calculate the new DML delay.
	Note: we do a dirty read of the trx_sys_t data structure here,
	without holding trx_sys.mutex. */

	if (srv_max_purge_lag > 0) {
		float	ratio;

		ratio = float(trx_sys.history_size()) / srv_max_purge_lag;

		if (ratio > 1.0) {
			/* If the history list length exceeds the
			srv_max_purge_lag, the data manipulation
			statements are delayed by at least 5000
			microseconds. */
			delay = (ulint) ((ratio - .5) * 10000);
		}

		if (delay > srv_max_purge_lag_delay) {
			delay = srv_max_purge_lag_delay;
		}

		MONITOR_SET(MONITOR_DML_PURGE_DELAY, delay);
	}

	return(delay);
}

/** Wait for pending purge jobs to complete. */
static
void
trx_purge_wait_for_workers_to_complete()
{
	/* Ensure that the work queue empties out. */
	while (my_atomic_loadlint(&purge_sys.n_completed)
	       != purge_sys.n_submitted) {

		if (srv_get_task_queue_length() > 0) {
			srv_release_threads(SRV_WORKER, 1);
		}

		os_thread_yield();
	}

	/* There should be no outstanding tasks as long
	as the worker threads are active. */
	ut_a(srv_get_task_queue_length() == 0);
}

/*******************************************************************//**
This function runs a purge batch.
@return number of undo log pages handled in the batch */
ulint
trx_purge(
/*======*/
	ulint	n_purge_threads,	/*!< in: number of purge tasks
					to submit to the work queue */
<<<<<<< HEAD
	bool	truncate)		/*!< in: truncate history if true */
=======
	ulint	batch_size,		/*!< in: the maximum number of records
					to purge in one batch */
	bool	truncate		/*!< in: truncate history if true */
#ifdef UNIV_DEBUG
	, srv_slot_t *slot		/*!< in/out: purge coordinator
					thread slot */
#endif
)
>>>>>>> 2227dec4
{
	que_thr_t*	thr = NULL;
	ulint		n_pages_handled;

	ut_a(n_purge_threads > 0);

	srv_dml_needed_delay = trx_purge_dml_delay();

	/* The number of tasks submitted should be completed. */
	ut_a(purge_sys.n_submitted
	     == my_atomic_loadlint(&purge_sys.n_completed));

	rw_lock_x_lock(&purge_sys.latch);
	trx_sys.clone_oldest_view();
	rw_lock_x_unlock(&purge_sys.latch);

#ifdef UNIV_DEBUG
	if (srv_purge_view_update_only_debug) {
		return(0);
	}
#endif /* UNIV_DEBUG */

	/* Fetch the UNDO recs that need to be purged. */
	n_pages_handled = trx_purge_attach_undo_recs(n_purge_threads);
	purge_sys.n_submitted += n_purge_threads;

	/* Submit tasks to workers queue if using multi-threaded purge. */
	for (ulint i = n_purge_threads; --i; ) {
		thr = que_fork_scheduler_round_robin(purge_sys.query, thr);
		ut_a(thr);
		srv_que_task_enqueue_low(thr);
	}

	thr = que_fork_scheduler_round_robin(purge_sys.query, thr);

<<<<<<< HEAD
	que_run_threads(thr);
=======
		ut_d(thr->thread_slot = slot);
		que_run_threads(thr);
>>>>>>> 2227dec4

	my_atomic_addlint(&purge_sys.n_completed, 1);

	if (n_purge_threads > 1) {
		trx_purge_wait_for_workers_to_complete();
	}

	ut_a(purge_sys.n_submitted
	     == my_atomic_loadlint(&purge_sys.n_completed));

	if (truncate) {
		trx_purge_truncate_history();
	}

	MONITOR_INC_VALUE(MONITOR_PURGE_INVOKED, 1);
	MONITOR_INC_VALUE(MONITOR_PURGE_N_PAGE_HANDLED, n_pages_handled);

	return(n_pages_handled);
}

/** Stop purge during FLUSH TABLES FOR EXPORT */
void purge_sys_t::stop()
{
  rw_lock_x_lock(&latch);

  if (!enabled_latched())
  {
    /* Shutdown must have been initiated during FLUSH TABLES FOR EXPORT. */
    ut_ad(!srv_undo_sources);
    rw_lock_x_unlock(&latch);
    return;
  }

  ut_ad(srv_n_purge_threads > 0);

  if (0 == my_atomic_add32_explicit(&m_paused, 1, MY_MEMORY_ORDER_RELAXED))
  {
    /* We need to wakeup the purge thread in case it is suspended, so
    that it can acknowledge the state change. */
    const int64_t sig_count = os_event_reset(event);
    rw_lock_x_unlock(&latch);
    ib::info() << "Stopping purge";
    srv_purge_wakeup();
    /* Wait for purge coordinator to signal that it is suspended. */
    os_event_wait_low(event, sig_count);
    MONITOR_ATOMIC_INC(MONITOR_PURGE_STOP_COUNT);
    return;
  }

  rw_lock_x_unlock(&latch);

  if (running())
  {
    ib::info() << "Waiting for purge to stop";
    while (running())
      os_thread_sleep(10000);
  }
}

/** Resume purge at UNLOCK TABLES after FLUSH TABLES FOR EXPORT */
void purge_sys_t::resume()
{
   if (!enabled())
   {
     /* Shutdown must have been initiated during FLUSH TABLES FOR EXPORT. */
     ut_ad(!srv_undo_sources);
     return;
   }

   int32_t paused= my_atomic_add32_explicit(&m_paused, -1,
                                            MY_MEMORY_ORDER_RELAXED);
   ut_a(paused);

   if (paused == 1)
   {
     ib::info() << "Resuming purge";
     srv_purge_wakeup();
     MONITOR_ATOMIC_INC(MONITOR_PURGE_RESUME_COUNT);
   }
}<|MERGE_RESOLUTION|>--- conflicted
+++ resolved
@@ -1561,18 +1561,12 @@
 /*======*/
 	ulint	n_purge_threads,	/*!< in: number of purge tasks
 					to submit to the work queue */
-<<<<<<< HEAD
-	bool	truncate)		/*!< in: truncate history if true */
-=======
-	ulint	batch_size,		/*!< in: the maximum number of records
-					to purge in one batch */
 	bool	truncate		/*!< in: truncate history if true */
 #ifdef UNIV_DEBUG
 	, srv_slot_t *slot		/*!< in/out: purge coordinator
 					thread slot */
 #endif
 )
->>>>>>> 2227dec4
 {
 	que_thr_t*	thr = NULL;
 	ulint		n_pages_handled;
@@ -1608,12 +1602,8 @@
 
 	thr = que_fork_scheduler_round_robin(purge_sys.query, thr);
 
-<<<<<<< HEAD
+	ut_d(thr->thread_slot = slot);
 	que_run_threads(thr);
-=======
-		ut_d(thr->thread_slot = slot);
-		que_run_threads(thr);
->>>>>>> 2227dec4
 
 	my_atomic_addlint(&purge_sys.n_completed, 1);
 
