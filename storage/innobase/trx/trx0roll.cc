--- conflicted
+++ resolved
@@ -59,53 +59,18 @@
 @retval	false	if the rollback was aborted by shutdown  */
 inline bool trx_t::rollback_finish()
 {
-<<<<<<< HEAD
   mod_tables.clear();
   if (UNIV_LIKELY(error_state == DB_SUCCESS))
   {
     commit();
     return true;
   }
-=======
-	trx->mod_tables.clear();
-	bool finished = trx->error_state == DB_SUCCESS;
-	if (UNIV_LIKELY(finished)) {
-		trx->commit();
-	} else {
-		ut_a(trx->error_state == DB_INTERRUPTED);
-		ut_ad(srv_shutdown_state != SRV_SHUTDOWN_NONE);
-		ut_a(!srv_undo_sources);
-		ut_ad(srv_fast_shutdown);
-		ut_d(trx->in_rollback = false);
-		if (trx_undo_t*& undo = trx->rsegs.m_redo.undo) {
-			UT_LIST_REMOVE(trx->rsegs.m_redo.rseg->undo_list,
-				       undo);
-			ut_free(undo);
-			undo = NULL;
-		}
-		if (trx_undo_t*& undo = trx->rsegs.m_noredo.undo) {
-			UT_LIST_REMOVE(trx->rsegs.m_noredo.rseg->undo_list,
-				       undo);
-			ut_free(undo);
-			undo = NULL;
-		}
-		trx->commit_low();
-	}
-
-	trx->lock.que_state = TRX_QUE_RUNNING;
->>>>>>> baf0ef9a
 
   ut_a(error_state == DB_INTERRUPTED);
   ut_ad(srv_shutdown_state != SRV_SHUTDOWN_NONE);
   ut_a(!srv_undo_sources);
   ut_ad(srv_fast_shutdown);
   ut_d(in_rollback= false);
-  if (trx_undo_t *&undo= rsegs.m_redo.old_insert)
-  {
-    UT_LIST_REMOVE(rsegs.m_redo.rseg->old_insert_list, undo);
-    ut_free(undo);
-    undo= nullptr;
-  }
   if (trx_undo_t *&undo= rsegs.m_redo.undo)
   {
     UT_LIST_REMOVE(rsegs.m_redo.rseg->undo_list, undo);
@@ -126,35 +91,9 @@
 /** Roll back an active transaction. */
 inline void trx_t::rollback_low(trx_savept_t *savept)
 {
-<<<<<<< HEAD
   mem_heap_t *heap= mem_heap_create(512);
   roll_node_t *roll_node= roll_node_create(heap);
   roll_node->savept= savept;
-=======
-	que_thr_t*	thr;
-	mem_heap_t*	heap;
-	roll_node_t*	roll_node;
-
-	heap = mem_heap_create(512);
-
-	roll_node = roll_node_create(heap);
-
-	if (savept != NULL) {
-		roll_node->savept = savept;
-		check_trx_state(trx);
-	} else {
-		assert_trx_nonlocking_or_in_list(trx);
-	}
-
-	trx->error_state = DB_SUCCESS;
-
-	if (trx->has_logged()) {
-
-		ut_ad(trx->rsegs.m_redo.rseg != 0
-		      || trx->rsegs.m_noredo.rseg != 0);
-
-		thr = pars_complete_graph_for_exec(roll_node, trx, heap, NULL);
->>>>>>> baf0ef9a
 
   ut_ad(!in_rollback);
 #ifdef UNIV_DEBUG
@@ -174,7 +113,7 @@
 
   error_state = DB_SUCCESS;
 
-  if (has_logged_or_recovered())
+  if (has_logged())
   {
     ut_ad(rsegs.m_redo.rseg || rsegs.m_noredo.rseg);
     que_thr_t *thr= pars_complete_graph_for_exec(roll_node, this, heap,
@@ -285,13 +224,8 @@
 
 	case TRX_STATE_PREPARED:
 	case TRX_STATE_PREPARED_RECOVERED:
-<<<<<<< HEAD
 		ut_ad(!trx->is_autocommit_non_locking());
-		if (trx->rsegs.m_redo.undo || trx->rsegs.m_redo.old_insert) {
-=======
-		ut_ad(!trx_is_autocommit_non_locking(trx));
 		if (trx->rsegs.m_redo.undo) {
->>>>>>> baf0ef9a
 			/* The XA ROLLBACK of a XA PREPARE transaction
 			will consist of multiple mini-transactions.
 
