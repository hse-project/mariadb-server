/*****************************************************************************

Copyright (c) 2014, 2016, Oracle and/or its affiliates. All Rights Reserved.
Copyright (c) 2017, 2018, MariaDB Corporation.

This program is free software; you can redistribute it and/or modify it under
the terms of the GNU General Public License as published by the Free Software
Foundation; version 2 of the License.

This program is distributed in the hope that it will be useful, but WITHOUT
ANY WARRANTY; without even the implied warranty of MERCHANTABILITY or FITNESS
FOR A PARTICULAR PURPOSE. See the GNU General Public License for more details.

You should have received a copy of the GNU General Public License along with
this program; if not, write to the Free Software Foundation, Inc.,
51 Franklin Street, Fifth Floor, Boston, MA 02110-1335 USA

*****************************************************************************/

/******************************************************************//**
@file include gis0rtree.h
R-tree header file

Created 2013/03/27 Jimmy Yang and Allen Lai
***********************************************************************/

#ifndef gis0rtree_h
#define gis0rtree_h

#include "btr0cur.h"
#include "rem0types.h"

/* Whether MBR 'a' contains 'b' */
#define	MBR_CONTAIN_CMP(a, b)					\
	((((b)->xmin >= (a)->xmin) && ((b)->xmax <= (a)->xmax)	\
	 && ((b)->ymin >= (a)->ymin) && ((b)->ymax <= (a)->ymax)))

/* Whether MBR 'a' equals to 'b' */
#define	MBR_EQUAL_CMP(a, b)					\
	((((b)->xmin == (a)->xmin) && ((b)->xmax == (a)->xmax))	\
	 && (((b)->ymin == (a)->ymin) && ((b)->ymax == (a)->ymax)))

/* Whether MBR 'a' intersects 'b' */
#define	MBR_INTERSECT_CMP(a, b)					\
	((((b)->xmin <= (a)->xmax) || ((b)->xmax >= (a)->xmin))	\
	 && (((b)->ymin <= (a)->ymax) || ((b)->ymax >= (a)->ymin)))

/* Whether MBR 'a' and 'b' disjoint */
#define	MBR_DISJOINT_CMP(a, b)	(!MBR_INTERSECT_CMP(a, b))

/* Whether MBR 'a' within 'b' */
#define	MBR_WITHIN_CMP(a, b)					\
	((((b)->xmin <= (a)->xmin) && ((b)->xmax >= (a)->xmax))	\
	 && (((b)->ymin <= (a)->ymin) && ((b)->ymax >= (a)->ymax)))

/* Define it for rtree search mode checking. */
#define RTREE_SEARCH_MODE(mode)					\
	(((mode) >= PAGE_CUR_CONTAIN) && ((mode <= PAGE_CUR_RTREE_GET_FATHER)))

/* Geometry data header */
#define	GEO_DATA_HEADER_SIZE	4
/**********************************************************************//**
Builds a Rtree node pointer out of a physical record and a page number.
@return own: node pointer */
dtuple_t*
rtr_index_build_node_ptr(
/*=====================*/
	const dict_index_t*	index,	/*!< in: index */
	const rtr_mbr_t*	mbr,	/*!< in: mbr of lower page */
	const rec_t*		rec,	/*!< in: record for which to build node
					pointer */
	ulint			page_no,/*!< in: page number to put in node
					pointer */
	mem_heap_t*		heap);	/*!< in: memory heap where pointer
					created */

/*************************************************************//**
Splits an R-tree index page to halves and inserts the tuple. It is assumed
that mtr holds an x-latch to the index tree. NOTE: the tree x-latch is
released within this function! NOTE that the operation of this
function must always succeed, we cannot reverse it: therefore enough
free disk space (2 pages) must be guaranteed to be available before
this function is called.
@return inserted record */
rec_t*
rtr_page_split_and_insert(
/*======================*/
	ulint		flags,	/*!< in: undo logging and locking flags */
	btr_cur_t*	cursor,	/*!< in/out: cursor at which to insert; when the
				function returns, the cursor is positioned
				on the predecessor of the inserted record */
	offset_t**	offsets,/*!< out: offsets on inserted record */
	mem_heap_t**	heap,	/*!< in/out: pointer to memory heap, or NULL */
	const dtuple_t*	tuple,	/*!< in: tuple to insert */
	ulint		n_ext,	/*!< in: number of externally stored columns */
	mtr_t*		mtr);	/*!< in: mtr */

/**************************************************************//**
Sets the child node mbr in a node pointer. */
UNIV_INLINE
void
rtr_page_cal_mbr(
/*=============*/
	const dict_index_t*	index,	/*!< in: index */
	const buf_block_t*	block,	/*!< in: buffer block */
	rtr_mbr_t*		mbr,	/*!< out: MBR encapsulates the page */
	mem_heap_t*		heap);	/*!< in: heap for the memory
					allocation */
/*************************************************************//**
Find the next matching record. This function will first exhaust
the copied record listed in the rtr_info->matches vector before
moving to next page
@return true if there is next qualified record found, otherwise(if
exhausted) false */
bool
rtr_pcur_move_to_next(
/*==================*/
	const dtuple_t*	tuple,	/*!< in: data tuple; NOTE: n_fields_cmp in
				tuple must be set so that it cannot get
				compared to the node ptr page number field! */
	page_cur_mode_t	mode,	/*!< in: cursor search mode */
	btr_pcur_t*	cursor, /*!< in: persistent cursor; NOTE that the
				function may release the page latch */
	ulint		cur_level,
				/*!< in: current level */
	mtr_t*		mtr);	/*!< in: mtr */

/****************************************************************//**
Searches the right position in rtree for a page cursor. */
bool
rtr_cur_search_with_match(
/*======================*/
	const buf_block_t*	block,	/*!< in: buffer block */
	dict_index_t*		index,	/*!< in: index descriptor */
	const dtuple_t*		tuple,	/*!< in: data tuple */
	page_cur_mode_t		mode,	/*!< in: PAGE_CUR_L,
					PAGE_CUR_LE, PAGE_CUR_G, or
					PAGE_CUR_GE */
	page_cur_t*		cursor,	/*!< in/out: page cursor */
	rtr_info_t*		rtr_info);/*!< in/out: search stack */

/****************************************************************//**
Calculate the area increased for a new record
@return area increased */
double
rtr_rec_cal_increase(
/*=================*/
	const dtuple_t*	dtuple,	/*!< in: data tuple to insert, which
				cause area increase */
	const rec_t*	rec,	/*!< in: physical record which differs from
				dtuple in some of the common fields, or which
				has an equal number or more fields than
				dtuple */
	const offset_t*	offsets,/*!< in: array returned by rec_get_offsets() */
	double*		area);	/*!< out: increased area */

/****************************************************************//**
Following the right link to find the proper block for insert.
@return the proper block.*/
dberr_t
rtr_ins_enlarge_mbr(
/*=================*/
	btr_cur_t*		cursor,	/*!< in: btr cursor */
	mtr_t*			mtr);	/*!< in: mtr */

/********************************************************************//**
*/
void
rtr_get_father_node(
/*================*/
	dict_index_t*	index,	/*!< in: index */
	ulint		level,	/*!< in: the tree level of search */
	const dtuple_t* tuple,	/*!< in: data tuple; NOTE: n_fields_cmp in
				tuple must be set so that it cannot get
				compared to the node ptr page number field! */
	btr_cur_t*	sea_cur,/*!< in: search cursor */
	btr_cur_t*	cursor,	/*!< in/out: tree cursor; the cursor page is
				s- or x-latched */
	ulint		page_no,/*!< in: current page no */
	mtr_t*		mtr);	/*!< in: mtr */

/**************************************************************//**
push a nonleaf index node to the search path */
UNIV_INLINE
void
rtr_non_leaf_stack_push(
/*====================*/
	rtr_node_path_t*	path,		/*!< in/out: search path */
	ulint			pageno,		/*!< in: pageno to insert */
	node_seq_t		seq_no,		/*!< in: Node sequence num */
	ulint			level,		/*!< in: index level */
	ulint			child_no,	/*!< in: child page no */
	btr_pcur_t*		cursor,		/*!< in: position cursor */
	double			mbr_inc);	/*!< in: MBR needs to be
						enlarged */

/**************************************************************//**
push a nonleaf index node to the search path for insertion */
void
rtr_non_leaf_insert_stack_push(
/*===========================*/
	dict_index_t*		index,		/*!< in: index descriptor */
	rtr_node_path_t*	path,		/*!< in/out: search path */
	ulint			level,		/*!< in: index level */
	const buf_block_t*	block,		/*!< in: block of the page */
	const rec_t*		rec,		/*!< in: positioned record */
	double			mbr_inc);	/*!< in: MBR needs to be
						enlarged */

/*****************************************************************//**
Allocates a new Split Sequence Number.
@return new SSN id */
UNIV_INLINE
node_seq_t
rtr_get_new_ssn_id(
/*===============*/
	dict_index_t*	index);		/*!< in: the index struct */

/*****************************************************************//**
Get the current Split Sequence Number.
@return current SSN id */
UNIV_INLINE
node_seq_t
rtr_get_current_ssn_id(
/*===================*/
	dict_index_t*	index);		/*!< in/out: the index struct */

/********************************************************************//**
Create a RTree search info structure */
rtr_info_t*
rtr_create_rtr_info(
/******************/
	bool		need_prdt,	/*!< in: Whether predicate lock is
					needed */
	bool		init_matches,	/*!< in: Whether to initiate the
					"matches" structure for collecting
					matched leaf records */
	btr_cur_t*	cursor,		/*!< in: tree search cursor */
	dict_index_t*	index);		/*!< in: index struct */

/********************************************************************//**
Update a btr_cur_t with rtr_info */
void
rtr_info_update_btr(
/******************/
	btr_cur_t*	cursor,		/*!< in/out: tree cursor */
	rtr_info_t*	rtr_info);	/*!< in: rtr_info to set to the
					cursor */

/********************************************************************//**
Update a btr_cur_t with rtr_info */
void
rtr_init_rtr_info(
/****************/
	rtr_info_t*	rtr_info,	/*!< in: rtr_info to set to the
					cursor */
	bool		need_prdt,	/*!< in: Whether predicate lock is
					needed */
	btr_cur_t*	cursor,		/*!< in: tree search cursor */
	dict_index_t*	index,		/*!< in: index structure */
	bool		reinit);	/*!< in: Whether this is a reinit */

/**************************************************************//**
Clean up Rtree cursor */
void
rtr_clean_rtr_info(
/*===============*/
	rtr_info_t*	rtr_info,	/*!< in: RTree search info */
	bool		free_all);	/*!< in: need to free rtr_info itself */

/****************************************************************//**
Get the bounding box content from an index record*/
void
rtr_get_mbr_from_rec(
/*=================*/
	const rec_t*	rec,	/*!< in: data tuple */
	const offset_t*	offsets,/*!< in: offsets array */
	rtr_mbr_t*	mbr);	/*!< out MBR */

/****************************************************************//**
Get the bounding box content from a MBR data record */
void
rtr_get_mbr_from_tuple(
/*===================*/
	const dtuple_t*	dtuple,	/*!< in: data tuple */
	rtr_mbr*	mbr);	/*!< out: mbr to fill */

/* Get the rtree page father.
@param[in]	offsets		work area for the return value
@param[in]	index		rtree index
@param[in]	block		child page in the index
@param[in]	mtr		mtr
@param[in]	sea_cur		search cursor, contains information
				about parent nodes in search
@param[in]	cursor		cursor on node pointer record,
				its page x-latched */
void
rtr_page_get_father(
	dict_index_t*	index,
	buf_block_t*	block,
	mtr_t*		mtr,
	btr_cur_t*	sea_cur,
	btr_cur_t*	cursor);

/************************************************************//**
Returns the father block to a page. It is assumed that mtr holds
an X or SX latch on the tree.
@return rec_get_offsets() of the node pointer record */
offset_t*
rtr_page_get_father_block(
/*======================*/
	offset_t*	offsets,/*!< in: work area for the return value */
	mem_heap_t*	heap,	/*!< in: memory heap to use */
	dict_index_t*	index,	/*!< in: b-tree index */
	buf_block_t*	block,	/*!< in: child page in the index */
	mtr_t*		mtr,	/*!< in: mtr */
	btr_cur_t*	sea_cur,/*!< in: search cursor, contains information
				about parent nodes in search */
	btr_cur_t*	cursor);/*!< out: cursor on node pointer record,
				its page x-latched */
/**************************************************************//**
Store the parent path cursor
@return number of cursor stored */
ulint
rtr_store_parent_path(
/*==================*/
	const buf_block_t*	block,	/*!< in: block of the page */
	btr_cur_t*		btr_cur,/*!< in/out: persistent cursor */
	ulint			latch_mode,
					/*!< in: latch_mode */
	ulint			level,	/*!< in: index level */
	mtr_t*			mtr);	/*!< in: mtr */

/**************************************************************//**
Initializes and opens a persistent cursor to an index tree. It should be
closed with btr_pcur_close. */
void
rtr_pcur_open_low(
/*==============*/
	dict_index_t*	index,	/*!< in: index */
	ulint		level,	/*!< in: level in the btree */
	const dtuple_t*	tuple,	/*!< in: tuple on which search done */
	page_cur_mode_t	mode,	/*!< in: PAGE_CUR_L, ...;
				NOTE that if the search is made using a unique
				prefix of a record, mode should be
				PAGE_CUR_LE, not PAGE_CUR_GE, as the latter
				may end up on the previous page from the
				record! */
	ulint		latch_mode,/*!< in: BTR_SEARCH_LEAF, ... */
	btr_pcur_t*	cursor,	/*!< in: memory buffer for persistent cursor */
	const char*	file,	/*!< in: file name */
	unsigned	line,	/*!< in: line where called */
	mtr_t*		mtr);	/*!< in: mtr */

#define rtr_pcur_open(i,t,md,l,c,m)			\
	rtr_pcur_open_low(i,0,t,md,l,c,__FILE__,__LINE__,m)

struct btr_cur_t;

/*********************************************************//**
Returns the R-Tree node stored in the parent search path
@return pointer to R-Tree cursor component */
UNIV_INLINE
node_visit_t*
rtr_get_parent_node(
/*================*/
	btr_cur_t*	btr_cur,	/*!< in: persistent cursor */
	ulint		level,		/*!< in: index level of buffer page */
	ulint		is_insert);	/*!< in: whether it is insert */

/*********************************************************//**
Returns the R-Tree cursor stored in the parent search path
@return pointer to R-Tree cursor component */
UNIV_INLINE
btr_pcur_t*
rtr_get_parent_cursor(
/*==================*/
	btr_cur_t*	btr_cur,	/*!< in: persistent cursor */
	ulint		level,		/*!< in: index level of buffer page */
	ulint		is_insert);	/*!< in: whether insert operation */

/*************************************************************//**
Copy recs from a page to new_block of rtree. */
void
rtr_page_copy_rec_list_end_no_locks(
/*================================*/
	buf_block_t*	new_block,	/*!< in: index page to copy to */
	buf_block_t*	block,		/*!< in: index page of rec */
	rec_t*		rec,		/*!< in: record on page */
	dict_index_t*	index,		/*!< in: record descriptor */
	mem_heap_t*	heap,		/*!< in/out: heap memory */
	rtr_rec_move_t*	rec_move,	/*!< in: recording records moved */
	ulint		max_move,	/*!< in: num of rec to move */
	ulint*		num_moved,	/*!< out: num of rec to move */
	mtr_t*		mtr);		/*!< in: mtr */

/*************************************************************//**
Copy recs till a specified rec from a page to new_block of rtree. */
void
rtr_page_copy_rec_list_start_no_locks(
/*==================================*/
	buf_block_t*	new_block,	/*!< in: index page to copy to */
	buf_block_t*	block,		/*!< in: index page of rec */
	rec_t*		rec,		/*!< in: record on page */
	dict_index_t*	index,		/*!< in: record descriptor */
	mem_heap_t*	heap,		/*!< in/out: heap memory */
	rtr_rec_move_t*	rec_move,	/*!< in: recording records moved */
	ulint		max_move,	/*!< in: num of rec to move */
	ulint*		num_moved,	/*!< out: num of rec to move */
	mtr_t*		mtr);		/*!< in: mtr */

/****************************************************************//**
Merge 2 mbrs and update the the mbr that cursor is on. */
dberr_t
rtr_merge_and_update_mbr(
/*=====================*/
	btr_cur_t*		cursor,		/*!< in/out: cursor */
	btr_cur_t*		cursor2,	/*!< in: the other cursor */
	offset_t*		offsets,	/*!< in: rec offsets */
	offset_t*		offsets2,	/*!< in: rec offsets */
	page_t*			child_page,	/*!< in: the child page. */
	mtr_t*			mtr);		/*!< in: mtr */

/*************************************************************//**
Deletes on the upper level the node pointer to a page. */
void
rtr_node_ptr_delete(
/*================*/
	btr_cur_t*	cursor,	/*!< in: search cursor, contains information
				about parent nodes in search */
	mtr_t*		mtr);	/*!< in: mtr */

/****************************************************************//**
Check two MBRs are identical or need to be merged */
bool
rtr_merge_mbr_changed(
/*==================*/
	btr_cur_t*	cursor,		/*!< in: cursor */
	btr_cur_t*	cursor2,	/*!< in: the other cursor */
<<<<<<< HEAD
	ulint*		offsets,	/*!< in: rec offsets */
	ulint*		offsets2,	/*!< in: rec offsets */
	rtr_mbr_t*	new_mbr);	/*!< out: MBR to update */
=======
	offset_t*	offsets,	/*!< in: rec offsets */
	offset_t*	offsets2,	/*!< in: rec offsets */
	rtr_mbr_t*	new_mbr,	/*!< out: MBR to update */
	buf_block_t*	merge_block,	/*!< in: page to merge */
	buf_block_t*	block,		/*!< in: page be merged */
	dict_index_t*	index);		/*!< in: index */
>>>>>>> f0aa073f


/**************************************************************//**
Update the mbr field of a spatial index row.
@return true if successful */
bool
rtr_update_mbr_field(
/*=================*/
	btr_cur_t*	cursor,		/*!< in: cursor pointed to rec.*/
	offset_t*	offsets,	/*!< in: offsets on rec. */
	btr_cur_t*	cursor2,	/*!< in/out: cursor pointed to rec
					that should be deleted.
					this cursor is for btr_compress to
					delete the merged page's father rec.*/
	page_t*		child_page,	/*!< in: child page. */
	rtr_mbr_t*	new_mbr,	/*!< in: the new mbr. */
	rec_t*		new_rec,	/*!< in: rec to use */
	mtr_t*		mtr);		/*!< in: mtr */

/**************************************************************//**
Check whether a Rtree page is child of a parent page
@return true if there is child/parent relationship */
bool
rtr_check_same_block(
/*=================*/
	dict_index_t*	index,	/*!< in: index tree */
	btr_cur_t*	cur,	/*!< in/out: position at the parent entry
				pointing to the child if successful */
	buf_block_t*	parentb,/*!< in: parent page to check */
	buf_block_t*	childb, /*!< in: child Page */
	mem_heap_t*	heap);	/*!< in: memory heap */

/*********************************************************************//**
Sets pointer to the data and length in a field. */
UNIV_INLINE
void
rtr_write_mbr(
/*==========*/
	byte*			data,	/*!< out: data */
	const rtr_mbr_t*	mbr);	/*!< in: data */

/*********************************************************************//**
Sets pointer to the data and length in a field. */
UNIV_INLINE
void
rtr_read_mbr(
/*==========*/
	const byte*		data,	/*!< in: data */
	rtr_mbr_t*		mbr);	/*!< out: data */

/**************************************************************//**
Check whether a discarding page is in anyone's search path */
void
rtr_check_discard_page(
/*===================*/
	dict_index_t*	index,	/*!< in: index */
	btr_cur_t*	cursor,	/*!< in: cursor on the page to discard: not on
				the root page */
	buf_block_t*	block);	/*!< in: block of page to be discarded */

/********************************************************************//**
Reinitialize a RTree search info */
UNIV_INLINE
void
rtr_info_reinit_in_cursor(
/************************/
	btr_cur_t*	cursor,		/*!< in/out: tree cursor */
	dict_index_t*	index,		/*!< in: index struct */
	bool		need_prdt);	/*!< in: Whether predicate lock is
					needed */

/** Estimates the number of rows in a given area.
@param[in]	index	index
@param[in]	tuple	range tuple containing mbr, may also be empty tuple
@param[in]	mode	search mode
@return estimated number of rows */
ha_rows
rtr_estimate_n_rows_in_range(
	dict_index_t*	index,
	const dtuple_t*	tuple,
	page_cur_mode_t	mode);

#include "gis0rtree.ic"
#endif /*!< gis0rtree.h */<|MERGE_RESOLUTION|>--- conflicted
+++ resolved
@@ -437,18 +437,9 @@
 /*==================*/
 	btr_cur_t*	cursor,		/*!< in: cursor */
 	btr_cur_t*	cursor2,	/*!< in: the other cursor */
-<<<<<<< HEAD
-	ulint*		offsets,	/*!< in: rec offsets */
-	ulint*		offsets2,	/*!< in: rec offsets */
-	rtr_mbr_t*	new_mbr);	/*!< out: MBR to update */
-=======
 	offset_t*	offsets,	/*!< in: rec offsets */
 	offset_t*	offsets2,	/*!< in: rec offsets */
-	rtr_mbr_t*	new_mbr,	/*!< out: MBR to update */
-	buf_block_t*	merge_block,	/*!< in: page to merge */
-	buf_block_t*	block,		/*!< in: page be merged */
-	dict_index_t*	index);		/*!< in: index */
->>>>>>> f0aa073f
+	rtr_mbr_t*	new_mbr);	/*!< out: MBR to update */
 
 
 /**************************************************************//**
