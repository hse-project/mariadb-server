/*****************************************************************************

Copyright (c) 2005, 2016, Oracle and/or its affiliates. All Rights Reserved.
Copyright (c) 2012, Facebook Inc.
Copyright (c) 2017, 2020, MariaDB Corporation.

This program is free software; you can redistribute it and/or modify it under
the terms of the GNU General Public License as published by the Free Software
Foundation; version 2 of the License.

This program is distributed in the hope that it will be useful, but WITHOUT
ANY WARRANTY; without even the implied warranty of MERCHANTABILITY or FITNESS
FOR A PARTICULAR PURPOSE. See the GNU General Public License for more details.

You should have received a copy of the GNU General Public License along with
this program; if not, write to the Free Software Foundation, Inc.,
51 Franklin Street, Fifth Floor, Boston, MA 02110-1335 USA

*****************************************************************************/

/**************************************************//**
@file include/page0zip.h
Compressed page interface

Created June 2005 by Marko Makela
*******************************************************/

#ifndef page0zip_h
#define page0zip_h

#include "buf0types.h"

#ifndef UNIV_INNOCHECKSUM
#include "mtr0types.h"
#include "page0types.h"
#include "dict0types.h"
#include "srv0srv.h"
#include "trx0types.h"
#include "mem0mem.h"

/* Compression level to be used by zlib. Settable by user. */
extern uint	page_zip_level;

/* Default compression level. */
#define DEFAULT_COMPRESSION_LEVEL	6
/** Start offset of the area that will be compressed */
#define PAGE_ZIP_START			PAGE_NEW_SUPREMUM_END
/** Size of an compressed page directory entry */
#define PAGE_ZIP_DIR_SLOT_SIZE		2
/** Predefine the sum of DIR_SLOT, TRX_ID & ROLL_PTR */
#define PAGE_ZIP_CLUST_LEAF_SLOT_SIZE		\
		(PAGE_ZIP_DIR_SLOT_SIZE		\
		+ DATA_TRX_ID_LEN		\
		+ DATA_ROLL_PTR_LEN)
/** Mask of record offsets */
#define PAGE_ZIP_DIR_SLOT_MASK		0x3fffU
/** 'owned' flag */
#define PAGE_ZIP_DIR_SLOT_OWNED		0x4000U
/** 'deleted' flag */
#define PAGE_ZIP_DIR_SLOT_DEL		0x8000U

/* Whether or not to log compressed page images to avoid possible
compression algorithm changes in zlib. */
extern my_bool	page_zip_log_pages;

/**********************************************************************//**
Determine the size of a compressed page in bytes.
@return size in bytes */
UNIV_INLINE
ulint
page_zip_get_size(
/*==============*/
	const page_zip_des_t*	page_zip)	/*!< in: compressed page */
	MY_ATTRIBUTE((warn_unused_result));
/**********************************************************************//**
Set the size of a compressed page in bytes. */
UNIV_INLINE
void
page_zip_set_size(
/*==============*/
	page_zip_des_t*	page_zip,	/*!< in/out: compressed page */
	ulint		size);		/*!< in: size in bytes */

/** Determine if a record is so big that it needs to be stored externally.
@param[in]	rec_size	length of the record in bytes
@param[in]	comp		nonzero=compact format
@param[in]	n_fields	number of fields in the record; ignored if
tablespace is not compressed
@param[in]	zip_size	ROW_FORMAT=COMPRESSED page size, or 0
@return false if the entire record can be stored locally on the page */
inline bool page_zip_rec_needs_ext(ulint rec_size, ulint comp, ulint n_fields,
				   ulint zip_size)
	MY_ATTRIBUTE((warn_unused_result));

/**********************************************************************//**
Determine the guaranteed free space on an empty page.
@return minimum payload size on the page */
ulint
page_zip_empty_size(
/*================*/
	ulint	n_fields,	/*!< in: number of columns in the index */
	ulint	zip_size)	/*!< in: compressed page size in bytes */
	MY_ATTRIBUTE((const));

/** Check whether a tuple is too big for compressed table
@param[in]	index	dict index object
@param[in]	entry	entry for the index
@return	true if it's too big, otherwise false */
bool
page_zip_is_too_big(
	const dict_index_t*	index,
	const dtuple_t*		entry);

/**********************************************************************//**
Initialize a compressed page descriptor. */
UNIV_INLINE
void
page_zip_des_init(
/*==============*/
	page_zip_des_t*	page_zip);	/*!< in/out: compressed page
					descriptor */

/**********************************************************************//**
Configure the zlib allocator to use the given memory heap. */
void
page_zip_set_alloc(
/*===============*/
	void*		stream,		/*!< in/out: zlib stream */
	mem_heap_t*	heap);		/*!< in: memory heap to use */

/**********************************************************************//**
Compress a page.
@return TRUE on success, FALSE on failure; page_zip will be left
intact on failure. */
ibool
page_zip_compress(
/*==============*/
	page_zip_des_t*		page_zip,	/*!< in: size; out: data,
						n_blobs, m_start, m_end,
						m_nonempty */
	const page_t*		page,		/*!< in: uncompressed page */
	dict_index_t*		index,		/*!< in: index of the B-tree
						node */
	ulint			level,		/*!< in: commpression level */
	mtr_t*			mtr);		/*!< in/out: mini-transaction,
						or NULL */

/**********************************************************************//**
Write the index information for the compressed page.
@return used size of buf */
ulint
page_zip_fields_encode(
/*===================*/
	ulint			n,	/*!< in: number of fields
					to compress */
	const dict_index_t*	index,	/*!< in: index comprising
					at least n fields */
	ulint			trx_id_pos,
					/*!< in: position of the trx_id column
					in the index, or ULINT_UNDEFINED if
					this is a non-leaf page */
	byte*			buf);	/*!< out: buffer of (n + 1) * 2 bytes */

/**********************************************************************//**
Decompress a page.  This function should tolerate errors on the compressed
page.  Instead of letting assertions fail, it will return FALSE if an
inconsistency is detected.
@return TRUE on success, FALSE on failure */
ibool
page_zip_decompress(
/*================*/
	page_zip_des_t*	page_zip,/*!< in: data, ssize;
				out: m_start, m_end, m_nonempty, n_blobs */
	page_t*		page,	/*!< out: uncompressed page, may be trashed */
	ibool		all)	/*!< in: TRUE=decompress the whole page;
				FALSE=verify but do not copy some
				page header fields that should not change
				after page creation */
	MY_ATTRIBUTE((nonnull(1,2)));

#ifdef UNIV_DEBUG
/**********************************************************************//**
Validate a compressed page descriptor.
@return TRUE if ok */
UNIV_INLINE
ibool
page_zip_simple_validate(
/*=====================*/
	const page_zip_des_t*	page_zip);	/*!< in: compressed page
						descriptor */
#endif /* UNIV_DEBUG */

#ifdef UNIV_ZIP_DEBUG
/**********************************************************************//**
Check that the compressed and decompressed pages match.
@return TRUE if valid, FALSE if not */
ibool
page_zip_validate_low(
/*==================*/
	const page_zip_des_t*	page_zip,/*!< in: compressed page */
	const page_t*		page,	/*!< in: uncompressed page */
	const dict_index_t*	index,	/*!< in: index of the page, if known */
	ibool			sloppy)	/*!< in: FALSE=strict,
					TRUE=ignore the MIN_REC_FLAG */
	MY_ATTRIBUTE((nonnull(1,2)));
/**********************************************************************//**
Check that the compressed and decompressed pages match. */
ibool
page_zip_validate(
/*==============*/
	const page_zip_des_t*	page_zip,/*!< in: compressed page */
	const page_t*		page,	/*!< in: uncompressed page */
	const dict_index_t*	index)	/*!< in: index of the page, if known */
	MY_ATTRIBUTE((nonnull(1,2)));
#endif /* UNIV_ZIP_DEBUG */

/**********************************************************************//**
Determine how big record can be inserted without recompressing the page.
@return a positive number indicating the maximum size of a record
whose insertion is guaranteed to succeed, or zero or negative */
UNIV_INLINE
lint
page_zip_max_ins_size(
/*==================*/
	const page_zip_des_t*	page_zip,/*!< in: compressed page */
	ibool			is_clust)/*!< in: TRUE if clustered index */
	MY_ATTRIBUTE((warn_unused_result));

/**********************************************************************//**
Determine if enough space is available in the modification log.
@return TRUE if page_zip_write_rec() will succeed */
UNIV_INLINE
ibool
page_zip_available(
/*===============*/
	const page_zip_des_t*	page_zip,/*!< in: compressed page */
	ibool			is_clust,/*!< in: TRUE if clustered index */
	ulint			length,	/*!< in: combined size of the record */
	ulint			create)	/*!< in: nonzero=add the record to
					the heap */
	MY_ATTRIBUTE((warn_unused_result));

/**********************************************************************//**
Write data to the uncompressed header portion of a page.  The data must
already have been written to the uncompressed page. */
UNIV_INLINE
void
page_zip_write_header(
/*==================*/
	page_zip_des_t*	page_zip,/*!< in/out: compressed page */
	const byte*	str,	/*!< in: address on the uncompressed page */
	ulint		length,	/*!< in: length of the data */
	mtr_t*		mtr)	/*!< in: mini-transaction, or NULL */
	MY_ATTRIBUTE((nonnull(1,2)));

/**********************************************************************//**
Write an entire record on the compressed page.  The data must already
have been written to the uncompressed page. */
void
page_zip_write_rec(
/*===============*/
	page_zip_des_t*	page_zip,/*!< in/out: compressed page */
	const byte*	rec,	/*!< in: record being written */
	dict_index_t*	index,	/*!< in: the index the record belongs to */
	const rec_offs*	offsets,/*!< in: rec_get_offsets(rec, index) */
	ulint		create)	/*!< in: nonzero=insert, zero=update */
	MY_ATTRIBUTE((nonnull));

/***********************************************************//**
Parses a log record of writing a BLOB pointer of a record.
@return end of log record or NULL */
byte*
page_zip_parse_write_blob_ptr(
/*==========================*/
	byte*		ptr,	/*!< in: redo log buffer */
	byte*		end_ptr,/*!< in: redo log buffer end */
	page_t*		page,	/*!< in/out: uncompressed page */
	page_zip_des_t*	page_zip);/*!< in/out: compressed page */

/**********************************************************************//**
Write a BLOB pointer of a record on the leaf page of a clustered index.
The information must already have been updated on the uncompressed page. */
void
page_zip_write_blob_ptr(
/*====================*/
	page_zip_des_t*	page_zip,/*!< in/out: compressed page */
	const byte*	rec,	/*!< in/out: record whose data is being
				written */
	dict_index_t*	index,	/*!< in: index of the page */
	const rec_offs*	offsets,/*!< in: rec_get_offsets(rec, index) */
	ulint		n,	/*!< in: column index */
	mtr_t*		mtr);	/*!< in: mini-transaction handle,
				or NULL if no logging is needed */

/***********************************************************//**
Parses a log record of writing the node pointer of a record.
@return end of log record or NULL */
byte*
page_zip_parse_write_node_ptr(
/*==========================*/
	byte*		ptr,	/*!< in: redo log buffer */
	byte*		end_ptr,/*!< in: redo log buffer end */
	page_t*		page,	/*!< in/out: uncompressed page */
	page_zip_des_t*	page_zip);/*!< in/out: compressed page */

/**********************************************************************//**
Write the node pointer of a record on a non-leaf compressed page. */
void
page_zip_write_node_ptr(
/*====================*/
	page_zip_des_t*	page_zip,/*!< in/out: compressed page */
	byte*		rec,	/*!< in/out: record */
	ulint		size,	/*!< in: data size of rec */
	ulint		ptr,	/*!< in: node pointer */
	mtr_t*		mtr);	/*!< in: mini-transaction, or NULL */

/** Write the DB_TRX_ID,DB_ROLL_PTR into a clustered index leaf page record.
@param[in,out]	page_zip	compressed page
@param[in,out]	rec		record
@param[in]	offsets		rec_get_offsets(rec, index)
@param[in]	trx_id_field	field number of DB_TRX_ID (number of PK fields)
@param[in]	trx_id		DB_TRX_ID value (transaction identifier)
@param[in]	roll_ptr	DB_ROLL_PTR value (undo log pointer)
@param[in,out]	mtr		mini-transaction, or NULL to skip logging */
void
page_zip_write_trx_id_and_roll_ptr(
	page_zip_des_t*	page_zip,
	byte*		rec,
	const rec_offs*	offsets,
	ulint		trx_id_col,
	trx_id_t	trx_id,
	roll_ptr_t	roll_ptr,
	mtr_t*		mtr = NULL)
	MY_ATTRIBUTE((nonnull(1,2,3)));

/** Parse a MLOG_ZIP_WRITE_TRX_ID record.
@param[in]	ptr		redo log buffer
@param[in]	end_ptr		end of redo log buffer
@param[in,out]	page		uncompressed page
@param[in,out]	page_zip	compressed page
@return end of log record
@retval	NULL	if the log record is incomplete */
byte*
page_zip_parse_write_trx_id(
	byte*		ptr,
	byte*		end_ptr,
	page_t*		page,
	page_zip_des_t*	page_zip)
	MY_ATTRIBUTE((nonnull(1,2), warn_unused_result));
/**********************************************************************//**
Write the "deleted" flag of a record on a compressed page.  The flag must
already have been written on the uncompressed page. */
void
page_zip_rec_set_deleted(
/*=====================*/
	page_zip_des_t*	page_zip,/*!< in/out: compressed page */
	const byte*	rec,	/*!< in: record on the uncompressed page */
	ulint		flag)	/*!< in: the deleted flag (nonzero=TRUE) */
	MY_ATTRIBUTE((nonnull));

/**********************************************************************//**
Write the "owned" flag of a record on a compressed page.  The n_owned field
must already have been written on the uncompressed page. */
void
page_zip_rec_set_owned(
/*===================*/
	page_zip_des_t*	page_zip,/*!< in/out: compressed page */
	const byte*	rec,	/*!< in: record on the uncompressed page */
	ulint		flag)	/*!< in: the owned flag (nonzero=TRUE) */
	MY_ATTRIBUTE((nonnull));

/**********************************************************************//**
Insert a record to the dense page directory. */
void
page_zip_dir_insert(
/*================*/
	page_zip_des_t*	page_zip,/*!< in/out: compressed page */
	const byte*	prev_rec,/*!< in: record after which to insert */
	const byte*	free_rec,/*!< in: record from which rec was
				allocated, or NULL */
	byte*		rec);	/*!< in: record to insert */

/**********************************************************************//**
Shift the dense page directory and the array of BLOB pointers
when a record is deleted. */
void
page_zip_dir_delete(
/*================*/
	page_zip_des_t*		page_zip,	/*!< in/out: compressed page */
	byte*			rec,		/*!< in: deleted record */
	const dict_index_t*	index,		/*!< in: index of rec */
	const rec_offs*		offsets,	/*!< in: rec_get_offsets(rec) */
	const byte*		free)		/*!< in: previous start of
						the free list */
	MY_ATTRIBUTE((nonnull(1,2,3,4)));

/**********************************************************************//**
Add a slot to the dense page directory. */
void
page_zip_dir_add_slot(
/*==================*/
	page_zip_des_t*	page_zip,	/*!< in/out: compressed page */
	ulint		is_clustered)	/*!< in: nonzero for clustered index,
					zero for others */
	MY_ATTRIBUTE((nonnull));

/***********************************************************//**
Parses a log record of writing to the header of a page.
@return end of log record or NULL */
byte*
page_zip_parse_write_header(
/*========================*/
	byte*		ptr,	/*!< in: redo log buffer */
	byte*		end_ptr,/*!< in: redo log buffer end */
	page_t*		page,	/*!< in/out: uncompressed page */
	page_zip_des_t*	page_zip);/*!< in/out: compressed page */

/**********************************************************************//**
Write data to the uncompressed header portion of a page.  The data must
already have been written to the uncompressed page.
However, the data portion of the uncompressed page may differ from
the compressed page when a record is being inserted in
page_cur_insert_rec_low(). */
UNIV_INLINE
void
page_zip_write_header(
/*==================*/
	page_zip_des_t*	page_zip,/*!< in/out: compressed page */
	const byte*	str,	/*!< in: address on the uncompressed page */
	ulint		length,	/*!< in: length of the data */
	mtr_t*		mtr)	/*!< in: mini-transaction, or NULL */
	MY_ATTRIBUTE((nonnull(1,2)));

/**********************************************************************//**
Reorganize and compress a page.  This is a low-level operation for
compressed pages, to be used when page_zip_compress() fails.
On success, a redo log entry MLOG_ZIP_PAGE_COMPRESS will be written.
The function btr_page_reorganize() should be preferred whenever possible.
IMPORTANT: if page_zip_reorganize() is invoked on a leaf page of a
non-clustered index, the caller must update the insert buffer free
bits in the same mini-transaction in such a way that the modification
will be redo-logged.
@return TRUE on success, FALSE on failure; page_zip will be left
intact on failure, but page will be overwritten. */
ibool
page_zip_reorganize(
/*================*/
	buf_block_t*	block,	/*!< in/out: page with compressed page;
				on the compressed page, in: size;
				out: data, n_blobs,
				m_start, m_end, m_nonempty */
	dict_index_t*	index,	/*!< in: index of the B-tree node */
	mtr_t*		mtr)	/*!< in: mini-transaction */
	MY_ATTRIBUTE((nonnull));

/**********************************************************************//**
Copy the records of a page byte for byte.  Do not copy the page header
or trailer, except those B-tree header fields that are directly
related to the storage of records.  Also copy PAGE_MAX_TRX_ID.
NOTE: The caller must update the lock table and the adaptive hash index. */
void
page_zip_copy_recs(
/*===============*/
	page_zip_des_t*		page_zip,	/*!< out: copy of src_zip
						(n_blobs, m_start, m_end,
						m_nonempty, data[0..size-1]) */
	page_t*			page,		/*!< out: copy of src */
	const page_zip_des_t*	src_zip,	/*!< in: compressed page */
	const page_t*		src,		/*!< in: page */
	dict_index_t*		index,		/*!< in: index of the B-tree */
	mtr_t*			mtr);		/*!< in: mini-transaction */

/** Parse and optionally apply MLOG_ZIP_PAGE_COMPRESS.
@param[in]	ptr	log record
@param[in]	end_ptr	end of log
@param[in,out]	block	ROW_FORMAT=COMPRESSED block, or NULL for parsing only
@return	end of log record
@retval	NULL	if the log record is incomplete */
byte* page_zip_parse_compress(const byte* ptr, const byte* end_ptr,
			      buf_block_t* block);

#endif /* !UNIV_INNOCHECKSUM */

/** Calculate the compressed page checksum.
@param[in]	data			compressed page
@param[in]	size			size of compressed page
@param[in]	algo			algorithm to use
@return page checksum */
uint32_t
page_zip_calc_checksum(
	const void*			data,
	ulint				size,
	srv_checksum_algorithm_t	algo);

/** Validate the checksum on a ROW_FORMAT=COMPRESSED page.
@param data    ROW_FORMAT=COMPRESSED page
@param size    size of the page, in bytes
@return whether the stored checksum matches innodb_checksum_algorithm */
bool page_zip_verify_checksum(const byte *data, size_t size);

#ifndef UNIV_INNOCHECKSUM
/**********************************************************************//**
Write a log record of compressing an index page without the data on the page. */
UNIV_INLINE
void
page_zip_compress_write_log_no_data(
/*================================*/
	ulint		level,	/*!< in: compression level */
	const page_t*	page,	/*!< in: page that is compressed */
	dict_index_t*	index,	/*!< in: index */
	mtr_t*		mtr);	/*!< in: mtr */
/**********************************************************************//**
Parses a log record of compressing an index page without the data.
@return end of log record or NULL */
UNIV_INLINE
byte*
page_zip_parse_compress_no_data(
/*============================*/
	byte*		ptr,		/*!< in: buffer */
	byte*		end_ptr,	/*!< in: buffer end */
	page_t*		page,		/*!< in: uncompressed page */
	page_zip_des_t*	page_zip,	/*!< out: compressed page */
	dict_index_t*	index)		/*!< in: index */
	MY_ATTRIBUTE((nonnull(1,2)));

/**********************************************************************//**
Reset the counters used for filling
INFORMATION_SCHEMA.innodb_cmp_per_index. */
UNIV_INLINE
void
page_zip_reset_stat_per_index();
/*===========================*/

<<<<<<< HEAD
#include "page0zip.ic"
=======
#ifdef UNIV_MATERIALIZE
# undef UNIV_INLINE
# define UNIV_INLINE	UNIV_INLINE_ORIGINAL
#endif

#include "page0zip.inl"
>>>>>>> 41a163ac
#endif /* !UNIV_INNOCHECKSUM */

#endif /* page0zip_h */<|MERGE_RESOLUTION|>--- conflicted
+++ resolved
@@ -531,16 +531,7 @@
 page_zip_reset_stat_per_index();
 /*===========================*/
 
-<<<<<<< HEAD
-#include "page0zip.ic"
-=======
-#ifdef UNIV_MATERIALIZE
-# undef UNIV_INLINE
-# define UNIV_INLINE	UNIV_INLINE_ORIGINAL
-#endif
-
 #include "page0zip.inl"
->>>>>>> 41a163ac
 #endif /* !UNIV_INNOCHECKSUM */
 
 #endif /* page0zip_h */