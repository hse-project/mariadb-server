/*****************************************************************************

Copyright (c) 1997, 2016, Oracle and/or its affiliates. All Rights Reserved.
Copyright (c) 2016, 2022, MariaDB Corporation.

This program is free software; you can redistribute it and/or modify it under
the terms of the GNU General Public License as published by the Free Software
Foundation; version 2 of the License.

This program is distributed in the hope that it will be useful, but WITHOUT
ANY WARRANTY; without even the implied warranty of MERCHANTABILITY or FITNESS
FOR A PARTICULAR PURPOSE. See the GNU General Public License for more details.

You should have received a copy of the GNU General Public License along with
this program; if not, write to the Free Software Foundation, Inc.,
51 Franklin Street, Fifth Floor, Boston, MA 02110-1335 USA

*****************************************************************************/

/**************************************************//**
@file include/ibuf0ibuf.h
Insert buffer

Created 7/19/1997 Heikki Tuuri
*******************************************************/

#ifndef ibuf0ibuf_h
#define ibuf0ibuf_h

#include "mtr0mtr.h"
#include "dict0mem.h"
#include "fsp0fsp.h"
#include "ibuf0types.h"

/** Default value for maximum on-disk size of change buffer in terms
of percentage of the buffer pool. */
#define CHANGE_BUFFER_DEFAULT_SIZE	(25)

/* Possible operations buffered in the insert/whatever buffer. See
ibuf_insert(). DO NOT CHANGE THE VALUES OF THESE, THEY ARE STORED ON DISK. */
typedef enum {
	IBUF_OP_INSERT = 0,
	IBUF_OP_DELETE_MARK = 1,
	IBUF_OP_DELETE = 2,

	/* Number of different operation types. */
	IBUF_OP_COUNT = 3
} ibuf_op_t;

/** Combinations of operations that can be buffered.
@see innodb_change_buffering_names */
enum ibuf_use_t {
	IBUF_USE_NONE = 0,
	IBUF_USE_INSERT,	/* insert */
	IBUF_USE_DELETE_MARK,	/* delete */
	IBUF_USE_INSERT_DELETE_MARK,	/* insert+delete */
	IBUF_USE_DELETE,	/* delete+purge */
	IBUF_USE_ALL		/* insert+delete+purge */
};

/** Operations that can currently be buffered. */
extern ulong		innodb_change_buffering;

/** The insert buffer control structure */
extern ibuf_t*		ibuf;

/* The purpose of the insert buffer is to reduce random disk access.
When we wish to insert a record into a non-unique secondary index and
the B-tree leaf page where the record belongs to is not in the buffer
pool, we insert the record into the insert buffer B-tree, indexed by
(space_id, page_no).  When the page is eventually read into the buffer
pool, we look up the insert buffer B-tree for any modifications to the
page, and apply these upon the completion of the read operation.  This
is called the insert buffer merge. */

/* The insert buffer merge must always succeed.  To guarantee this,
the insert buffer subsystem keeps track of the free space in pages for
which it can buffer operations.  Two bits per page in the insert
buffer bitmap indicate the available space in coarse increments.  The
free bits in the insert buffer bitmap must never exceed the free space
on a page.  It is safe to decrement or reset the bits in the bitmap in
a mini-transaction that is committed before the mini-transaction that
affects the free space.  It is unsafe to increment the bits in a
separately committed mini-transaction, because in crash recovery, the
free bits could momentarily be set too high. */

/******************************************************************//**
Creates the insert buffer data structure at a database startup.
@return DB_SUCCESS or failure */
dberr_t
ibuf_init_at_db_start(void);
/*=======================*/
/*********************************************************************//**
Updates the max_size value for ibuf. */
void
ibuf_max_size_update(
/*=================*/
	ulint	new_val);	/*!< in: new value in terms of
				percentage of the buffer pool size */
/*********************************************************************//**
Reads the biggest tablespace id from the high end of the insert buffer
tree and updates the counter in fil_system. */
void
ibuf_update_max_tablespace_id(void);
/*===============================*/
/***************************************************************//**
Starts an insert buffer mini-transaction. */
UNIV_INLINE
void
ibuf_mtr_start(
/*===========*/
	mtr_t*	mtr)	/*!< out: mini-transaction */
	MY_ATTRIBUTE((nonnull));
/***************************************************************//**
Commits an insert buffer mini-transaction. */
UNIV_INLINE
void
ibuf_mtr_commit(
/*============*/
	mtr_t*	mtr)	/*!< in/out: mini-transaction */
	MY_ATTRIBUTE((nonnull));
/************************************************************************//**
Resets the free bits of the page in the ibuf bitmap. This is done in a
separate mini-transaction, hence this operation does not restrict
further work to only ibuf bitmap operations, which would result if the
latch to the bitmap page were kept.  NOTE: The free bits in the insert
buffer bitmap must never exceed the free space on a page.  It is safe
to decrement or reset the bits in the bitmap in a mini-transaction
that is committed before the mini-transaction that affects the free
space. */
void
ibuf_reset_free_bits(
/*=================*/
	buf_block_t*	block);	/*!< in: index page; free bits are set to 0
				if the index is a non-clustered
				non-unique, and page level is 0 */
/************************************************************************//**
Updates the free bits of an uncompressed page in the ibuf bitmap if
there is not enough free on the page any more.  This is done in a
separate mini-transaction, hence this operation does not restrict
further work to only ibuf bitmap operations, which would result if the
latch to the bitmap page were kept.  NOTE: The free bits in the insert
buffer bitmap must never exceed the free space on a page.  It is
unsafe to increment the bits in a separately committed
mini-transaction, because in crash recovery, the free bits could
momentarily be set too high.  It is only safe to use this function for
decrementing the free bits.  Should more free space become available,
we must not update the free bits here, because that would break crash
recovery. */
UNIV_INLINE
void
ibuf_update_free_bits_if_full(
/*==========================*/
	buf_block_t*	block,	/*!< in: index page to which we have added new
				records; the free bits are updated if the
				index is non-clustered and non-unique and
				the page level is 0, and the page becomes
				fuller */
	ulint		max_ins_size,/*!< in: value of maximum insert size with
				reorganize before the latest operation
				performed to the page */
	ulint		increase);/*!< in: upper limit for the additional space
				used in the latest operation, if known, or
				ULINT_UNDEFINED */
/**********************************************************************//**
Updates the free bits for an uncompressed page to reflect the present
state.  Does this in the mtr given, which means that the latching
order rules virtually prevent any further operations for this OS
thread until mtr is committed.  NOTE: The free bits in the insert
buffer bitmap must never exceed the free space on a page.  It is safe
to set the free bits in the same mini-transaction that updated the
page. */
void
ibuf_update_free_bits_low(
/*======================*/
	const buf_block_t*	block,		/*!< in: index page */
	ulint			max_ins_size,	/*!< in: value of
						maximum insert size
						with reorganize before
						the latest operation
						performed to the page */
	mtr_t*			mtr);		/*!< in/out: mtr */
/**********************************************************************//**
Updates the free bits for a compressed page to reflect the present
state.  Does this in the mtr given, which means that the latching
order rules virtually prevent any further operations for this OS
thread until mtr is committed.  NOTE: The free bits in the insert
buffer bitmap must never exceed the free space on a page.  It is safe
to set the free bits in the same mini-transaction that updated the
page. */
void
ibuf_update_free_bits_zip(
/*======================*/
	buf_block_t*	block,	/*!< in/out: index page */
	mtr_t*		mtr);	/*!< in/out: mtr */
/**********************************************************************//**
Updates the free bits for the two pages to reflect the present state.
Does this in the mtr given, which means that the latching order rules
virtually prevent any further operations until mtr is committed.
NOTE: The free bits in the insert buffer bitmap must never exceed the
free space on a page.  It is safe to set the free bits in the same
mini-transaction that updated the pages. */
void
ibuf_update_free_bits_for_two_pages_low(
/*====================================*/
	buf_block_t*	block1,	/*!< in: index page */
	buf_block_t*	block2,	/*!< in: index page */
	mtr_t*		mtr);	/*!< in: mtr */
/**********************************************************************//**
A basic partial test if an insert to the insert buffer could be possible and
recommended. */
UNIV_INLINE
ibool
ibuf_should_try(
/*============*/
	dict_index_t*	index,			/*!< in: index where to insert */
	ulint		ignore_sec_unique);	/*!< in: if != 0, we should
						ignore UNIQUE constraint on
						a secondary index when we
						decide */
/******************************************************************//**
Returns TRUE if the current OS thread is performing an insert buffer
routine.

For instance, a read-ahead of non-ibuf pages is forbidden by threads
that are executing an insert buffer routine.
@return TRUE if inside an insert buffer routine */
UNIV_INLINE
ibool
ibuf_inside(
/*========*/
	const mtr_t*	mtr)	/*!< in: mini-transaction */
	MY_ATTRIBUTE((warn_unused_result));

/** Checks if a page address is an ibuf bitmap page (level 3 page) address.
@param[in]	page_id		page id
@param[in]	zip_size	ROW_FORMAT=COMPRESSED page size, or 0
@return TRUE if a bitmap page */
inline bool ibuf_bitmap_page(const page_id_t page_id, ulint zip_size)
{
	ut_ad(ut_is_2pow(zip_size));
	ulint size = zip_size ? zip_size : srv_page_size;
	return (page_id.page_no() & (size - 1)) == FSP_IBUF_BITMAP_OFFSET;
}

/** Checks if a page is a level 2 or 3 page in the ibuf hierarchy of pages.
Must not be called when recv_no_ibuf_operations==true.
@param[in]	page_id		page id
@param[in]	zip_size	ROW_FORMAT=COMPRESSED page size, or 0
@param[in]	x_latch		FALSE if relaxed check (avoid latching the
bitmap page)
@param[in]	file		file name
@param[in]	line		line where called
@param[in,out]	mtr		mtr which will contain an x-latch to the
bitmap page if the page is not one of the fixed address ibuf pages, or NULL,
in which case a new transaction is created.
<<<<<<< HEAD
@return true if level 2 or level 3 page */
=======
@return TRUE if level 2 or level 3 page */
>>>>>>> 2ef2e232
bool
ibuf_page_low(
	const page_id_t		page_id,
	ulint			zip_size,
#ifdef UNIV_DEBUG
	bool			x_latch,
#endif /* UNIV_DEBUG */
	const char*		file,
	unsigned		line,
	mtr_t*			mtr)
	MY_ATTRIBUTE((warn_unused_result));

#ifdef UNIV_DEBUG
/** Checks if a page is a level 2 or 3 page in the ibuf hierarchy of pages.
Must not be called when recv_no_ibuf_operations==true.
@param[in]	page_id		tablespace/page identifier
@param[in]	zip_size	ROW_FORMAT=COMPRESSED page size, or 0
@param[in,out]	mtr		mini-transaction or NULL
@return TRUE if level 2 or level 3 page */
# define ibuf_page(page_id, zip_size, mtr)	\
	ibuf_page_low(page_id, zip_size, true, __FILE__, __LINE__, mtr)

#else /* UNIV_DEBUG */

/** Checks if a page is a level 2 or 3 page in the ibuf hierarchy of pages.
Must not be called when recv_no_ibuf_operations==true.
@param[in]	page_id		tablespace/page identifier
@param[in]	zip_size	ROW_FORMAT=COMPRESSED page size, or 0
@param[in,out]	mtr		mini-transaction or NULL
@return TRUE if level 2 or level 3 page */
# define ibuf_page(page_id, zip_size, mtr)	\
	ibuf_page_low(page_id, zip_size, __FILE__, __LINE__, mtr)

#endif /* UNIV_DEBUG */
/***********************************************************************//**
Frees excess pages from the ibuf free list. This function is called when an OS
thread calls fsp services to allocate a new file segment, or a new page to a
file segment, and the thread did not own the fsp latch before this call. */
void
ibuf_free_excess_pages(void);
/*========================*/

/** Buffer an operation in the change buffer, instead of applying it
directly to the file page, if this is possible. Does not do it if the index
is clustered or unique.
@param[in]	op		operation type
@param[in]	entry		index entry to insert
@param[in,out]	index		index where to insert
@param[in]	page_id		page id where to insert
@param[in]	zip_size	ROW_FORMAT=COMPRESSED page size, or 0
@param[in,out]	thr		query thread
@return true if success */
bool
ibuf_insert(
	ibuf_op_t		op,
	const dtuple_t*		entry,
	dict_index_t*		index,
	const page_id_t		page_id,
	ulint			zip_size,
	que_thr_t*		thr);

/**
Delete any buffered entries for a page.
This prevents an infinite loop on slow shutdown
in the case where the change buffer bitmap claims that no buffered
changes exist, while entries exist in the change buffer tree.
@param page_id  page number for which there should be no unbuffered changes */
ATTRIBUTE_COLD void ibuf_delete_recs(const page_id_t page_id);

/** When an index page is read from a disk to the buffer pool, this function
applies any buffered operations to the page and deletes the entries from the
insert buffer. If the page is not read, but created in the buffer pool, this
function deletes its buffered entries from the insert buffer; there can
exist entries for such a page if the page belonged to an index which
subsequently was dropped.
@param block    X-latched page to try to apply changes to, or NULL to discard
@param page_id  page identifier
@param zip_size ROW_FORMAT=COMPRESSED page size, or 0 */
void ibuf_merge_or_delete_for_page(buf_block_t *block, const page_id_t page_id,
                                   ulint zip_size);

/** Delete all change buffer entries for a tablespace,
in DISCARD TABLESPACE, IMPORT TABLESPACE, or read-ahead.
@param[in]	space		missing or to-be-discarded tablespace */
void ibuf_delete_for_discarded_space(ulint space);

/** Contract the change buffer by reading pages to the buffer pool.
@param[in]	full		If true, do a full contraction based
on PCT_IO(100). If false, the size of contract batch is determined
based on the current size of the change buffer.
@return a lower limit for the combined size in bytes of entries which
will be merged from ibuf trees to the pages read, 0 if ibuf is
empty */
ulint
ibuf_merge_in_background(
	bool	full);

/** Contracts insert buffer trees by reading pages referring to space_id
to the buffer pool.
@returns number of pages merged.*/
ulint
ibuf_merge_space(
/*=============*/
	ulint	space);	/*!< in: space id */

/** Apply MLOG_IBUF_BITMAP_INIT when crash-upgrading */
ATTRIBUTE_COLD void ibuf_bitmap_init_apply(buf_block_t* block);

/******************************************************************//**
Looks if the insert buffer is empty.
@return true if empty */
bool
ibuf_is_empty(void);
/*===============*/
/******************************************************************//**
Prints info of ibuf. */
void
ibuf_print(
/*=======*/
	FILE*	file);	/*!< in: file where to print */
/********************************************************************
Read the first two bytes from a record's fourth field (counter field in new
records; something else in older records).
@return "counter" field, or ULINT_UNDEFINED if for some reason it can't be read */
ulint
ibuf_rec_get_counter(
/*=================*/
	const rec_t*	rec);	/*!< in: ibuf record */
/******************************************************************//**
Closes insert buffer and frees the data structures. */
void
ibuf_close(void);
/*============*/

/** Check the insert buffer bitmaps on IMPORT TABLESPACE.
@param[in]	trx	transaction
@param[in,out]	space	tablespace being imported
@return DB_SUCCESS or error code */
dberr_t ibuf_check_bitmap_on_import(const trx_t* trx, fil_space_t* space)
	MY_ATTRIBUTE((nonnull, warn_unused_result));

/** Update free bits and buffered bits for bulk loaded page.
@param block   secondary index leaf page
@param mtr     mini-transaction
@param reset   whether the page is full */
void ibuf_set_bitmap_for_bulk_load(buf_block_t *block, mtr_t *mtr, bool reset);

#define IBUF_HEADER_PAGE_NO	FSP_IBUF_HEADER_PAGE_NO
#define IBUF_TREE_ROOT_PAGE_NO	FSP_IBUF_TREE_ROOT_PAGE_NO

/* The ibuf header page currently contains only the file segment header
for the file segment from which the pages for the ibuf tree are allocated */
#define IBUF_HEADER		PAGE_DATA
#define	IBUF_TREE_SEG_HEADER	0	/* fseg header for ibuf tree */

/* The insert buffer tree itself is always located in space 0. */
#define IBUF_SPACE_ID		static_cast<ulint>(0)

#include "ibuf0ibuf.inl"

#endif<|MERGE_RESOLUTION|>--- conflicted
+++ resolved
@@ -254,11 +254,7 @@
 @param[in,out]	mtr		mtr which will contain an x-latch to the
 bitmap page if the page is not one of the fixed address ibuf pages, or NULL,
 in which case a new transaction is created.
-<<<<<<< HEAD
 @return true if level 2 or level 3 page */
-=======
-@return TRUE if level 2 or level 3 page */
->>>>>>> 2ef2e232
 bool
 ibuf_page_low(
 	const page_id_t		page_id,
