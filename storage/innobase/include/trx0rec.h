--- conflicted
+++ resolved
@@ -324,13 +324,9 @@
 					storage fields: used by purge to
 					free the external storage */
 
-<<<<<<< HEAD
 /** The search tuple corresponding to TRX_UNDO_INSERT_METADATA */
 extern const dtuple_t trx_undo_metadata;
 
-#include "trx0rec.ic"
-=======
 #include "trx0rec.inl"
->>>>>>> 7db489fc
 
 #endif /* trx0rec_h */