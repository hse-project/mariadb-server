/*****************************************************************************

Copyright (c) 1996, 2016, Oracle and/or its affiliates. All Rights Reserved.
Copyright (c) 2015, 2019, MariaDB Corporation.

This program is free software; you can redistribute it and/or modify it under
the terms of the GNU General Public License as published by the Free Software
Foundation; version 2 of the License.

This program is distributed in the hope that it will be useful, but WITHOUT
ANY WARRANTY; without even the implied warranty of MERCHANTABILITY or FITNESS
FOR A PARTICULAR PURPOSE. See the GNU General Public License for more details.

You should have received a copy of the GNU General Public License along with
this program; if not, write to the Free Software Foundation, Inc.,
51 Franklin Street, Fifth Floor, Boston, MA 02110-1335 USA

*****************************************************************************/

/**************************************************//**
@file include/trx0trx.h
The transaction

Created 3/26/1996 Heikki Tuuri
*******************************************************/

#ifndef trx0trx_h
#define trx0trx_h

#include "trx0types.h"
#include "lock0types.h"
#include "que0types.h"
#include "mem0mem.h"
#include "trx0xa.h"
#include "ut0vec.h"
#include "fts0fts.h"

#include <vector>
#include <set>

// Forward declaration
struct mtr_t;
class ReadView;
class FlushObserver;
class ut_stage_alter_t;

/******************************************************************//**
Set detailed error message for the transaction. */
void
trx_set_detailed_error(
/*===================*/
	trx_t*		trx,	/*!< in: transaction struct */
	const char*	msg);	/*!< in: detailed error message */
/*************************************************************//**
Set detailed error message for the transaction from a file. Note that the
file is rewinded before reading from it. */
void
trx_set_detailed_error_from_file(
/*=============================*/
	trx_t*	trx,	/*!< in: transaction struct */
	FILE*	file);	/*!< in: file to read message from */
/****************************************************************//**
Retrieves the error_info field from a trx.
@return the error info */
UNIV_INLINE
const dict_index_t*
trx_get_error_info(
/*===============*/
	const trx_t*	trx);	/*!< in: trx object */
/********************************************************************//**
Creates a transaction object for MySQL.
@return own: transaction object */
trx_t*
trx_allocate_for_mysql(void);
/*========================*/
/********************************************************************//**
Creates a transaction object for background operations by the master thread.
@return own: transaction object */
trx_t*
trx_allocate_for_background(void);
/*=============================*/

/** Frees and initialize a transaction object instantinated during recovery.
@param trx trx object to free and initialize during recovery */
void
trx_free_resurrected(trx_t* trx);

/** Free a transaction that was allocated by background or user threads.
@param trx trx object to free */
void
trx_free_for_background(trx_t* trx);

/********************************************************************//**
At shutdown, frees a transaction object that is in the PREPARED state. */
void
trx_free_prepared(
/*==============*/
	trx_t*	trx);	/*!< in, own: trx object */

/** Free a transaction object for MySQL.
@param[in,out]	trx	transaction */
void
trx_free_for_mysql(trx_t*	trx);

/** Disconnect a transaction from MySQL.
@param[in,out]	trx	transaction */
void
trx_disconnect_plain(trx_t*	trx);

/** Disconnect a prepared transaction from MySQL.
@param[in,out]	trx	transaction */
void
trx_disconnect_prepared(trx_t*	trx);

/** Initialize (resurrect) transactions at startup. */
void
trx_lists_init_at_db_start();

/*************************************************************//**
Starts the transaction if it is not yet started. */
void
trx_start_if_not_started_xa_low(
/*============================*/
	trx_t*	trx,		/*!< in/out: transaction */
	bool	read_write);	/*!< in: true if read write transaction */
/*************************************************************//**
Starts the transaction if it is not yet started. */
void
trx_start_if_not_started_low(
/*=========================*/
	trx_t*	trx,		/*!< in/out: transaction */
	bool	read_write);	/*!< in: true if read write transaction */

/*************************************************************//**
Starts a transaction for internal processing. */
void
trx_start_internal_low(
/*===================*/
	trx_t*	trx);		/*!< in/out: transaction */

/** Starts a read-only transaction for internal processing.
@param[in,out] trx	transaction to be started */
void
trx_start_internal_read_only_low(
	trx_t*	trx);

#ifdef UNIV_DEBUG
#define trx_start_if_not_started_xa(t, rw)			\
	do {							\
	(t)->start_line = __LINE__;				\
	(t)->start_file = __FILE__;				\
	trx_start_if_not_started_xa_low((t), rw);		\
	} while (false)

#define trx_start_if_not_started(t, rw)				\
	do {							\
	(t)->start_line = __LINE__;				\
	(t)->start_file = __FILE__;				\
	trx_start_if_not_started_low((t), rw);			\
	} while (false)

#define trx_start_internal(t)					\
	do {							\
	(t)->start_line = __LINE__;				\
	(t)->start_file = __FILE__;				\
	trx_start_internal_low((t));				\
	} while (false)

#define trx_start_internal_read_only(t)				\
	do {							\
	(t)->start_line = __LINE__;				\
	(t)->start_file = __FILE__;				\
	trx_start_internal_read_only_low(t);			\
	} while (false)
#else
#define trx_start_if_not_started(t, rw)				\
	trx_start_if_not_started_low((t), rw)

#define trx_start_internal(t)					\
	trx_start_internal_low((t))

#define trx_start_internal_read_only(t)				\
	trx_start_internal_read_only_low(t)

#define trx_start_if_not_started_xa(t, rw)			\
	trx_start_if_not_started_xa_low((t), (rw))
#endif /* UNIV_DEBUG */

/*************************************************************//**
Starts the transaction for a DDL operation. */
void
trx_start_for_ddl_low(
/*==================*/
	trx_t*		trx,	/*!< in/out: transaction */
	trx_dict_op_t	op);	/*!< in: dictionary operation type */

#ifdef UNIV_DEBUG
#define trx_start_for_ddl(t, o)					\
	do {							\
	ut_ad((t)->start_file == 0);				\
	(t)->start_line = __LINE__;				\
	(t)->start_file = __FILE__;				\
	trx_start_for_ddl_low((t), (o));			\
	} while (0)
#else
#define trx_start_for_ddl(t, o)					\
	trx_start_for_ddl_low((t), (o))
#endif /* UNIV_DEBUG */

/****************************************************************//**
Commits a transaction. */
void
trx_commit(
/*=======*/
	trx_t*	trx);	/*!< in/out: transaction */

/****************************************************************//**
Commits a transaction and a mini-transaction. */
void
trx_commit_low(
/*===========*/
	trx_t*	trx,	/*!< in/out: transaction */
	mtr_t*	mtr);	/*!< in/out: mini-transaction (will be committed),
			or NULL if trx made no modifications */
/****************************************************************//**
Cleans up a transaction at database startup. The cleanup is needed if
the transaction already got to the middle of a commit when the database
crashed, and we cannot roll it back. */
void
trx_cleanup_at_db_startup(
/*======================*/
	trx_t*	trx);	/*!< in: transaction */
/**********************************************************************//**
Does the transaction commit for MySQL.
@return DB_SUCCESS or error number */
dberr_t
trx_commit_for_mysql(
/*=================*/
	trx_t*	trx);	/*!< in/out: transaction */
/** XA PREPARE a transaction.
@param[in,out]	trx	transaction to prepare */
void trx_prepare_for_mysql(trx_t* trx);
/**********************************************************************//**
This function is used to find number of prepared transactions and
their transaction objects for a recovery.
@return number of prepared transactions */
int
trx_recover_for_mysql(
/*==================*/
	XID*	xid_list,	/*!< in/out: prepared transactions */
	ulint	len);		/*!< in: number of slots in xid_list */
/*******************************************************************//**
This function is used to find one X/Open XA distributed transaction
which is in the prepared state
@return trx or NULL; on match, the trx->xid will be invalidated;
note that the trx may have been committed, unless the caller is
holding lock_sys->mutex */
trx_t *
trx_get_trx_by_xid(
/*===============*/
	XID*	xid);	/*!< in: X/Open XA transaction identifier */
/**********************************************************************//**
If required, flushes the log to disk if we called trx_commit_for_mysql()
with trx->flush_log_later == TRUE. */
void
trx_commit_complete_for_mysql(
/*==========================*/
	trx_t*	trx);	/*!< in/out: transaction */
/**********************************************************************//**
Marks the latest SQL statement ended. */
void
trx_mark_sql_stat_end(
/*==================*/
	trx_t*	trx);	/*!< in: trx handle */
/********************************************************************//**
Assigns a read view for a consistent read query. All the consistent reads
within the same transaction will get the same read view, which is created
when this function is first called for a new started transaction. */
ReadView*
trx_assign_read_view(
/*=================*/
	trx_t*	trx);	/*!< in: active transaction */

/****************************************************************//**
@return the transaction's read view or NULL if one not assigned. */
UNIV_INLINE
ReadView*
trx_get_read_view(
/*==============*/
	trx_t*	trx);

/****************************************************************//**
@return the transaction's read view or NULL if one not assigned. */
UNIV_INLINE
const ReadView*
trx_get_read_view(
/*==============*/
	const trx_t*	trx);

/****************************************************************//**
Prepares a transaction for commit/rollback. */
void
trx_commit_or_rollback_prepare(
/*===========================*/
	trx_t*	trx);	/*!< in/out: transaction */
/*********************************************************************//**
Creates a commit command node struct.
@return own: commit node struct */
commit_node_t*
trx_commit_node_create(
/*===================*/
	mem_heap_t*	heap);	/*!< in: mem heap where created */
/***********************************************************//**
Performs an execution step for a commit type node in a query graph.
@return query thread to run next, or NULL */
que_thr_t*
trx_commit_step(
/*============*/
	que_thr_t*	thr);	/*!< in: query thread */

/**********************************************************************//**
Prints info about a transaction.
Caller must hold trx_sys->mutex. */
void
trx_print_low(
/*==========*/
	FILE*		f,
			/*!< in: output stream */
	const trx_t*	trx,
			/*!< in: transaction */
	ulint		max_query_len,
			/*!< in: max query length to print,
			or 0 to use the default max length */
	ulint		n_rec_locks,
			/*!< in: lock_number_of_rows_locked(&trx->lock) */
	ulint		n_trx_locks,
			/*!< in: length of trx->lock.trx_locks */
	ulint		heap_size);
			/*!< in: mem_heap_get_size(trx->lock.lock_heap) */

/**********************************************************************//**
Prints info about a transaction.
The caller must hold lock_sys->mutex and trx_sys->mutex.
When possible, use trx_print() instead. */
void
trx_print_latched(
/*==============*/
	FILE*		f,		/*!< in: output stream */
	const trx_t*	trx,		/*!< in: transaction */
	ulint		max_query_len);	/*!< in: max query length to print,
					or 0 to use the default max length */

#ifdef WITH_WSREP
/**********************************************************************//**
Prints info about a transaction.
Transaction information may be retrieved without having trx_sys->mutex acquired
so it may not be completely accurate. The caller must own lock_sys->mutex
and the trx must have some locks to make sure that it does not escape
without locking lock_sys->mutex. */
UNIV_INTERN
void
wsrep_trx_print_locking(
	FILE*		f,		/*!< in: output stream */
	const trx_t*	trx,		/*!< in: transaction */
	ulint		max_query_len)	/*!< in: max query length to print,
					or 0 to use the default max length */
	MY_ATTRIBUTE((nonnull));
#endif /* WITH_WSREP */
/**********************************************************************//**
Prints info about a transaction.
Acquires and releases lock_sys->mutex and trx_sys->mutex. */
void
trx_print(
/*======*/
	FILE*		f,		/*!< in: output stream */
	const trx_t*	trx,		/*!< in: transaction */
	ulint		max_query_len);	/*!< in: max query length to print,
					or 0 to use the default max length */

/**********************************************************************//**
Determine if a transaction is a dictionary operation.
@return dictionary operation mode */
UNIV_INLINE
enum trx_dict_op_t
trx_get_dict_operation(
/*===================*/
	const trx_t*	trx)	/*!< in: transaction */
	MY_ATTRIBUTE((warn_unused_result));
/**********************************************************************//**
Flag a transaction a dictionary operation. */
UNIV_INLINE
void
trx_set_dict_operation(
/*===================*/
	trx_t*			trx,	/*!< in/out: transaction */
	enum trx_dict_op_t	op);	/*!< in: operation, not
					TRX_DICT_OP_NONE */

/**********************************************************************//**
Determines if a transaction is in the given state.
The caller must hold trx_sys->mutex, or it must be the thread
that is serving a running transaction.
A running RW transaction must be in trx_sys->rw_trx_list.
@return TRUE if trx->state == state */
UNIV_INLINE
bool
trx_state_eq(
/*=========*/
	const trx_t*	trx,	/*!< in: transaction */
	trx_state_t	state,	/*!< in: state;
				if state != TRX_STATE_NOT_STARTED
				asserts that
				trx->state != TRX_STATE_NOT_STARTED */
	bool		relaxed = false)
				/*!< in: whether to allow
				trx->state == TRX_STATE_NOT_STARTED
				after an error has been reported */
	MY_ATTRIBUTE((nonnull, warn_unused_result));
# ifdef UNIV_DEBUG
/**********************************************************************//**
Asserts that a transaction has been started.
The caller must hold trx_sys->mutex.
@return TRUE if started */
ibool
trx_assert_started(
/*===============*/
	const trx_t*	trx)	/*!< in: transaction */
	MY_ATTRIBUTE((warn_unused_result));
# endif /* UNIV_DEBUG */

/**********************************************************************//**
Determines if the currently running transaction has been interrupted.
@return TRUE if interrupted */
ibool
trx_is_interrupted(
/*===============*/
	const trx_t*	trx);	/*!< in: transaction */
/**********************************************************************//**
Determines if the currently running transaction is in strict mode.
@return TRUE if strict */
ibool
trx_is_strict(
/*==========*/
	trx_t*	trx);	/*!< in: transaction */

/*******************************************************************//**
Calculates the "weight" of a transaction. The weight of one transaction
is estimated as the number of altered rows + the number of locked rows.
@param t transaction
@return transaction weight */
#define TRX_WEIGHT(t)	((t)->undo_no + UT_LIST_GET_LEN((t)->lock.trx_locks))

/*******************************************************************//**
Compares the "weight" (or size) of two transactions. Transactions that
have edited non-transactional tables are considered heavier than ones
that have not.
@return true if weight(a) >= weight(b) */
bool
trx_weight_ge(
/*==========*/
	const trx_t*	a,	/*!< in: the transaction to be compared */
	const trx_t*	b);	/*!< in: the transaction to be compared */
/* Maximum length of a string that can be returned by
trx_get_que_state_str(). */
#define TRX_QUE_STATE_STR_MAX_LEN	12 /* "ROLLING BACK" */

/*******************************************************************//**
Retrieves transaction's que state in a human readable string. The string
should not be free()'d or modified.
@return string in the data segment */
UNIV_INLINE
const char*
trx_get_que_state_str(
/*==================*/
	const trx_t*	trx);	/*!< in: transaction */

/** Retreieves the transaction ID.
In a given point in time it is guaranteed that IDs of the running
transactions are unique. The values returned by this function for readonly
transactions may be reused, so a subsequent RO transaction may get the same ID
as a RO transaction that existed in the past. The values returned by this
function should be used for printing purposes only.
@param[in]	trx	transaction whose id to retrieve
@return transaction id */
UNIV_INLINE
trx_id_t
trx_get_id_for_print(
	const trx_t*	trx);

/** Create the trx_t pool */
void
trx_pool_init();

/** Destroy the trx_t pool */
void
trx_pool_close();

/**
Set the transaction as a read-write transaction if it is not already
tagged as such.
@param[in,out] trx	Transaction that needs to be "upgraded" to RW from RO */
void
trx_set_rw_mode(
	trx_t*		trx);

/**
Release the transaction. Decrease the reference count.
@param trx Transaction that is being released */
UNIV_INLINE
void
trx_release_reference(
	trx_t*		trx);

/**
Check if the transaction is being referenced. */
#define trx_is_referenced(t)	((t)->n_ref > 0)

/**
Transactions that aren't started by the MySQL server don't set
the trx_t::mysql_thd field. For such transactions we set the lock
wait timeout to 0 instead of the user configured value that comes
from innodb_lock_wait_timeout via trx_t::mysql_thd.
@param trx transaction
@return lock wait timeout in seconds */
#define trx_lock_wait_timeout_get(t)					\
	((t)->mysql_thd != NULL						\
	 ? thd_lock_wait_timeout((t)->mysql_thd)			\
	 : 0)

/**
Determine if the transaction is a non-locking autocommit select
(implied read-only).
@param t transaction
@return true if non-locking autocommit select transaction. */
#define trx_is_autocommit_non_locking(t)				\
((t)->auto_commit && (t)->will_lock == 0)

/**
Determine if the transaction is a non-locking autocommit select
with an explicit check for the read-only status.
@param t transaction
@return true if non-locking autocommit read-only transaction. */
#define trx_is_ac_nl_ro(t)						\
((t)->read_only && trx_is_autocommit_non_locking((t)))

/**
Assert that the transaction is in the trx_sys_t::rw_trx_list */
#define assert_trx_in_rw_list(t) do {					\
	ut_ad(!(t)->read_only);						\
	ut_ad((t)->in_rw_trx_list					\
	      == !((t)->read_only || !(t)->rsegs.m_redo.rseg));		\
	check_trx_state(t);						\
} while (0)

/**
Check transaction state */
#define check_trx_state(t) do {						\
	ut_ad(!trx_is_autocommit_non_locking((t)));			\
	switch ((t)->state) {						\
	case TRX_STATE_PREPARED:					\
	case TRX_STATE_PREPARED_RECOVERED:				\
	case TRX_STATE_ACTIVE:						\
	case TRX_STATE_COMMITTED_IN_MEMORY:				\
		continue;						\
	case TRX_STATE_NOT_STARTED:					\
		break;							\
	}								\
	ut_error;							\
} while (0)

/** Check if transaction is free so that it can be re-initialized.
@param t transaction handle */
#define	assert_trx_is_free(t)	do {					\
	ut_ad(trx_state_eq((t), TRX_STATE_NOT_STARTED));		\
	ut_ad(!(t)->id);						\
	ut_ad(!(t)->has_logged());					\
	ut_ad(!(t)->n_ref);						\
	ut_ad(!MVCC::is_view_active((t)->read_view));			\
	ut_ad((t)->lock.wait_thr == NULL);				\
	ut_ad(UT_LIST_GET_LEN((t)->lock.trx_locks) == 0);		\
	ut_ad((t)->dict_operation == TRX_DICT_OP_NONE);			\
} while(0)

/** Check if transaction is in-active so that it can be freed and put back to
transaction pool.
@param t transaction handle */
#define assert_trx_is_inactive(t) do {					\
	assert_trx_is_free((t));					\
	ut_ad((t)->dict_operation_lock_mode == 0);			\
} while(0)

#ifdef UNIV_DEBUG
/*******************************************************************//**
Assert that an autocommit non-locking select cannot be in the
rw_trx_list and that it is a read-only transaction.
The tranasction must be in the mysql_trx_list. */
# define assert_trx_nonlocking_or_in_list(t)				\
	do {								\
		if (trx_is_autocommit_non_locking(t)) {			\
			trx_state_t	t_state = (t)->state;		\
			ut_ad((t)->read_only);				\
			ut_ad(!(t)->is_recovered);			\
			ut_ad(!(t)->in_rw_trx_list);			\
			ut_ad((t)->in_mysql_trx_list);			\
			ut_ad(t_state == TRX_STATE_NOT_STARTED		\
			      || t_state == TRX_STATE_ACTIVE);		\
		} else {						\
			check_trx_state(t);				\
		}							\
	} while (0)
#else /* UNIV_DEBUG */
/*******************************************************************//**
Assert that an autocommit non-locking slect cannot be in the
rw_trx_list and that it is a read-only transaction.
The tranasction must be in the mysql_trx_list. */
# define assert_trx_nonlocking_or_in_list(trx) ((void)0)
#endif /* UNIV_DEBUG */

typedef std::vector<ib_lock_t*, ut_allocator<ib_lock_t*> >	lock_list;

/*******************************************************************//**
Latching protocol for trx_lock_t::que_state.  trx_lock_t::que_state
captures the state of the query thread during the execution of a query.
This is different from a transaction state. The query state of a transaction
can be updated asynchronously by other threads.  The other threads can be
system threads, like the timeout monitor thread or user threads executing
other queries. Another thing to be mindful of is that there is a delay between
when a query thread is put into LOCK_WAIT state and before it actually starts
waiting.  Between these two events it is possible that the query thread is
granted the lock it was waiting for, which implies that the state can be changed
asynchronously.

All these operations take place within the context of locking. Therefore state
changes within the locking code must acquire both the lock mutex and the
trx->mutex when changing trx->lock.que_state to TRX_QUE_LOCK_WAIT or
trx->lock.wait_lock to non-NULL but when the lock wait ends it is sufficient
to only acquire the trx->mutex.
To query the state either of the mutexes is sufficient within the locking
code and no mutex is required when the query thread is no longer waiting. */

/** The locks and state of an active transaction. Protected by
lock_sys->mutex, trx->mutex or both. */
struct trx_lock_t {
	ulint		n_active_thrs;	/*!< number of active query threads */

	trx_que_t	que_state;	/*!< valid when trx->state
					== TRX_STATE_ACTIVE: TRX_QUE_RUNNING,
					TRX_QUE_LOCK_WAIT, ... */

	lock_t*		wait_lock;	/*!< if trx execution state is
					TRX_QUE_LOCK_WAIT, this points to
					the lock request, otherwise this is
					NULL; set to non-NULL when holding
					both trx->mutex and lock_sys->mutex;
					set to NULL when holding
					lock_sys->mutex; readers should
					hold lock_sys->mutex, except when
					they are holding trx->mutex and
					wait_lock==NULL */
	ib_uint64_t	deadlock_mark;	/*!< A mark field that is initialized
					to and checked against lock_mark_counter
					by lock_deadlock_recursive(). */
	bool		was_chosen_as_deadlock_victim;
					/*!< when the transaction decides to
					wait for a lock, it sets this to false;
					if another transaction chooses this
					transaction as a victim in deadlock
					resolution, it sets this to true.
					Protected by trx->mutex. */
	time_t		wait_started;	/*!< lock wait started at this time,
					protected only by lock_sys->mutex */

	que_thr_t*	wait_thr;	/*!< query thread belonging to this
					trx that is in QUE_THR_LOCK_WAIT
					state. For threads suspended in a
					lock wait, this is protected by
					lock_sys->mutex. Otherwise, this may
					only be modified by the thread that is
					serving the running transaction. */

	/** Pre-allocated record locks */
	struct {
		ib_lock_t lock; byte pad[256];
	} rec_pool[8];

	/** Pre-allocated table locks */
	ib_lock_t	table_pool[8];

	/** Next available rec_pool[] entry */
	unsigned	rec_cached;

	/** Next available table_pool[] entry */
	unsigned	table_cached;

	mem_heap_t*	lock_heap;	/*!< memory heap for trx_locks;
					protected by lock_sys->mutex */

	trx_lock_list_t trx_locks;	/*!< locks requested by the transaction;
					insertions are protected by trx->mutex
					and lock_sys->mutex; removals are
					protected by lock_sys->mutex */

	lock_list	table_locks;	/*!< All table locks requested by this
					transaction, including AUTOINC locks */

	bool		cancel;		/*!< true if the transaction is being
					rolled back either via deadlock
					detection or due to lock timeout. The
					caller has to acquire the trx_t::mutex
					in order to cancel the locks. In
					lock_trx_table_locks_remove() we
					check for this cancel of a transaction's
					locks and avoid reacquiring the trx
					mutex to prevent recursive deadlocks.
					Protected by both the lock sys mutex
					and the trx_t::mutex. */
	ulint		n_rec_locks;	/*!< number of rec locks in this trx */
};

/** Type used to store the list of tables that are modified by a given
transaction. We store pointers to the table objects in memory because
we know that a table object will not be destroyed while a transaction
that modified it is running. */
typedef std::set<
	dict_table_t*,
	std::less<dict_table_t*>,
	ut_allocator<dict_table_t*> >	trx_mod_tables_t;

/** The transaction handle

Normally, there is a 1:1 relationship between a transaction handle
(trx) and a session (client connection). One session is associated
with exactly one user transaction. There are some exceptions to this:

* For DDL operations, a subtransaction is allocated that modifies the
data dictionary tables. Lock waits and deadlocks are prevented by
acquiring the dict_operation_lock before starting the subtransaction
and releasing it after committing the subtransaction.

* The purge system uses a special transaction that is not associated
with any session.

* If the system crashed or it was quickly shut down while there were
transactions in the ACTIVE or PREPARED state, these transactions would
no longer be associated with a session when the server is restarted.

A session may be served by at most one thread at a time. The serving
thread of a session might change in some MySQL implementations.
Therefore we do not have os_thread_get_curr_id() assertions in the code.

Normally, only the thread that is currently associated with a running
transaction may access (read and modify) the trx object, and it may do
so without holding any mutex. The following are exceptions to this:

* trx_rollback_resurrected() may access resurrected (connectionless)
transactions while the system is already processing new user
transactions. The trx_sys->mutex prevents a race condition between it
and lock_trx_release_locks() [invoked by trx_commit()].

* trx_print_low() may access transactions not associated with the current
thread. The caller must be holding trx_sys->mutex and lock_sys->mutex.

* When a transaction handle is in the trx_sys->mysql_trx_list or
trx_sys->trx_list, some of its fields must not be modified without
holding trx_sys->mutex exclusively.

* The locking code (in particular, lock_deadlock_recursive() and
lock_rec_convert_impl_to_expl()) will access transactions associated
to other connections. The locks of transactions are protected by
lock_sys->mutex and sometimes by trx->mutex. */

/** Represents an instance of rollback segment along with its state variables.*/
struct trx_undo_ptr_t {
	trx_rseg_t*	rseg;		/*!< rollback segment assigned to the
					transaction, or NULL if not assigned
					yet */
	trx_undo_t*	insert_undo;	/*!< pointer to the insert undo log, or
					NULL if no inserts performed yet */
	trx_undo_t*	update_undo;	/*!< pointer to the update undo log, or
					NULL if no update performed yet */
};

/** An instance of temporary rollback segment. */
struct trx_temp_undo_t {
	/** temporary rollback segment, or NULL if not assigned yet */
	trx_rseg_t*	rseg;
	/** pointer to the undo log, or NULL if nothing logged yet */
	trx_undo_t*	undo;
};

/** Rollback segments assigned to a transaction for undo logging. */
struct trx_rsegs_t {
	/** undo log ptr holding reference to a rollback segment that resides in
	system/undo tablespace used for undo logging of tables that needs
	to be recovered on crash. */
	trx_undo_ptr_t	m_redo;

	/** undo log for temporary tables; discarded immediately after
	transaction commit/rollback */
	trx_temp_undo_t	m_noredo;
};

struct trx_t {
	TrxMutex	mutex;		/*!< Mutex protecting the fields
					state and lock (except some fields
					of lock, which are protected by
					lock_sys->mutex) */

	trx_id_t	id;		/*!< transaction id */

	trx_id_t	no;		/*!< transaction serialization number:
					max trx id shortly before the
					transaction is moved to
					COMMITTED_IN_MEMORY state.
					Protected by trx_sys_t::mutex
					when trx->in_rw_trx_list. Initially
					set to TRX_ID_MAX. */

	/** State of the trx from the point of view of concurrency control
	and the valid state transitions.

	Possible states:

	TRX_STATE_NOT_STARTED
	TRX_STATE_ACTIVE
	TRX_STATE_PREPARED
	TRX_STATE_PREPARED_RECOVERED (special case of TRX_STATE_PREPARED)
	TRX_STATE_COMMITTED_IN_MEMORY (alias below COMMITTED)

	Valid state transitions are:

	Regular transactions:
	* NOT_STARTED -> ACTIVE -> COMMITTED -> NOT_STARTED

	Auto-commit non-locking read-only:
	* NOT_STARTED -> ACTIVE -> NOT_STARTED

	XA (2PC):
	* NOT_STARTED -> ACTIVE -> PREPARED -> COMMITTED -> NOT_STARTED

	Recovered XA:
	* NOT_STARTED -> PREPARED -> COMMITTED -> (freed)

	XA (2PC) (shutdown or disconnect before ROLLBACK or COMMIT):
	* NOT_STARTED -> PREPARED -> (freed)

	Disconnected XA can become recovered:
	* ... -> ACTIVE -> PREPARED (connected) -> PREPARED (disconnected)
	Disconnected means from mysql e.g due to the mysql client disconnection.
	Latching and various transaction lists membership rules:

	XA (2PC) transactions are always treated as non-autocommit.

	Transitions to ACTIVE or NOT_STARTED occur when
	!in_rw_trx_list (no trx_sys->mutex needed).

	Autocommit non-locking read-only transactions move between states
	without holding any mutex. They are !in_rw_trx_list.

	All transactions, unless they are determined to be ac-nl-ro,
	explicitly tagged as read-only or read-write, will first be put
	on the read-only transaction list. Only when a !read-only transaction
	in the read-only list tries to acquire an X or IX lock on a table
	do we remove it from the read-only list and put it on the read-write
	list. During this switch we assign it a rollback segment.

	When a transaction is NOT_STARTED, it can be in_mysql_trx_list if
	it is a user transaction. It cannot be in rw_trx_list.

	ACTIVE->PREPARED->COMMITTED is only possible when trx->in_rw_trx_list.
	The transition ACTIVE->PREPARED is protected by trx_sys->mutex.

	ACTIVE->COMMITTED is possible when the transaction is in
	rw_trx_list.

	Transitions to COMMITTED are protected by both lock_sys->mutex
	and trx->mutex.

	NOTE: Some of these state change constraints are an overkill,
	currently only required for a consistent view for printing stats.
	This unnecessarily adds a huge cost for the general case. */

	trx_state_t	state;

	ReadView*	read_view;	/*!< consistent read view used in the
					transaction, or NULL if not yet set */

	UT_LIST_NODE_T(trx_t)
			trx_list;	/*!< list of transactions;
					protected by trx_sys->mutex. */
	UT_LIST_NODE_T(trx_t)
			no_list;	/*!< Required during view creation
					to check for the view limit for
					transactions that are committing */

	trx_lock_t	lock;		/*!< Information about the transaction
					locks and state. Protected by
					trx->mutex or lock_sys->mutex
					or both */
	bool		is_recovered;	/*!< 0=normal transaction,
					1=recovered, must be rolled back,
					protected by trx_sys->mutex when
					trx->in_rw_trx_list holds */


	/* These fields are not protected by any mutex. */
	const char*	op_info;	/*!< English text describing the
					current operation, or an empty
					string */
	ulint		isolation_level;/*!< TRX_ISO_REPEATABLE_READ, ... */
	bool		check_foreigns;	/*!< normally TRUE, but if the user
					wants to suppress foreign key checks,
					(in table imports, for example) we
					set this FALSE */
	/*------------------------------*/
	/* MySQL has a transaction coordinator to coordinate two phase
	commit between multiple storage engines and the binary log. When
	an engine participates in a transaction, it's responsible for
	registering itself using the trans_register_ha() API. */
	bool		is_registered;	/* This flag is set to true after the
					transaction has been registered with
					the coordinator using the XA API, and
					is set to false  after commit or
					rollback. */
	unsigned	active_commit_ordered:1;/* 1 if owns prepare mutex */
	/*------------------------------*/
	bool		check_unique_secondary;
					/*!< normally TRUE, but if the user
					wants to speed up inserts by
					suppressing unique key checks
					for secondary indexes when we decide
					if we can use the insert buffer for
					them, we set this FALSE */
	bool		flush_log_later;/* In 2PC, we hold the
					prepare_commit mutex across
					both phases. In that case, we
					defer flush of the logs to disk
					until after we release the
					mutex. */
	bool		must_flush_log_later;/*!< this flag is set to TRUE in
					trx_commit() if flush_log_later was
					TRUE, and there were modifications by
					the transaction; in that case we must
					flush the log in
					trx_commit_complete_for_mysql() */
	ulint		duplicates;	/*!< TRX_DUP_IGNORE | TRX_DUP_REPLACE */
	trx_dict_op_t	dict_operation;	/**< @see enum trx_dict_op_t */

	/* Fields protected by the srv_conc_mutex. */
	bool		declared_to_be_inside_innodb;
					/*!< this is TRUE if we have declared
					this transaction in
					srv_conc_enter_innodb to be inside the
					InnoDB engine */
	ib_uint32_t	n_tickets_to_enter_innodb;
					/*!< this can be > 0 only when
					declared_to_... is TRUE; when we come
					to srv_conc_innodb_enter, if the value
					here is > 0, we decrement this by 1 */
	ib_uint32_t	dict_operation_lock_mode;
					/*!< 0, RW_S_LATCH, or RW_X_LATCH:
					the latch mode trx currently holds
					on dict_operation_lock. Protected
					by dict_operation_lock. */

<<<<<<< HEAD
	time_t		start_time;	/*!< time the state last time became
					TRX_STATE_ACTIVE */
	ib_uint64_t	start_time_micro; /*!< start time of transaction in
					microseconds */
=======
	trx_id_t	no;		/*!< transaction serialization number:
					max trx id shortly before the
					transaction is moved to
					COMMITTED_IN_MEMORY state.
					Protected by trx_sys_t::mutex
					when trx->in_rw_trx_list. Initially
					set to TRX_ID_MAX. */

	/** wall-clock time of the latest transition to TRX_STATE_ACTIVE;
	used for diagnostic purposes only */
	time_t		start_time;
	/** microsecond_interval_timer() of transaction start */
	ulonglong	start_time_micro;
	trx_id_t	id;		/*!< transaction id */
	XID		xid;		/*!< X/Open XA transaction
					identification to identify a
					transaction branch */
>>>>>>> 8d0dabc5
	lsn_t		commit_lsn;	/*!< lsn at the time of the commit */
	table_id_t	table_id;	/*!< Table to drop iff dict_operation
					== TRX_DICT_OP_TABLE, or 0. */
	/*------------------------------*/
	THD*		mysql_thd;	/*!< MySQL thread handle corresponding
					to this trx, or NULL */

	const char*	mysql_log_file_name;
					/*!< if MySQL binlog is used, this field
					contains a pointer to the latest file
					name; this is NULL if binlog is not
					used */
	int64_t		mysql_log_offset;
					/*!< if MySQL binlog is used, this
					field contains the end offset of the
					binlog entry */
	/*------------------------------*/
	ib_uint32_t	n_mysql_tables_in_use; /*!< number of Innobase tables
					used in the processing of the current
					SQL statement in MySQL */
	ib_uint32_t	mysql_n_tables_locked;
					/*!< how many tables the current SQL
					statement uses, except those
					in consistent read */
	/*------------------------------*/
#ifdef UNIV_DEBUG
	/** The following two fields are mutually exclusive. */
	/* @{ */

	bool		in_rw_trx_list;	/*!< true if in trx_sys->rw_trx_list */
	/* @} */
#endif /* UNIV_DEBUG */
	UT_LIST_NODE_T(trx_t)
			mysql_trx_list;	/*!< list of transactions created for
					MySQL; protected by trx_sys->mutex */
#ifdef UNIV_DEBUG
	bool		in_mysql_trx_list;
					/*!< true if in
					trx_sys->mysql_trx_list */
#endif /* UNIV_DEBUG */
	/*------------------------------*/
	dberr_t		error_state;	/*!< 0 if no error, otherwise error
					number; NOTE That ONLY the thread
					doing the transaction is allowed to
					set this field: this is NOT protected
					by any mutex */
	const dict_index_t*error_info;	/*!< if the error number indicates a
					duplicate key error, a pointer to
					the problematic index is stored here */
	ulint		error_key_num;	/*!< if the index creation fails to a
					duplicate key error, a mysql key
					number of that index is stored here */
	que_t*		graph;		/*!< query currently run in the session,
					or NULL if none; NOTE that the query
					belongs to the session, and it can
					survive over a transaction commit, if
					it is a stored procedure with a COMMIT
					WORK statement, for instance */
	/*------------------------------*/
	UT_LIST_BASE_NODE_T(trx_named_savept_t)
			trx_savepoints;	/*!< savepoints set with SAVEPOINT ...,
					oldest first */
	/*------------------------------*/
	UndoMutex	undo_mutex;	/*!< mutex protecting the fields in this
					section (down to undo_no_arr), EXCEPT
					last_sql_stat_start, which can be
					accessed only when we know that there
					cannot be any activity in the undo
					logs! */
	undo_no_t	undo_no;	/*!< next undo log record number to
					assign; since the undo log is
					private for a transaction, this
					is a simple ascending sequence
					with no gaps; thus it represents
					the number of modified/inserted
					rows in a transaction */
	ulint		undo_rseg_space;
					/*!< space id where last undo record
					was written */
	trx_savept_t	last_sql_stat_start;
					/*!< undo_no when the last sql statement
					was started: in case of an error, trx
					is rolled back down to this undo
					number; see note at undo_mutex! */
	trx_rsegs_t	rsegs;		/* rollback segments for undo logging */
	undo_no_t	roll_limit;	/*!< least undo number to undo during
					a partial rollback; 0 otherwise */
#ifdef UNIV_DEBUG
	bool		in_rollback;	/*!< true when the transaction is
					executing a partial or full rollback */
#endif /* UNIV_DEBUG */
	ulint		pages_undone;	/*!< number of undo log pages undone
					since the last undo log truncation */
	/*------------------------------*/
	ulint		n_autoinc_rows;	/*!< no. of AUTO-INC rows required for
					an SQL statement. This is useful for
					multi-row INSERTs */
	ib_vector_t*    autoinc_locks;  /* AUTOINC locks held by this
					transaction. Note that these are
					also in the lock list trx_locks. This
					vector needs to be freed explicitly
					when the trx instance is destroyed.
					Protected by lock_sys->mutex. */
	/*------------------------------*/
	bool		read_only;	/*!< true if transaction is flagged
					as a READ-ONLY transaction.
					if auto_commit && will_lock == 0
					then it will be handled as a
					AC-NL-RO-SELECT (Auto Commit Non-Locking
					Read Only Select). A read only
					transaction will not be assigned an
					UNDO log. */
	bool		auto_commit;	/*!< true if it is an autocommit */
	ib_uint32_t	will_lock;	/*!< Will acquire some locks. Increment
					each time we determine that a lock will
					be acquired by the MySQL layer. */
	/*------------------------------*/
	fts_trx_t*	fts_trx;	/*!< FTS information, or NULL if
					transaction hasn't modified tables
					with FTS indexes (yet). */
	doc_id_t	fts_next_doc_id;/* The document id used for updates */
	/*------------------------------*/
	ib_uint32_t	flush_tables;	/*!< if "covering" the FLUSH TABLES",
					count of tables being flushed. */

	/*------------------------------*/
	bool		ddl;		/*!< true if it is an internal
					transaction for DDL */
	bool		internal;	/*!< true if it is a system/internal
					transaction background task. This
					includes DDL transactions too.  Such
					transactions are always treated as
					read-write. */
	/*------------------------------*/
#ifdef UNIV_DEBUG
	unsigned	start_line;	/*!< Track where it was started from */
	const char*	start_file;	/*!< Filename where it was started */
#endif /* UNIV_DEBUG */

	lint		n_ref;		/*!< Count of references, protected
					by trx_t::mutex. We can't release the
					locks nor commit the transaction until
					this reference is 0.  We can change
					the state to COMMITTED_IN_MEMORY to
					signify that it is no longer
					"active". */

	XID*		xid;		/*!< X/Open XA transaction
					identification to identify a
					transaction branch */
	trx_mod_tables_t mod_tables;	/*!< List of tables that were modified
					by this transaction */
	/*------------------------------*/
	char*		detailed_error;	/*!< detailed error message for last
					error, or empty. */
private:
	/** flush observer used to track flushing of non-redo logged pages
	during bulk create index */
	FlushObserver*	flush_observer;
public:
	/* Lock wait statistics */
	ulint		n_rec_lock_waits;
					/*!< Number of record lock waits,
					might not be exactly correct. */
	ulint		n_table_lock_waits;
					/*!< Number of table lock waits,
					might not be exactly correct. */
	ulint		total_rec_lock_wait_time;
					/*!< Total rec lock wait time up
					to this moment. */
	ulint		total_table_lock_wait_time;
					/*!< Total table lock wait time
					up to this moment. */

#ifdef WITH_WSREP
	os_event_t	wsrep_event;	/* event waited for in srv_conc_slot */
#endif /* WITH_WSREP */

	ulint		magic_n;

	/** @return whether any persistent undo log has been generated */
	bool has_logged_persistent() const
	{
		return(rsegs.m_redo.insert_undo || rsegs.m_redo.update_undo);
	}

	/** @return whether any undo log has been generated */
	bool has_logged() const
	{
		return(has_logged_persistent() || rsegs.m_noredo.undo);
	}

	/** @return rollback segment for modifying temporary tables */
	trx_rseg_t* get_temp_rseg()
	{
		if (trx_rseg_t* rseg = rsegs.m_noredo.rseg) {
			ut_ad(id != 0);
			return(rseg);
		}

		return(assign_temp_rseg());
	}

	/** Set the innodb_log_optimize_ddl page flush observer
	@param[in]	space_id	tablespace id
	@param[in,out]	stage		performance_schema accounting */
	void set_flush_observer(ulint space_id, ut_stage_alter_t* stage);

	/** Remove the flush observer */
	void remove_flush_observer();

	/** @return the flush observer */
	FlushObserver* get_flush_observer() const
	{
		return flush_observer;
	}

private:
	/** Assign a rollback segment for modifying temporary tables.
	@return the assigned rollback segment */
	trx_rseg_t* assign_temp_rseg();
};

/**
Check if transaction is started.
@param[in] trx		Transaction whose state we need to check
@reutrn true if transaction is in state started */
inline bool trx_is_started(const trx_t* trx)
{
	return trx->state != TRX_STATE_NOT_STARTED;
}

/* Transaction isolation levels (trx->isolation_level) */
#define TRX_ISO_READ_UNCOMMITTED	0	/* dirty read: non-locking
						SELECTs are performed so that
						we do not look at a possible
						earlier version of a record;
						thus they are not 'consistent'
						reads under this isolation
						level; otherwise like level
						2 */

#define TRX_ISO_READ_COMMITTED		1	/* somewhat Oracle-like
						isolation, except that in
						range UPDATE and DELETE we
						must block phantom rows
						with next-key locks;
						SELECT ... FOR UPDATE and ...
						LOCK IN SHARE MODE only lock
						the index records, NOT the
						gaps before them, and thus
						allow free inserting;
						each consistent read reads its
						own snapshot */

#define TRX_ISO_REPEATABLE_READ		2	/* this is the default;
						all consistent reads in the
						same trx read the same
						snapshot;
						full next-key locking used
						in locking reads to block
						insertions into gaps */

#define TRX_ISO_SERIALIZABLE		3	/* all plain SELECTs are
						converted to LOCK IN SHARE
						MODE reads */

/* Treatment of duplicate values (trx->duplicates; for example, in inserts).
Multiple flags can be combined with bitwise OR. */
#define TRX_DUP_IGNORE	1U	/* duplicate rows are to be updated */
#define TRX_DUP_REPLACE	2U	/* duplicate rows are to be replaced */


/** Commit node states */
enum commit_node_state {
	COMMIT_NODE_SEND = 1,	/*!< about to send a commit signal to
				the transaction */
	COMMIT_NODE_WAIT	/*!< commit signal sent to the transaction,
				waiting for completion */
};

/** Commit command node in a query graph */
struct commit_node_t{
	que_common_t	common;	/*!< node type: QUE_NODE_COMMIT */
	enum commit_node_state
			state;	/*!< node execution state */
};


/** Test if trx->mutex is owned. */
#define trx_mutex_own(t) mutex_own(&t->mutex)

/** Acquire the trx->mutex. */
#define trx_mutex_enter(t) do {			\
	mutex_enter(&t->mutex);			\
} while (0)

/** Release the trx->mutex. */
#define trx_mutex_exit(t) do {			\
	mutex_exit(&t->mutex);			\
} while (0)

/**
Increase the reference count. If the transaction is in state
TRX_STATE_COMMITTED_IN_MEMORY then the transaction is considered
committed and the reference count is not incremented.
@param id the transaction ID; 0 if not to increment the reference count
@param trx Transaction that is being referenced
@return trx
@retval	NULL	if the transaction is no longer active */
inline trx_t* trx_reference(trx_id_t id, trx_t* trx)
{
	trx_mutex_enter(trx);

	if (trx_state_eq(trx, TRX_STATE_COMMITTED_IN_MEMORY)) {
		trx = NULL;
	} else if (!id) {
	} else if (trx->id != id) {
		trx = NULL;
	} else {
		ut_ad(trx->n_ref >= 0);
		++trx->n_ref;
	}

	trx_mutex_exit(trx);
	return(trx);
}

#include "trx0trx.ic"

#endif<|MERGE_RESOLUTION|>--- conflicted
+++ resolved
@@ -963,30 +963,11 @@
 					on dict_operation_lock. Protected
 					by dict_operation_lock. */
 
-<<<<<<< HEAD
-	time_t		start_time;	/*!< time the state last time became
-					TRX_STATE_ACTIVE */
-	ib_uint64_t	start_time_micro; /*!< start time of transaction in
-					microseconds */
-=======
-	trx_id_t	no;		/*!< transaction serialization number:
-					max trx id shortly before the
-					transaction is moved to
-					COMMITTED_IN_MEMORY state.
-					Protected by trx_sys_t::mutex
-					when trx->in_rw_trx_list. Initially
-					set to TRX_ID_MAX. */
-
 	/** wall-clock time of the latest transition to TRX_STATE_ACTIVE;
 	used for diagnostic purposes only */
 	time_t		start_time;
 	/** microsecond_interval_timer() of transaction start */
 	ulonglong	start_time_micro;
-	trx_id_t	id;		/*!< transaction id */
-	XID		xid;		/*!< X/Open XA transaction
-					identification to identify a
-					transaction branch */
->>>>>>> 8d0dabc5
 	lsn_t		commit_lsn;	/*!< lsn at the time of the commit */
 	table_id_t	table_id;	/*!< Table to drop iff dict_operation
 					== TRX_DICT_OP_TABLE, or 0. */
