/*****************************************************************************

Copyright (c) 1997, 2016, Oracle and/or its affiliates. All Rights Reserved.
Copyright (c) 2017, 2021, MariaDB Corporation.

This program is free software; you can redistribute it and/or modify it under
the terms of the GNU General Public License as published by the Free Software
Foundation; version 2 of the License.

This program is distributed in the hope that it will be useful, but WITHOUT
ANY WARRANTY; without even the implied warranty of MERCHANTABILITY or FITNESS
FOR A PARTICULAR PURPOSE. See the GNU General Public License for more details.

You should have received a copy of the GNU General Public License along with
this program; if not, write to the Free Software Foundation, Inc.,
51 Franklin Street, Fifth Floor, Boston, MA 02110-1335 USA

*****************************************************************************/

/**************************************************//**
@file include/log0recv.h
Recovery

Created 9/20/1997 Heikki Tuuri
*******************************************************/

#pragma once

#include "ut0new.h"
#include "buf0types.h"
#include "log0log.h"
#include "mtr0types.h"

#include <deque>
#include <map>

/** @return whether recovery is currently running. */
#define recv_recovery_is_on() UNIV_UNLIKELY(recv_sys.recovery_on)

/** Find the latest checkpoint in the log header.
@param[out]	max_field	LOG_CHECKPOINT_1 or LOG_CHECKPOINT_2
@return error code or DB_SUCCESS */
dberr_t
recv_find_max_checkpoint(ulint* max_field)
	MY_ATTRIBUTE((nonnull, warn_unused_result));

/** Apply any buffered redo log to a page that was just read from a data file.
@param[in,out]	space	tablespace
@param[in,out]	bpage	buffer pool page */
ATTRIBUTE_COLD void recv_recover_page(fil_space_t* space, buf_page_t* bpage)
	MY_ATTRIBUTE((nonnull));

/** Start recovering from a redo log checkpoint.
@param[in]	flush_lsn	FIL_PAGE_FILE_FLUSH_LSN
of first system tablespace page
@return error code or DB_SUCCESS */
dberr_t
recv_recovery_from_checkpoint_start(
	lsn_t	flush_lsn);

/** Whether to store redo log records in recv_sys.pages */
enum store_t {
	/** Do not store redo log records. */
	STORE_NO,
	/** Store redo log records. */
	STORE_YES,
	/** Store redo log records if the tablespace exists. */
	STORE_IF_EXISTS
};


/** Adds data from a new log block to the parsing buffer of recv_sys if
recv_sys.parse_start_lsn is non-zero.
@param[in]	log_block	log block to add
@param[in]	scanned_lsn	lsn of how far we were able to find
				data in this log block
@return true if more data added */
bool recv_sys_add_to_parsing_buf(const byte* log_block, lsn_t scanned_lsn);

/** Moves the parsing buffer data left to the buffer start */
void recv_sys_justify_left_parsing_buf();

/** Report an operation to create, delete, or rename a file during backup.
@param[in]	space_id	tablespace identifier
@param[in]	type		file operation redo log type
@param[in]	name		file name (not NUL-terminated)
@param[in]	len		length of name, in bytes
@param[in]	new_name	new file name (NULL if not rename)
@param[in]	new_len		length of new_name, in bytes (0 if NULL) */
<<<<<<< HEAD
extern void (*log_file_op)(uint32_t space_id, bool create,
=======
extern void (*log_file_op)(ulint space_id, int type,
>>>>>>> d87979b4
			   const byte* name, ulint len,
			   const byte* new_name, ulint new_len);

/** Report an operation which does INIT_PAGE for page0 during backup.
@param	space_id	tablespace identifier */
extern void (*first_page_init)(ulint space_id);

/** Stored redo log record */
struct log_rec_t
{
  log_rec_t(lsn_t lsn) : next(nullptr), lsn(lsn) { ut_ad(lsn); }
  log_rec_t()= delete;
  log_rec_t(const log_rec_t&)= delete;
  log_rec_t &operator=(const log_rec_t&)= delete;

  /** next record */
  log_rec_t *next;
  /** mtr_t::commit_lsn() of the mini-transaction */
  const lsn_t lsn;
};

struct recv_dblwr_t
{
  /** Add a page frame to the doublewrite recovery buffer. */
  void add(byte *page) { pages.push_front(page); }

  /** Validate the page.
  @param page_id  page identifier
  @param page     page contents
  @param space    the tablespace of the page (not available for page 0)
  @param tmp_buf  2*srv_page_size for decrypting and decompressing any
  page_compressed or encrypted pages
  @return whether the page is valid */
  bool validate_page(const page_id_t page_id, const byte *page,
                     const fil_space_t *space, byte *tmp_buf);

  /** Find a doublewrite copy of a page.
  @param page_id  page identifier
  @param space    tablespace (not available for page_id.page_no()==0)
  @param tmp_buf  2*srv_page_size for decrypting and decompressing any
  page_compressed or encrypted pages
  @return page frame
  @retval NULL if no valid page for page_id was found */
  byte* find_page(const page_id_t page_id, const fil_space_t *space= NULL,
                  byte *tmp_buf= NULL);

  typedef std::deque<byte*, ut_allocator<byte*> > list;

  /** Recovered doublewrite buffer page frames */
  list pages;
};

/** the recovery state and buffered records for a page */
struct page_recv_t
{
  /** Recovery state; protected by recv_sys.mutex */
  enum
  {
    /** not yet processed */
    RECV_NOT_PROCESSED,
    /** not processed; the page will be reinitialized */
    RECV_WILL_NOT_READ,
    /** page is being read */
    RECV_BEING_READ,
    /** log records are being applied on the page */
    RECV_BEING_PROCESSED
  } state= RECV_NOT_PROCESSED;
  /** Latest written byte offset when applying the log records.
  @see mtr_t::m_last_offset */
  uint16_t last_offset= 1;
  /** log records for a page */
  class recs_t
  {
    /** The first log record */
    log_rec_t *head= nullptr;
    /** The last log record */
    log_rec_t *tail= nullptr;
    friend struct page_recv_t;
  public:
    /** Append a redo log snippet for the page
    @param recs log snippet */
    void append(log_rec_t* recs)
    {
      if (tail)
        tail->next= recs;
      else
        head= recs;
      tail= recs;
    }

    /** @return the last log snippet */
    const log_rec_t* last() const { return tail; }
    /** @return the last log snippet */
    log_rec_t* last() { return tail; }

    class iterator
    {
      log_rec_t *cur;
    public:
      iterator(log_rec_t* rec) : cur(rec) {}
      log_rec_t* operator*() const { return cur; }
      iterator &operator++() { cur= cur->next; return *this; }
      bool operator!=(const iterator& i) const { return cur != i.cur; }
    };
    iterator begin() { return head; }
    iterator end() { return NULL; }
    bool empty() const { ut_ad(!head == !tail); return !head; }
    /** Clear and free the records; @see recv_sys_t::alloc() */
    inline void clear();
  } log;

  /** Trim old log records for a page.
  @param start_lsn oldest log sequence number to preserve
  @return whether all the log for the page was trimmed */
  inline bool trim(lsn_t start_lsn);
  /** Ignore any earlier redo log records for this page. */
  inline void will_not_read();
  /** @return whether the log records for the page are being processed */
  bool is_being_processed() const { return state == RECV_BEING_PROCESSED; }
};

/** Recovery system data structure */
struct recv_sys_t
{
  /** mutex protecting apply_log_recs and page_recv_t::state */
  mysql_mutex_t mutex;
private:
  /** condition variable for
  !apply_batch_on || pages.empty() || found_corrupt_log || found_corrupt_fs */
  pthread_cond_t cond;
  /** whether recv_apply_hashed_log_recs() is running */
  bool apply_batch_on;
  /** set when finding a corrupt log block or record, or there is a
  log parsing buffer overflow */
  bool found_corrupt_log;
  /** set when an inconsistency with the file system contents is detected
  during log scan or apply */
  bool found_corrupt_fs;
public:
  /** whether we are applying redo log records during crash recovery */
  bool recovery_on;
  /** whether recv_recover_page(), invoked from buf_page_t::read_complete(),
  should apply log records*/
  bool apply_log_recs;
	byte*		buf;	/*!< buffer for parsing log records */
	ulint		len;	/*!< amount of data in buf */
	lsn_t		parse_start_lsn;
				/*!< this is the lsn from which we were able to
				start parsing log records and adding them to
				pages; zero if a suitable
				start point not found yet */
	lsn_t		scanned_lsn;
				/*!< the log data has been scanned up to this
				lsn */
	ulint		scanned_checkpoint_no;
				/*!< the log data has been scanned up to this
				checkpoint number (lowest 4 bytes) */
	ulint		recovered_offset;
				/*!< start offset of non-parsed log records in
				buf */
	lsn_t		recovered_lsn;
				/*!< the log records have been parsed up to
				this lsn */
	lsn_t		mlog_checkpoint_lsn;
				/*!< the LSN of a FILE_CHECKPOINT
				record, or 0 if none was parsed */
	/** the time when progress was last reported */
	time_t		progress_time;

  using map = std::map<const page_id_t, page_recv_t,
                       std::less<const page_id_t>,
                       ut_allocator<std::pair<const page_id_t, page_recv_t>>>;
  /** buffered records waiting to be applied to pages */
  map pages;

private:
  /** Process a record that indicates that a tablespace size is being shrunk.
  @param page_id first page that is not in the file
  @param lsn     log sequence number of the shrink operation */
  inline void trim(const page_id_t page_id, lsn_t lsn);

  /** Undo tablespaces for which truncate has been logged
  (indexed by page_id_t::space() - srv_undo_space_id_start) */
  struct trunc
  {
    /** log sequence number of FILE_CREATE, or 0 if none */
    lsn_t lsn;
    /** truncated size of the tablespace, or 0 if not truncated */
    unsigned pages;
  } truncated_undo_spaces[127];

public:
  /** The contents of the doublewrite buffer */
  recv_dblwr_t dblwr;

  /** Last added LSN to pages. */
  lsn_t last_stored_lsn= 0;

  void read(os_offset_t offset, span<byte> buf);
  inline size_t files_size();
  void close_files() { files.clear(); files.shrink_to_fit(); }

private:
  /** Attempt to initialize a page based on redo log records.
  @param page_id  page identifier
  @param p        iterator pointing to page_id
  @param mtr      mini-transaction
  @param b        pre-allocated buffer pool block
  @return whether the page was successfully initialized */
  inline buf_block_t *recover_low(const page_id_t page_id, map::iterator &p,
                                  mtr_t &mtr, buf_block_t *b);
  /** Attempt to initialize a page based on redo log records.
  @param page_id  page identifier
  @return the recovered block
  @retval nullptr if the page cannot be initialized based on log records */
  buf_block_t *recover_low(const page_id_t page_id);

  /** All found log files (multiple ones are possible if we are upgrading
  from before MariaDB Server 10.5.1) */
  std::vector<log_file_t> files;

  void open_log_files_if_needed();

  /** Base node of the redo block list.
  List elements are linked via buf_block_t::unzip_LRU. */
  UT_LIST_BASE_NODE_T(buf_block_t) blocks;
public:
  /** Check whether the number of read redo log blocks exceeds the maximum.
  Store last_stored_lsn if the recovery is not in the last phase.
  @param[in,out] store    whether to store page operations
  @return whether the memory is exhausted */
  inline bool is_memory_exhausted(store_t *store);
  /** Apply buffered log to persistent data pages.
  @param last_batch     whether it is possible to write more redo log */
  void apply(bool last_batch);

#ifdef UNIV_DEBUG
  /** whether all redo log in the current batch has been applied */
  bool after_apply= false;
#endif
  /** Initialize the redo log recovery subsystem. */
  void create();

  /** Free most recovery data structures. */
  void debug_free();

  /** Clean up after create() */
  void close();

  bool is_initialised() const { return last_stored_lsn != 0; }

  /** Register a redo log snippet for a page.
  @param it       page iterator
  @param start_lsn start LSN of the mini-transaction
  @param lsn      @see mtr_t::commit_lsn()
  @param l        redo log snippet @see log_t::FORMAT_10_5
  @param len      length of l, in bytes */
  inline void add(map::iterator it, lsn_t start_lsn, lsn_t lsn,
                  const byte *l, size_t len);

  /** Parse and register one mini-transaction in log_t::FORMAT_10_5.
  @param checkpoint_lsn  the log sequence number of the latest checkpoint
  @param store           whether to store the records
  @param apply           whether to apply file-level log records
  @return whether FILE_CHECKPOINT record was seen the first time,
  or corruption was noticed */
  bool parse(lsn_t checkpoint_lsn, store_t *store, bool apply);

  /** Clear a fully processed set of stored redo log records. */
  inline void clear();

  /** Determine whether redo log recovery progress should be reported.
  @param time  the current time
  @return whether progress should be reported
  (the last report was at least 15 seconds ago) */
  bool report(time_t time)
  {
    if (time - progress_time < 15)
      return false;

    progress_time= time;
    return true;
  }

  /** The alloc() memory alignment, in bytes */
  static constexpr size_t ALIGNMENT= sizeof(size_t);

  /** Allocate memory for log_rec_t
  @param len  allocation size, in bytes
  @return pointer to len bytes of memory (never NULL) */
  inline void *alloc(size_t len);

  /** Free a redo log snippet.
  @param data buffer returned by alloc() */
  inline void free(const void *data);

  /** Remove records for a corrupted page.
  This function should only be called when innodb_force_recovery is set.
  @param page_id  corrupted page identifier */
  ATTRIBUTE_COLD void free_corrupted_page(page_id_t page_id);

  /** Flag data file corruption during recovery. */
  ATTRIBUTE_COLD void set_corrupt_fs();
  /** Flag log file corruption during recovery. */
  ATTRIBUTE_COLD void set_corrupt_log();
  /** Possibly finish a recovery batch. */
  inline void maybe_finish_batch();

  /** @return whether data file corruption was found */
  bool is_corrupt_fs() const { return UNIV_UNLIKELY(found_corrupt_fs); }
  /** @return whether log file corruption was found */
  bool is_corrupt_log() const { return UNIV_UNLIKELY(found_corrupt_log); }

  /** Attempt to initialize a page based on redo log records.
  @param page_id  page identifier
  @return the recovered block
  @retval nullptr if the page cannot be initialized based on log records */
  buf_block_t *recover(const page_id_t page_id)
  {
    return UNIV_UNLIKELY(recovery_on) ? recover_low(page_id) : nullptr;
  }

  /** Try to recover a tablespace that was not readable earlier
  @param p          iterator, initially pointing to page_id_t{space_id,0};
                    the records will be freed and the iterator advanced
  @param name       tablespace file name
  @param free_block spare buffer block
  @return whether recovery failed */
  bool recover_deferred(map::iterator &p, const std::string &name,
                        buf_block_t *&free_block);
};

/** The recovery system */
extern recv_sys_t	recv_sys;

/** If the following is TRUE, the buffer pool file pages must be invalidated
after recovery and no ibuf operations are allowed; this will be set if
recv_sys.pages becomes too full, and log records must be merged
to file pages already before the recovery is finished: in this case no
ibuf operations are allowed, as they could modify the pages read in the
buffer pool before the pages have been recovered to the up-to-date state.

TRUE means that recovery is running and no operations on the log files
are allowed yet: the variable name is misleading. */
extern bool		recv_no_ibuf_operations;
/** TRUE when recv_init_crash_recovery() has been called. */
extern bool		recv_needed_recovery;
#ifdef UNIV_DEBUG
/** TRUE if writing to the redo log (mtr_commit) is forbidden.
Protected by log_sys.mutex. */
extern bool		recv_no_log_write;
#endif /* UNIV_DEBUG */

/** TRUE if buf_page_is_corrupted() should check if the log sequence
number (FIL_PAGE_LSN) is in the future.  Initially FALSE, and set by
recv_recovery_from_checkpoint_start(). */
extern bool		recv_lsn_checks_on;

/** Size of the parsing buffer; it must accommodate RECV_SCAN_SIZE many
times! */
#define RECV_PARSING_BUF_SIZE	(2U << 20)

/** Size of block reads when the log groups are scanned forward to do a
roll-forward */
#define RECV_SCAN_SIZE		(4U << srv_page_size_shift)<|MERGE_RESOLUTION|>--- conflicted
+++ resolved
@@ -87,17 +87,13 @@
 @param[in]	len		length of name, in bytes
 @param[in]	new_name	new file name (NULL if not rename)
 @param[in]	new_len		length of new_name, in bytes (0 if NULL) */
-<<<<<<< HEAD
-extern void (*log_file_op)(uint32_t space_id, bool create,
-=======
-extern void (*log_file_op)(ulint space_id, int type,
->>>>>>> d87979b4
+extern void (*log_file_op)(uint32_t space_id, int type,
 			   const byte* name, ulint len,
 			   const byte* new_name, ulint new_len);
 
 /** Report an operation which does INIT_PAGE for page0 during backup.
 @param	space_id	tablespace identifier */
-extern void (*first_page_init)(ulint space_id);
+extern void (*first_page_init)(uint32_t space_id);
 
 /** Stored redo log record */
 struct log_rec_t
