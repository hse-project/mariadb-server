/*****************************************************************************

Copyright (c) 1997, 2016, Oracle and/or its affiliates. All Rights Reserved.
Copyright (c) 2016, 2020, MariaDB Corporation.

This program is free software; you can redistribute it and/or modify it under
the terms of the GNU General Public License as published by the Free Software
Foundation; version 2 of the License.

This program is distributed in the hope that it will be useful, but WITHOUT
ANY WARRANTY; without even the implied warranty of MERCHANTABILITY or FITNESS
FOR A PARTICULAR PURPOSE. See the GNU General Public License for more details.

You should have received a copy of the GNU General Public License along with
this program; if not, write to the Free Software Foundation, Inc.,
51 Franklin Street, Fifth Floor, Boston, MA 02110-1335 USA

*****************************************************************************/

/**************************************************//**
@file ibuf/ibuf0ibuf.cc
Insert buffer

Created 7/19/1997 Heikki Tuuri
*******************************************************/

#include "ibuf0ibuf.h"
#include "sync0sync.h"
#include "btr0sea.h"

using st_::span;

#if defined UNIV_DEBUG || defined UNIV_IBUF_DEBUG
my_bool	srv_ibuf_disable_background_merge;
#endif /* UNIV_DEBUG || UNIV_IBUF_DEBUG */

/** Number of bits describing a single page */
#define IBUF_BITS_PER_PAGE	4
/** The start address for an insert buffer bitmap page bitmap */
#define IBUF_BITMAP		PAGE_DATA

#include "buf0buf.h"
#include "buf0rea.h"
#include "fsp0fsp.h"
#include "trx0sys.h"
#include "fil0fil.h"
#include "rem0rec.h"
#include "btr0cur.h"
#include "btr0pcur.h"
#include "btr0btr.h"
#include "row0upd.h"
#include "dict0boot.h"
#include "fut0lst.h"
#include "lock0lock.h"
#include "log0recv.h"
#include "que0que.h"
#include "srv0start.h" /* srv_shutdown_state */
#include "rem0cmp.h"

/*	STRUCTURE OF AN INSERT BUFFER RECORD

In versions < 4.1.x:

1. The first field is the page number.
2. The second field is an array which stores type info for each subsequent
   field. We store the information which affects the ordering of records, and
   also the physical storage size of an SQL NULL value. E.g., for CHAR(10) it
   is 10 bytes.
3. Next we have the fields of the actual index record.

In versions >= 4.1.x:

Note that contary to what we planned in the 1990's, there will only be one
insert buffer tree, and that is in the system tablespace of InnoDB.

1. The first field is the space id.
2. The second field is a one-byte marker (0) which differentiates records from
   the < 4.1.x storage format.
3. The third field is the page number.
4. The fourth field contains the type info, where we have also added 2 bytes to
   store the charset. In the compressed table format of 5.0.x we must add more
   information here so that we can build a dummy 'index' struct which 5.0.x
   can use in the binary search on the index page in the ibuf merge phase.
5. The rest of the fields contain the fields of the actual index record.

In versions >= 5.0.3:

The first byte of the fourth field is an additional marker (0) if the record
is in the compact format.  The presence of this marker can be detected by
looking at the length of the field modulo DATA_NEW_ORDER_NULL_TYPE_BUF_SIZE.

The high-order bit of the character set field in the type info is the
"nullable" flag for the field.

In versions >= 5.5:

The optional marker byte at the start of the fourth field is replaced by
mandatory 3 fields, totaling 4 bytes:

 1. 2 bytes: Counter field, used to sort records within a (space id, page
    no) in the order they were added. This is needed so that for example the
    sequence of operations "INSERT x, DEL MARK x, INSERT x" is handled
    correctly.

 2. 1 byte: Operation type (see ibuf_op_t).

 3. 1 byte: Flags. Currently only one flag exists, IBUF_REC_COMPACT.

To ensure older records, which do not have counters to enforce correct
sorting, are merged before any new records, ibuf_insert checks if we're
trying to insert to a position that contains old-style records, and if so,
refuses the insert. Thus, ibuf pages are gradually converted to the new
format as their corresponding buffer pool pages are read into memory.
*/


/*	PREVENTING DEADLOCKS IN THE INSERT BUFFER SYSTEM

If an OS thread performs any operation that brings in disk pages from
non-system tablespaces into the buffer pool, or creates such a page there,
then the operation may have as a side effect an insert buffer index tree
compression. Thus, the tree latch of the insert buffer tree may be acquired
in the x-mode, and also the file space latch of the system tablespace may
be acquired in the x-mode.

Also, an insert to an index in a non-system tablespace can have the same
effect. How do we know this cannot lead to a deadlock of OS threads? There
is a problem with the i\o-handler threads: they break the latching order
because they own x-latches to pages which are on a lower level than the
insert buffer tree latch, its page latches, and the tablespace latch an
insert buffer operation can reserve.

The solution is the following: Let all the tree and page latches connected
with the insert buffer be later in the latching order than the fsp latch and
fsp page latches.

Insert buffer pages must be such that the insert buffer is never invoked
when these pages are accessed as this would result in a recursion violating
the latching order. We let a special i/o-handler thread take care of i/o to
the insert buffer pages and the ibuf bitmap pages, as well as the fsp bitmap
pages and the first inode page, which contains the inode of the ibuf tree: let
us call all these ibuf pages. To prevent deadlocks, we do not let a read-ahead
access both non-ibuf and ibuf pages.

Then an i/o-handler for the insert buffer never needs to access recursively the
insert buffer tree and thus obeys the latching order. On the other hand, other
i/o-handlers for other tablespaces may require access to the insert buffer,
but because all kinds of latches they need to access there are later in the
latching order, no violation of the latching order occurs in this case,
either.

A problem is how to grow and contract an insert buffer tree. As it is later
in the latching order than the fsp management, we have to reserve the fsp
latch first, before adding or removing pages from the insert buffer tree.
We let the insert buffer tree have its own file space management: a free
list of pages linked to the tree root. To prevent recursive using of the
insert buffer when adding pages to the tree, we must first load these pages
to memory, obtaining a latch on them, and only after that add them to the
free list of the insert buffer tree. More difficult is removing of pages
from the free list. If there is an excess of pages in the free list of the
ibuf tree, they might be needed if some thread reserves the fsp latch,
intending to allocate more file space. So we do the following: if a thread
reserves the fsp latch, we check the writer count field of the latch. If
this field has value 1, it means that the thread did not own the latch
before entering the fsp system, and the mtr of the thread contains no
modifications to the fsp pages. Now we are free to reserve the ibuf latch,
and check if there is an excess of pages in the free list. We can then, in a
separate mini-transaction, take them out of the free list and free them to
the fsp system.

To avoid deadlocks in the ibuf system, we divide file pages into three levels:

(1) non-ibuf pages,
(2) ibuf tree pages and the pages in the ibuf tree free list, and
(3) ibuf bitmap pages.

No OS thread is allowed to access higher level pages if it has latches to
lower level pages; even if the thread owns a B-tree latch it must not access
the B-tree non-leaf pages if it has latches on lower level pages. Read-ahead
is only allowed for level 1 and 2 pages. Dedicated i/o-handler threads handle
exclusively level 1 i/o. A dedicated i/o handler thread handles exclusively
level 2 i/o. However, if an OS thread does the i/o handling for itself, i.e.,
it uses synchronous aio, it can access any pages, as long as it obeys the
access order rules. */

/** Operations that can currently be buffered. */
ulong	innodb_change_buffering;

#if defined UNIV_DEBUG || defined UNIV_IBUF_DEBUG
/** Dump the change buffer at startup */
my_bool	ibuf_dump;
/** Flag to control insert buffer debugging. */
uint	ibuf_debug;
#endif /* UNIV_DEBUG || UNIV_IBUF_DEBUG */

/** The insert buffer control structure */
ibuf_t*	ibuf			= NULL;

/** @name Offsets to the per-page bits in the insert buffer bitmap */
/* @{ */
#define	IBUF_BITMAP_FREE	0	/*!< Bits indicating the
					amount of free space */
#define IBUF_BITMAP_BUFFERED	2	/*!< TRUE if there are buffered
					changes for the page */
#define IBUF_BITMAP_IBUF	3	/*!< TRUE if page is a part of
					the ibuf tree, excluding the
					root page, or is in the free
					list of the ibuf */
/* @} */

#define IBUF_REC_FIELD_SPACE	0	/*!< in the pre-4.1 format,
					the page number. later, the space_id */
#define IBUF_REC_FIELD_MARKER	1	/*!< starting with 4.1, a marker
					consisting of 1 byte that is 0 */
#define IBUF_REC_FIELD_PAGE	2	/*!< starting with 4.1, the
					page number */
#define IBUF_REC_FIELD_METADATA	3	/* the metadata field */
#define IBUF_REC_FIELD_USER	4	/* first user field */

/* Various constants for checking the type of an ibuf record and extracting
data from it. For details, see the description of the record format at the
top of this file. */

/** @name Format of the IBUF_REC_FIELD_METADATA of an insert buffer record
The fourth column in the MySQL 5.5 format contains an operation
type, counter, and some flags. */
/* @{ */
#define IBUF_REC_INFO_SIZE	4	/*!< Combined size of info fields at
					the beginning of the fourth field */

/* Offsets for the fields at the beginning of the fourth field */
#define IBUF_REC_OFFSET_COUNTER	0	/*!< Operation counter */
#define IBUF_REC_OFFSET_TYPE	2	/*!< Type of operation */
#define IBUF_REC_OFFSET_FLAGS	3	/*!< Additional flags */

/* Record flag masks */
#define IBUF_REC_COMPACT	0x1	/*!< Set in
					IBUF_REC_OFFSET_FLAGS if the
					user index is in COMPACT
					format or later */


/** The mutex used to block pessimistic inserts to ibuf trees */
static ib_mutex_t	ibuf_pessimistic_insert_mutex;

/** The mutex protecting the insert buffer structs */
static ib_mutex_t	ibuf_mutex;

/** The mutex protecting the insert buffer bitmaps */
static ib_mutex_t	ibuf_bitmap_mutex;

/** The area in pages from which contract looks for page numbers for merge */
const ulint		IBUF_MERGE_AREA = 8;

/** Inside the merge area, pages which have at most 1 per this number less
buffered entries compared to maximum volume that can buffered for a single
page are merged along with the page whose buffer became full */
const ulint		IBUF_MERGE_THRESHOLD = 4;

/** In ibuf_contract at most this number of pages is read to memory in one
batch, in order to merge the entries for them in the insert buffer */
const ulint		IBUF_MAX_N_PAGES_MERGED = IBUF_MERGE_AREA;

/** If the combined size of the ibuf trees exceeds ibuf->max_size by this
many pages, we start to contract it in connection to inserts there, using
non-synchronous contract */
const ulint		IBUF_CONTRACT_ON_INSERT_NON_SYNC = 0;

/** If the combined size of the ibuf trees exceeds ibuf->max_size by this
many pages, we start to contract it in connection to inserts there, using
synchronous contract */
const ulint		IBUF_CONTRACT_ON_INSERT_SYNC = 5;

/** If the combined size of the ibuf trees exceeds ibuf->max_size by
this many pages, we start to contract it synchronous contract, but do
not insert */
const ulint		IBUF_CONTRACT_DO_NOT_INSERT = 10;

/* TODO: how to cope with drop table if there are records in the insert
buffer for the indexes of the table? Is there actually any problem,
because ibuf merge is done to a page when it is read in, and it is
still physically like the index page even if the index would have been
dropped! So, there seems to be no problem. */

/******************************************************************//**
Sets the flag in the current mini-transaction record indicating we're
inside an insert buffer routine. */
UNIV_INLINE
void
ibuf_enter(
/*=======*/
	mtr_t*	mtr)	/*!< in/out: mini-transaction */
{
	ut_ad(!mtr->is_inside_ibuf());
	mtr->enter_ibuf();
}

/******************************************************************//**
Sets the flag in the current mini-transaction record indicating we're
exiting an insert buffer routine. */
UNIV_INLINE
void
ibuf_exit(
/*======*/
	mtr_t*	mtr)	/*!< in/out: mini-transaction */
{
	ut_ad(mtr->is_inside_ibuf());
	mtr->exit_ibuf();
}

/**************************************************************//**
Commits an insert buffer mini-transaction and sets the persistent
cursor latch mode to BTR_NO_LATCHES, that is, detaches the cursor. */
UNIV_INLINE
void
ibuf_btr_pcur_commit_specify_mtr(
/*=============================*/
	btr_pcur_t*	pcur,	/*!< in/out: persistent cursor */
	mtr_t*		mtr)	/*!< in/out: mini-transaction */
{
	ut_d(ibuf_exit(mtr));
	btr_pcur_commit_specify_mtr(pcur, mtr);
}

/******************************************************************//**
Gets the ibuf header page and x-latches it.
@return insert buffer header page */
static
page_t*
ibuf_header_page_get(
/*=================*/
	mtr_t*	mtr)	/*!< in/out: mini-transaction */
{
	buf_block_t*	block;

	ut_ad(!ibuf_inside(mtr));
	page_t* page = NULL;

	block = buf_page_get(
		page_id_t(IBUF_SPACE_ID, FSP_IBUF_HEADER_PAGE_NO),
		0, RW_X_LATCH, mtr);

	if (block) {
		buf_block_dbg_add_level(block, SYNC_IBUF_HEADER);
		page = buf_block_get_frame(block);
	}

	return page;
}

/******************************************************************//**
Gets the root page and sx-latches it.
@return insert buffer tree root page */
static
page_t*
ibuf_tree_root_get(
/*===============*/
	mtr_t*		mtr)	/*!< in: mtr */
{
	buf_block_t*	block;
	page_t*		root;

	ut_ad(ibuf_inside(mtr));
	ut_ad(mutex_own(&ibuf_mutex));

	mtr_sx_lock_index(ibuf->index, mtr);

	/* only segment list access is exclusive each other */
	block = buf_page_get(
		page_id_t(IBUF_SPACE_ID, FSP_IBUF_TREE_ROOT_PAGE_NO),
		0, RW_SX_LATCH, mtr);

	buf_block_dbg_add_level(block, SYNC_IBUF_TREE_NODE_NEW);

	root = buf_block_get_frame(block);

	ut_ad(page_get_space_id(root) == IBUF_SPACE_ID);
	ut_ad(page_get_page_no(root) == FSP_IBUF_TREE_ROOT_PAGE_NO);
	ut_ad(ibuf->empty == page_is_empty(root));

	return(root);
}

/******************************************************************//**
Closes insert buffer and frees the data structures. */
void
ibuf_close(void)
/*============*/
{
	if (ibuf == NULL) {
		return;
	}

	mutex_free(&ibuf_pessimistic_insert_mutex);

	mutex_free(&ibuf_mutex);

	mutex_free(&ibuf_bitmap_mutex);

	dict_table_t*	ibuf_table = ibuf->index->table;
	rw_lock_free(&ibuf->index->lock);
	dict_mem_index_free(ibuf->index);
	dict_mem_table_free(ibuf_table);

	ut_free(ibuf);
	ibuf = NULL;
}

/******************************************************************//**
Updates the size information of the ibuf, assuming the segment size has not
changed. */
static
void
ibuf_size_update(
/*=============*/
	const page_t*	root)	/*!< in: ibuf tree root */
{
	ut_ad(mutex_own(&ibuf_mutex));

	ibuf->free_list_len = flst_get_len(root + PAGE_HEADER
					   + PAGE_BTR_IBUF_FREE_LIST);

	ibuf->height = 1 + btr_page_get_level(root);

	/* the '1 +' is the ibuf header page */
	ibuf->size = ibuf->seg_size - (1 + ibuf->free_list_len);
}

/******************************************************************//**
Creates the insert buffer data structure at a database startup and initializes
the data structures for the insert buffer.
@return DB_SUCCESS or failure */
dberr_t
ibuf_init_at_db_start(void)
/*=======================*/
{
	page_t*		root;
	mtr_t		mtr;
	ulint		n_used;
	page_t*		header_page;
	dberr_t		error= DB_SUCCESS;

	ibuf = static_cast<ibuf_t*>(ut_zalloc_nokey(sizeof(ibuf_t)));

	/* At startup we intialize ibuf to have a maximum of
	CHANGE_BUFFER_DEFAULT_SIZE in terms of percentage of the
	buffer pool size. Once ibuf struct is initialized this
	value is updated with the user supplied size by calling
	ibuf_max_size_update(). */
	ibuf->max_size = ((buf_pool_get_curr_size() >> srv_page_size_shift)
			  * CHANGE_BUFFER_DEFAULT_SIZE) / 100;

	mutex_create(LATCH_ID_IBUF, &ibuf_mutex);

	mutex_create(LATCH_ID_IBUF_BITMAP, &ibuf_bitmap_mutex);

	mutex_create(LATCH_ID_IBUF_PESSIMISTIC_INSERT,
		     &ibuf_pessimistic_insert_mutex);

	mtr_start(&mtr);

	compile_time_assert(IBUF_SPACE_ID == TRX_SYS_SPACE);
	compile_time_assert(IBUF_SPACE_ID == 0);
	mtr_x_lock_space(fil_system.sys_space, &mtr);

	mutex_enter(&ibuf_mutex);

	header_page = ibuf_header_page_get(&mtr);

	if (!header_page) {
		return (DB_DECRYPTION_FAILED);
	}

	fseg_n_reserved_pages(header_page + IBUF_HEADER + IBUF_TREE_SEG_HEADER,
			      &n_used, &mtr);

	ut_ad(n_used >= 2);

	ibuf->seg_size = n_used;

	{
		buf_block_t*	block;

		block = buf_page_get(
			page_id_t(IBUF_SPACE_ID, FSP_IBUF_TREE_ROOT_PAGE_NO),
			0, RW_X_LATCH, &mtr);

		buf_block_dbg_add_level(block, SYNC_IBUF_TREE_NODE);

		root = buf_block_get_frame(block);
	}

	ibuf_size_update(root);
	mutex_exit(&ibuf_mutex);

	ibuf->empty = page_is_empty(root);
	mtr.commit();

	ibuf->index = dict_mem_index_create(
		dict_mem_table_create("innodb_change_buffer",
				      fil_system.sys_space, 1, 0, 0, 0),
		"CLUST_IND",
		DICT_CLUSTERED | DICT_IBUF, 1);
	ibuf->index->id = DICT_IBUF_ID_MIN + IBUF_SPACE_ID;
	ibuf->index->n_uniq = REC_MAX_N_FIELDS;
	rw_lock_create(index_tree_rw_lock_key, &ibuf->index->lock,
		       SYNC_IBUF_INDEX_TREE);
#ifdef BTR_CUR_ADAPT
	ibuf->index->search_info = btr_search_info_create(ibuf->index->heap);
#endif /* BTR_CUR_ADAPT */
	ibuf->index->page = FSP_IBUF_TREE_ROOT_PAGE_NO;
	ut_d(ibuf->index->cached = TRUE);

#if defined UNIV_DEBUG || defined UNIV_IBUF_DEBUG
	if (!ibuf_dump) {
		return error;
	}
	ib::info() << "Dumping the change buffer";
	ibuf_mtr_start(&mtr);
	btr_pcur_t pcur;
	if (DB_SUCCESS == btr_pcur_open_at_index_side(
		    true, ibuf->index, BTR_SEARCH_LEAF, &pcur,
		    true, 0, &mtr)) {
		while (btr_pcur_move_to_next_user_rec(&pcur, &mtr)) {
			rec_print_old(stderr, btr_pcur_get_rec(&pcur));
		}
	}
	ibuf_mtr_commit(&mtr);
	ib::info() << "Dumped the change buffer";
#endif

	return (error);
}

/*********************************************************************//**
Updates the max_size value for ibuf. */
void
ibuf_max_size_update(
/*=================*/
	ulint	new_val)	/*!< in: new value in terms of
				percentage of the buffer pool size */
{
	ulint	new_size = ((buf_pool_get_curr_size() >> srv_page_size_shift)
			    * new_val) / 100;
	mutex_enter(&ibuf_mutex);
	ibuf->max_size = new_size;
	mutex_exit(&ibuf_mutex);
}


/** Apply MLOG_IBUF_BITMAP_INIT when crash-upgrading */
ATTRIBUTE_COLD void ibuf_bitmap_init_apply(buf_block_t* block)
{
	page_t*	page;
	ulint	byte_offset;

	page = buf_block_get_frame(block);
	fil_page_set_type(page, FIL_PAGE_IBUF_BITMAP);

	/* Write all zeros to the bitmap */
	compile_time_assert(!(IBUF_BITS_PER_PAGE % 2));

	byte_offset = UT_BITS_IN_BYTES(block->physical_size()
				       * IBUF_BITS_PER_PAGE);

	memset(page + IBUF_BITMAP, 0, byte_offset);
}

# ifdef UNIV_DEBUG
/** Gets the desired bits for a given page from a bitmap page.
@param[in]	page		bitmap page
@param[in]	page_id		page id whose bits to get
@param[in]	zip_size	ROW_FORMAT=COMPRESSED page size, or 0
@param[in]	bit		IBUF_BITMAP_FREE, IBUF_BITMAP_BUFFERED, ...
@param[in,out]	mtr		mini-transaction holding an x-latch on the
bitmap page
@return value of bits */
#  define ibuf_bitmap_page_get_bits(page, page_id, zip_size, bit, mtr)	\
	ibuf_bitmap_page_get_bits_low(page, page_id, zip_size,		\
				      MTR_MEMO_PAGE_X_FIX, mtr, bit)
# else /* UNIV_DEBUG */
/** Gets the desired bits for a given page from a bitmap page.
@param[in]	page		bitmap page
@param[in]	page_id		page id whose bits to get
@param[in]	zip_size	ROW_FORMAT=COMPRESSED page size, or 0
@param[in]	bit		IBUF_BITMAP_FREE, IBUF_BITMAP_BUFFERED, ...
@param[in,out]	mtr		mini-transaction holding an x-latch on the
bitmap page
@return value of bits */
#  define ibuf_bitmap_page_get_bits(page, page_id, zip_size, bit, mtr)	\
	ibuf_bitmap_page_get_bits_low(page, page_id, zip_size, bit)
# endif /* UNIV_DEBUG */

/** Gets the desired bits for a given page from a bitmap page.
@param[in]	page		bitmap page
@param[in]	page_id		page id whose bits to get
@param[in]	zip_size	ROW_FORMAT=COMPRESSED page size, or 0
@param[in]	latch_type	MTR_MEMO_PAGE_X_FIX, MTR_MEMO_BUF_FIX, ...
@param[in,out]	mtr		mini-transaction holding latch_type on the
bitmap page
@param[in]	bit		IBUF_BITMAP_FREE, IBUF_BITMAP_BUFFERED, ...
@return value of bits */
UNIV_INLINE
ulint
ibuf_bitmap_page_get_bits_low(
	const page_t*		page,
	const page_id_t		page_id,
	ulint			zip_size,
#ifdef UNIV_DEBUG
	ulint			latch_type,
	mtr_t*			mtr,
#endif /* UNIV_DEBUG */
	ulint			bit)
{
	ulint	byte_offset;
	ulint	bit_offset;
	ulint	map_byte;
	ulint	value;
	const ulint size = zip_size ? zip_size : srv_page_size;

	ut_ad(ut_is_2pow(zip_size));
	ut_ad(bit < IBUF_BITS_PER_PAGE);
	compile_time_assert(!(IBUF_BITS_PER_PAGE % 2));
	ut_ad(mtr_memo_contains_page(mtr, page, latch_type));

	bit_offset = (page_id.page_no() & (size - 1))
		* IBUF_BITS_PER_PAGE + bit;

	byte_offset = bit_offset / 8;
	bit_offset = bit_offset % 8;

	ut_ad(byte_offset + IBUF_BITMAP < srv_page_size);

	map_byte = mach_read_from_1(page + IBUF_BITMAP + byte_offset);

	value = ut_bit_get_nth(map_byte, bit_offset);

	if (bit == IBUF_BITMAP_FREE) {
		ut_ad(bit_offset + 1 < 8);

		value = value * 2 + ut_bit_get_nth(map_byte, bit_offset + 1);
	}

	return(value);
}

/** Sets the desired bit for a given page in a bitmap page.
@param[in,out]	page		bitmap page
@param[in]	page_id		page id whose bits to set
@param[in]	physical_size	page size
@param[in]	bit		IBUF_BITMAP_FREE, IBUF_BITMAP_BUFFERED, ...
@param[in]	val		value to set
@param[in,out]	mtr		mtr containing an x-latch to the bitmap page */
static
void
ibuf_bitmap_page_set_bits(
	page_t*			page,
	const page_id_t		page_id,
	ulint			physical_size,
	ulint			bit,
	ulint			val,
	mtr_t*			mtr)
{
	ulint	byte_offset;
	ulint	bit_offset;
	ulint	map_byte;

	ut_ad(bit < IBUF_BITS_PER_PAGE);
	compile_time_assert(!(IBUF_BITS_PER_PAGE % 2));
	ut_ad(mtr_memo_contains_page(mtr, page, MTR_MEMO_PAGE_X_FIX));
	ut_ad(mtr->is_named_space(page_id.space()));

	bit_offset = (page_id.page_no() % physical_size)
		* IBUF_BITS_PER_PAGE + bit;

	byte_offset = bit_offset / 8;
	bit_offset = bit_offset % 8;

	ut_ad(byte_offset + IBUF_BITMAP < srv_page_size);

	map_byte = mach_read_from_1(page + IBUF_BITMAP + byte_offset);

	if (bit == IBUF_BITMAP_FREE) {
		ut_ad(bit_offset + 1 < 8);
		ut_ad(val <= 3);

		map_byte = ut_bit_set_nth(map_byte, bit_offset, val / 2);
		map_byte = ut_bit_set_nth(map_byte, bit_offset + 1, val % 2);
	} else {
		ut_ad(val <= 1);
		map_byte = ut_bit_set_nth(map_byte, bit_offset, val);
	}

	mlog_write_ulint(page + IBUF_BITMAP + byte_offset, map_byte,
			 MLOG_1BYTE, mtr);
}

/** Calculates the bitmap page number for a given page number.
@param[in]	page_id		page id
@param[in]	size		page size
@return the bitmap page id where the file page is mapped */
inline page_id_t ibuf_bitmap_page_no_calc(const page_id_t page_id, ulint size)
{
	if (!size) size = srv_page_size;

	return page_id_t(page_id.space(), FSP_IBUF_BITMAP_OFFSET
			 + (page_id.page_no() & ~(size - 1)));
}

/** Gets the ibuf bitmap page where the bits describing a given file page are
stored.
@param[in]	page_id		page id of the file page
@param[in]	zip_size	ROW_FORMAT=COMPRESSED page size, or 0
@param[in]	file		file name
@param[in]	line		line where called
@param[in,out]	mtr		mini-transaction
@return bitmap page where the file page is mapped, that is, the bitmap
page containing the descriptor bits for the file page; the bitmap page
is x-latched */
static
page_t*
ibuf_bitmap_get_map_page_func(
	const page_id_t		page_id,
	ulint			zip_size,
	const char*		file,
	unsigned		line,
	mtr_t*			mtr)
{
	buf_block_t*	block = NULL;
	dberr_t		err = DB_SUCCESS;

	block = buf_page_get_gen(ibuf_bitmap_page_no_calc(page_id, zip_size),
				 zip_size, RW_X_LATCH, NULL, BUF_GET,
				 file, line, mtr, &err);

	if (err != DB_SUCCESS) {
		return NULL;
	}


	buf_block_dbg_add_level(block, SYNC_IBUF_BITMAP);

	return(buf_block_get_frame(block));
}

/** Gets the ibuf bitmap page where the bits describing a given file page are
stored.
@param[in]	page_id		page id of the file page
@param[in]	zip_size	ROW_FORMAT=COMPRESSED page size, or 0
@param[in,out]	mtr		mini-transaction
@return bitmap page where the file page is mapped, that is, the bitmap
page containing the descriptor bits for the file page; the bitmap page
is x-latched */
#define ibuf_bitmap_get_map_page(page_id, zip_size, mtr)	\
	ibuf_bitmap_get_map_page_func(page_id, zip_size, \
				      __FILE__, __LINE__, mtr)

/************************************************************************//**
Sets the free bits of the page in the ibuf bitmap. This is done in a separate
mini-transaction, hence this operation does not restrict further work to only
ibuf bitmap operations, which would result if the latch to the bitmap page
were kept. */
UNIV_INLINE
void
ibuf_set_free_bits_low(
/*===================*/
	const buf_block_t*	block,	/*!< in: index page; free bits are set if
					the index is non-clustered and page
					level is 0 */
	ulint			val,	/*!< in: value to set: < 4 */
	mtr_t*			mtr)	/*!< in/out: mtr */
{
	page_t*	bitmap_page;
	buf_frame_t* frame;

	ut_ad(mtr->is_named_space(block->page.id.space()));

	if (!block) {
		return;
	}

	frame = buf_block_get_frame(block);

	if (!frame || !page_is_leaf(frame)) {
		return;
	}

	bitmap_page = ibuf_bitmap_get_map_page(block->page.id,
					       block->zip_size(), mtr);

#ifdef UNIV_IBUF_DEBUG
	ut_a(val <= ibuf_index_page_calc_free(block));
#endif /* UNIV_IBUF_DEBUG */

	ibuf_bitmap_page_set_bits(
		bitmap_page, block->page.id, block->physical_size(),
		IBUF_BITMAP_FREE, val, mtr);
}

/************************************************************************//**
Sets the free bit of the page in the ibuf bitmap. This is done in a separate
mini-transaction, hence this operation does not restrict further work to only
ibuf bitmap operations, which would result if the latch to the bitmap page
were kept. */
void
ibuf_set_free_bits_func(
/*====================*/
	buf_block_t*	block,	/*!< in: index page of a non-clustered index;
				free bit is reset if page level is 0 */
#ifdef UNIV_IBUF_DEBUG
	ulint		max_val,/*!< in: ULINT_UNDEFINED or a maximum
				value which the bits must have before
				setting; this is for debugging */
#endif /* UNIV_IBUF_DEBUG */
	ulint		val)	/*!< in: value to set: < 4 */
{
	mtr_t	mtr;
	page_t*	page;
	page_t*	bitmap_page;

	page = buf_block_get_frame(block);

	if (!page_is_leaf(page)) {

		return;
	}

	mtr_start(&mtr);
	const fil_space_t* space = mtr.set_named_space_id(
		block->page.id.space());

	bitmap_page = ibuf_bitmap_get_map_page(block->page.id,
					       block->zip_size(), &mtr);

	switch (space->purpose) {
	case FIL_TYPE_LOG:
		ut_ad(0);
		break;
	case FIL_TYPE_TABLESPACE:
		break;
		/* fall through */
	case FIL_TYPE_TEMPORARY:
	case FIL_TYPE_IMPORT:
		mtr_set_log_mode(&mtr, MTR_LOG_NO_REDO);
	}

#ifdef UNIV_IBUF_DEBUG
	if (max_val != ULINT_UNDEFINED) {
		ulint	old_val;

		old_val = ibuf_bitmap_page_get_bits(
			bitmap_page, block->page.id,
			IBUF_BITMAP_FREE, &mtr);
# if 0
		if (old_val != max_val) {
			fprintf(stderr,
				"Ibuf: page %lu old val %lu max val %lu\n",
				page_get_page_no(page),
				old_val, max_val);
		}
# endif

		ut_a(old_val <= max_val);
	}
# if 0
	fprintf(stderr, "Setting page no %lu free bits to %lu should be %lu\n",
		page_get_page_no(page), val,
		ibuf_index_page_calc_free(block));
# endif

	ut_a(val <= ibuf_index_page_calc_free(block));
#endif /* UNIV_IBUF_DEBUG */

	ibuf_bitmap_page_set_bits(
		bitmap_page, block->page.id, block->physical_size(),
		IBUF_BITMAP_FREE, val, &mtr);

	mtr_commit(&mtr);
}

/************************************************************************//**
Resets the free bits of the page in the ibuf bitmap. This is done in a
separate mini-transaction, hence this operation does not restrict
further work to only ibuf bitmap operations, which would result if the
latch to the bitmap page were kept.  NOTE: The free bits in the insert
buffer bitmap must never exceed the free space on a page.  It is safe
to decrement or reset the bits in the bitmap in a mini-transaction
that is committed before the mini-transaction that affects the free
space. */
void
ibuf_reset_free_bits(
/*=================*/
	buf_block_t*	block)	/*!< in: index page; free bits are set to 0
				if the index is a non-clustered
				non-unique, and page level is 0 */
{
	ibuf_set_free_bits(block, 0, ULINT_UNDEFINED);
}

/**********************************************************************//**
Updates the free bits for an uncompressed page to reflect the present
state.  Does this in the mtr given, which means that the latching
order rules virtually prevent any further operations for this OS
thread until mtr is committed.  NOTE: The free bits in the insert
buffer bitmap must never exceed the free space on a page.  It is safe
to set the free bits in the same mini-transaction that updated the
page. */
void
ibuf_update_free_bits_low(
/*======================*/
	const buf_block_t*	block,		/*!< in: index page */
	ulint			max_ins_size,	/*!< in: value of
						maximum insert size
						with reorganize before
						the latest operation
						performed to the page */
	mtr_t*			mtr)		/*!< in/out: mtr */
{
	ulint	before;
	ulint	after;

	ut_a(!buf_block_get_page_zip(block));
	ut_ad(mtr->is_named_space(block->page.id.space()));

	before = ibuf_index_page_calc_free_bits(srv_page_size,
						max_ins_size);

	after = ibuf_index_page_calc_free(block);

	/* This approach cannot be used on compressed pages, since the
	computed value of "before" often does not match the current
	state of the bitmap.  This is because the free space may
	increase or decrease when a compressed page is reorganized. */
	if (before != after) {
		ibuf_set_free_bits_low(block, after, mtr);
	}
}

/**********************************************************************//**
Updates the free bits for a compressed page to reflect the present
state.  Does this in the mtr given, which means that the latching
order rules virtually prevent any further operations for this OS
thread until mtr is committed.  NOTE: The free bits in the insert
buffer bitmap must never exceed the free space on a page.  It is safe
to set the free bits in the same mini-transaction that updated the
page. */
void
ibuf_update_free_bits_zip(
/*======================*/
	buf_block_t*	block,	/*!< in/out: index page */
	mtr_t*		mtr)	/*!< in/out: mtr */
{
	page_t*	bitmap_page;
	ulint	after;

	ut_a(block);
	buf_frame_t* frame = buf_block_get_frame(block);
	ut_a(frame);
	ut_a(page_is_leaf(frame));
	ut_a(block->zip_size());

	bitmap_page = ibuf_bitmap_get_map_page(block->page.id,
					       block->zip_size(), mtr);

	after = ibuf_index_page_calc_free_zip(block);

	if (after == 0) {
		/* We move the page to the front of the buffer pool LRU list:
		the purpose of this is to prevent those pages to which we
		cannot make inserts using the insert buffer from slipping
		out of the buffer pool */

		buf_page_make_young(&block->page);
	}

	ibuf_bitmap_page_set_bits(
		bitmap_page, block->page.id, block->physical_size(),
		IBUF_BITMAP_FREE, after, mtr);
}

/**********************************************************************//**
Updates the free bits for the two pages to reflect the present state.
Does this in the mtr given, which means that the latching order rules
virtually prevent any further operations until mtr is committed.
NOTE: The free bits in the insert buffer bitmap must never exceed the
free space on a page.  It is safe to set the free bits in the same
mini-transaction that updated the pages. */
void
ibuf_update_free_bits_for_two_pages_low(
/*====================================*/
	buf_block_t*	block1,	/*!< in: index page */
	buf_block_t*	block2,	/*!< in: index page */
	mtr_t*		mtr)	/*!< in: mtr */
{
	ulint	state;

	ut_ad(mtr->is_named_space(block1->page.id.space()));
	ut_ad(block1->page.id.space() == block2->page.id.space());

	/* As we have to x-latch two random bitmap pages, we have to acquire
	the bitmap mutex to prevent a deadlock with a similar operation
	performed by another OS thread. */

	mutex_enter(&ibuf_bitmap_mutex);

	state = ibuf_index_page_calc_free(block1);

	ibuf_set_free_bits_low(block1, state, mtr);

	state = ibuf_index_page_calc_free(block2);

	ibuf_set_free_bits_low(block2, state, mtr);

	mutex_exit(&ibuf_bitmap_mutex);
}

/** Returns TRUE if the page is one of the fixed address ibuf pages.
@param[in]	page_id		page id
@param[in]	zip_size	ROW_FORMAT=COMPRESSED page size, or 0
@return TRUE if a fixed address ibuf i/o page */
inline bool ibuf_fixed_addr_page(const page_id_t page_id, ulint zip_size)
{
	return((page_id.space() == IBUF_SPACE_ID
		&& page_id.page_no() == IBUF_TREE_ROOT_PAGE_NO)
	       || ibuf_bitmap_page(page_id, zip_size));
}

/** Checks if a page is a level 2 or 3 page in the ibuf hierarchy of pages.
Must not be called when recv_no_ibuf_operations==true.
@param[in]	page_id		page id
@param[in]	zip_size	ROW_FORMAT=COMPRESSED page size, or 0
@param[in]	x_latch		FALSE if relaxed check (avoid latching the
bitmap page)
@param[in]	file		file name
@param[in]	line		line where called
@param[in,out]	mtr		mtr which will contain an x-latch to the
bitmap page if the page is not one of the fixed address ibuf pages, or NULL,
in which case a new transaction is created.
@return TRUE if level 2 or level 3 page */
bool
ibuf_page_low(
	const page_id_t		page_id,
	ulint			zip_size,
#ifdef UNIV_DEBUG
	bool			x_latch,
#endif /* UNIV_DEBUG */
	const char*		file,
	unsigned		line,
	mtr_t*			mtr)
{
	ibool	ret;
	mtr_t	local_mtr;
	page_t*	bitmap_page;

	ut_ad(!recv_no_ibuf_operations);
	ut_ad(x_latch || mtr == NULL);

	if (ibuf_fixed_addr_page(page_id, zip_size)) {
		return(true);
	} else if (page_id.space() != IBUF_SPACE_ID) {
		return(false);
	}

	compile_time_assert(IBUF_SPACE_ID == 0);
	ut_ad(fil_system.sys_space->purpose == FIL_TYPE_TABLESPACE);

#ifdef UNIV_DEBUG
	if (!x_latch) {
		mtr_start(&local_mtr);

		/* Get the bitmap page without a page latch, so that
		we will not be violating the latching order when
		another bitmap page has already been latched by this
		thread. The page will be buffer-fixed, and thus it
		cannot be removed or relocated while we are looking at
		it. The contents of the page could change, but the
		IBUF_BITMAP_IBUF bit that we are interested in should
		not be modified by any other thread. Nobody should be
		calling ibuf_add_free_page() or ibuf_remove_free_page()
		while the page is linked to the insert buffer b-tree. */
		dberr_t err = DB_SUCCESS;

		buf_block_t* block = buf_page_get_gen(
			ibuf_bitmap_page_no_calc(page_id, zip_size),
			zip_size, RW_NO_LATCH, NULL, BUF_GET_NO_LATCH,
			file, line, &local_mtr, &err);

		bitmap_page = buf_block_get_frame(block);

		ret = ibuf_bitmap_page_get_bits_low(
			bitmap_page, page_id, zip_size,
			MTR_MEMO_BUF_FIX, &local_mtr, IBUF_BITMAP_IBUF);

		mtr_commit(&local_mtr);
		return(ret);
	}
#endif /* UNIV_DEBUG */

	if (mtr == NULL) {
		mtr = &local_mtr;
		mtr_start(mtr);
	}

	bitmap_page = ibuf_bitmap_get_map_page_func(page_id, zip_size,
						    file, line, mtr);

	ret = ibuf_bitmap_page_get_bits(bitmap_page, page_id, zip_size,
					IBUF_BITMAP_IBUF, mtr);

	if (mtr == &local_mtr) {
		mtr_commit(mtr);
	}

	return(ret);
}

#ifdef UNIV_DEBUG
# define ibuf_rec_get_page_no(mtr,rec) ibuf_rec_get_page_no_func(mtr,rec)
#else /* UNIV_DEBUG */
# define ibuf_rec_get_page_no(mtr,rec) ibuf_rec_get_page_no_func(rec)
#endif /* UNIV_DEBUG */

/********************************************************************//**
Returns the page number field of an ibuf record.
@return page number */
static
ulint
ibuf_rec_get_page_no_func(
/*======================*/
#ifdef UNIV_DEBUG
	mtr_t*		mtr,	/*!< in: mini-transaction owning rec */
#endif /* UNIV_DEBUG */
	const rec_t*	rec)	/*!< in: ibuf record */
{
	const byte*	field;
	ulint		len;

	ut_ad(mtr_memo_contains_page_flagged(mtr, rec,
					     MTR_MEMO_PAGE_X_FIX
					     | MTR_MEMO_PAGE_S_FIX));
	ut_ad(ibuf_inside(mtr));
	ut_ad(rec_get_n_fields_old(rec) > 2);

	field = rec_get_nth_field_old(rec, IBUF_REC_FIELD_MARKER, &len);

	ut_a(len == 1);

	field = rec_get_nth_field_old(rec, IBUF_REC_FIELD_PAGE, &len);

	ut_a(len == 4);

	return(mach_read_from_4(field));
}

#ifdef UNIV_DEBUG
# define ibuf_rec_get_space(mtr,rec) ibuf_rec_get_space_func(mtr,rec)
#else /* UNIV_DEBUG */
# define ibuf_rec_get_space(mtr,rec) ibuf_rec_get_space_func(rec)
#endif /* UNIV_DEBUG */

/********************************************************************//**
Returns the space id field of an ibuf record. For < 4.1.x format records
returns 0.
@return space id */
static
ulint
ibuf_rec_get_space_func(
/*====================*/
#ifdef UNIV_DEBUG
	mtr_t*		mtr,	/*!< in: mini-transaction owning rec */
#endif /* UNIV_DEBUG */
	const rec_t*	rec)	/*!< in: ibuf record */
{
	const byte*	field;
	ulint		len;

	ut_ad(mtr_memo_contains_page_flagged(mtr, rec, MTR_MEMO_PAGE_X_FIX
					     | MTR_MEMO_PAGE_S_FIX));
	ut_ad(ibuf_inside(mtr));
	ut_ad(rec_get_n_fields_old(rec) > 2);

	field = rec_get_nth_field_old(rec, IBUF_REC_FIELD_MARKER, &len);

	ut_a(len == 1);

	field = rec_get_nth_field_old(rec, IBUF_REC_FIELD_SPACE, &len);

	ut_a(len == 4);

	return(mach_read_from_4(field));
}

#ifdef UNIV_DEBUG
# define ibuf_rec_get_info(mtr,rec,op,comp,info_len,counter)	\
	ibuf_rec_get_info_func(mtr,rec,op,comp,info_len,counter)
#else /* UNIV_DEBUG */
# define ibuf_rec_get_info(mtr,rec,op,comp,info_len,counter)	\
	ibuf_rec_get_info_func(rec,op,comp,info_len,counter)
#endif
/****************************************************************//**
Get various information about an ibuf record in >= 4.1.x format. */
static
void
ibuf_rec_get_info_func(
/*===================*/
#ifdef UNIV_DEBUG
	mtr_t*		mtr,	/*!< in: mini-transaction owning rec */
#endif /* UNIV_DEBUG */
	const rec_t*	rec,		/*!< in: ibuf record */
	ibuf_op_t*	op,		/*!< out: operation type, or NULL */
	ibool*		comp,		/*!< out: compact flag, or NULL */
	ulint*		info_len,	/*!< out: length of info fields at the
					start of the fourth field, or
					NULL */
	ulint*		counter)	/*!< in: counter value, or NULL */
{
	const byte*	types;
	ulint		fields;
	ulint		len;

	/* Local variables to shadow arguments. */
	ibuf_op_t	op_local;
	ibool		comp_local;
	ulint		info_len_local;
	ulint		counter_local;

	ut_ad(mtr_memo_contains_page_flagged(mtr, rec, MTR_MEMO_PAGE_X_FIX
					     | MTR_MEMO_PAGE_S_FIX));
	ut_ad(ibuf_inside(mtr));
	fields = rec_get_n_fields_old(rec);
	ut_a(fields > IBUF_REC_FIELD_USER);

	types = rec_get_nth_field_old(rec, IBUF_REC_FIELD_METADATA, &len);

	info_len_local = len % DATA_NEW_ORDER_NULL_TYPE_BUF_SIZE;
	compile_time_assert(IBUF_REC_INFO_SIZE
			    < DATA_NEW_ORDER_NULL_TYPE_BUF_SIZE);

	switch (info_len_local) {
	case 0:
	case 1:
		op_local = IBUF_OP_INSERT;
		comp_local = info_len_local;
		ut_ad(!counter);
		counter_local = ULINT_UNDEFINED;
		break;

	case IBUF_REC_INFO_SIZE:
		op_local = (ibuf_op_t) types[IBUF_REC_OFFSET_TYPE];
		comp_local = types[IBUF_REC_OFFSET_FLAGS] & IBUF_REC_COMPACT;
		counter_local = mach_read_from_2(
			types + IBUF_REC_OFFSET_COUNTER);
		break;

	default:
		ut_error;
	}

	ut_a(op_local < IBUF_OP_COUNT);
	ut_a((len - info_len_local) ==
	     (fields - IBUF_REC_FIELD_USER)
	     * DATA_NEW_ORDER_NULL_TYPE_BUF_SIZE);

	if (op) {
		*op = op_local;
	}

	if (comp) {
		*comp = comp_local;
	}

	if (info_len) {
		*info_len = info_len_local;
	}

	if (counter) {
		*counter = counter_local;
	}
}

#ifdef UNIV_DEBUG
# define ibuf_rec_get_op_type(mtr,rec) ibuf_rec_get_op_type_func(mtr,rec)
#else /* UNIV_DEBUG */
# define ibuf_rec_get_op_type(mtr,rec) ibuf_rec_get_op_type_func(rec)
#endif

/****************************************************************//**
Returns the operation type field of an ibuf record.
@return operation type */
static
ibuf_op_t
ibuf_rec_get_op_type_func(
/*======================*/
#ifdef UNIV_DEBUG
	mtr_t*		mtr,	/*!< in: mini-transaction owning rec */
#endif /* UNIV_DEBUG */
	const rec_t*	rec)	/*!< in: ibuf record */
{
	ulint		len;

	ut_ad(mtr_memo_contains_page_flagged(mtr, rec, MTR_MEMO_PAGE_X_FIX
					     | MTR_MEMO_PAGE_S_FIX));
	ut_ad(ibuf_inside(mtr));
	ut_ad(rec_get_n_fields_old(rec) > 2);

	(void) rec_get_nth_field_old(rec, IBUF_REC_FIELD_MARKER, &len);

	if (len > 1) {
		/* This is a < 4.1.x format record */

		return(IBUF_OP_INSERT);
	} else {
		ibuf_op_t	op;

		ibuf_rec_get_info(mtr, rec, &op, NULL, NULL, NULL);

		return(op);
	}
}

/****************************************************************//**
Read the first two bytes from a record's fourth field (counter field in new
records; something else in older records).
@return "counter" field, or ULINT_UNDEFINED if for some reason it
can't be read */
ulint
ibuf_rec_get_counter(
/*=================*/
	const rec_t*	rec)	/*!< in: ibuf record */
{
	const byte*	ptr;
	ulint		len;

	if (rec_get_n_fields_old(rec) <= IBUF_REC_FIELD_METADATA) {

		return(ULINT_UNDEFINED);
	}

	ptr = rec_get_nth_field_old(rec, IBUF_REC_FIELD_METADATA, &len);

	if (len >= 2) {

		return(mach_read_from_2(ptr));
	} else {

		return(ULINT_UNDEFINED);
	}
}


/**
  Add accumulated operation counts to a permanent array.
  Both arrays must be of size IBUF_OP_COUNT.
*/
static void ibuf_add_ops(Atomic_counter<ulint> *out, const ulint *in)
{
  for (auto i = 0; i < IBUF_OP_COUNT; i++)
    out[i]+= in[i];
}


/****************************************************************//**
Print operation counts. The array must be of size IBUF_OP_COUNT. */
static
void
ibuf_print_ops(
/*===========*/
	const Atomic_counter<ulint>*	ops,	/*!< in: operation counts */
	FILE*				file)	/*!< in: file where to print */
{
	static const char* op_names[] = {
		"insert",
		"delete mark",
		"delete"
	};
	ulint	i;

	ut_a(UT_ARR_SIZE(op_names) == IBUF_OP_COUNT);

	for (i = 0; i < IBUF_OP_COUNT; i++) {
		fprintf(file, "%s " ULINTPF "%s", op_names[i],
			ulint{ops[i]}, (i < (IBUF_OP_COUNT - 1)) ? ", " : "");
	}

	putc('\n', file);
}

/********************************************************************//**
Creates a dummy index for inserting a record to a non-clustered index.
@return dummy index */
static
dict_index_t*
ibuf_dummy_index_create(
/*====================*/
	ulint		n,	/*!< in: number of fields */
	ibool		comp)	/*!< in: TRUE=use compact record format */
{
	dict_table_t*	table;
	dict_index_t*	index;

	table = dict_mem_table_create("IBUF_DUMMY", NULL, n, 0,
				      comp ? DICT_TF_COMPACT : 0, 0);

	index = dict_mem_index_create(table, "IBUF_DUMMY", 0, n);

	/* avoid ut_ad(index->cached) in dict_index_get_n_unique_in_tree */
	index->cached = TRUE;
	ut_d(index->is_dummy = true);

	return(index);
}
/********************************************************************//**
Add a column to the dummy index */
static
void
ibuf_dummy_index_add_col(
/*=====================*/
	dict_index_t*	index,	/*!< in: dummy index */
	const dtype_t*	type,	/*!< in: the data type of the column */
	ulint		len)	/*!< in: length of the column */
{
	ulint	i	= index->table->n_def;
	dict_mem_table_add_col(index->table, NULL, NULL,
			       dtype_get_mtype(type),
			       dtype_get_prtype(type),
			       dtype_get_len(type));
	dict_index_add_col(index, index->table,
			   dict_table_get_nth_col(index->table, i), len);
}
/********************************************************************//**
Deallocates a dummy index for inserting a record to a non-clustered index. */
static
void
ibuf_dummy_index_free(
/*==================*/
	dict_index_t*	index)	/*!< in, own: dummy index */
{
	dict_table_t*	table = index->table;

	dict_mem_index_free(index);
	dict_mem_table_free(table);
}

#ifdef UNIV_DEBUG
# define ibuf_build_entry_from_ibuf_rec(mtr,ibuf_rec,heap,pindex)	\
	ibuf_build_entry_from_ibuf_rec_func(mtr,ibuf_rec,heap,pindex)
#else /* UNIV_DEBUG */
# define ibuf_build_entry_from_ibuf_rec(mtr,ibuf_rec,heap,pindex)	\
	ibuf_build_entry_from_ibuf_rec_func(ibuf_rec,heap,pindex)
#endif

/*********************************************************************//**
Builds the entry used to

1) IBUF_OP_INSERT: insert into a non-clustered index

2) IBUF_OP_DELETE_MARK: find the record whose delete-mark flag we need to
   activate

3) IBUF_OP_DELETE: find the record we need to delete

when we have the corresponding record in an ibuf index.

NOTE that as we copy pointers to fields in ibuf_rec, the caller must
hold a latch to the ibuf_rec page as long as the entry is used!

@return own: entry to insert to a non-clustered index */
static
dtuple_t*
ibuf_build_entry_from_ibuf_rec_func(
/*================================*/
#ifdef UNIV_DEBUG
	mtr_t*		mtr,	/*!< in: mini-transaction owning rec */
#endif /* UNIV_DEBUG */
	const rec_t*	ibuf_rec,	/*!< in: record in an insert buffer */
	mem_heap_t*	heap,		/*!< in: heap where built */
	dict_index_t**	pindex)		/*!< out, own: dummy index that
					describes the entry */
{
	dtuple_t*	tuple;
	dfield_t*	field;
	ulint		n_fields;
	const byte*	types;
	const byte*	data;
	ulint		len;
	ulint		info_len;
	ulint		i;
	ulint		comp;
	dict_index_t*	index;

	ut_ad(mtr_memo_contains_page_flagged(mtr, ibuf_rec, MTR_MEMO_PAGE_X_FIX
					     | MTR_MEMO_PAGE_S_FIX));
	ut_ad(ibuf_inside(mtr));

	data = rec_get_nth_field_old(ibuf_rec, IBUF_REC_FIELD_MARKER, &len);

	ut_a(len == 1);
	ut_a(*data == 0);
	ut_a(rec_get_n_fields_old(ibuf_rec) > IBUF_REC_FIELD_USER);

	n_fields = rec_get_n_fields_old(ibuf_rec) - IBUF_REC_FIELD_USER;

	tuple = dtuple_create(heap, n_fields);

	types = rec_get_nth_field_old(ibuf_rec, IBUF_REC_FIELD_METADATA, &len);

	ibuf_rec_get_info(mtr, ibuf_rec, NULL, &comp, &info_len, NULL);

	index = ibuf_dummy_index_create(n_fields, comp);

	len -= info_len;
	types += info_len;

	ut_a(len == n_fields * DATA_NEW_ORDER_NULL_TYPE_BUF_SIZE);

	for (i = 0; i < n_fields; i++) {
		field = dtuple_get_nth_field(tuple, i);

		data = rec_get_nth_field_old(
			ibuf_rec, i + IBUF_REC_FIELD_USER, &len);

		dfield_set_data(field, data, len);

		dtype_new_read_for_order_and_null_size(
			dfield_get_type(field),
			types + i * DATA_NEW_ORDER_NULL_TYPE_BUF_SIZE);

		ibuf_dummy_index_add_col(index, dfield_get_type(field), len);
	}

	index->n_core_null_bytes
		= UT_BITS_IN_BYTES(unsigned(index->n_nullable));

	/* Prevent an ut_ad() failure in page_zip_write_rec() by
	adding system columns to the dummy table pointed to by the
	dummy secondary index.  The insert buffer is only used for
	secondary indexes, whose records never contain any system
	columns, such as DB_TRX_ID. */
	ut_d(dict_table_add_system_columns(index->table, index->table->heap));

	*pindex = index;

	return(tuple);
}

/******************************************************************//**
Get the data size.
@return size of fields */
UNIV_INLINE
ulint
ibuf_rec_get_size(
/*==============*/
	const rec_t*	rec,			/*!< in: ibuf record */
	const byte*	types,			/*!< in: fields */
	ulint		n_fields,		/*!< in: number of fields */
	ulint		comp)			/*!< in: 0=ROW_FORMAT=REDUNDANT,
						nonzero=ROW_FORMAT=COMPACT */
{
	ulint	i;
	ulint	field_offset;
	ulint	types_offset;
	ulint	size = 0;

	field_offset = IBUF_REC_FIELD_USER;
	types_offset = DATA_NEW_ORDER_NULL_TYPE_BUF_SIZE;

	for (i = 0; i < n_fields; i++) {
		ulint		len;
		dtype_t		dtype;

		rec_get_nth_field_offs_old(rec, i + field_offset, &len);

		if (len != UNIV_SQL_NULL) {
			size += len;
		} else {
			dtype_new_read_for_order_and_null_size(&dtype, types);

			size += dtype_get_sql_null_size(&dtype, comp);
		}

		types += types_offset;
	}

	return(size);
}

#ifdef UNIV_DEBUG
# define ibuf_rec_get_volume(mtr,rec) ibuf_rec_get_volume_func(mtr,rec)
#else /* UNIV_DEBUG */
# define ibuf_rec_get_volume(mtr,rec) ibuf_rec_get_volume_func(rec)
#endif

/********************************************************************//**
Returns the space taken by a stored non-clustered index entry if converted to
an index record.
@return size of index record in bytes + an upper limit of the space
taken in the page directory */
static
ulint
ibuf_rec_get_volume_func(
/*=====================*/
#ifdef UNIV_DEBUG
	mtr_t*		mtr,	/*!< in: mini-transaction owning rec */
#endif /* UNIV_DEBUG */
	const rec_t*	ibuf_rec)/*!< in: ibuf record */
{
	ulint		len;
	const byte*	data;
	const byte*	types;
	ulint		n_fields;
	ulint		data_size;
	ulint		comp;
	ibuf_op_t	op;
	ulint		info_len;

	ut_ad(mtr_memo_contains_page_flagged(mtr, ibuf_rec, MTR_MEMO_PAGE_X_FIX
					     | MTR_MEMO_PAGE_S_FIX));
	ut_ad(ibuf_inside(mtr));
	ut_ad(rec_get_n_fields_old(ibuf_rec) > 2);

	data = rec_get_nth_field_old(ibuf_rec, IBUF_REC_FIELD_MARKER, &len);
	ut_a(len == 1);
	ut_a(*data == 0);

	types = rec_get_nth_field_old(
		ibuf_rec, IBUF_REC_FIELD_METADATA, &len);

	ibuf_rec_get_info(mtr, ibuf_rec, &op, &comp, &info_len, NULL);

	if (op == IBUF_OP_DELETE_MARK || op == IBUF_OP_DELETE) {
		/* Delete-marking a record doesn't take any
		additional space, and while deleting a record
		actually frees up space, we have to play it safe and
		pretend it takes no additional space (the record
		might not exist, etc.).  */

		return(0);
	} else if (comp) {
		dtuple_t*	entry;
		ulint		volume;
		dict_index_t*	dummy_index;
		mem_heap_t*	heap = mem_heap_create(500);

		entry = ibuf_build_entry_from_ibuf_rec(mtr, ibuf_rec,
			heap, &dummy_index);

		volume = rec_get_converted_size(dummy_index, entry, 0);

		ibuf_dummy_index_free(dummy_index);
		mem_heap_free(heap);

		return(volume + page_dir_calc_reserved_space(1));
	}

	types += info_len;
	n_fields = rec_get_n_fields_old(ibuf_rec)
		- IBUF_REC_FIELD_USER;

	data_size = ibuf_rec_get_size(ibuf_rec, types, n_fields, comp);

	return(data_size + rec_get_converted_extra_size(data_size, n_fields, 0)
	       + page_dir_calc_reserved_space(1));
}

/*********************************************************************//**
Builds the tuple to insert to an ibuf tree when we have an entry for a
non-clustered index.

NOTE that the original entry must be kept because we copy pointers to
its fields.

@return own: entry to insert into an ibuf index tree */
static
dtuple_t*
ibuf_entry_build(
/*=============*/
	ibuf_op_t	op,	/*!< in: operation type */
	dict_index_t*	index,	/*!< in: non-clustered index */
	const dtuple_t*	entry,	/*!< in: entry for a non-clustered index */
	ulint		space,	/*!< in: space id */
	ulint		page_no,/*!< in: index page number where entry should
				be inserted */
	ulint		counter,/*!< in: counter value;
				ULINT_UNDEFINED=not used */
	mem_heap_t*	heap)	/*!< in: heap into which to build */
{
	dtuple_t*	tuple;
	dfield_t*	field;
	const dfield_t*	entry_field;
	ulint		n_fields;
	byte*		buf;
	byte*		ti;
	byte*		type_info;
	ulint		i;

	ut_ad(counter != ULINT_UNDEFINED || op == IBUF_OP_INSERT);
	ut_ad(counter == ULINT_UNDEFINED || counter <= 0xFFFF);
	ut_ad(op < IBUF_OP_COUNT);

	/* We have to build a tuple with the following fields:

	1-4) These are described at the top of this file.

	5) The rest of the fields are copied from the entry.

	All fields in the tuple are ordered like the type binary in our
	insert buffer tree. */

	n_fields = dtuple_get_n_fields(entry);

	tuple = dtuple_create(heap, n_fields + IBUF_REC_FIELD_USER);

	/* 1) Space Id */

	field = dtuple_get_nth_field(tuple, IBUF_REC_FIELD_SPACE);

	buf = static_cast<byte*>(mem_heap_alloc(heap, 4));

	mach_write_to_4(buf, space);

	dfield_set_data(field, buf, 4);

	/* 2) Marker byte */

	field = dtuple_get_nth_field(tuple, IBUF_REC_FIELD_MARKER);

	buf = static_cast<byte*>(mem_heap_alloc(heap, 1));

	/* We set the marker byte zero */

	mach_write_to_1(buf, 0);

	dfield_set_data(field, buf, 1);

	/* 3) Page number */

	field = dtuple_get_nth_field(tuple, IBUF_REC_FIELD_PAGE);

	buf = static_cast<byte*>(mem_heap_alloc(heap, 4));

	mach_write_to_4(buf, page_no);

	dfield_set_data(field, buf, 4);

	/* 4) Type info, part #1 */

	if (counter == ULINT_UNDEFINED) {
		i = dict_table_is_comp(index->table) ? 1 : 0;
	} else {
		ut_ad(counter <= 0xFFFF);
		i = IBUF_REC_INFO_SIZE;
	}

	ti = type_info = static_cast<byte*>(
		mem_heap_alloc(
			heap,
			i + n_fields * DATA_NEW_ORDER_NULL_TYPE_BUF_SIZE));

	switch (i) {
	default:
		ut_error;
		break;
	case 1:
		/* set the flag for ROW_FORMAT=COMPACT */
		*ti++ = 0;
		/* fall through */
	case 0:
		/* the old format does not allow delete buffering */
		ut_ad(op == IBUF_OP_INSERT);
		break;
	case IBUF_REC_INFO_SIZE:
		mach_write_to_2(ti + IBUF_REC_OFFSET_COUNTER, counter);

		ti[IBUF_REC_OFFSET_TYPE] = (byte) op;
		ti[IBUF_REC_OFFSET_FLAGS] = dict_table_is_comp(index->table)
			? IBUF_REC_COMPACT : 0;
		ti += IBUF_REC_INFO_SIZE;
		break;
	}

	/* 5+) Fields from the entry */

	for (i = 0; i < n_fields; i++) {
		ulint			fixed_len;
		const dict_field_t*	ifield;

		field = dtuple_get_nth_field(tuple, i + IBUF_REC_FIELD_USER);
		entry_field = dtuple_get_nth_field(entry, i);
		dfield_copy(field, entry_field);

		ifield = dict_index_get_nth_field(index, i);
		/* Prefix index columns of fixed-length columns are of
		fixed length.  However, in the function call below,
		dfield_get_type(entry_field) contains the fixed length
		of the column in the clustered index.  Replace it with
		the fixed length of the secondary index column. */
		fixed_len = ifield->fixed_len;

#ifdef UNIV_DEBUG
		if (fixed_len) {
			/* dict_index_add_col() should guarantee these */
			ut_ad(fixed_len <= (ulint)
			      dfield_get_type(entry_field)->len);
			if (ifield->prefix_len) {
				ut_ad(ifield->prefix_len == fixed_len);
			} else {
				ut_ad(fixed_len == (ulint)
				      dfield_get_type(entry_field)->len);
			}
		}
#endif /* UNIV_DEBUG */

		dtype_new_store_for_order_and_null_size(
			ti, dfield_get_type(entry_field), fixed_len);
		ti += DATA_NEW_ORDER_NULL_TYPE_BUF_SIZE;
	}

	/* 4) Type info, part #2 */

	field = dtuple_get_nth_field(tuple, IBUF_REC_FIELD_METADATA);

	dfield_set_data(field, type_info, ulint(ti - type_info));

	/* Set all the types in the new tuple binary */

	dtuple_set_types_binary(tuple, n_fields + IBUF_REC_FIELD_USER);

	return(tuple);
}

/*********************************************************************//**
Builds a search tuple used to search buffered inserts for an index page.
This is for >= 4.1.x format records.
@return own: search tuple */
static
dtuple_t*
ibuf_search_tuple_build(
/*====================*/
	ulint		space,	/*!< in: space id */
	ulint		page_no,/*!< in: index page number */
	mem_heap_t*	heap)	/*!< in: heap into which to build */
{
	dtuple_t*	tuple;
	dfield_t*	field;
	byte*		buf;

	tuple = dtuple_create(heap, IBUF_REC_FIELD_METADATA);

	/* Store the space id in tuple */

	field = dtuple_get_nth_field(tuple, IBUF_REC_FIELD_SPACE);

	buf = static_cast<byte*>(mem_heap_alloc(heap, 4));

	mach_write_to_4(buf, space);

	dfield_set_data(field, buf, 4);

	/* Store the new format record marker byte */

	field = dtuple_get_nth_field(tuple, IBUF_REC_FIELD_MARKER);

	buf = static_cast<byte*>(mem_heap_alloc(heap, 1));

	mach_write_to_1(buf, 0);

	dfield_set_data(field, buf, 1);

	/* Store the page number in tuple */

	field = dtuple_get_nth_field(tuple, IBUF_REC_FIELD_PAGE);

	buf = static_cast<byte*>(mem_heap_alloc(heap, 4));

	mach_write_to_4(buf, page_no);

	dfield_set_data(field, buf, 4);

	dtuple_set_types_binary(tuple, IBUF_REC_FIELD_METADATA);

	return(tuple);
}

/*********************************************************************//**
Checks if there are enough pages in the free list of the ibuf tree that we
dare to start a pessimistic insert to the insert buffer.
@return whether enough free pages in list */
static inline bool ibuf_data_enough_free_for_insert()
{
	ut_ad(mutex_own(&ibuf_mutex));

	/* We want a big margin of free pages, because a B-tree can sometimes
	grow in size also if records are deleted from it, as the node pointers
	can change, and we must make sure that we are able to delete the
	inserts buffered for pages that we read to the buffer pool, without
	any risk of running out of free space in the insert buffer. */

	return(ibuf->free_list_len >= (ibuf->size / 2) + 3 * ibuf->height);
}

/*********************************************************************//**
Checks if there are enough pages in the free list of the ibuf tree that we
should remove them and free to the file space management.
@return TRUE if enough free pages in list */
UNIV_INLINE
ibool
ibuf_data_too_much_free(void)
/*=========================*/
{
	ut_ad(mutex_own(&ibuf_mutex));

	return(ibuf->free_list_len >= 3 + (ibuf->size / 2) + 3 * ibuf->height);
}

/*********************************************************************//**
Allocates a new page from the ibuf file segment and adds it to the free
list.
@return TRUE on success, FALSE if no space left */
static
ibool
ibuf_add_free_page(void)
/*====================*/
{
	mtr_t		mtr;
	page_t*		header_page;
	buf_block_t*	block;
	page_t*		page;
	page_t*		root;
	page_t*		bitmap_page;

	mtr_start(&mtr);
	/* Acquire the fsp latch before the ibuf header, obeying the latching
	order */
	mtr_x_lock_space(fil_system.sys_space, &mtr);
	header_page = ibuf_header_page_get(&mtr);

	/* Allocate a new page: NOTE that if the page has been a part of a
	non-clustered index which has subsequently been dropped, then the
	page may have buffered inserts in the insert buffer, and these
	should be deleted from there. These get deleted when the page
	allocation creates the page in buffer. Thus the call below may end
	up calling the insert buffer routines and, as we yet have no latches
	to insert buffer tree pages, these routines can run without a risk
	of a deadlock. This is the reason why we created a special ibuf
	header page apart from the ibuf tree. */

	block = fseg_alloc_free_page(
		header_page + IBUF_HEADER + IBUF_TREE_SEG_HEADER, 0, FSP_UP,
		&mtr);

	if (block == NULL) {
		mtr_commit(&mtr);

		return(FALSE);
	}

	ut_ad(rw_lock_get_x_lock_count(&block->lock) == 1);
	ibuf_enter(&mtr);
	mutex_enter(&ibuf_mutex);
	root = ibuf_tree_root_get(&mtr);

	buf_block_dbg_add_level(block, SYNC_IBUF_TREE_NODE_NEW);
	page = buf_block_get_frame(block);

	mlog_write_ulint(page + FIL_PAGE_TYPE, FIL_PAGE_IBUF_FREE_LIST,
			 MLOG_2BYTES, &mtr);

	/* Add the page to the free list and update the ibuf size data */

	flst_add_last(root + PAGE_HEADER + PAGE_BTR_IBUF_FREE_LIST,
		      page + PAGE_HEADER + PAGE_BTR_IBUF_FREE_LIST_NODE, &mtr);

	ibuf->seg_size++;
	ibuf->free_list_len++;

	/* Set the bit indicating that this page is now an ibuf tree page
	(level 2 page) */

	const page_id_t		page_id(IBUF_SPACE_ID, block->page.id.page_no());
	bitmap_page = ibuf_bitmap_get_map_page(page_id, 0, &mtr);

	mutex_exit(&ibuf_mutex);

	ibuf_bitmap_page_set_bits(bitmap_page, page_id, srv_page_size,
				  IBUF_BITMAP_IBUF, TRUE, &mtr);

	ibuf_mtr_commit(&mtr);

	return(TRUE);
}

/*********************************************************************//**
Removes a page from the free list and frees it to the fsp system. */
static
void
ibuf_remove_free_page(void)
/*=======================*/
{
	mtr_t	mtr;
	mtr_t	mtr2;
	page_t*	header_page;
	ulint	page_no;
	page_t*	page;
	page_t*	root;
	page_t*	bitmap_page;

	log_free_check();

	mtr_start(&mtr);
	/* Acquire the fsp latch before the ibuf header, obeying the latching
	order */

	mtr_x_lock_space(fil_system.sys_space, &mtr);
	header_page = ibuf_header_page_get(&mtr);

	/* Prevent pessimistic inserts to insert buffer trees for a while */
	ibuf_enter(&mtr);
	mutex_enter(&ibuf_pessimistic_insert_mutex);
	mutex_enter(&ibuf_mutex);

	if (!ibuf_data_too_much_free()) {

		mutex_exit(&ibuf_mutex);
		mutex_exit(&ibuf_pessimistic_insert_mutex);

		ibuf_mtr_commit(&mtr);

		return;
	}

	ibuf_mtr_start(&mtr2);

	root = ibuf_tree_root_get(&mtr2);

	mutex_exit(&ibuf_mutex);

	page_no = flst_get_last(root + PAGE_HEADER + PAGE_BTR_IBUF_FREE_LIST,
				&mtr2).page;

	/* NOTE that we must release the latch on the ibuf tree root
	because in fseg_free_page we access level 1 pages, and the root
	is a level 2 page. */

	ibuf_mtr_commit(&mtr2);
	ibuf_exit(&mtr);

	/* Since pessimistic inserts were prevented, we know that the
	page is still in the free list. NOTE that also deletes may take
	pages from the free list, but they take them from the start, and
	the free list was so long that they cannot have taken the last
	page from it. */

	compile_time_assert(IBUF_SPACE_ID == 0);
	fseg_free_page(header_page + IBUF_HEADER + IBUF_TREE_SEG_HEADER,
		       fil_system.sys_space, page_no, true, &mtr);

	const page_id_t	page_id(IBUF_SPACE_ID, page_no);

	ut_d(buf_page_reset_file_page_was_freed(page_id));

	ibuf_enter(&mtr);

	mutex_enter(&ibuf_mutex);

	root = ibuf_tree_root_get(&mtr);

	ut_ad(page_no == flst_get_last(root + PAGE_HEADER
				       + PAGE_BTR_IBUF_FREE_LIST, &mtr).page);

	{
		buf_block_t*	block;

		block = buf_page_get(page_id, 0, RW_X_LATCH, &mtr);

		buf_block_dbg_add_level(block, SYNC_IBUF_TREE_NODE);

		page = buf_block_get_frame(block);
	}

	/* Remove the page from the free list and update the ibuf size data */

	flst_remove(root + PAGE_HEADER + PAGE_BTR_IBUF_FREE_LIST,
		    page + PAGE_HEADER + PAGE_BTR_IBUF_FREE_LIST_NODE, &mtr);

	mutex_exit(&ibuf_pessimistic_insert_mutex);

	ibuf->seg_size--;
	ibuf->free_list_len--;

	/* Set the bit indicating that this page is no more an ibuf tree page
	(level 2 page) */

	bitmap_page = ibuf_bitmap_get_map_page(page_id, 0, &mtr);

	mutex_exit(&ibuf_mutex);

	ibuf_bitmap_page_set_bits(
		bitmap_page, page_id, srv_page_size,
		IBUF_BITMAP_IBUF, FALSE, &mtr);

	ut_d(buf_page_set_file_page_was_freed(page_id));

	ibuf_mtr_commit(&mtr);
}

/***********************************************************************//**
Frees excess pages from the ibuf free list. This function is called when an OS
thread calls fsp services to allocate a new file segment, or a new page to a
file segment, and the thread did not own the fsp latch before this call. */
void
ibuf_free_excess_pages(void)
/*========================*/
{
	if (srv_force_recovery >= SRV_FORCE_NO_IBUF_MERGE) {
		return;
	}

	/* Free at most a few pages at a time, so that we do not delay the
	requested service too much */

	for (ulint i = 0; i < 4; i++) {

		ibool	too_much_free;

		mutex_enter(&ibuf_mutex);
		too_much_free = ibuf_data_too_much_free();
		mutex_exit(&ibuf_mutex);

		if (!too_much_free) {
			return;
		}

		ibuf_remove_free_page();
	}
}

#ifdef UNIV_DEBUG
# define ibuf_get_merge_page_nos(contract,rec,mtr,ids,pages,n_stored) \
	ibuf_get_merge_page_nos_func(contract,rec,mtr,ids,pages,n_stored)
#else /* UNIV_DEBUG */
# define ibuf_get_merge_page_nos(contract,rec,mtr,ids,pages,n_stored) \
	ibuf_get_merge_page_nos_func(contract,rec,ids,pages,n_stored)
#endif /* UNIV_DEBUG */

/*********************************************************************//**
Reads page numbers from a leaf in an ibuf tree.
@return a lower limit for the combined volume of records which will be
merged */
static
ulint
ibuf_get_merge_page_nos_func(
/*=========================*/
	ibool		contract,/*!< in: TRUE if this function is called to
				contract the tree, FALSE if this is called
				when a single page becomes full and we look
				if it pays to read also nearby pages */
	const rec_t*	rec,	/*!< in: insert buffer record */
#ifdef UNIV_DEBUG
	mtr_t*		mtr,	/*!< in: mini-transaction holding rec */
#endif /* UNIV_DEBUG */
	ulint*		space_ids,/*!< in/out: space id's of the pages */
	ulint*		page_nos,/*!< in/out: buffer for at least
				IBUF_MAX_N_PAGES_MERGED many page numbers;
				the page numbers are in an ascending order */
	ulint*		n_stored)/*!< out: number of page numbers stored to
				page_nos in this function */
{
	ulint	prev_page_no;
	ulint	prev_space_id;
	ulint	first_page_no;
	ulint	first_space_id;
	ulint	rec_page_no;
	ulint	rec_space_id;
	ulint	sum_volumes;
	ulint	volume_for_page;
	ulint	rec_volume;
	ulint	limit;
	ulint	n_pages;

	ut_ad(mtr_memo_contains_page_flagged(mtr, rec, MTR_MEMO_PAGE_X_FIX
					     | MTR_MEMO_PAGE_S_FIX));
	ut_ad(ibuf_inside(mtr));

	*n_stored = 0;

	limit = ut_min(IBUF_MAX_N_PAGES_MERGED,
		       buf_pool_get_curr_size() / 4);

	if (page_rec_is_supremum(rec)) {

		rec = page_rec_get_prev_const(rec);
	}

	if (page_rec_is_infimum(rec)) {

		rec = page_rec_get_next_const(rec);
	}

	if (page_rec_is_supremum(rec)) {

		return(0);
	}

	first_page_no = ibuf_rec_get_page_no(mtr, rec);
	first_space_id = ibuf_rec_get_space(mtr, rec);
	n_pages = 0;
	prev_page_no = 0;
	prev_space_id = 0;

	/* Go backwards from the first rec until we reach the border of the
	'merge area', or the page start or the limit of storeable pages is
	reached */

	while (!page_rec_is_infimum(rec) && UNIV_LIKELY(n_pages < limit)) {

		rec_page_no = ibuf_rec_get_page_no(mtr, rec);
		rec_space_id = ibuf_rec_get_space(mtr, rec);

		if (rec_space_id != first_space_id
		    || (rec_page_no / IBUF_MERGE_AREA)
		    != (first_page_no / IBUF_MERGE_AREA)) {

			break;
		}

		if (rec_page_no != prev_page_no
		    || rec_space_id != prev_space_id) {
			n_pages++;
		}

		prev_page_no = rec_page_no;
		prev_space_id = rec_space_id;

		rec = page_rec_get_prev_const(rec);
	}

	rec = page_rec_get_next_const(rec);

	/* At the loop start there is no prev page; we mark this with a pair
	of space id, page no (0, 0) for which there can never be entries in
	the insert buffer */

	prev_page_no = 0;
	prev_space_id = 0;
	sum_volumes = 0;
	volume_for_page = 0;

	while (*n_stored < limit) {
		if (page_rec_is_supremum(rec)) {
			/* When no more records available, mark this with
			another 'impossible' pair of space id, page no */
			rec_page_no = 1;
			rec_space_id = 0;
		} else {
			rec_page_no = ibuf_rec_get_page_no(mtr, rec);
			rec_space_id = ibuf_rec_get_space(mtr, rec);
			/* In the system tablespace the smallest
			possible secondary index leaf page number is
			bigger than FSP_DICT_HDR_PAGE_NO (7).
			In all tablespaces, pages 0 and 1 are reserved
			for the allocation bitmap and the change
			buffer bitmap. In file-per-table tablespaces,
			a file segment inode page will be created at
			page 2 and the clustered index tree is created
			at page 3.  So for file-per-table tablespaces,
			page 4 is the smallest possible secondary
			index leaf page. CREATE TABLESPACE also initially
			uses pages 2 and 3 for the first created table,
			but that table may be dropped, allowing page 2
			to be reused for a secondary index leaf page.
			To keep this assertion simple, just
			make sure the page is >= 2. */
			ut_ad(rec_page_no >= FSP_FIRST_INODE_PAGE_NO);
		}

#ifdef UNIV_IBUF_DEBUG
		ut_a(*n_stored < IBUF_MAX_N_PAGES_MERGED);
#endif
		if ((rec_space_id != prev_space_id
		     || rec_page_no != prev_page_no)
		    && (prev_space_id != 0 || prev_page_no != 0)) {

			if (contract
			    || (prev_page_no == first_page_no
				&& prev_space_id == first_space_id)
			    || (volume_for_page
				> ((IBUF_MERGE_THRESHOLD - 1)
				   * 4U << srv_page_size_shift
				   / IBUF_PAGE_SIZE_PER_FREE_SPACE)
				/ IBUF_MERGE_THRESHOLD)) {

				space_ids[*n_stored] = prev_space_id;
				page_nos[*n_stored] = prev_page_no;

				(*n_stored)++;

				sum_volumes += volume_for_page;
			}

			if (rec_space_id != first_space_id
			    || rec_page_no / IBUF_MERGE_AREA
			    != first_page_no / IBUF_MERGE_AREA) {

				break;
			}

			volume_for_page = 0;
		}

		if (rec_page_no == 1 && rec_space_id == 0) {
			/* Supremum record */

			break;
		}

		rec_volume = ibuf_rec_get_volume(mtr, rec);

		volume_for_page += rec_volume;

		prev_page_no = rec_page_no;
		prev_space_id = rec_space_id;

		rec = page_rec_get_next_const(rec);
	}

#ifdef UNIV_IBUF_DEBUG
	ut_a(*n_stored <= IBUF_MAX_N_PAGES_MERGED);
#endif
#if 0
	fprintf(stderr, "Ibuf merge batch %lu pages %lu volume\n",
		*n_stored, sum_volumes);
#endif
	return(sum_volumes);
}

/*******************************************************************//**
Get the matching records for space id.
@return current rec or NULL */
static	MY_ATTRIBUTE((nonnull, warn_unused_result))
const rec_t*
ibuf_get_user_rec(
/*===============*/
	btr_pcur_t*	pcur,		/*!< in: the current cursor */
	mtr_t*		mtr)		/*!< in: mini transaction */
{
	do {
		const rec_t* rec = btr_pcur_get_rec(pcur);

		if (page_rec_is_user_rec(rec)) {
			return(rec);
		}
	} while (btr_pcur_move_to_next(pcur, mtr));

	return(NULL);
}

/*********************************************************************//**
Reads page numbers for a space id from an ibuf tree.
@return a lower limit for the combined volume of records which will be
merged */
static	MY_ATTRIBUTE((nonnull, warn_unused_result))
ulint
ibuf_get_merge_pages(
/*=================*/
	btr_pcur_t*	pcur,	/*!< in/out: cursor */
	ulint		space,	/*!< in: space for which to merge */
	ulint		limit,	/*!< in: max page numbers to read */
	ulint*		pages,	/*!< out: pages read */
	ulint*		spaces,	/*!< out: spaces read */
	ulint*		n_pages,/*!< out: number of pages read */
	mtr_t*		mtr)	/*!< in: mini transaction */
{
	const rec_t*	rec;
	ulint		volume = 0;

	ut_a(space != ULINT_UNDEFINED);

	*n_pages = 0;

	while ((rec = ibuf_get_user_rec(pcur, mtr)) != 0
	       && ibuf_rec_get_space(mtr, rec) == space
	       && *n_pages < limit) {

		ulint	page_no = ibuf_rec_get_page_no(mtr, rec);

		if (*n_pages == 0 || pages[*n_pages - 1] != page_no) {
			spaces[*n_pages] = space;
			pages[*n_pages] = page_no;
			++*n_pages;
		}

		volume += ibuf_rec_get_volume(mtr, rec);

		btr_pcur_move_to_next(pcur, mtr);
	}

	return(volume);
}

/*********************************************************************//**
Contracts insert buffer trees by reading pages to the buffer pool.
@return a lower limit for the combined size in bytes of entries which
will be merged from ibuf trees to the pages read, 0 if ibuf is
empty */
static
ulint
ibuf_merge_pages(
/*=============*/
	ulint*	n_pages,	/*!< out: number of pages to which merged */
	bool	sync)		/*!< in: true if the caller wants to wait for
				the issued read with the highest tablespace
				address to complete */
{
	mtr_t		mtr;
	btr_pcur_t	pcur;
	ulint		sum_sizes;
	ulint		page_nos[IBUF_MAX_N_PAGES_MERGED];
	ulint		space_ids[IBUF_MAX_N_PAGES_MERGED];

	*n_pages = 0;

	ibuf_mtr_start(&mtr);

	/* Open a cursor to a randomly chosen leaf of the tree, at a random
	position within the leaf */
	bool available;

	available = btr_pcur_open_at_rnd_pos(ibuf->index, BTR_SEARCH_LEAF,
					     &pcur, &mtr);
	/* No one should make this index unavailable when server is running */
	ut_a(available);

	ut_ad(page_validate(btr_pcur_get_page(&pcur), ibuf->index));

	if (page_is_empty(btr_pcur_get_page(&pcur))) {
		/* If a B-tree page is empty, it must be the root page
		and the whole B-tree must be empty. InnoDB does not
		allow empty B-tree pages other than the root. */
		ut_ad(ibuf->empty);
		ut_ad(page_get_space_id(btr_pcur_get_page(&pcur))
		      == IBUF_SPACE_ID);
		ut_ad(page_get_page_no(btr_pcur_get_page(&pcur))
		      == FSP_IBUF_TREE_ROOT_PAGE_NO);

		ibuf_mtr_commit(&mtr);
		btr_pcur_close(&pcur);

		return(0);
	}

	sum_sizes = ibuf_get_merge_page_nos(TRUE,
					    btr_pcur_get_rec(&pcur), &mtr,
					    space_ids,
					    page_nos, n_pages);
#if 0 /* defined UNIV_IBUF_DEBUG */
	fprintf(stderr, "Ibuf contract sync %lu pages %lu volume %lu\n",
		sync, *n_pages, sum_sizes);
#endif
	ibuf_mtr_commit(&mtr);
	btr_pcur_close(&pcur);

	buf_read_ibuf_merge_pages(
		sync, space_ids, page_nos, *n_pages);

	return(sum_sizes + 1);
}

/*********************************************************************//**
Contracts insert buffer trees by reading pages referring to space_id
to the buffer pool.
@returns number of pages merged.*/
ulint
ibuf_merge_space(
/*=============*/
	ulint		space)	/*!< in: tablespace id to merge */
{
	mtr_t		mtr;
	btr_pcur_t	pcur;
	mem_heap_t*	heap = mem_heap_create(512);
	dtuple_t*	tuple = ibuf_search_tuple_build(space, 0, heap);
	ulint		n_pages = 0;

	ut_ad(space < SRV_LOG_SPACE_FIRST_ID);

	ibuf_mtr_start(&mtr);

	/* Position the cursor on the first matching record. */

	btr_pcur_open(
		ibuf->index, tuple, PAGE_CUR_GE, BTR_SEARCH_LEAF, &pcur,
		&mtr);

	mem_heap_free(heap);

	ut_ad(page_validate(btr_pcur_get_page(&pcur), ibuf->index));

	ulint		sum_sizes = 0;
	ulint		pages[IBUF_MAX_N_PAGES_MERGED];
	ulint		spaces[IBUF_MAX_N_PAGES_MERGED];

	if (page_is_empty(btr_pcur_get_page(&pcur))) {
		/* If a B-tree page is empty, it must be the root page
		and the whole B-tree must be empty. InnoDB does not
		allow empty B-tree pages other than the root. */
		ut_ad(ibuf->empty);
		ut_ad(page_get_space_id(btr_pcur_get_page(&pcur))
		      == IBUF_SPACE_ID);
		ut_ad(page_get_page_no(btr_pcur_get_page(&pcur))
		      == FSP_IBUF_TREE_ROOT_PAGE_NO);

	} else {

		sum_sizes = ibuf_get_merge_pages(
			&pcur, space, IBUF_MAX_N_PAGES_MERGED,
			&pages[0], &spaces[0], &n_pages,
			&mtr);
		ib::info() << "Size of pages merged " << sum_sizes;
	}

	ibuf_mtr_commit(&mtr);

	btr_pcur_close(&pcur);

	if (n_pages > 0) {
		ut_ad(n_pages <= UT_ARR_SIZE(pages));

#ifdef UNIV_DEBUG
		for (ulint i = 0; i < n_pages; ++i) {
			ut_ad(spaces[i] == space);
		}
#endif /* UNIV_DEBUG */

		buf_read_ibuf_merge_pages(
			true, spaces, pages, n_pages);
	}

	return(n_pages);
}

/** Contract the change buffer by reading pages to the buffer pool.
@param[out]	n_pages		number of pages merged
@param[in]	sync		whether the caller waits for
the issued reads to complete
@return a lower limit for the combined size in bytes of entries which
will be merged from ibuf trees to the pages read, 0 if ibuf is
empty */
static MY_ATTRIBUTE((warn_unused_result))
ulint
ibuf_merge(
	ulint*		n_pages,
	bool		sync)
{
	*n_pages = 0;

	/* We perform a dirty read of ibuf->empty, without latching
	the insert buffer root page. We trust this dirty read except
	when a slow shutdown is being executed. During a slow
	shutdown, the insert buffer merge must be completed. */

	if (ibuf->empty && srv_shutdown_state <= SRV_SHUTDOWN_INITIATED) {
		return(0);
#if defined UNIV_DEBUG || defined UNIV_IBUF_DEBUG
	} else if (ibuf_debug) {
		return(0);
#endif /* UNIV_DEBUG || UNIV_IBUF_DEBUG */
	} else {
		return(ibuf_merge_pages(n_pages, sync));
	}
}

/** Contract the change buffer by reading pages to the buffer pool.
@param[in]	sync	whether the caller waits for
the issued reads to complete
@return a lower limit for the combined size in bytes of entries which
will be merged from ibuf trees to the pages read, 0 if ibuf is empty */
static
ulint
ibuf_contract(
	bool	sync)
{
	ulint	n_pages;

	return(ibuf_merge_pages(&n_pages, sync));
}

/** Contract the change buffer by reading pages to the buffer pool.
@param[in]	full		If true, do a full contraction based
on PCT_IO(100). If false, the size of contract batch is determined
based on the current size of the change buffer.
@return a lower limit for the combined size in bytes of entries which
will be merged from ibuf trees to the pages read, 0 if ibuf is
empty */
ulint
ibuf_merge_in_background(
	bool	full)
{
	ulint	sum_bytes	= 0;
	ulint	sum_pages	= 0;
	ulint	n_pag2;
	ulint	n_pages;

#if defined UNIV_DEBUG || defined UNIV_IBUF_DEBUG
	if (srv_ibuf_disable_background_merge) {
		return(0);
	}
#endif /* UNIV_DEBUG || UNIV_IBUF_DEBUG */

	if (full) {
		/* Caller has requested a full batch */
		n_pages = PCT_IO(100);
	} else {
		/* By default we do a batch of 5% of the io_capacity */
		n_pages = PCT_IO(5);

		mutex_enter(&ibuf_mutex);

		/* If the ibuf->size is more than half the max_size
		then we make more agreesive contraction.
		+1 is to avoid division by zero. */
		if (ibuf->size > ibuf->max_size / 2) {
			ulint diff = ibuf->size - ibuf->max_size / 2;
			n_pages += PCT_IO((diff * 100)
					   / (ibuf->max_size + 1));
		}

		mutex_exit(&ibuf_mutex);
	}

#if defined UNIV_DEBUG || defined UNIV_IBUF_DEBUG
	if (ibuf_debug) {
		return(0);
	}
#endif /* UNIV_DEBUG || UNIV_IBUF_DEBUG */

	while (sum_pages < n_pages) {
		ulint	n_bytes;

		n_bytes = ibuf_merge(&n_pag2, false);

		if (n_bytes == 0) {
			return(sum_bytes);
		}

		sum_bytes += n_bytes;
		sum_pages += n_pag2;
	}

	return(sum_bytes);
}

/*********************************************************************//**
Contract insert buffer trees after insert if they are too big. */
UNIV_INLINE
void
ibuf_contract_after_insert(
/*=======================*/
	ulint	entry_size)	/*!< in: size of a record which was inserted
				into an ibuf tree */
{
	ibool	sync;
	ulint	sum_sizes;
	ulint	size;
	ulint	max_size;

	/* Perform dirty reads of ibuf->size and ibuf->max_size, to
	reduce ibuf_mutex contention. ibuf->max_size remains constant
	after ibuf_init_at_db_start(), but ibuf->size should be
	protected by ibuf_mutex. Given that ibuf->size fits in a
	machine word, this should be OK; at worst we are doing some
	excessive ibuf_contract() or occasionally skipping a
	ibuf_contract(). */
	size = ibuf->size;
	max_size = ibuf->max_size;

	if (size < max_size + IBUF_CONTRACT_ON_INSERT_NON_SYNC) {
		return;
	}

	sync = (size >= max_size + IBUF_CONTRACT_ON_INSERT_SYNC);

	/* Contract at least entry_size many bytes */
	sum_sizes = 0;
	size = 1;

	do {

		size = ibuf_contract(sync);
		sum_sizes += size;
	} while (size > 0 && sum_sizes < entry_size);
}

/** Determine if a change buffer record has been encountered already.
@param rec   change buffer record in the MySQL 5.5 format
@param hash  hash table of encountered records
@param size  number of elements in hash
@retval true if a distinct record
@retval false if this may be duplicating an earlier record */
static bool ibuf_get_volume_buffered_hash(const rec_t *rec, ulint *hash,
                                          ulint size)
{
  ut_ad(rec_get_n_fields_old(rec) > IBUF_REC_FIELD_USER);
  const ulint start= rec_get_field_start_offs(rec, IBUF_REC_FIELD_USER);
  const ulint len= rec_get_data_size_old(rec) - start;
  const uint32_t fold= ut_crc32(rec + start, len);
  hash+= (fold / (CHAR_BIT * sizeof *hash)) % size;
  ulint bitmask= static_cast<ulint>(1) << (fold % (CHAR_BIT * sizeof(*hash)));

  if (*hash & bitmask)
    return false;

  /* We have not seen this record yet. Remember it. */
  *hash|= bitmask;
  return true;
}

#ifdef UNIV_DEBUG
# define ibuf_get_volume_buffered_count(mtr,rec,hash,size,n_recs)	\
	ibuf_get_volume_buffered_count_func(mtr,rec,hash,size,n_recs)
#else /* UNIV_DEBUG */
# define ibuf_get_volume_buffered_count(mtr,rec,hash,size,n_recs)	\
	ibuf_get_volume_buffered_count_func(rec,hash,size,n_recs)
#endif /* UNIV_DEBUG */

/*********************************************************************//**
Update the estimate of the number of records on a page, and
get the space taken by merging the buffered record to the index page.
@return size of index record in bytes + an upper limit of the space
taken in the page directory */
static
ulint
ibuf_get_volume_buffered_count_func(
/*================================*/
#ifdef UNIV_DEBUG
	mtr_t*		mtr,	/*!< in: mini-transaction owning rec */
#endif /* UNIV_DEBUG */
	const rec_t*	rec,	/*!< in: insert buffer record */
	ulint*		hash,	/*!< in/out: hash array */
	ulint		size,	/*!< in: number of elements in hash array */
	lint*		n_recs)	/*!< in/out: estimated number of records
				on the page that rec points to */
{
	ulint		len;
	ibuf_op_t	ibuf_op;
	const byte*	types;
	ulint		n_fields;

	ut_ad(mtr_memo_contains_page_flagged(mtr, rec, MTR_MEMO_PAGE_X_FIX
					     | MTR_MEMO_PAGE_S_FIX));
	ut_ad(ibuf_inside(mtr));

	n_fields = rec_get_n_fields_old(rec);
	ut_ad(n_fields > IBUF_REC_FIELD_USER);
	n_fields -= IBUF_REC_FIELD_USER;

	rec_get_nth_field_offs_old(rec, 1, &len);
	/* This function is only invoked when buffering new
	operations.  All pre-4.1 records should have been merged
	when the database was started up. */
	ut_a(len == 1);

	if (rec_get_deleted_flag(rec, 0)) {
		/* This record has been merged already,
		but apparently the system crashed before
		the change was discarded from the buffer.
		Pretend that the record does not exist. */
		return(0);
	}

	types = rec_get_nth_field_old(rec, IBUF_REC_FIELD_METADATA, &len);

	switch (UNIV_EXPECT(int(len % DATA_NEW_ORDER_NULL_TYPE_BUF_SIZE),
			    IBUF_REC_INFO_SIZE)) {
	default:
		ut_error;
	case 0:
		/* This ROW_TYPE=REDUNDANT record does not include an
		operation counter.  Exclude it from the *n_recs,
		because deletes cannot be buffered if there are
		old-style inserts buffered for the page. */

		len = ibuf_rec_get_size(rec, types, n_fields, 0);

		return(len
		       + rec_get_converted_extra_size(len, n_fields, 0)
		       + page_dir_calc_reserved_space(1));
	case 1:
		/* This ROW_TYPE=COMPACT record does not include an
		operation counter.  Exclude it from the *n_recs,
		because deletes cannot be buffered if there are
		old-style inserts buffered for the page. */
		goto get_volume_comp;

	case IBUF_REC_INFO_SIZE:
		ibuf_op = (ibuf_op_t) types[IBUF_REC_OFFSET_TYPE];
		break;
	}

	switch (ibuf_op) {
	case IBUF_OP_INSERT:
		/* Inserts can be done by updating a delete-marked record.
		Because delete-mark and insert operations can be pointing to
		the same records, we must not count duplicates. */
	case IBUF_OP_DELETE_MARK:
		/* There must be a record to delete-mark.
		See if this record has been already buffered. */
		if (n_recs && ibuf_get_volume_buffered_hash(rec, hash, size)) {
			(*n_recs)++;
		}

		if (ibuf_op == IBUF_OP_DELETE_MARK) {
			/* Setting the delete-mark flag does not
			affect the available space on the page. */
			return(0);
		}
		break;
	case IBUF_OP_DELETE:
		/* A record will be removed from the page. */
		if (n_recs) {
			(*n_recs)--;
		}
		/* While deleting a record actually frees up space,
		we have to play it safe and pretend that it takes no
		additional space (the record might not exist, etc.). */
		return(0);
	default:
		ut_error;
	}

	ut_ad(ibuf_op == IBUF_OP_INSERT);

get_volume_comp:
	{
		dtuple_t*	entry;
		ulint		volume;
		dict_index_t*	dummy_index;
		mem_heap_t*	heap = mem_heap_create(500);

		entry = ibuf_build_entry_from_ibuf_rec(
			mtr, rec, heap, &dummy_index);

		volume = rec_get_converted_size(dummy_index, entry, 0);

		ibuf_dummy_index_free(dummy_index);
		mem_heap_free(heap);

		return(volume + page_dir_calc_reserved_space(1));
	}
}

/*********************************************************************//**
Gets an upper limit for the combined size of entries buffered in the insert
buffer for a given page.
@return upper limit for the volume of buffered inserts for the index
page, in bytes; srv_page_size, if the entries for the index page span
several pages in the insert buffer */
static
ulint
ibuf_get_volume_buffered(
/*=====================*/
	const btr_pcur_t*pcur,	/*!< in: pcur positioned at a place in an
				insert buffer tree where we would insert an
				entry for the index page whose number is
				page_no, latch mode has to be BTR_MODIFY_PREV
				or BTR_MODIFY_TREE */
	ulint		space,	/*!< in: space id */
	ulint		page_no,/*!< in: page number of an index page */
	lint*		n_recs,	/*!< in/out: minimum number of records on the
				page after the buffered changes have been
				applied, or NULL to disable the counting */
	mtr_t*		mtr)	/*!< in: mini-transaction of pcur */
{
	ulint		volume;
	const rec_t*	rec;
	const page_t*	page;
	ulint		prev_page_no;
	const page_t*	prev_page;
	ulint		next_page_no;
	const page_t*	next_page;
	/* bitmap of buffered recs */
	ulint		hash_bitmap[128 / sizeof(ulint)];

	ut_ad((pcur->latch_mode == BTR_MODIFY_PREV)
	      || (pcur->latch_mode == BTR_MODIFY_TREE));

	/* Count the volume of inserts earlier in the alphabetical order than
	pcur */

	volume = 0;

	if (n_recs) {
		memset(hash_bitmap, 0, sizeof hash_bitmap);
	}

	rec = btr_pcur_get_rec(pcur);
	page = page_align(rec);
	ut_ad(page_validate(page, ibuf->index));

	if (page_rec_is_supremum(rec)) {
		rec = page_rec_get_prev_const(rec);
	}

	for (; !page_rec_is_infimum(rec);
	     rec = page_rec_get_prev_const(rec)) {
		ut_ad(page_align(rec) == page);

		if (page_no != ibuf_rec_get_page_no(mtr, rec)
		    || space != ibuf_rec_get_space(mtr, rec)) {

			goto count_later;
		}

		volume += ibuf_get_volume_buffered_count(
			mtr, rec,
			hash_bitmap, UT_ARR_SIZE(hash_bitmap), n_recs);
	}

	/* Look at the previous page */

	prev_page_no = btr_page_get_prev(page);

	if (prev_page_no == FIL_NULL) {

		goto count_later;
	}

	{
		buf_block_t*	block;

		block = buf_page_get(
			page_id_t(IBUF_SPACE_ID, prev_page_no),
			0, RW_X_LATCH, mtr);

		buf_block_dbg_add_level(block, SYNC_IBUF_TREE_NODE);

		prev_page = buf_block_get_frame(block);
		ut_ad(page_validate(prev_page, ibuf->index));
	}

#ifdef UNIV_BTR_DEBUG
	ut_a(!memcmp(prev_page + FIL_PAGE_NEXT, page + FIL_PAGE_OFFSET, 4));
#endif /* UNIV_BTR_DEBUG */

	rec = page_get_supremum_rec(prev_page);
	rec = page_rec_get_prev_const(rec);

	for (;; rec = page_rec_get_prev_const(rec)) {
		ut_ad(page_align(rec) == prev_page);

		if (page_rec_is_infimum(rec)) {

			/* We cannot go to yet a previous page, because we
			do not have the x-latch on it, and cannot acquire one
			because of the latching order: we have to give up */

			return(srv_page_size);
		}

		if (page_no != ibuf_rec_get_page_no(mtr, rec)
		    || space != ibuf_rec_get_space(mtr, rec)) {

			goto count_later;
		}

		volume += ibuf_get_volume_buffered_count(
			mtr, rec,
			hash_bitmap, UT_ARR_SIZE(hash_bitmap), n_recs);
	}

count_later:
	rec = btr_pcur_get_rec(pcur);

	if (!page_rec_is_supremum(rec)) {
		rec = page_rec_get_next_const(rec);
	}

	for (; !page_rec_is_supremum(rec);
	     rec = page_rec_get_next_const(rec)) {
		if (page_no != ibuf_rec_get_page_no(mtr, rec)
		    || space != ibuf_rec_get_space(mtr, rec)) {

			return(volume);
		}

		volume += ibuf_get_volume_buffered_count(
			mtr, rec,
			hash_bitmap, UT_ARR_SIZE(hash_bitmap), n_recs);
	}

	/* Look at the next page */

	next_page_no = btr_page_get_next(page);

	if (next_page_no == FIL_NULL) {

		return(volume);
	}

	{
		buf_block_t*	block;

		block = buf_page_get(
			page_id_t(IBUF_SPACE_ID, next_page_no),
			0, RW_X_LATCH, mtr);

		buf_block_dbg_add_level(block, SYNC_IBUF_TREE_NODE);

		next_page = buf_block_get_frame(block);
		ut_ad(page_validate(next_page, ibuf->index));
	}

#ifdef UNIV_BTR_DEBUG
	ut_a(!memcmp(next_page + FIL_PAGE_PREV, page + FIL_PAGE_OFFSET, 4));
#endif /* UNIV_BTR_DEBUG */

	rec = page_get_infimum_rec(next_page);
	rec = page_rec_get_next_const(rec);

	for (;; rec = page_rec_get_next_const(rec)) {
		ut_ad(page_align(rec) == next_page);

		if (page_rec_is_supremum(rec)) {

			/* We give up */

			return(srv_page_size);
		}

		if (page_no != ibuf_rec_get_page_no(mtr, rec)
		    || space != ibuf_rec_get_space(mtr, rec)) {

			return(volume);
		}

		volume += ibuf_get_volume_buffered_count(
			mtr, rec,
			hash_bitmap, UT_ARR_SIZE(hash_bitmap), n_recs);
	}
}

/*********************************************************************//**
Reads the biggest tablespace id from the high end of the insert buffer
tree and updates the counter in fil_system. */
void
ibuf_update_max_tablespace_id(void)
/*===============================*/
{
	ulint		max_space_id;
	const rec_t*	rec;
	const byte*	field;
	ulint		len;
	btr_pcur_t	pcur;
	mtr_t		mtr;

	ut_a(!dict_table_is_comp(ibuf->index->table));

	ibuf_mtr_start(&mtr);

	btr_pcur_open_at_index_side(
		false, ibuf->index, BTR_SEARCH_LEAF, &pcur, true, 0, &mtr);

	ut_ad(page_validate(btr_pcur_get_page(&pcur), ibuf->index));

	btr_pcur_move_to_prev(&pcur, &mtr);

	if (btr_pcur_is_before_first_on_page(&pcur)) {
		/* The tree is empty */

		max_space_id = 0;
	} else {
		rec = btr_pcur_get_rec(&pcur);

		field = rec_get_nth_field_old(rec, IBUF_REC_FIELD_SPACE, &len);

		ut_a(len == 4);

		max_space_id = mach_read_from_4(field);
	}

	ibuf_mtr_commit(&mtr);

	/* printf("Maximum space id in insert buffer %lu\n", max_space_id); */

	fil_set_max_space_id_if_bigger(max_space_id);
}

#ifdef UNIV_DEBUG
# define ibuf_get_entry_counter_low(mtr,rec,space,page_no)	\
	ibuf_get_entry_counter_low_func(mtr,rec,space,page_no)
#else /* UNIV_DEBUG */
# define ibuf_get_entry_counter_low(mtr,rec,space,page_no)	\
	ibuf_get_entry_counter_low_func(rec,space,page_no)
#endif
/****************************************************************//**
Helper function for ibuf_get_entry_counter_func. Checks if rec is for
(space, page_no), and if so, reads counter value from it and returns
that + 1.
@retval ULINT_UNDEFINED if the record does not contain any counter
@retval 0 if the record is not for (space, page_no)
@retval 1 + previous counter value, otherwise */
static
ulint
ibuf_get_entry_counter_low_func(
/*============================*/
#ifdef UNIV_DEBUG
	mtr_t*		mtr,		/*!< in: mini-transaction of rec */
#endif /* UNIV_DEBUG */
	const rec_t*	rec,		/*!< in: insert buffer record */
	ulint		space,		/*!< in: space id */
	ulint		page_no)	/*!< in: page number */
{
	ulint		counter;
	const byte*	field;
	ulint		len;

	ut_ad(ibuf_inside(mtr));
	ut_ad(mtr_memo_contains_page_flagged(mtr, rec, MTR_MEMO_PAGE_X_FIX
					     | MTR_MEMO_PAGE_S_FIX));
	ut_ad(rec_get_n_fields_old(rec) > 2);

	field = rec_get_nth_field_old(rec, IBUF_REC_FIELD_MARKER, &len);

	ut_a(len == 1);

	/* Check the tablespace identifier. */
	field = rec_get_nth_field_old(rec, IBUF_REC_FIELD_SPACE, &len);

	ut_a(len == 4);

	if (mach_read_from_4(field) != space) {

		return(0);
	}

	/* Check the page offset. */
	field = rec_get_nth_field_old(rec, IBUF_REC_FIELD_PAGE, &len);
	ut_a(len == 4);

	if (mach_read_from_4(field) != page_no) {

		return(0);
	}

	/* Check if the record contains a counter field. */
	field = rec_get_nth_field_old(rec, IBUF_REC_FIELD_METADATA, &len);

	switch (len % DATA_NEW_ORDER_NULL_TYPE_BUF_SIZE) {
	default:
		ut_error;
	case 0: /* ROW_FORMAT=REDUNDANT */
	case 1: /* ROW_FORMAT=COMPACT */
		return(ULINT_UNDEFINED);

	case IBUF_REC_INFO_SIZE:
		counter = mach_read_from_2(field + IBUF_REC_OFFSET_COUNTER);
		ut_a(counter < 0xFFFF);
		return(counter + 1);
	}
}

#ifdef UNIV_DEBUG
# define ibuf_get_entry_counter(space,page_no,rec,mtr,exact_leaf) \
	ibuf_get_entry_counter_func(space,page_no,rec,mtr,exact_leaf)
#else /* UNIV_DEBUG */
# define ibuf_get_entry_counter(space,page_no,rec,mtr,exact_leaf) \
	ibuf_get_entry_counter_func(space,page_no,rec,exact_leaf)
#endif /* UNIV_DEBUG */

/****************************************************************//**
Calculate the counter field for an entry based on the current
last record in ibuf for (space, page_no).
@return the counter field, or ULINT_UNDEFINED
if we should abort this insertion to ibuf */
static
ulint
ibuf_get_entry_counter_func(
/*========================*/
	ulint		space,		/*!< in: space id of entry */
	ulint		page_no,	/*!< in: page number of entry */
	const rec_t*	rec,		/*!< in: the record preceding the
					insertion point */
#ifdef UNIV_DEBUG
	mtr_t*		mtr,		/*!< in: mini-transaction */
#endif /* UNIV_DEBUG */
	ibool		only_leaf)	/*!< in: TRUE if this is the only
					leaf page that can contain entries
					for (space,page_no), that is, there
					was no exact match for (space,page_no)
					in the node pointer */
{
	ut_ad(ibuf_inside(mtr));
	ut_ad(mtr_memo_contains_page(mtr, rec, MTR_MEMO_PAGE_X_FIX));
	ut_ad(page_validate(page_align(rec), ibuf->index));

	if (page_rec_is_supremum(rec)) {
		/* This is just for safety. The record should be a
		page infimum or a user record. */
		ut_ad(0);
		return(ULINT_UNDEFINED);
	} else if (!page_rec_is_infimum(rec)) {
		return(ibuf_get_entry_counter_low(mtr, rec, space, page_no));
	} else if (only_leaf || !page_has_prev(page_align(rec))) {
		/* The parent node pointer did not contain the
		searched for (space, page_no), which means that the
		search ended on the correct page regardless of the
		counter value, and since we're at the infimum record,
		there are no existing records. */
		return(0);
	} else {
		/* We used to read the previous page here. It would
		break the latching order, because the caller has
		buffer-fixed an insert buffer bitmap page. */
		return(ULINT_UNDEFINED);
	}
}


/** Translates the ibuf free bits to the free space on a page in bytes.
@param[in]	physical_size	page_size
@param[in]	bits		value for ibuf bitmap bits
@return maximum insert size after reorganize for the page */
inline ulint
ibuf_index_page_calc_free_from_bits(ulint physical_size, ulint bits)
{
	ut_ad(bits < 4);
	ut_ad(physical_size > IBUF_PAGE_SIZE_PER_FREE_SPACE);

	if (bits == 3) {
		bits = 4;
	}

	return bits * physical_size / IBUF_PAGE_SIZE_PER_FREE_SPACE;
}

/** Buffer an operation in the insert/delete buffer, instead of doing it
directly to the disk page, if this is possible.
@param[in]	mode		BTR_MODIFY_PREV or BTR_MODIFY_TREE
@param[in]	op		operation type
@param[in]	no_counter	TRUE=use 5.0.3 format; FALSE=allow delete
buffering
@param[in]	entry		index entry to insert
@param[in]	entry_size	rec_get_converted_size(index, entry)
@param[in,out]	index		index where to insert; must not be unique
or clustered
@param[in]	page_id		page id where to insert
@param[in]	zip_size	ROW_FORMAT=COMPRESSED page size, or 0
@param[in,out]	thr		query thread
@return DB_SUCCESS, DB_STRONG_FAIL or other error */
static MY_ATTRIBUTE((warn_unused_result))
dberr_t
ibuf_insert_low(
	ulint			mode,
	ibuf_op_t		op,
	ibool			no_counter,
	const dtuple_t*		entry,
	ulint			entry_size,
	dict_index_t*		index,
	const page_id_t		page_id,
	ulint			zip_size,
	que_thr_t*		thr)
{
	big_rec_t*	dummy_big_rec;
	btr_pcur_t	pcur;
	btr_cur_t*	cursor;
	dtuple_t*	ibuf_entry;
	mem_heap_t*	offsets_heap	= NULL;
	mem_heap_t*	heap;
	rec_offs*	offsets		= NULL;
	ulint		buffered;
	lint		min_n_recs;
	rec_t*		ins_rec;
	ibool		old_bit_value;
	page_t*		bitmap_page;
	buf_block_t*	block;
	page_t*		root;
	dberr_t		err;
	ibool		do_merge;
	ulint		space_ids[IBUF_MAX_N_PAGES_MERGED];
	ulint		page_nos[IBUF_MAX_N_PAGES_MERGED];
	ulint		n_stored;
	mtr_t		mtr;
	mtr_t		bitmap_mtr;

	ut_a(!dict_index_is_clust(index));
	ut_ad(!dict_index_is_spatial(index));
	ut_ad(dtuple_check_typed(entry));
	ut_ad(!no_counter || op == IBUF_OP_INSERT);
	ut_ad(page_id.space() == index->table->space_id);
	ut_a(op < IBUF_OP_COUNT);

	do_merge = FALSE;

	/* Perform dirty reads of ibuf->size and ibuf->max_size, to
	reduce ibuf_mutex contention. Given that ibuf->max_size and
	ibuf->size fit in a machine word, this should be OK; at worst
	we are doing some excessive ibuf_contract() or occasionally
	skipping an ibuf_contract(). */
	if (ibuf->max_size == 0) {
		return(DB_STRONG_FAIL);
	}

	if (ibuf->size >= ibuf->max_size + IBUF_CONTRACT_DO_NOT_INSERT) {
		/* Insert buffer is now too big, contract it but do not try
		to insert */


#ifdef UNIV_IBUF_DEBUG
		fputs("Ibuf too big\n", stderr);
#endif
		ibuf_contract(true);

		return(DB_STRONG_FAIL);
	}

	heap = mem_heap_create(1024);

	/* Build the entry which contains the space id and the page number
	as the first fields and the type information for other fields, and
	which will be inserted to the insert buffer. Using a counter value
	of 0xFFFF we find the last record for (space, page_no), from which
	we can then read the counter value N and use N + 1 in the record we
	insert. (We patch the ibuf_entry's counter field to the correct
	value just before actually inserting the entry.) */

	ibuf_entry = ibuf_entry_build(
		op, index, entry, page_id.space(), page_id.page_no(),
		no_counter ? ULINT_UNDEFINED : 0xFFFF, heap);

	/* Open a cursor to the insert buffer tree to calculate if we can add
	the new entry to it without exceeding the free space limit for the
	page. */

	if (BTR_LATCH_MODE_WITHOUT_INTENTION(mode) == BTR_MODIFY_TREE) {
		for (;;) {
			mutex_enter(&ibuf_pessimistic_insert_mutex);
			mutex_enter(&ibuf_mutex);

			if (UNIV_LIKELY(ibuf_data_enough_free_for_insert())) {

				break;
			}

			mutex_exit(&ibuf_mutex);
			mutex_exit(&ibuf_pessimistic_insert_mutex);

			if (!ibuf_add_free_page()) {

				mem_heap_free(heap);
				return(DB_STRONG_FAIL);
			}
		}
	}

	ibuf_mtr_start(&mtr);

	btr_pcur_open(ibuf->index, ibuf_entry, PAGE_CUR_LE, mode, &pcur, &mtr);
	ut_ad(page_validate(btr_pcur_get_page(&pcur), ibuf->index));

	/* Find out the volume of already buffered inserts for the same index
	page */
	min_n_recs = 0;
	buffered = ibuf_get_volume_buffered(&pcur,
					    page_id.space(),
					    page_id.page_no(),
					    op == IBUF_OP_DELETE
					    ? &min_n_recs
					    : NULL, &mtr);

	const ulint physical_size = zip_size ? zip_size : srv_page_size;

	if (op == IBUF_OP_DELETE
	    && (min_n_recs < 2 || buf_pool_watch_occurred(page_id))) {
		/* The page could become empty after the record is
		deleted, or the page has been read in to the buffer
		pool.  Refuse to buffer the operation. */

		/* The buffer pool watch is needed for IBUF_OP_DELETE
		because of latching order considerations.  We can
		check buf_pool_watch_occurred() only after latching
		the insert buffer B-tree pages that contain buffered
		changes for the page.  We never buffer IBUF_OP_DELETE,
		unless some IBUF_OP_INSERT or IBUF_OP_DELETE_MARK have
		been previously buffered for the page.  Because there
		are buffered operations for the page, the insert
		buffer B-tree page latches held by mtr will guarantee
		that no changes for the user page will be merged
		before mtr_commit(&mtr).  We must not mtr_commit(&mtr)
		until after the IBUF_OP_DELETE has been buffered. */

fail_exit:
		if (BTR_LATCH_MODE_WITHOUT_INTENTION(mode) == BTR_MODIFY_TREE) {
			mutex_exit(&ibuf_mutex);
			mutex_exit(&ibuf_pessimistic_insert_mutex);
		}

		err = DB_STRONG_FAIL;
		goto func_exit;
	}

	/* After this point, the page could still be loaded to the
	buffer pool, but we do not have to care about it, since we are
	holding a latch on the insert buffer leaf page that contains
	buffered changes for (space, page_no).  If the page enters the
	buffer pool, buf_page_io_complete() for (space, page_no) will
	have to acquire a latch on the same insert buffer leaf page,
	which it cannot do until we have buffered the IBUF_OP_DELETE
	and done mtr_commit(&mtr) to release the latch. */

	ibuf_mtr_start(&bitmap_mtr);
	index->set_modified(bitmap_mtr);

	bitmap_page = ibuf_bitmap_get_map_page(page_id, zip_size, &bitmap_mtr);

	/* We check if the index page is suitable for buffered entries */

	if (buf_page_peek(page_id)
	    || lock_rec_expl_exist_on_page(page_id.space(),
					   page_id.page_no())) {

		ibuf_mtr_commit(&bitmap_mtr);
		goto fail_exit;
	}

	if (op == IBUF_OP_INSERT) {
		ulint	bits = ibuf_bitmap_page_get_bits(
			bitmap_page, page_id, physical_size, IBUF_BITMAP_FREE,
			&bitmap_mtr);

		if (buffered + entry_size + page_dir_calc_reserved_space(1)
		    > ibuf_index_page_calc_free_from_bits(physical_size,
							  bits)) {
			/* Release the bitmap page latch early. */
			ibuf_mtr_commit(&bitmap_mtr);

			/* It may not fit */
			do_merge = TRUE;

			ibuf_get_merge_page_nos(FALSE,
						btr_pcur_get_rec(&pcur), &mtr,
						space_ids,
						page_nos, &n_stored);

			goto fail_exit;
		}
	}

	if (!no_counter) {
		/* Patch correct counter value to the entry to
		insert. This can change the insert position, which can
		result in the need to abort in some cases. */
		ulint		counter = ibuf_get_entry_counter(
			page_id.space(), page_id.page_no(),
			btr_pcur_get_rec(&pcur), &mtr,
			btr_pcur_get_btr_cur(&pcur)->low_match
			< IBUF_REC_FIELD_METADATA);
		dfield_t*	field;

		if (counter == ULINT_UNDEFINED) {
			ibuf_mtr_commit(&bitmap_mtr);
			goto fail_exit;
		}

		field = dtuple_get_nth_field(
			ibuf_entry, IBUF_REC_FIELD_METADATA);
		mach_write_to_2(
			(byte*) dfield_get_data(field)
			+ IBUF_REC_OFFSET_COUNTER, counter);
	}

	/* Set the bitmap bit denoting that the insert buffer contains
	buffered entries for this index page, if the bit is not set yet */

	old_bit_value = ibuf_bitmap_page_get_bits(
		bitmap_page, page_id, physical_size,
		IBUF_BITMAP_BUFFERED, &bitmap_mtr);

	if (!old_bit_value) {
		ibuf_bitmap_page_set_bits(bitmap_page, page_id, physical_size,
					  IBUF_BITMAP_BUFFERED, TRUE,
					  &bitmap_mtr);
	}

	ibuf_mtr_commit(&bitmap_mtr);

	cursor = btr_pcur_get_btr_cur(&pcur);

	if (mode == BTR_MODIFY_PREV) {
		err = btr_cur_optimistic_insert(
			BTR_NO_LOCKING_FLAG | BTR_NO_UNDO_LOG_FLAG,
			cursor, &offsets, &offsets_heap,
			ibuf_entry, &ins_rec,
			&dummy_big_rec, 0, thr, &mtr);
		block = btr_cur_get_block(cursor);
		ut_ad(block->page.id.space() == IBUF_SPACE_ID);

		/* If this is the root page, update ibuf->empty. */
		if (block->page.id.page_no() == FSP_IBUF_TREE_ROOT_PAGE_NO) {
			const page_t*	root = buf_block_get_frame(block);

			ut_ad(page_get_space_id(root) == IBUF_SPACE_ID);
			ut_ad(page_get_page_no(root)
			      == FSP_IBUF_TREE_ROOT_PAGE_NO);

			ibuf->empty = page_is_empty(root);
		}
	} else {
		ut_ad(BTR_LATCH_MODE_WITHOUT_INTENTION(mode)
		      == BTR_MODIFY_TREE);

		/* We acquire an sx-latch to the root page before the insert,
		because a pessimistic insert releases the tree x-latch,
		which would cause the sx-latching of the root after that to
		break the latching order. */

		root = ibuf_tree_root_get(&mtr);

		err = btr_cur_optimistic_insert(
			BTR_NO_LOCKING_FLAG | BTR_NO_UNDO_LOG_FLAG,
			cursor, &offsets, &offsets_heap,
			ibuf_entry, &ins_rec,
			&dummy_big_rec, 0, thr, &mtr);

		if (err == DB_FAIL) {
			err = btr_cur_pessimistic_insert(
				BTR_NO_LOCKING_FLAG | BTR_NO_UNDO_LOG_FLAG,
				cursor, &offsets, &offsets_heap,
				ibuf_entry, &ins_rec,
				&dummy_big_rec, 0, thr, &mtr);
		}

		mutex_exit(&ibuf_pessimistic_insert_mutex);
		ibuf_size_update(root);
		mutex_exit(&ibuf_mutex);
		ibuf->empty = page_is_empty(root);

		block = btr_cur_get_block(cursor);
		ut_ad(block->page.id.space() == IBUF_SPACE_ID);
	}

	if (offsets_heap) {
		mem_heap_free(offsets_heap);
	}

	if (err == DB_SUCCESS && op != IBUF_OP_DELETE) {
		/* Update the page max trx id field */
		page_update_max_trx_id(block, NULL,
				       thr_get_trx(thr)->id, &mtr);
	}

func_exit:
	ibuf_mtr_commit(&mtr);
	btr_pcur_close(&pcur);

	mem_heap_free(heap);

	if (err == DB_SUCCESS
	    && BTR_LATCH_MODE_WITHOUT_INTENTION(mode) == BTR_MODIFY_TREE) {
		ibuf_contract_after_insert(entry_size);
	}

	if (do_merge) {
#ifdef UNIV_IBUF_DEBUG
		ut_a(n_stored <= IBUF_MAX_N_PAGES_MERGED);
#endif
		buf_read_ibuf_merge_pages(false, space_ids,
					  page_nos, n_stored);
	}

	return(err);
}

/** Buffer an operation in the change buffer, instead of applying it
directly to the file page, if this is possible. Does not do it if the index
is clustered or unique.
@param[in]	op		operation type
@param[in]	entry		index entry to insert
@param[in,out]	index		index where to insert
@param[in]	page_id		page id where to insert
@param[in]	zip_size	ROW_FORMAT=COMPRESSED page size, or 0
@param[in,out]	thr		query thread
@return true if success */
bool
ibuf_insert(
	ibuf_op_t		op,
	const dtuple_t*		entry,
	dict_index_t*		index,
	const page_id_t		page_id,
	ulint			zip_size,
	que_thr_t*		thr)
{
	dberr_t		err;
	ulint		entry_size;
	ibool		no_counter;
	/* Read the settable global variable only once in
	this function, so that we will have a consistent view of it. */
	ibuf_use_t	use		= ibuf_use_t(innodb_change_buffering);
	DBUG_ENTER("ibuf_insert");

	DBUG_PRINT("ibuf", ("op: %d, space: " UINT32PF ", page_no: " UINT32PF,
			    op, page_id.space(), page_id.page_no()));

	ut_ad(dtuple_check_typed(entry));
	ut_ad(page_id.space() != SRV_TMP_SPACE_ID);

	ut_a(!dict_index_is_clust(index));
	ut_ad(!index->table->is_temporary());

	no_counter = use <= IBUF_USE_INSERT;

	switch (op) {
	case IBUF_OP_INSERT:
		switch (use) {
		case IBUF_USE_NONE:
		case IBUF_USE_DELETE:
		case IBUF_USE_DELETE_MARK:
			DBUG_RETURN(false);
		case IBUF_USE_INSERT:
		case IBUF_USE_INSERT_DELETE_MARK:
		case IBUF_USE_ALL:
			goto check_watch;
		}
		break;
	case IBUF_OP_DELETE_MARK:
		switch (use) {
		case IBUF_USE_NONE:
		case IBUF_USE_INSERT:
			DBUG_RETURN(false);
		case IBUF_USE_DELETE_MARK:
		case IBUF_USE_DELETE:
		case IBUF_USE_INSERT_DELETE_MARK:
		case IBUF_USE_ALL:
			ut_ad(!no_counter);
			goto check_watch;
		}
		break;
	case IBUF_OP_DELETE:
		switch (use) {
		case IBUF_USE_NONE:
		case IBUF_USE_INSERT:
		case IBUF_USE_INSERT_DELETE_MARK:
			DBUG_RETURN(false);
		case IBUF_USE_DELETE_MARK:
		case IBUF_USE_DELETE:
		case IBUF_USE_ALL:
			ut_ad(!no_counter);
			goto skip_watch;
		}
		break;
	case IBUF_OP_COUNT:
		break;
	}

	/* unknown op or use */
	ut_error;

check_watch:
	/* If a thread attempts to buffer an insert on a page while a
	purge is in progress on the same page, the purge must not be
	buffered, because it could remove a record that was
	re-inserted later.  For simplicity, we block the buffering of
	all operations on a page that has a purge pending.

	We do not check this in the IBUF_OP_DELETE case, because that
	would always trigger the buffer pool watch during purge and
	thus prevent the buffering of delete operations.  We assume
	that the issuer of IBUF_OP_DELETE has called
	buf_pool_watch_set(space, page_no). */

	{
		buf_pool_t*	buf_pool = buf_pool_get(page_id);
		buf_page_t*	bpage
			= buf_page_get_also_watch(buf_pool, page_id);

		if (bpage != NULL) {
			/* A buffer pool watch has been set or the
			page has been read into the buffer pool.
			Do not buffer the request.  If a purge operation
			is being buffered, have this request executed
			directly on the page in the buffer pool after the
			buffered entries for this page have been merged. */
			DBUG_RETURN(false);
		}
	}

skip_watch:
	entry_size = rec_get_converted_size(index, entry, 0);

	if (entry_size
	    >= page_get_free_space_of_empty(dict_table_is_comp(index->table))
	    / 2) {

		DBUG_RETURN(false);
	}

	err = ibuf_insert_low(BTR_MODIFY_PREV, op, no_counter,
			      entry, entry_size,
			      index, page_id, zip_size, thr);
	if (err == DB_FAIL) {
		err = ibuf_insert_low(BTR_MODIFY_TREE | BTR_LATCH_FOR_INSERT,
				      op, no_counter, entry, entry_size,
				      index, page_id, zip_size, thr);
	}

	ut_a(err == DB_SUCCESS || err == DB_STRONG_FAIL
	     || err == DB_TOO_BIG_RECORD);

	DBUG_RETURN(err == DB_SUCCESS);
}

/********************************************************************//**
During merge, inserts to an index page a secondary index entry extracted
from the insert buffer.
@return	newly inserted record */
static MY_ATTRIBUTE((nonnull))
rec_t*
ibuf_insert_to_index_page_low(
/*==========================*/
	const dtuple_t*	entry,	/*!< in: buffered entry to insert */
	buf_block_t*	block,	/*!< in/out: index page where the buffered
				entry should be placed */
	dict_index_t*	index,	/*!< in: record descriptor */
	rec_offs**	offsets,/*!< out: offsets on *rec */
	mem_heap_t*	heap,	/*!< in/out: memory heap */
	mtr_t*		mtr,	/*!< in/out: mtr */
	page_cur_t*	page_cur)/*!< in/out: cursor positioned on the record
				after which to insert the buffered entry */
{
	const page_t*	page;
	const page_t*	bitmap_page;
	ulint		old_bits;
	rec_t*		rec;
	DBUG_ENTER("ibuf_insert_to_index_page_low");

	rec = page_cur_tuple_insert(page_cur, entry, index,
				    offsets, &heap, 0, mtr);
	if (rec != NULL) {
		DBUG_RETURN(rec);
	}

	/* Page reorganization or recompression should already have
	been attempted by page_cur_tuple_insert(). Besides, per
	ibuf_index_page_calc_free_zip() the page should not have been
	recompressed or reorganized. */
	ut_ad(!buf_block_get_page_zip(block));

	/* If the record did not fit, reorganize */

	btr_page_reorganize(page_cur, index, mtr);

	/* This time the record must fit */

	rec = page_cur_tuple_insert(page_cur, entry, index,
				    offsets, &heap, 0, mtr);
	if (rec != NULL) {
		DBUG_RETURN(rec);
	}

	page = buf_block_get_frame(block);

	ib::error() << "Insert buffer insert fails; page free "
		<< page_get_max_insert_size(page, 1) << ", dtuple size "
		<< rec_get_converted_size(index, entry, 0);

	fputs("InnoDB: Cannot insert index record ", stderr);
	dtuple_print(stderr, entry);
	fputs("\nInnoDB: The table where this index record belongs\n"
	      "InnoDB: is now probably corrupt. Please run CHECK TABLE on\n"
	      "InnoDB: that table.\n", stderr);

	bitmap_page = ibuf_bitmap_get_map_page(block->page.id,
					       block->zip_size(), mtr);
	old_bits = ibuf_bitmap_page_get_bits(
		bitmap_page, block->page.id, block->zip_size(),
		IBUF_BITMAP_FREE, mtr);

	ib::error() << "page " << block->page.id << ", size "
		<< block->physical_size() << ", bitmap bits " << old_bits;

	ib::error() << BUG_REPORT_MSG;

	ut_ad(0);
	DBUG_RETURN(NULL);
}

/************************************************************************
During merge, inserts to an index page a secondary index entry extracted
from the insert buffer. */
static
void
ibuf_insert_to_index_page(
/*======================*/
	const dtuple_t*	entry,	/*!< in: buffered entry to insert */
	buf_block_t*	block,	/*!< in/out: index page where the buffered entry
				should be placed */
	dict_index_t*	index,	/*!< in: record descriptor */
	mtr_t*		mtr)	/*!< in: mtr */
{
	page_cur_t	page_cur;
	ulint		low_match;
	page_t*		page		= buf_block_get_frame(block);
	rec_t*		rec;
	rec_offs*	offsets;
	mem_heap_t*	heap;

	DBUG_ENTER("ibuf_insert_to_index_page");

	DBUG_PRINT("ibuf", ("page " UINT32PF ":" UINT32PF,
			    block->page.id.space(),
			    block->page.id.page_no()));

	ut_ad(!dict_index_is_online_ddl(index));// this is an ibuf_dummy index
	ut_ad(ibuf_inside(mtr));
	ut_ad(dtuple_check_typed(entry));
#ifdef BTR_CUR_HASH_ADAPT
	/* A change buffer merge must occur before users are granted
	any access to the page. No adaptive hash index entries may
	point to a freshly read page. */
	ut_ad(!block->index);
	assert_block_ahi_empty(block);
#endif /* BTR_CUR_HASH_ADAPT */
	ut_ad(mtr->is_named_space(block->page.id.space()));

	if (UNIV_UNLIKELY(dict_table_is_comp(index->table)
			  != (ibool)!!page_is_comp(page))) {
		ib::warn() << "Trying to insert a record from the insert"
			" buffer to an index page but the 'compact' flag does"
			" not match!";
		goto dump;
	}

	rec = page_rec_get_next(page_get_infimum_rec(page));

	if (page_rec_is_supremum(rec)) {
		ib::warn() << "Trying to insert a record from the insert"
			" buffer to an index page but the index page"
			" is empty!";
		goto dump;
	}

	if (!rec_n_fields_is_sane(index, rec, entry)) {
		ib::warn() << "Trying to insert a record from the insert"
			" buffer to an index page but the number of fields"
			" does not match!";
		rec_print(stderr, rec, index);
dump:
		dtuple_print(stderr, entry);
		ut_ad(0);

		ib::warn() << "The table where this index record belongs"
			" is now probably corrupt. Please run CHECK TABLE on"
			" your tables. " << BUG_REPORT_MSG;

		DBUG_VOID_RETURN;
	}

	low_match = page_cur_search(block, index, entry, &page_cur);

	heap = mem_heap_create(
		sizeof(upd_t)
		+ REC_OFFS_HEADER_SIZE * sizeof(*offsets)
		+ dtuple_get_n_fields(entry)
		* (sizeof(upd_field_t) + sizeof *offsets));

	if (UNIV_UNLIKELY(low_match == dtuple_get_n_fields(entry))) {
		upd_t*		update;
		page_zip_des_t*	page_zip;

		rec = page_cur_get_rec(&page_cur);

		/* This is based on
		row_ins_sec_index_entry_by_modify(BTR_MODIFY_LEAF). */
		ut_ad(rec_get_deleted_flag(rec, page_is_comp(page)));

		offsets = rec_get_offsets(rec, index, NULL, true,
					  ULINT_UNDEFINED, &heap);
		update = row_upd_build_sec_rec_difference_binary(
			rec, index, offsets, entry, heap);

		page_zip = buf_block_get_page_zip(block);

		if (update->n_fields == 0) {
			/* The records only differ in the delete-mark.
			Clear the delete-mark, like we did before
			Bug #56680 was fixed. */
			btr_cur_set_deleted_flag_for_ibuf(
				rec, page_zip, FALSE, mtr);
			goto updated_in_place;
		}

		/* Copy the info bits. Clear the delete-mark. */
		update->info_bits = rec_get_info_bits(rec, page_is_comp(page));
		update->info_bits &= ~REC_INFO_DELETED_FLAG;

		/* We cannot invoke btr_cur_optimistic_update() here,
		because we do not have a btr_cur_t or que_thr_t,
		as the insert buffer merge occurs at a very low level. */
		if (!row_upd_changes_field_size_or_external(index, offsets,
							    update)
		    && (!page_zip || btr_cur_update_alloc_zip(
				page_zip, &page_cur, index, offsets,
				rec_offs_size(offsets), false, mtr))) {
			/* This is the easy case. Do something similar
			to btr_cur_update_in_place(). */
			rec = page_cur_get_rec(&page_cur);
			row_upd_rec_in_place(rec, index, offsets,
					     update, page_zip);

			/* Log the update in place operation. During recovery
			MLOG_COMP_REC_UPDATE_IN_PLACE/MLOG_REC_UPDATE_IN_PLACE
			expects trx_id, roll_ptr for secondary indexes. So we
			just write dummy trx_id(0), roll_ptr(0) */
			btr_cur_update_in_place_log(BTR_KEEP_SYS_FLAG, rec,
						    index, update, 0, 0, mtr);

			DBUG_EXECUTE_IF(
				"crash_after_log_ibuf_upd_inplace",
				log_buffer_flush_to_disk();
				ib::info() << "Wrote log record for ibuf"
					" update in place operation";
				DBUG_SUICIDE();
			);

			goto updated_in_place;
		}

		/* btr_cur_update_alloc_zip() may have changed this */
		rec = page_cur_get_rec(&page_cur);

		/* A collation may identify values that differ in
		storage length.
		Some examples (1 or 2 bytes):
		utf8_turkish_ci: I = U+0131 LATIN SMALL LETTER DOTLESS I
		utf8_general_ci: S = U+00DF LATIN SMALL LETTER SHARP S
		utf8_general_ci: A = U+00E4 LATIN SMALL LETTER A WITH DIAERESIS

		latin1_german2_ci: SS = U+00DF LATIN SMALL LETTER SHARP S

		Examples of a character (3-byte UTF-8 sequence)
		identified with 2 or 4 characters (1-byte UTF-8 sequences):

		utf8_unicode_ci: 'II' = U+2171 SMALL ROMAN NUMERAL TWO
		utf8_unicode_ci: '(10)' = U+247D PARENTHESIZED NUMBER TEN
		*/

		/* Delete the different-length record, and insert the
		buffered one. */

		lock_rec_store_on_page_infimum(block, rec);
		page_cur_delete_rec(&page_cur, index, offsets, mtr);
		page_cur_move_to_prev(&page_cur);
		rec = ibuf_insert_to_index_page_low(entry, block, index,
				      		    &offsets, heap, mtr,
						    &page_cur);

		ut_ad(!cmp_dtuple_rec(entry, rec, offsets));
		lock_rec_restore_from_page_infimum(block, rec, block);
	} else {
		offsets = NULL;
		ibuf_insert_to_index_page_low(entry, block, index,
					      &offsets, heap, mtr,
					      &page_cur);
	}
updated_in_place:
	mem_heap_free(heap);

	DBUG_VOID_RETURN;
}

/****************************************************************//**
During merge, sets the delete mark on a record for a secondary index
entry. */
static
void
ibuf_set_del_mark(
/*==============*/
	const dtuple_t*		entry,	/*!< in: entry */
	buf_block_t*		block,	/*!< in/out: block */
	const dict_index_t*	index,	/*!< in: record descriptor */
	mtr_t*			mtr)	/*!< in: mtr */
{
	page_cur_t	page_cur;
	ulint		low_match;

	ut_ad(ibuf_inside(mtr));
	ut_ad(dtuple_check_typed(entry));

	low_match = page_cur_search(block, index, entry, &page_cur);

	if (low_match == dtuple_get_n_fields(entry)) {
		rec_t*		rec;
		page_zip_des_t*	page_zip;

		rec = page_cur_get_rec(&page_cur);
		page_zip = page_cur_get_page_zip(&page_cur);

		/* Delete mark the old index record. According to a
		comment in row_upd_sec_index_entry(), it can already
		have been delete marked if a lock wait occurred in
		row_ins_sec_index_entry() in a previous invocation of
		row_upd_sec_index_entry(). */

		if (UNIV_LIKELY
		    (!rec_get_deleted_flag(
			    rec, dict_table_is_comp(index->table)))) {
			btr_cur_set_deleted_flag_for_ibuf(rec, page_zip,
							  TRUE, mtr);
		}
	} else {
		const page_t*		page
			= page_cur_get_page(&page_cur);
		const buf_block_t*	block
			= page_cur_get_block(&page_cur);

		ib::error() << "Unable to find a record to delete-mark";
		fputs("InnoDB: tuple ", stderr);
		dtuple_print(stderr, entry);
		fputs("\n"
		      "InnoDB: record ", stderr);
		rec_print(stderr, page_cur_get_rec(&page_cur), index);

		ib::error() << "page " << block->page.id << " ("
			<< page_get_n_recs(page) << " records, index id "
			<< btr_page_get_index_id(page) << ").";

		ib::error() << BUG_REPORT_MSG;
		ut_ad(0);
	}
}

/****************************************************************//**
During merge, delete a record for a secondary index entry. */
static
void
ibuf_delete(
/*========*/
	const dtuple_t*	entry,	/*!< in: entry */
	buf_block_t*	block,	/*!< in/out: block */
	dict_index_t*	index,	/*!< in: record descriptor */
	mtr_t*		mtr)	/*!< in/out: mtr; must be committed
				before latching any further pages */
{
	page_cur_t	page_cur;
	ulint		low_match;

	ut_ad(ibuf_inside(mtr));
	ut_ad(dtuple_check_typed(entry));
	ut_ad(!dict_index_is_spatial(index));

	low_match = page_cur_search(block, index, entry, &page_cur);

	if (low_match == dtuple_get_n_fields(entry)) {
		page_zip_des_t*	page_zip= buf_block_get_page_zip(block);
		page_t*		page	= buf_block_get_frame(block);
		rec_t*		rec	= page_cur_get_rec(&page_cur);

		/* TODO: the below should probably be a separate function,
		it's a bastardized version of btr_cur_optimistic_delete. */

		rec_offs	offsets_[REC_OFFS_NORMAL_SIZE];
		rec_offs*	offsets	= offsets_;
		mem_heap_t*	heap = NULL;
		ulint		max_ins_size = 0;

		rec_offs_init(offsets_);

		offsets = rec_get_offsets(
			rec, index, offsets, true, ULINT_UNDEFINED, &heap);

		if (page_get_n_recs(page) <= 1
		    || !(REC_INFO_DELETED_FLAG
			 & rec_get_info_bits(rec, page_is_comp(page)))) {
			/* Refuse to purge the last record or a
			record that has not been marked for deletion. */
			ib::error() << "Unable to purge a record";
			fputs("InnoDB: tuple ", stderr);
			dtuple_print(stderr, entry);
			fputs("\n"
			      "InnoDB: record ", stderr);
			rec_print_new(stderr, rec, offsets);
			fprintf(stderr, "\nspace " UINT32PF " offset " UINT32PF
				" (%u records, index id %llu)\n"
				"InnoDB: Submit a detailed bug report"
				" to https://jira.mariadb.org/\n",
				block->page.id.space(),
				block->page.id.page_no(),
				(unsigned) page_get_n_recs(page),
				(ulonglong) btr_page_get_index_id(page));

			ut_ad(0);
			return;
		}

		lock_update_delete(block, rec);

		if (!page_zip) {
			max_ins_size
				= page_get_max_insert_size_after_reorganize(
					page, 1);
		}
#ifdef UNIV_ZIP_DEBUG
		ut_a(!page_zip || page_zip_validate(page_zip, page, index));
#endif /* UNIV_ZIP_DEBUG */
		page_cur_delete_rec(&page_cur, index, offsets, mtr);
#ifdef UNIV_ZIP_DEBUG
		ut_a(!page_zip || page_zip_validate(page_zip, page, index));
#endif /* UNIV_ZIP_DEBUG */

		if (page_zip) {
			ibuf_update_free_bits_zip(block, mtr);
		} else {
			ibuf_update_free_bits_low(block, max_ins_size, mtr);
		}

		if (UNIV_LIKELY_NULL(heap)) {
			mem_heap_free(heap);
		}
	} else {
		/* The record must have been purged already. */
	}
}

/*********************************************************************//**
Restores insert buffer tree cursor position
@return TRUE if the position was restored; FALSE if not */
static MY_ATTRIBUTE((nonnull))
ibool
ibuf_restore_pos(
/*=============*/
	ulint		space,	/*!< in: space id */
	ulint		page_no,/*!< in: index page number where the record
				should belong */
	const dtuple_t*	search_tuple,
				/*!< in: search tuple for entries of page_no */
	ulint		mode,	/*!< in: BTR_MODIFY_LEAF or BTR_MODIFY_TREE */
	btr_pcur_t*	pcur,	/*!< in/out: persistent cursor whose
				position is to be restored */
	mtr_t*		mtr)	/*!< in/out: mini-transaction */
{
	ut_ad(mode == BTR_MODIFY_LEAF
	      || BTR_LATCH_MODE_WITHOUT_INTENTION(mode) == BTR_MODIFY_TREE);

	if (btr_pcur_restore_position(mode, pcur, mtr)) {

		return(TRUE);
	}

	if (fil_space_t* s = fil_space_acquire_silent(space)) {
		ib::error() << "ibuf cursor restoration fails!"
			" ibuf record inserted to page "
			<< space << ":" << page_no
			<< " in file " << s->chain.start->name;
		s->release();

		ib::error() << BUG_REPORT_MSG;

		rec_print_old(stderr, btr_pcur_get_rec(pcur));
		rec_print_old(stderr, pcur->old_rec);
		dtuple_print(stderr, search_tuple);

		rec_print_old(stderr,
			      page_rec_get_next(btr_pcur_get_rec(pcur)));
	}

	ibuf_btr_pcur_commit_specify_mtr(pcur, mtr);
	return(FALSE);
}

/*********************************************************************//**
Deletes from ibuf the record on which pcur is positioned. If we have to
resort to a pessimistic delete, this function commits mtr and closes
the cursor.
@return TRUE if mtr was committed and pcur closed in this operation */
static MY_ATTRIBUTE((warn_unused_result))
ibool
ibuf_delete_rec(
/*============*/
	ulint		space,	/*!< in: space id */
	ulint		page_no,/*!< in: index page number that the record
				should belong to */
	btr_pcur_t*	pcur,	/*!< in: pcur positioned on the record to
				delete, having latch mode BTR_MODIFY_LEAF */
	const dtuple_t*	search_tuple,
				/*!< in: search tuple for entries of page_no */
	mtr_t*		mtr)	/*!< in: mtr */
{
	ibool		success;
	page_t*		root;
	dberr_t		err;

	ut_ad(ibuf_inside(mtr));
	ut_ad(page_rec_is_user_rec(btr_pcur_get_rec(pcur)));
	ut_ad(ibuf_rec_get_page_no(mtr, btr_pcur_get_rec(pcur)) == page_no);
	ut_ad(ibuf_rec_get_space(mtr, btr_pcur_get_rec(pcur)) == space);

	success = btr_cur_optimistic_delete(btr_pcur_get_btr_cur(pcur),
					    0, mtr);

	const page_id_t	page_id(space, page_no);

	if (success) {
		if (page_is_empty(btr_pcur_get_page(pcur))) {
			/* If a B-tree page is empty, it must be the root page
			and the whole B-tree must be empty. InnoDB does not
			allow empty B-tree pages other than the root. */
			root = btr_pcur_get_page(pcur);

			ut_ad(page_get_space_id(root) == IBUF_SPACE_ID);
			ut_ad(page_get_page_no(root)
			      == FSP_IBUF_TREE_ROOT_PAGE_NO);

			/* ibuf->empty is protected by the root page latch.
			Before the deletion, it had to be FALSE. */
			ut_ad(!ibuf->empty);
			ibuf->empty = true;
		}

		return(FALSE);
	}

	ut_ad(page_rec_is_user_rec(btr_pcur_get_rec(pcur)));
	ut_ad(ibuf_rec_get_page_no(mtr, btr_pcur_get_rec(pcur)) == page_no);
	ut_ad(ibuf_rec_get_space(mtr, btr_pcur_get_rec(pcur)) == space);

	/* We have to resort to a pessimistic delete from ibuf.
	Delete-mark the record so that it will not be applied again,
	in case the server crashes before the pessimistic delete is
	made persistent. */
	btr_cur_set_deleted_flag_for_ibuf(
		btr_pcur_get_rec(pcur), NULL, TRUE, mtr);

	btr_pcur_store_position(pcur, mtr);
	ibuf_btr_pcur_commit_specify_mtr(pcur, mtr);

	ibuf_mtr_start(mtr);
	mutex_enter(&ibuf_mutex);

	if (!ibuf_restore_pos(space, page_no, search_tuple,
			      BTR_MODIFY_TREE | BTR_LATCH_FOR_DELETE,
			      pcur, mtr)) {

		mutex_exit(&ibuf_mutex);
		ut_ad(mtr->has_committed());
		goto func_exit;
	}

	root = ibuf_tree_root_get(mtr);

	btr_cur_pessimistic_delete(&err, TRUE, btr_pcur_get_btr_cur(pcur), 0,
				   false, mtr);
	ut_a(err == DB_SUCCESS);

	ibuf_size_update(root);
	mutex_exit(&ibuf_mutex);

	ibuf->empty = page_is_empty(root);
	ibuf_btr_pcur_commit_specify_mtr(pcur, mtr);

func_exit:
	ut_ad(mtr->has_committed());
	btr_pcur_close(pcur);

	return(TRUE);
}

/**
Delete any buffered entries for a page.
This prevents an infinite loop on slow shutdown
in the case where the change buffer bitmap claims that no buffered
changes exist, while entries exist in the change buffer tree.
@param page_id  page number for which there should be no unbuffered changes */
ATTRIBUTE_COLD void ibuf_delete_recs(const page_id_t page_id)
{
	ulint dops[IBUF_OP_COUNT];
	mtr_t mtr;
	btr_pcur_t pcur;
	mem_heap_t* heap = mem_heap_create(512);
	const dtuple_t* tuple = ibuf_search_tuple_build(
		page_id.space(), page_id.page_no(), heap);
	memset(dops, 0, sizeof(dops));

loop:
	ibuf_mtr_start(&mtr);
	btr_pcur_open(ibuf->index, tuple, PAGE_CUR_GE, BTR_MODIFY_LEAF,
		      &pcur, &mtr);

	if (!btr_pcur_is_on_user_rec(&pcur)) {
		ut_ad(btr_pcur_is_after_last_in_tree(&pcur));
		goto func_exit;
	}

	for (;;) {
		ut_ad(btr_pcur_is_on_user_rec(&pcur));

		const rec_t* ibuf_rec = btr_pcur_get_rec(&pcur);

		if (ibuf_rec_get_space(&mtr, ibuf_rec)
		    != page_id.space()
		    || ibuf_rec_get_page_no(&mtr, ibuf_rec)
		    != page_id.page_no()) {
			break;
		}

		dops[ibuf_rec_get_op_type(&mtr, ibuf_rec)]++;

		/* Delete the record from ibuf */
		if (ibuf_delete_rec(page_id.space(), page_id.page_no(),
				    &pcur, tuple, &mtr)) {
			/* Deletion was pessimistic and mtr was committed:
			we start from the beginning again */
			ut_ad(mtr.has_committed());
			goto loop;
		}

		if (btr_pcur_is_after_last_on_page(&pcur)) {
			ibuf_mtr_commit(&mtr);
			btr_pcur_close(&pcur);
			goto loop;
		}
	}

func_exit:
	ibuf_mtr_commit(&mtr);
	btr_pcur_close(&pcur);

	ibuf_add_ops(ibuf->n_discarded_ops, dops);

	mem_heap_free(heap);
}

/** When an index page is read from a disk to the buffer pool, this function
applies any buffered operations to the page and deletes the entries from the
insert buffer. If the page is not read, but created in the buffer pool, this
function deletes its buffered entries from the insert buffer; there can
exist entries for such a page if the page belonged to an index which
subsequently was dropped.
@param[in,out]	block			if page has been read from disk,
pointer to the page x-latched, else NULL
<<<<<<< HEAD
@param[in]	page_id			page id of the index page
@param[in]	zip_size		ROW_FORMAT=COMPRESSED page size, or 0
@param[in]	update_ibuf_bitmap	normally this is set, but
if we have deleted or are deleting the tablespace, then we naturally do not
want to update a non-existent bitmap page */
=======
@param[in]	page_id			page id of the index page */
>>>>>>> 150f447a
void
ibuf_merge_or_delete_for_page(
	buf_block_t*		block,
	const page_id_t		page_id,
<<<<<<< HEAD
	ulint			zip_size,
	bool			update_ibuf_bitmap)
=======
	const page_size_t&	page_size)
>>>>>>> 150f447a
{
	btr_pcur_t	pcur;
#ifdef UNIV_IBUF_DEBUG
	ulint		volume			= 0;
#endif /* UNIV_IBUF_DEBUG */
	page_zip_des_t*	page_zip		= NULL;
	bool		corruption_noticed	= false;
	mtr_t		mtr;

	/* Counts for merged & discarded operations. */
	ulint		mops[IBUF_OP_COUNT];
	ulint		dops[IBUF_OP_COUNT];

	ut_ad(block == NULL || page_id == block->page.id);
	ut_ad(block == NULL || buf_block_get_io_fix(block) == BUF_IO_READ
	      || recv_recovery_is_on());

	if (srv_force_recovery >= SRV_FORCE_NO_IBUF_MERGE
	    || trx_sys_hdr_page(page_id)
	    || fsp_is_system_temporary(page_id.space())) {
		return;
	}

<<<<<<< HEAD
	const ulint physical_size = zip_size ? zip_size : srv_page_size;

	if (ibuf_fixed_addr_page(page_id, physical_size)
	    || fsp_descr_page(page_id, physical_size)) {
		return;
	}

	fil_space_t*	space;

	if (update_ibuf_bitmap) {
		space = fil_space_acquire_silent(page_id.space());

		if (UNIV_UNLIKELY(!space)) {
			/* Do not try to read the bitmap page from the
			non-existent tablespace, delete the ibuf records */
			block = NULL;
			update_ibuf_bitmap = false;
		} else {
			page_t*	bitmap_page = NULL;
			ulint	bitmap_bits = 0;
=======
	if (ibuf_fixed_addr_page(page_id, page_size)
	    || fsp_descr_page(page_id, page_size)) {
		return;
	}

	fil_space_t* space = fil_space_acquire_silent(page_id.space());

	if (UNIV_UNLIKELY(!space)) {
		block = NULL;
	} else {
		page_t*	bitmap_page = NULL;
		ulint	bitmap_bits = 0;
>>>>>>> 150f447a

		ibuf_mtr_start(&mtr);

<<<<<<< HEAD
			bitmap_page = ibuf_bitmap_get_map_page(
				page_id, zip_size, &mtr);

			if (bitmap_page &&
			    fil_page_get_type(bitmap_page) != FIL_PAGE_TYPE_ALLOCATED) {
				bitmap_bits = ibuf_bitmap_page_get_bits(
					bitmap_page, page_id, zip_size,
					IBUF_BITMAP_BUFFERED, &mtr);
			}
=======
		bitmap_page = ibuf_bitmap_get_map_page(
			page_id, page_size, &mtr);

		if (bitmap_page &&
		    fil_page_get_type(bitmap_page) != FIL_PAGE_TYPE_ALLOCATED) {
			bitmap_bits = ibuf_bitmap_page_get_bits(
				bitmap_page, page_id, page_size,
				IBUF_BITMAP_BUFFERED, &mtr);
		}
>>>>>>> 150f447a

		ibuf_mtr_commit(&mtr);

		if (!bitmap_bits) {
			/* No changes are buffered for this page. */
			space->release();
			if (UNIV_UNLIKELY(srv_shutdown_state)
			    && !srv_fast_shutdown
			    && (!block
				|| btr_page_get_index_id(block->frame)
				!= DICT_IBUF_ID_MIN + IBUF_SPACE_ID)) {
				/* Prevent an infinite loop on slow
				shutdown, in case the bitmap bits are
				wrongly clear even though buffered
				changes exist. */
				ibuf_delete_recs(page_id);
			}
			return;
		}
<<<<<<< HEAD
	} else if (block != NULL
		   && (ibuf_fixed_addr_page(page_id, physical_size)
		       || fsp_descr_page(page_id, physical_size))) {

		return;
	} else {
		space = NULL;
=======
>>>>>>> 150f447a
	}

	mem_heap_t* heap = mem_heap_create(512);

	const dtuple_t* search_tuple = ibuf_search_tuple_build(
		page_id.space(), page_id.page_no(), heap);

	if (block != NULL) {
		/* Move the ownership of the x-latch on the page to this OS
		thread, so that we can acquire a second x-latch on it. This
		is needed for the insert operations to the index page to pass
		the debug checks. */

		rw_lock_x_lock_move_ownership(&(block->lock));
		page_zip = buf_block_get_page_zip(block);

		if (!fil_page_index_page_check(block->frame)
		    || !page_is_leaf(block->frame)) {

			corruption_noticed = true;

			ib::error() << "Corruption in the tablespace. Bitmap"
				" shows insert buffer records to page "
				<< page_id << " though the page type is "
				<< fil_page_get_type(block->frame)
				<< ", which is not an index leaf page. We try"
				" to resolve the problem by skipping the"
				" insert buffer merge for this page. Please"
				" run CHECK TABLE on your tables to determine"
				" if they are corrupt after this.";
			ut_ad(0);
		}
	}

	memset(mops, 0, sizeof(mops));
	memset(dops, 0, sizeof(dops));

loop:
	ibuf_mtr_start(&mtr);

	/* Position pcur in the insert buffer at the first entry for this
	index page */
	btr_pcur_open_on_user_rec(
		ibuf->index, search_tuple, PAGE_CUR_GE, BTR_MODIFY_LEAF,
		&pcur, &mtr);

	if (block) {
		ibool success = buf_page_get_known_nowait(
			RW_X_LATCH, block,
			BUF_KEEP_OLD, __FILE__, __LINE__, &mtr);

		ut_a(success);

		/* This is a user page (secondary index leaf page),
		but we pretend that it is a change buffer page in
		order to obey the latching order. This should be OK,
		because buffered changes are applied immediately while
		the block is io-fixed. Other threads must not try to
		latch an io-fixed block. */
		buf_block_dbg_add_level(block, SYNC_IBUF_TREE_NODE);
	}

	if (space) {
		mtr.set_named_space(space);
	}

	if (!btr_pcur_is_on_user_rec(&pcur)) {
		ut_ad(btr_pcur_is_after_last_on_page(&pcur));
		goto reset_bit;
	}

	for (;;) {
		rec_t*	rec;

		ut_ad(btr_pcur_is_on_user_rec(&pcur));

		rec = btr_pcur_get_rec(&pcur);

		/* Check if the entry is for this index page */
		if (ibuf_rec_get_page_no(&mtr, rec) != page_id.page_no()
		    || ibuf_rec_get_space(&mtr, rec) != page_id.space()) {

			if (block != NULL) {
				page_header_reset_last_insert(
					block->frame, page_zip, &mtr);
			}

			goto reset_bit;
		}

		if (corruption_noticed) {
			fputs("InnoDB: Discarding record\n ", stderr);
			rec_print_old(stderr, rec);
			fputs("\nInnoDB: from the insert buffer!\n\n", stderr);
		} else if (block != NULL && !rec_get_deleted_flag(rec, 0)) {
			/* Now we have at pcur a record which should be
			applied on the index page; NOTE that the call below
			copies pointers to fields in rec, and we must
			keep the latch to the rec page until the
			insertion is finished! */
			dtuple_t*	entry;
			trx_id_t	max_trx_id;
			dict_index_t*	dummy_index;
			ibuf_op_t	op = ibuf_rec_get_op_type(&mtr, rec);

			max_trx_id = page_get_max_trx_id(page_align(rec));
			page_update_max_trx_id(block, page_zip, max_trx_id,
					       &mtr);

			ut_ad(page_validate(page_align(rec), ibuf->index));

			entry = ibuf_build_entry_from_ibuf_rec(
				&mtr, rec, heap, &dummy_index);
			ut_ad(!dummy_index->table->space);
			dummy_index->table->space = space;
			dummy_index->table->space_id = space->id;

			ut_ad(page_validate(block->frame, dummy_index));

			switch (op) {
				ibool	success;
			case IBUF_OP_INSERT:
#ifdef UNIV_IBUF_DEBUG
				volume += rec_get_converted_size(
					dummy_index, entry, 0);

				volume += page_dir_calc_reserved_space(1);

				ut_a(volume <= (4U << srv_page_size_shift)
				     / IBUF_PAGE_SIZE_PER_FREE_SPACE);
#endif
				ibuf_insert_to_index_page(
					entry, block, dummy_index, &mtr);
				break;

			case IBUF_OP_DELETE_MARK:
				ibuf_set_del_mark(
					entry, block, dummy_index, &mtr);
				break;

			case IBUF_OP_DELETE:
				ibuf_delete(entry, block, dummy_index, &mtr);
				/* Because ibuf_delete() will latch an
				insert buffer bitmap page, commit mtr
				before latching any further pages.
				Store and restore the cursor position. */
				ut_ad(rec == btr_pcur_get_rec(&pcur));
				ut_ad(page_rec_is_user_rec(rec));
				ut_ad(ibuf_rec_get_page_no(&mtr, rec)
				      == page_id.page_no());
				ut_ad(ibuf_rec_get_space(&mtr, rec)
				      == page_id.space());

				/* Mark the change buffer record processed,
				so that it will not be merged again in case
				the server crashes between the following
				mtr_commit() and the subsequent mtr_commit()
				of deleting the change buffer record. */

				btr_cur_set_deleted_flag_for_ibuf(
					btr_pcur_get_rec(&pcur), NULL,
					TRUE, &mtr);

				btr_pcur_store_position(&pcur, &mtr);
				ibuf_btr_pcur_commit_specify_mtr(&pcur, &mtr);

				ibuf_mtr_start(&mtr);
				mtr.set_named_space(space);

				success = buf_page_get_known_nowait(
					RW_X_LATCH, block,
					BUF_KEEP_OLD,
					__FILE__, __LINE__, &mtr);
				ut_a(success);

				/* This is a user page (secondary
				index leaf page), but it should be OK
				to use too low latching order for it,
				as the block is io-fixed. */
				buf_block_dbg_add_level(
					block, SYNC_IBUF_TREE_NODE);

				if (!ibuf_restore_pos(page_id.space(),
						      page_id.page_no(),
						      search_tuple,
						      BTR_MODIFY_LEAF,
						      &pcur, &mtr)) {

					ut_ad(mtr.has_committed());
					mops[op]++;
					ibuf_dummy_index_free(dummy_index);
					goto loop;
				}

				break;
			default:
				ut_error;
			}

			mops[op]++;

			ibuf_dummy_index_free(dummy_index);
		} else {
			dops[ibuf_rec_get_op_type(&mtr, rec)]++;
		}

		/* Delete the record from ibuf */
		if (ibuf_delete_rec(page_id.space(), page_id.page_no(),
				    &pcur, search_tuple, &mtr)) {
			/* Deletion was pessimistic and mtr was committed:
			we start from the beginning again */

			ut_ad(mtr.has_committed());
			goto loop;
		} else if (btr_pcur_is_after_last_on_page(&pcur)) {
			ibuf_mtr_commit(&mtr);
			btr_pcur_close(&pcur);

			goto loop;
		}
	}

reset_bit:
	if (space) {
		page_t*	bitmap_page;

<<<<<<< HEAD
		bitmap_page = ibuf_bitmap_get_map_page(page_id, zip_size,
						       &mtr);

		ibuf_bitmap_page_set_bits(
			bitmap_page, page_id, physical_size,
=======
		bitmap_page = ibuf_bitmap_get_map_page(page_id, page_size,
						       &mtr);

		ibuf_bitmap_page_set_bits(
			bitmap_page, page_id, page_size,
>>>>>>> 150f447a
			IBUF_BITMAP_BUFFERED, FALSE, &mtr);

		if (block != NULL) {
			ulint old_bits = ibuf_bitmap_page_get_bits(
<<<<<<< HEAD
				bitmap_page, page_id, zip_size,
=======
				bitmap_page, page_id, page_size,
>>>>>>> 150f447a
				IBUF_BITMAP_FREE, &mtr);

			ulint new_bits = ibuf_index_page_calc_free(block);

			if (old_bits != new_bits) {
				ibuf_bitmap_page_set_bits(
<<<<<<< HEAD
					bitmap_page, page_id, physical_size,
=======
					bitmap_page, page_id, page_size,
>>>>>>> 150f447a
					IBUF_BITMAP_FREE, new_bits, &mtr);
			}
		}
	}

	ibuf_mtr_commit(&mtr);

	if (space) {
		space->release();
	}

	btr_pcur_close(&pcur);
	mem_heap_free(heap);

	ibuf->n_merges++;
	ibuf_add_ops(ibuf->n_merged_ops, mops);
	ibuf_add_ops(ibuf->n_discarded_ops, dops);
}

/** Delete all change buffer entries for a tablespace,
in DISCARD TABLESPACE, IMPORT TABLESPACE, or crash recovery.
@param[in]	space		missing or to-be-discarded tablespace */
void ibuf_delete_for_discarded_space(ulint space)
{
	mem_heap_t*	heap;
	btr_pcur_t	pcur;
	dtuple_t*	search_tuple;
	const rec_t*	ibuf_rec;
	ulint		page_no;
	mtr_t		mtr;

	/* Counts for discarded operations. */
	ulint		dops[IBUF_OP_COUNT];

	heap = mem_heap_create(512);

	/* Use page number 0 to build the search tuple so that we get the
	cursor positioned at the first entry for this space id */

	search_tuple = ibuf_search_tuple_build(space, 0, heap);

	memset(dops, 0, sizeof(dops));
loop:
	ibuf_mtr_start(&mtr);

	/* Position pcur in the insert buffer at the first entry for the
	space */
	btr_pcur_open_on_user_rec(
		ibuf->index, search_tuple, PAGE_CUR_GE, BTR_MODIFY_LEAF,
		&pcur, &mtr);

	if (!btr_pcur_is_on_user_rec(&pcur)) {
		ut_ad(btr_pcur_is_after_last_on_page(&pcur));
		goto leave_loop;
	}

	for (;;) {
		ut_ad(btr_pcur_is_on_user_rec(&pcur));

		ibuf_rec = btr_pcur_get_rec(&pcur);

		/* Check if the entry is for this space */
		if (ibuf_rec_get_space(&mtr, ibuf_rec) != space) {

			goto leave_loop;
		}

		page_no = ibuf_rec_get_page_no(&mtr, ibuf_rec);

		dops[ibuf_rec_get_op_type(&mtr, ibuf_rec)]++;

		/* Delete the record from ibuf */
		if (ibuf_delete_rec(space, page_no, &pcur, search_tuple,
				    &mtr)) {
			/* Deletion was pessimistic and mtr was committed:
			we start from the beginning again */

			ut_ad(mtr.has_committed());
			goto loop;
		}

		if (btr_pcur_is_after_last_on_page(&pcur)) {
			ibuf_mtr_commit(&mtr);
			btr_pcur_close(&pcur);

			goto loop;
		}
	}

leave_loop:
	ibuf_mtr_commit(&mtr);
	btr_pcur_close(&pcur);

	ibuf_add_ops(ibuf->n_discarded_ops, dops);

	mem_heap_free(heap);
}

/******************************************************************//**
Looks if the insert buffer is empty.
@return true if empty */
bool
ibuf_is_empty(void)
/*===============*/
{
	bool		is_empty;
	const page_t*	root;
	mtr_t		mtr;

	ibuf_mtr_start(&mtr);

	mutex_enter(&ibuf_mutex);
	root = ibuf_tree_root_get(&mtr);
	mutex_exit(&ibuf_mutex);

	is_empty = page_is_empty(root);
	ut_a(is_empty == ibuf->empty);
	ibuf_mtr_commit(&mtr);

	return(is_empty);
}

/******************************************************************//**
Prints info of ibuf. */
void
ibuf_print(
/*=======*/
	FILE*	file)	/*!< in: file where to print */
{
	mutex_enter(&ibuf_mutex);

	fprintf(file,
		"Ibuf: size " ULINTPF ", free list len " ULINTPF ","
		" seg size " ULINTPF ", " ULINTPF " merges\n",
		ibuf->size,
		ibuf->free_list_len,
		ibuf->seg_size,
		ulint{ibuf->n_merges});

	fputs("merged operations:\n ", file);
	ibuf_print_ops(ibuf->n_merged_ops, file);

	fputs("discarded operations:\n ", file);
	ibuf_print_ops(ibuf->n_discarded_ops, file);

	mutex_exit(&ibuf_mutex);
}

/** Check the insert buffer bitmaps on IMPORT TABLESPACE.
@param[in]	trx	transaction
@param[in,out]	space	tablespace being imported
@return DB_SUCCESS or error code */
dberr_t ibuf_check_bitmap_on_import(const trx_t* trx, fil_space_t* space)
{
	ulint	page_no;
	ut_ad(trx->mysql_thd);
	ut_ad(space->purpose == FIL_TYPE_IMPORT);

	const ulint zip_size = space->zip_size();
	const ulint physical_size = space->physical_size();
	/* fil_space_t::size and fil_space_t::free_limit would still be 0
	at this point. So, we will have to read page 0. */
	ut_ad(!space->free_limit);
	ut_ad(!space->size);

	mtr_t	mtr;
	ulint	size;
	mtr.start();
	if (buf_block_t* sp = buf_page_get(page_id_t(space->id, 0),
					   zip_size,
					   RW_S_LATCH, &mtr)) {
		size = std::min(
			mach_read_from_4(FSP_HEADER_OFFSET + FSP_FREE_LIMIT
					 + sp->frame),
			mach_read_from_4(FSP_HEADER_OFFSET + FSP_SIZE
					 + sp->frame));
	} else {
		size = 0;
	}
	mtr.commit();

	if (size == 0) {
		return(DB_TABLE_NOT_FOUND);
	}

	mutex_enter(&ibuf_mutex);

	/* The two bitmap pages (allocation bitmap and ibuf bitmap) repeat
	every page_size pages. For example if page_size is 16 KiB, then the
	two bitmap pages repeat every 16 KiB * 16384 = 256 MiB. In the loop
	below page_no is measured in number of pages since the beginning of
	the space, as usual. */

	for (page_no = 0; page_no < size; page_no += physical_size) {
		page_t*	bitmap_page;
		ulint	i;

		if (trx_is_interrupted(trx)) {
			mutex_exit(&ibuf_mutex);
			return(DB_INTERRUPTED);
		}

		mtr_start(&mtr);

		mtr_set_log_mode(&mtr, MTR_LOG_NO_REDO);

		ibuf_enter(&mtr);

		bitmap_page = ibuf_bitmap_get_map_page(
			page_id_t(space->id, page_no), zip_size, &mtr);

		if (buf_is_zeroes(span<const byte>(bitmap_page,
						   physical_size))) {
			/* This means we got all-zero page instead of
			ibuf bitmap page. The subsequent page should be
			all-zero pages. */
#ifdef UNIV_DEBUG
			for (ulint curr_page = page_no + 1;
			     curr_page < physical_size; curr_page++) {

				buf_block_t* block = buf_page_get(
					page_id_t(space->id, curr_page),
					zip_size, RW_S_LATCH, &mtr);
	                        page_t*	page = buf_block_get_frame(block);
				ut_ad(buf_is_zeroes(span<const byte>(
							    page,
							    physical_size)));
			}
#endif /* UNIV_DEBUG */
			ibuf_exit(&mtr);
			mtr_commit(&mtr);
			continue;
		}

		if (!bitmap_page) {
			mutex_exit(&ibuf_mutex);
			return DB_CORRUPTION;
		}

		for (i = FSP_IBUF_BITMAP_OFFSET + 1; i < physical_size; i++) {
			const ulint	offset = page_no + i;
			const page_id_t	cur_page_id(space->id, offset);

			if (ibuf_bitmap_page_get_bits(
				    bitmap_page, cur_page_id, zip_size,
				    IBUF_BITMAP_IBUF, &mtr)) {

				mutex_exit(&ibuf_mutex);
				ibuf_exit(&mtr);
				mtr_commit(&mtr);

				ib_errf(trx->mysql_thd,
					IB_LOG_LEVEL_ERROR,
					 ER_INNODB_INDEX_CORRUPT,
					 "File %s page " ULINTPF
					 " is wrongly flagged to belong to the"
					 " insert buffer",
					space->chain.start->name, offset);
				return(DB_CORRUPTION);
			}

			if (ibuf_bitmap_page_get_bits(
				    bitmap_page, cur_page_id, zip_size,
				    IBUF_BITMAP_BUFFERED, &mtr)) {

				ib_errf(trx->mysql_thd,
					IB_LOG_LEVEL_WARN,
					ER_INNODB_INDEX_CORRUPT,
					"Buffered changes"
					" for file %s page " ULINTPF
					" are lost",
					space->chain.start->name, offset);

				/* Tolerate this error, so that
				slightly corrupted tables can be
				imported and dumped.  Clear the bit. */
				ibuf_bitmap_page_set_bits(
					bitmap_page, cur_page_id,
					physical_size,
					IBUF_BITMAP_BUFFERED, FALSE, &mtr);
			}
		}

		ibuf_exit(&mtr);
		mtr_commit(&mtr);
	}

	mutex_exit(&ibuf_mutex);
	return(DB_SUCCESS);
}

/** Updates free bits and buffered bits for bulk loaded page.
@param[in]	block	index page
@param[in]	reset	flag if reset free val */
void
ibuf_set_bitmap_for_bulk_load(
	buf_block_t*	block,
	bool		reset)
{
	page_t*	bitmap_page;
	mtr_t	mtr;
	ulint	free_val;

	ut_a(page_is_leaf(buf_block_get_frame(block)));

	free_val = ibuf_index_page_calc_free(block);

	mtr_start(&mtr);
	fil_space_t* space = mtr.set_named_space_id(block->page.id.space());

	bitmap_page = ibuf_bitmap_get_map_page(block->page.id,
                                               space->zip_size(), &mtr);

	free_val = reset ? 0 : ibuf_index_page_calc_free(block);
	ibuf_bitmap_page_set_bits(
		bitmap_page, block->page.id, block->physical_size(),
		IBUF_BITMAP_FREE, free_val, &mtr);

	ibuf_bitmap_page_set_bits(
		bitmap_page, block->page.id, block->physical_size(),
		IBUF_BITMAP_BUFFERED, FALSE, &mtr);

	mtr_commit(&mtr);
}<|MERGE_RESOLUTION|>--- conflicted
+++ resolved
@@ -4332,27 +4332,11 @@
 function deletes its buffered entries from the insert buffer; there can
 exist entries for such a page if the page belonged to an index which
 subsequently was dropped.
-@param[in,out]	block			if page has been read from disk,
-pointer to the page x-latched, else NULL
-<<<<<<< HEAD
-@param[in]	page_id			page id of the index page
-@param[in]	zip_size		ROW_FORMAT=COMPRESSED page size, or 0
-@param[in]	update_ibuf_bitmap	normally this is set, but
-if we have deleted or are deleting the tablespace, then we naturally do not
-want to update a non-existent bitmap page */
-=======
-@param[in]	page_id			page id of the index page */
->>>>>>> 150f447a
-void
-ibuf_merge_or_delete_for_page(
-	buf_block_t*		block,
-	const page_id_t		page_id,
-<<<<<<< HEAD
-	ulint			zip_size,
-	bool			update_ibuf_bitmap)
-=======
-	const page_size_t&	page_size)
->>>>>>> 150f447a
+@param block    X-latched page to try to apply changes to, or NULL to discard
+@param page_id  page identifier
+@param zip_size ROW_FORMAT=COMPRESSED page size, or 0 */
+void ibuf_merge_or_delete_for_page(buf_block_t *block, const page_id_t page_id,
+                                   ulint zip_size)
 {
 	btr_pcur_t	pcur;
 #ifdef UNIV_IBUF_DEBUG
@@ -4376,7 +4360,6 @@
 		return;
 	}
 
-<<<<<<< HEAD
 	const ulint physical_size = zip_size ? zip_size : srv_page_size;
 
 	if (ibuf_fixed_addr_page(page_id, physical_size)
@@ -4384,57 +4367,24 @@
 		return;
 	}
 
-	fil_space_t*	space;
-
-	if (update_ibuf_bitmap) {
-		space = fil_space_acquire_silent(page_id.space());
-
-		if (UNIV_UNLIKELY(!space)) {
-			/* Do not try to read the bitmap page from the
-			non-existent tablespace, delete the ibuf records */
-			block = NULL;
-			update_ibuf_bitmap = false;
-		} else {
-			page_t*	bitmap_page = NULL;
-			ulint	bitmap_bits = 0;
-=======
-	if (ibuf_fixed_addr_page(page_id, page_size)
-	    || fsp_descr_page(page_id, page_size)) {
-		return;
-	}
-
 	fil_space_t* space = fil_space_acquire_silent(page_id.space());
 
 	if (UNIV_UNLIKELY(!space)) {
 		block = NULL;
 	} else {
-		page_t*	bitmap_page = NULL;
 		ulint	bitmap_bits = 0;
->>>>>>> 150f447a
 
 		ibuf_mtr_start(&mtr);
 
-<<<<<<< HEAD
-			bitmap_page = ibuf_bitmap_get_map_page(
-				page_id, zip_size, &mtr);
-
-			if (bitmap_page &&
-			    fil_page_get_type(bitmap_page) != FIL_PAGE_TYPE_ALLOCATED) {
-				bitmap_bits = ibuf_bitmap_page_get_bits(
-					bitmap_page, page_id, zip_size,
-					IBUF_BITMAP_BUFFERED, &mtr);
-			}
-=======
-		bitmap_page = ibuf_bitmap_get_map_page(
-			page_id, page_size, &mtr);
+		page_t* bitmap_page = ibuf_bitmap_get_map_page(
+			page_id, zip_size, &mtr);
 
 		if (bitmap_page &&
 		    fil_page_get_type(bitmap_page) != FIL_PAGE_TYPE_ALLOCATED) {
 			bitmap_bits = ibuf_bitmap_page_get_bits(
-				bitmap_page, page_id, page_size,
+				bitmap_page, page_id, zip_size,
 				IBUF_BITMAP_BUFFERED, &mtr);
 		}
->>>>>>> 150f447a
 
 		ibuf_mtr_commit(&mtr);
 
@@ -4454,16 +4404,6 @@
 			}
 			return;
 		}
-<<<<<<< HEAD
-	} else if (block != NULL
-		   && (ibuf_fixed_addr_page(page_id, physical_size)
-		       || fsp_descr_page(page_id, physical_size))) {
-
-		return;
-	} else {
-		space = NULL;
-=======
->>>>>>> 150f447a
 	}
 
 	mem_heap_t* heap = mem_heap_create(512);
@@ -4690,39 +4630,23 @@
 	if (space) {
 		page_t*	bitmap_page;
 
-<<<<<<< HEAD
 		bitmap_page = ibuf_bitmap_get_map_page(page_id, zip_size,
 						       &mtr);
 
 		ibuf_bitmap_page_set_bits(
 			bitmap_page, page_id, physical_size,
-=======
-		bitmap_page = ibuf_bitmap_get_map_page(page_id, page_size,
-						       &mtr);
-
-		ibuf_bitmap_page_set_bits(
-			bitmap_page, page_id, page_size,
->>>>>>> 150f447a
 			IBUF_BITMAP_BUFFERED, FALSE, &mtr);
 
 		if (block != NULL) {
 			ulint old_bits = ibuf_bitmap_page_get_bits(
-<<<<<<< HEAD
 				bitmap_page, page_id, zip_size,
-=======
-				bitmap_page, page_id, page_size,
->>>>>>> 150f447a
 				IBUF_BITMAP_FREE, &mtr);
 
 			ulint new_bits = ibuf_index_page_calc_free(block);
 
 			if (old_bits != new_bits) {
 				ibuf_bitmap_page_set_bits(
-<<<<<<< HEAD
 					bitmap_page, page_id, physical_size,
-=======
-					bitmap_page, page_id, page_size,
->>>>>>> 150f447a
 					IBUF_BITMAP_FREE, new_bits, &mtr);
 			}
 		}
