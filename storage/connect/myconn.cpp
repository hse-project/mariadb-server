/************** MyConn C++ Program Source Code File (.CPP) **************/
/* PROGRAM NAME: MYCONN                                                 */
/* -------------                                                        */
/*  Version 1.9                                                         */
/*                                                                      */
/* COPYRIGHT:                                                           */
/* ----------                                                           */
/*  (C) Copyright to the author Olivier BERTRAND          2007-2017     */
/*                                                                      */
/* WHAT THIS PROGRAM DOES:                                              */
/* -----------------------                                              */
/*  Implements a connection to MySQL.                                   */
/*  It can optionally use the embedded MySQL library.                   */
/*                                                                      */
/* WHAT YOU NEED TO COMPILE THIS PROGRAM:                               */
/* --------------------------------------                               */
/*                                                                      */
/*  REQUIRED FILES:                                                     */
/*  ---------------                                                     */
/*    MYCONN.CPP     - Source code                                      */
/*    MYCONN.H       - MYCONN class declaration file                    */
/*    GLOBAL.H       - Global declaration file                          */
/*                                                                      */
/*  REQUIRED LIBRARIES:                                                 */
/*  -------------------                                                 */
/*    Large model C library                                             */
/*                                                                      */
/*  REQUIRED PROGRAMS:                                                  */
/*  ------------------                                                  */
/*    IBM, Borland, GNU or Microsoft C++ Compiler and Linker            */
/*                                                                      */
/************************************************************************/
#include "my_global.h"
#if !defined(MYSQL_PREPARED_STATEMENTS)
#include "my_sys.h"
#include "mysqld_error.h"
#endif   // !MYSQL_PREPARED_STATEMENTS
#if defined(__WIN__)
//#include <windows.h>
#else   // !__WIN__
#include "osutil.h"
#endif  // !__WIN__

#include "global.h"
#include "plgdbsem.h"
#include "plgcnx.h"                       // For DB types
#include "resource.h"
//#include "value.h"
//#include "valblk.h"
#include "xobject.h"
#define  DLL_EXPORT            // Items are exported from this DLL
#include "myconn.h"

//extern "C" int   zconv;
int GetConvSize(void);
extern MYSQL_PLUGIN_IMPORT uint  mysqld_port;
extern MYSQL_PLUGIN_IMPORT char *mysqld_unix_port;

DllExport void PushWarning(PGLOBAL, THD*, int level = 1);

// Returns the current used port
uint GetDefaultPort(void)
{
  return mysqld_port;
} // end of GetDefaultPort

#if !defined(MYSQL_PREPARED_STATEMENTS)
/**************************************************************************
  Alloc struct for use with unbuffered reads. Data is fetched by domand
  when calling to mysql_fetch_row.
  mysql_data_seek is a noop.

  No other queries may be specified with the same MYSQL handle.
  There shouldn't be much processing per row because mysql server shouldn't
  have to wait for the client (and will not wait more than 30 sec/packet).
  NOTE: copied from client.c cli_use_result
**************************************************************************/
static MYSQL_RES *connect_use_result(MYSQL *mysql)
{
  MYSQL_RES *result;
  DBUG_ENTER("connect_use_result");

  if (!mysql->fields)
    DBUG_RETURN(NULL);

  if (mysql->status != MYSQL_STATUS_GET_RESULT) {
    my_message(ER_UNKNOWN_ERROR, "Command out of sync", MYF(0));
    DBUG_RETURN(NULL);
    } // endif status

  if (!(result = (MYSQL_RES*) my_malloc(sizeof(*result) +
				          sizeof(ulong) * mysql->field_count,
				          MYF(MY_WME | MY_ZEROFILL))))
    DBUG_RETURN(NULL);

  result->lengths = (ulong*)(result+1);
  result->methods = mysql->methods;

  /* Ptrs: to one row */
  if (!(result->row = (MYSQL_ROW)my_malloc(sizeof(result->row[0]) *
                                (mysql->field_count+1), MYF(MY_WME)))) {
    my_free(result);
    DBUG_RETURN(NULL);
    }  // endif row

  result->fields =	mysql->fields;
  result->field_alloc =	mysql->field_alloc;
  result->field_count =	mysql->field_count;
  result->current_field = 0;
  result->handle =	mysql;
  result->current_row =	0;
  mysql->fields = 0;			/* fields is now in result */
  clear_alloc_root(&mysql->field_alloc);
  mysql->status = MYSQL_STATUS_USE_RESULT;
  mysql->unbuffered_fetch_owner = &result->unbuffered_fetch_cancelled;
  DBUG_RETURN(result);			/* Data is ready to be fetched */
} // end of connect_use_result
#endif   // !MYSQL_PREPARED_STATEMENTS

/************************************************************************/
/*  MyColumns: constructs the result blocks containing all columns      */
/*  of a MySQL table or view.                                           */
/*  info = TRUE to get catalog column informations.                     */
/************************************************************************/
PQRYRES MyColumns(PGLOBAL g, THD *thd, const char *host, const char *db,
                  const char *user, const char *pwd,
                  const char *table, const char *colpat,
                  int port, bool info)
  {
  int  buftyp[] = {TYPE_STRING, TYPE_SHORT,  TYPE_STRING, TYPE_INT,
                   TYPE_STRING, TYPE_SHORT,  TYPE_SHORT,  TYPE_SHORT,
                   TYPE_STRING, TYPE_STRING, TYPE_STRING, TYPE_STRING,
                   TYPE_STRING};
  XFLD fldtyp[] = {FLD_NAME, FLD_TYPE,  FLD_TYPENAME, FLD_PREC,
                   FLD_KEY,  FLD_SCALE, FLD_RADIX,    FLD_NULL,
                   FLD_REM,  FLD_NO,    FLD_DEFAULT,  FLD_EXTRA,
                   FLD_CHARSET};
  //unsigned int length[] = {0, 4, 16, 4, 4, 4, 4, 4, 0, 0, 0, 0, 0};
	unsigned int length[] = {0, 4, 0, 4, 4, 4, 4, 4, 0, 0, 0, 0, 0};
	PCSZ    fmt;
	char   *fld, *colname, *chset, v, buf[128], uns[16], zero[16];
<<<<<<< HEAD
  int     i, n, nf=0, ncol = sizeof(buftyp) / sizeof(int);
=======
  int     i, n, nf = 0, ncol = sizeof(buftyp) / sizeof(int);
>>>>>>> c02d61bc
  int     len, type, prec, rc, k = 0;
	bool    b;
  PQRYRES qrp;
  PCOLRES crp;
  MYSQLC  myc;

  if (!port)
    port = mysqld_port;

  if (!info) {
    /********************************************************************/
    /*  Open the connection with the MySQL server.                      */
    /********************************************************************/
    if (myc.Open(g, host, db, user, pwd, port))
      return NULL;

    /********************************************************************/
    /*  Do an evaluation of the result size.                            */
    /********************************************************************/
    STRING cmd(g, 64, "SHOW FULL COLUMNS FROM ");
		b = cmd.Append('`');
    b |= cmd.Append((PSZ)table);
		b |= cmd.Append('`');

    b |= cmd.Append(" FROM ");
    b |= cmd.Append((PSZ)(db ? db : PlgGetUser(g)->DBName));

    if (colpat) {
      b |= cmd.Append(" LIKE ");
      b |= cmd.Append((PSZ)colpat);
      } // endif colpat

    if (b) {
      strcpy(g->Message, "Out of memory");
      return NULL;
      } // endif b

    if (trace)
      htrc("MyColumns: cmd='%s'\n", cmd.GetStr());

    if ((n = myc.GetResultSize(g, cmd.GetStr())) < 0) {
      myc.Close();
      return NULL;
      } // endif n

    /********************************************************************/
    /*  Get the size of the name and default columns.                   */
    /********************************************************************/
    length[0] = myc.GetFieldLength(0);
//  length[10] = myc.GetFieldLength(5);
  } else {
    n = 0;
    length[0] = 128;
  } // endif info

  /**********************************************************************/
  /*  Allocate the structures used to refer to the result set.          */
  /**********************************************************************/
  if (!(qrp = PlgAllocResult(g, ncol, n, IDS_COLUMNS + 3,
                             buftyp, fldtyp, length, false, true)))
    return NULL;

  // Some columns must be renamed
  for (i = 0, crp = qrp->Colresp; crp; crp = crp->Next)
    switch (++i) {
      case  2: crp->Nulls = (char*)PlugSubAlloc(g, NULL, n); break;
      case  4: crp->Name = "Length";    break;
      case  5: crp->Name = "Key";       break;
      case 10: crp->Name = "Date_fmt";  break;
      case 11: crp->Name = "Default";   break;
      case 12: crp->Name = "Extra";     break;
      case 13: crp->Name = "Collation"; break;
      } // endswitch i

  if (info)
    return qrp;

  /**********************************************************************/
  /*  Now get the results into blocks.                                  */
  /**********************************************************************/
  for (i = 0; i < n; /*i++*/) {
    if ((rc = myc.Fetch(g, -1)) == RC_FX) {
      myc.Close();
      return NULL;
    } else if (rc == RC_EF)
      break;

    // Get column name
    colname = myc.GetCharField(0);
    crp = qrp->Colresp;                    // Column_Name
    crp->Kdata->SetValue(colname, i);

    // Get type, type name, precision, unsigned and zerofill
    chset = myc.GetCharField(2);
    fld = myc.GetCharField(1);
    prec = 0;
    len = 0;
//  v = (chset && !strcmp(chset, "binary")) ? 'B' : 0;
		v = 0;
    *uns = 0;
    *zero = 0;
		b = false;

		if (!strnicmp(fld, "enum", 4)) {
			char *p2, *p1 = fld + 6;            // to skip enum('

			while (true) {
				p2 = strchr(p1, '\'');
				len = MY_MAX(len, p2 - p1);
				if (*++p2 != ',') break;
				p1 = p2 + 2;
			} // endwhile

			v = (len > 255) ? 'V' : 0;
			strcpy(buf, "enum");
			b = true;
		} else if (!strnicmp(fld, "set", 3)) {
			len = (int)strlen(fld) - 2;
			v = 'V';
			strcpy(buf, "set");
			b = true;
		} else switch ((nf = sscanf(fld, "%[^(](%d,%d", buf, &len, &prec))) {
      case 3:
        nf = sscanf(fld, "%[^(](%d,%d) %s %s", buf, &len, &prec, uns, zero);
        break;
      case 2:
        nf = sscanf(fld, "%[^(](%d) %s %s", buf, &len, uns, zero) + 1;
        break;
      case 1:
        nf = sscanf(fld, "%s %s %s", buf, uns, zero) + 2;
        break;
      default:
        sprintf(g->Message, MSG(BAD_FIELD_TYPE), fld);
        myc.Close();
        return NULL;
      } // endswitch nf

    if ((type = MYSQLtoPLG(buf, &v)) == TYPE_ERROR) {
      if (v == 'K') {
        // Skip this column
        sprintf(g->Message, "Column %s skipped (unsupported type %s)",
                colname, buf);
        PushWarning(g, thd);
        continue;
        } // endif v

      sprintf(g->Message, "Column %s unsupported type %s", colname, buf);
      myc.Close();
      return NULL;
    } else if (type == TYPE_STRING) {
      if (v == 'X') {
        len = GetConvSize();
        sprintf(g->Message, "Column %s converted to varchar(%d)",
                colname, len);
        PushWarning(g, thd);
        v = 'V';
			} else
        len = MY_MIN(len, 4096);

    } // endif type

    qrp->Nblin++;
    crp = crp->Next;                       // Data_Type
    crp->Kdata->SetValue(type, i);

    switch (nf) {
      case 5:  crp->Nulls[i] = 'Z'; break;
      case 4:  crp->Nulls[i] = 'U'; break;
      default: crp->Nulls[i] = v;   break;
      } // endswitch nf

		if (b)																 // enum or set
  		nf = sscanf(fld, "%s ", buf);				 // get values

    crp = crp->Next;                       // Type_Name
    crp->Kdata->SetValue(buf, i);

    if (type == TYPE_DATE) {
      // When creating tables we do need info about date columns
      fmt = MyDateFmt(buf);
      len = strlen(fmt);
    } else
      fmt = NULL;

    crp = crp->Next;                       // Precision
    crp->Kdata->SetValue(len, i);

    crp = crp->Next;                       // key (was Length)
    fld = myc.GetCharField(4);
    crp->Kdata->SetValue(fld, i);

    crp = crp->Next;                       // Scale
    crp->Kdata->SetValue(prec, i);

    crp = crp->Next;                       // Radix
    crp->Kdata->SetValue(0, i);

    crp = crp->Next;                       // Nullable
    fld = myc.GetCharField(3);
    crp->Kdata->SetValue((toupper(*fld) == 'Y') ? 1 : 0, i);

    crp = crp->Next;                       // Remark
    fld = myc.GetCharField(8);
    crp->Kdata->SetValue(fld, i);

    crp = crp->Next;                       // Date format
//  crp->Kdata->SetValue((fmt) ? fmt : (char*) "", i);
    crp->Kdata->SetValue(fmt, i);

    crp = crp->Next;                       // New (default)
    fld = myc.GetCharField(5);
    crp->Kdata->SetValue(fld, i);

    crp = crp->Next;                       // New (extra)
    fld = myc.GetCharField(6);
    crp->Kdata->SetValue(fld, i);

    crp = crp->Next;                       // New (charset)
    fld = chset;
    crp->Kdata->SetValue(fld, i);

    i++;                                   // Can be skipped
    } // endfor i

#if 0
  if (k > 1) {
    // Multicolumn primary key
    PVBLK vbp = qrp->Colresp->Next->Next->Next->Next->Kdata;

    for (i = 0; i < n; i++)
      if (vbp->GetIntValue(i))
        vbp->SetValue(k, i);

    } // endif k
#endif // 0

  /**********************************************************************/
  /*  Close MySQL connection.                                           */
  /**********************************************************************/
  myc.Close();

  /**********************************************************************/
  /*  Return the result pointer for use by GetData routines.            */
  /**********************************************************************/
  return qrp;
  } // end of MyColumns

/************************************************************************/
/*  SrcColumns: constructs the result blocks containing all columns     */
/*  resulting from an SQL source definition query execution.            */
/************************************************************************/
PQRYRES SrcColumns(PGLOBAL g, const char *host, const char *db,
                   const char *user, const char *pwd,
                   const char *srcdef, int port)
  {
  char   *query;
  int     w;
  MYSQLC  myc;
  PQRYRES qrp = NULL;

  if (!port)
    port = mysqld_port;

	if (!strnicmp(srcdef, "select ", 7) || strstr(srcdef, "%s")) {
    query = (char *)PlugSubAlloc(g, NULL, strlen(srcdef) + 10);

		if (strstr(srcdef, "%s"))
			sprintf(query, srcdef, "1=1");			 // dummy where clause
		else 
		  strcpy(query, srcdef);

		if (!strnicmp(srcdef, "select ", 7))
		  strcat(query, " LIMIT 0");

	} else
    query = (char *)srcdef;

  // Open a MySQL connection for this table
  if (myc.Open(g, host, db, user, pwd, port))
    return NULL;

  // Send the source command to MySQL
  if (myc.ExecSQL(g, query, &w) == RC_OK)
    qrp = myc.GetResult(g, true);

  myc.Close();
  return qrp;
  } // end of SrcColumns

/* -------------------------- Class MYSQLC --------------------------- */

/***********************************************************************/
/*  Implementation of the MYSQLC class.                                */
/***********************************************************************/
MYSQLC::MYSQLC(void)
  {
  m_DB = NULL;
#if defined (MYSQL_PREPARED_STATEMENTS)
	m_Stmt = NULL;
#endif    // MYSQL_PREPARED_STATEMENTS
	m_Res = NULL;
  m_Rows = -1;
  m_Row = NULL;
  m_Fields = -1;
  N = 0;
  m_Use = false;
  } // end of MYSQLC constructor

/***********************************************************************/
/*  Get the number of lines of the result set.                         */
/*  Currently we send the Select command and return m_Rows             */
/*  Perhaps should we use Select count(*) ... (?????)                  */
/*  No because here we execute only one query instead of two           */
/*  (the select count(*) plus the normal query)                        */
/***********************************************************************/
int MYSQLC::GetResultSize(PGLOBAL g, PSZ sql)
  {
  if (m_Rows < 0)
    if (ExecSQL(g, sql) != RC_OK)
      return -1;

  return m_Rows;
  } // end of GetResultSize

/***********************************************************************/
/*  Open a MySQL (remote) connection.                                  */
/***********************************************************************/
int MYSQLC::Open(PGLOBAL g, const char *host, const char *db,
                            const char *user, const char *pwd,
                            int pt, const char *csname)
  {
  const char *pipe = NULL;
  uint        cto = 6000, nrt = 12000;
  my_bool     my_true= 1;

  m_DB = mysql_init(NULL);

  if (!m_DB) {
    strcpy(g->Message, "mysql_init failed: no memory");
    return RC_FX;
    } // endif m_DB

	if (trace)
		htrc("MYSQLC Open: m_DB=%.4X size=%d\n", m_DB, (int)sizeof(*m_DB));

	// Removed to do like FEDERATED do
//mysql_options(m_DB, MYSQL_READ_DEFAULT_GROUP, "client-mariadb");
  mysql_options(m_DB, MYSQL_OPT_USE_REMOTE_CONNECTION, NULL);
  mysql_options(m_DB, MYSQL_OPT_CONNECT_TIMEOUT, &cto);
  mysql_options(m_DB, MYSQL_OPT_READ_TIMEOUT, &nrt);
//mysql_options(m_DB, MYSQL_OPT_WRITE_TIMEOUT, ...);

#if defined(__WIN__)
  if (!strcmp(host, ".")) {
    mysql_options(m_DB, MYSQL_OPT_NAMED_PIPE, NULL);
    pipe = mysqld_unix_port;
    } // endif host
#else   // !__WIN__
  if (!strcmp(host, "localhost"))
    pipe = mysqld_unix_port;
#endif  // !__WIN__

#if 0
  if (pwd && !strcmp(pwd, "*")) {
    if (GetPromptAnswer(g, "*Enter password:")) {
      m_DB = NULL;
      return RC_FX;
    } else
      pwd = g->Message;

    } // endif pwd
#endif // 0

/***********************************************************************/
/*	BUG# 17044 Federated Storage Engine is not UTF8 clean              */
/*	Add set names to whatever charset the table is at open of table    */
/*  this sets the csname like 'set names utf8'.                        */
/***********************************************************************/
  if (csname)
    mysql_options(m_DB, MYSQL_SET_CHARSET_NAME, csname);

  // Don't know what this one do but FEDERATED does it
  mysql_options(m_DB, MYSQL_OPT_USE_THREAD_SPECIFIC_MEMORY,
                  (char*)&my_true);

  if (!mysql_real_connect(m_DB, host, user, pwd, db, pt, pipe, CLIENT_MULTI_RESULTS)) {
#if defined(_DEBUG)
    sprintf(g->Message, "mysql_real_connect failed: (%d) %s",
                        mysql_errno(m_DB), mysql_error(m_DB));
#else   // !_DEBUG
    sprintf(g->Message, "(%d) %s", mysql_errno(m_DB), mysql_error(m_DB));
#endif  // !_DEBUG
    mysql_close(m_DB);
    m_DB = NULL;
    return RC_FX;
    } // endif mysql_real_connect

  return RC_OK;
  } // end of Open

/***********************************************************************/
/*  Returns true if the connection is still alive.                     */
/***********************************************************************/
bool MYSQLC::Connected(void)
  {
//int rc;

  if (!m_DB)
    return FALSE;
//else if ((rc = mysql_ping(m_DB)) == CR_SERVER_GONE_ERROR)
//  return FALSE;
  else
    return TRUE;

  } // end of Connected

#if 0                         // Not used
/***********************************************************************/
/*  Returns the thread ID of the current MySQL connection.             */
/***********************************************************************/
ulong MYSQLC::GetThreadID(void)
  {
  return (m_DB) ? mysql_thread_id(m_DB) : 0;
  } // end of GetThreadID

/***********************************************************************/
/*  Returns a string that represents the server version number.        */
/***********************************************************************/
const char *MYSQLC::ServerInfo(void)
  {
  return (m_DB) ? mysql_get_server_info(m_DB) : NULL;
  } // end of ServerInfo

/***********************************************************************/
/*  Returns the version number of the server as a number that          */
/*  represents the MySQL server version in this format:                */
/*  major_version*10000 + minor_version *100 + sub_version             */
/***********************************************************************/
ulong MYSQLC::ServerVersion(void)
  {
  return (m_DB) ? mysql_get_server_version(m_DB) : 0;
  } // end of ServerVersion
#endif // 0

/**************************************************************************/
/*  KillQuery: Send MySQL a Kill Query command.                           */
/**************************************************************************/
int MYSQLC::KillQuery(ulong id)
  {
  char kill[20];

  sprintf(kill, "KILL QUERY %u", (unsigned int) id);
//return (m_DB) ? mysql_query(m_DB, kill) : 1;
  return (m_DB) ? mysql_real_query(m_DB, kill, strlen(kill)) : 1;
  } // end of KillQuery

#if defined (MYSQL_PREPARED_STATEMENTS)
/***********************************************************************/
/*  Prepare the SQL statement used to insert into a MySQL table.       */
/***********************************************************************/
int MYSQLC::PrepareSQL(PGLOBAL g, const char *stmt)
  {
  if (!m_DB) {
    strcpy(g->Message, "MySQL not connected");
    return -4;
  } else if (m_Stmt)
    return -1;              // should not append

#if defined(ALPHA)
  if (!(m_Stmt = mysql_prepare(m_DB, stmt, strlen(stmt)))) {

    sprintf(g->Message, "mysql_prepare failed: %s [%s]",
                         mysql_error(m_DB), stmt);
    return -1;
    } // endif m_Stmt

  // Return the parameter count from the statement
  return mysql_param_count(m_Stmt);
#else   // !ALPHA
  if (!(m_Stmt = mysql_stmt_init(m_DB))) {
    strcpy(g->Message, "mysql_stmt_init(), out of memory");
    return -2;
    } // endif m_Stmt

  if (mysql_stmt_prepare(m_Stmt, stmt, strlen(stmt))) {
    sprintf(g->Message, "mysql_stmt_prepare() failed: (%d) %s",
            mysql_stmt_errno(m_Stmt), mysql_stmt_error(m_Stmt));
    return -3;
    } // endif prepare

  // Return the parameter count from the statement
  return mysql_stmt_param_count(m_Stmt);
#endif   // !ALPHA
  } // end of PrepareSQL

/***********************************************************************/
/*  Bind the parameter buffers.                                        */
/***********************************************************************/
int MYSQLC::BindParams(PGLOBAL g, MYSQL_BIND *bind)
  {
  if (!m_DB) {
    strcpy(g->Message, "MySQL not connected");
    return RC_FX;
  } else
    assert(m_Stmt);

#if defined(ALPHA)
  if (mysql_bind_param(m_Stmt, bind)) {
    sprintf(g->Message, "mysql_bind_param() failed: %s",
                        mysql_stmt_error(m_Stmt));
#else   // !ALPHA
  if (mysql_stmt_bind_param(m_Stmt, bind)) {
    sprintf(g->Message, "mysql_stmt_bind_param() failed: %s",
                        mysql_stmt_error(m_Stmt));
#endif  // !ALPHA
    return RC_FX;
    } // endif bind

  return RC_OK;

/***********************************************************************/
/*  Execute a prepared statement.                                      */
/***********************************************************************/
int MYSQLC::ExecStmt(PGLOBAL g)
  {
  if (!m_DB) {
    strcpy(g->Message, "MySQL not connected");
    return RC_FX;
    } // endif m_DB

#if defined(ALPHA)
  if (mysql_execute(m_Stmt)) {
    sprintf(g->Message, "mysql_execute() failed: %s",
                        mysql_stmt_error(m_Stmt));
    return RC_FX;
    } // endif execute
#else   // !ALPHA
  if (mysql_stmt_execute(m_Stmt)) {
    sprintf(g->Message, "mysql_stmt_execute() failed: %s",
                        mysql_stmt_error(m_Stmt));
    return RC_FX;
    } // endif execute
#endif  // !ALPHA

  // Check the total number of affected rows
  if (mysql_stmt_affected_rows(m_Stmt) != 1) {
    sprintf(g->Message, "Invalid affected rows by MySQL");
    return RC_FX;
    } // endif affected_rows

  return RC_OK;
  } // end of ExecStmt
#endif   // MYSQL_PREPARED_STATEMENTS

/***********************************************************************/
/*  Exec the Select SQL command and get back the result size in rows.  */
/***********************************************************************/
int MYSQLC::ExecSQL(PGLOBAL g, const char *query, int *w)
  {
  int rc = RC_OK;

  if (!m_DB) {
    strcpy(g->Message, "MySQL not connected");
    return RC_FX;
    } // endif m_DB

  if (w)
    *w = 0;

  if (m_Rows >= 0)
    return RC_OK;                  // Already done

//if (mysql_query(m_DB, query) != 0) {
  if (mysql_real_query(m_DB, query, strlen(query))) {
    char *msg = (char*)PlugSubAlloc(g, NULL, 512 + strlen(query));

    sprintf(msg, "(%d) %s [%s]", mysql_errno(m_DB),
                                 mysql_error(m_DB), query);
    strncpy(g->Message, msg, sizeof(g->Message) - 1);
    g->Message[sizeof(g->Message) - 1] = 0;
    rc = RC_FX;
//} else if (mysql_field_count(m_DB) > 0) {
  } else if (m_DB->field_count > 0) {
    if (m_Use)
#if defined(MYSQL_PREPARED_STATEMENTS)
      m_Res = mysql_use_result(m_DB);
#else   // !MYSQL_PREPARED_STATEMENTS)
      m_Res = connect_use_result(m_DB);
#endif  // !MYSQL_PREPARED_STATEMENTS
    else
      m_Res = mysql_store_result(m_DB);

    if (!m_Res) {
      char *msg = (char*)PlugSubAlloc(g, NULL, 512 + strlen(query));

      sprintf(msg, "mysql_store_result failed: %s", mysql_error(m_DB));
      strncpy(g->Message, msg, sizeof(g->Message) - 1);
      g->Message[sizeof(g->Message) - 1] = 0;
      rc = RC_FX;
    } else {
      m_Fields = mysql_num_fields(m_Res);
      m_Rows = (!m_Use) ? (int)mysql_num_rows(m_Res) : 0;

			if (trace)
				htrc("ExecSQL: m_Res=%.4X size=%d m_Fields=%d m_Rows=%d\n",
				               m_Res, sizeof(*m_Res), m_Fields, m_Rows);

    } // endif m_Res

  } else {
//  m_Rows = (int)mysql_affected_rows(m_DB);
    m_Rows = (int)m_DB->affected_rows;
    sprintf(g->Message, "Affected rows: %d\n", m_Rows);
    rc = RC_NF;
  } // endif field count

  if (w)
//  *w = mysql_warning_count(m_DB);
    *w = m_DB->warning_count;

  return rc;
  } // end of ExecSQL

/***********************************************************************/
/*  Get table size by executing "select count(*) from table_name".     */
/***********************************************************************/
int MYSQLC::GetTableSize(PGLOBAL g __attribute__((unused)), PSZ query)
  {
  if (mysql_real_query(m_DB, query, strlen(query))) {
#if defined(_DEBUG)
    char *msg = (char*)PlugSubAlloc(g, NULL, 512 + strlen(query));

    sprintf(msg, "(%d) %s [%s]", mysql_errno(m_DB),
                                 mysql_error(m_DB), query);
    strncpy(g->Message, msg, sizeof(g->Message) - 1);
    g->Message[sizeof(g->Message) - 1] = 0;
#endif   // _DEBUG
    return -2;
    } // endif mysql_real_query

  if (!(m_Res = mysql_store_result(m_DB)))
    return -3;

  // Get the resulting count value
  m_Rows = (int)mysql_num_rows(m_Res);     // Should be 1

  if (m_Rows && (m_Row = mysql_fetch_row(m_Res)))
    return atoi(*m_Row);

  return -4;
  } // end of GetTableSize

/***********************************************************************/
/*  Move to a specific row and column                                  */
/***********************************************************************/
void MYSQLC::DataSeek(my_ulonglong row)
  {
  MYSQL_ROWS *tmp = 0;
//DBUG_PRINT("info",("mysql_data_seek(%ld)",(long) row));

  if (m_Res->data)
    for (tmp = m_Res->data->data; row-- && tmp; tmp = tmp->next) ;

  m_Res->current_row = 0;
  m_Res->data_cursor = tmp;
  } // end of DataSeek

/***********************************************************************/
/*  Fetch one result line from the query result set.                   */
/***********************************************************************/
int MYSQLC::Fetch(PGLOBAL g, int pos)
  {
  if (!m_DB) {
    strcpy(g->Message, "MySQL not connected");
    return RC_FX;
    } // endif m_DB

  if (!m_Res) {
    // Result set was not initialized
    strcpy(g->Message, MSG(FETCH_NO_RES));
    return RC_FX;
  } else
    N++;

  if (pos >= 0)
//  mysql_data_seek(m_Res, (my_ulonglong)pos);
    DataSeek((my_ulonglong)pos);

  m_Row = mysql_fetch_row(m_Res);
  return (m_Row) ? RC_OK : RC_EF;
  } // end of Fetch

/***********************************************************************/
/*  Get one field of the current row.                                  */
/***********************************************************************/
char *MYSQLC::GetCharField(int i)
  {
  if (m_Res && m_Row) {
#if defined(_DEBUG)
//  MYSQL_FIELD *fld = mysql_fetch_field_direct(m_Res, i);
#endif   // _DEBUG
    MYSQL_ROW row = m_Row + i;

    return (row) ? (char*)*row : (char*)"<null>";
  } else
    return NULL;

  } // end of GetCharField

/***********************************************************************/
/*  Get the max length of the field.                                   */
/***********************************************************************/
int MYSQLC::GetFieldLength(int i)
  {
  if (m_Res) {
//  MYSQL_FIELD *fld = mysql_fetch_field_direct(m_Res, i);
//  return fld->max_length;
    return (m_Res)->fields[i].max_length;
  } else
    return 0;

  } // end of GetFieldLength

/***********************************************************************/
/*  Return next field of the query results.                            */
/***********************************************************************/
MYSQL_FIELD *MYSQLC::GetNextField(void)
  {
  return (m_Res->current_field >= m_Res->field_count) ? NULL
       : &m_Res->fields[m_Res->current_field++];
  } // end of GetNextField

/***********************************************************************/
/*  Make a CONNECT result structure from the MySQL result.             */
/***********************************************************************/
PQRYRES MYSQLC::GetResult(PGLOBAL g, bool pdb)
  {
	PCSZ         fmt;
  char        *name, v;
  int          n;
  bool         uns;
  PCOLRES     *pcrp, crp;
  PQRYRES      qrp;
  MYSQL_FIELD *fld;
  MYSQL_ROW    row;

  if (!m_Res || !m_Fields) {
    sprintf(g->Message, "%s result", (m_Res) ? "Void" : "No");
    return NULL;
    } // endif m_Res

  /*********************************************************************/
  /*  Put the result in storage for future retrieval.                  */
  /*********************************************************************/
  qrp = (PQRYRES)PlugSubAlloc(g, NULL, sizeof(QRYRES));
  pcrp = &qrp->Colresp;
  qrp->Continued = FALSE;
  qrp->Truncated = FALSE;
  qrp->Info = FALSE;
  qrp->Suball = TRUE;
  qrp->BadLines = 0;
  qrp->Maxsize = m_Rows;
  qrp->Maxres = m_Rows;
  qrp->Nbcol = 0;
  qrp->Nblin = 0;
  qrp->Cursor = 0;

//for (fld = mysql_fetch_field(m_Res); fld;
//     fld = mysql_fetch_field(m_Res)) {
  for (fld = GetNextField(); fld; fld = GetNextField()) {
    *pcrp = (PCOLRES)PlugSubAlloc(g, NULL, sizeof(COLRES));
    crp = *pcrp;
    pcrp = &crp->Next;
    memset(crp, 0, sizeof(COLRES));
    crp->Ncol = ++qrp->Nbcol;

    name = (char*)PlugSubAlloc(g, NULL, fld->name_length + 1);
    strcpy(name, fld->name);
		crp->Name = name;

    if ((crp->Type = MYSQLtoPLG(fld->type, &v)) == TYPE_ERROR) {
      sprintf(g->Message, "Type %d not supported for column %s",
                          fld->type, crp->Name);
      return NULL;
    } else if (crp->Type == TYPE_DATE && !pdb)
      // For direct MySQL connection, display the MySQL date string
      crp->Type = TYPE_STRING;
    else
      crp->Var = v;

    crp->Prec = (crp->Type == TYPE_DOUBLE || crp->Type == TYPE_DECIM)
              ? fld->decimals : 0;
    crp->Length = MY_MAX(fld->length, fld->max_length);
    crp->Clen = GetTypeSize(crp->Type, crp->Length);
    uns = (fld->flags & (UNSIGNED_FLAG | ZEROFILL_FLAG)) ? true : false;

    if (!(crp->Kdata = AllocValBlock(g, NULL, crp->Type, m_Rows,
                                     crp->Clen, 0, FALSE, TRUE, uns))) {
      sprintf(g->Message, MSG(INV_RESULT_TYPE),
                          GetFormatType(crp->Type));
      return NULL;
    } else if (crp->Type == TYPE_DATE) {
      fmt = MyDateFmt(fld->type);
      crp->Kdata->SetFormat(g, fmt, strlen(fmt));
    } // endif's

    if (fld->flags & NOT_NULL_FLAG)
      crp->Nulls = NULL;
    else {
			if (m_Rows) {
				crp->Nulls = (char*)PlugSubAlloc(g, NULL, m_Rows);
				memset(crp->Nulls, ' ', m_Rows);
			} // endif m_Rows

			crp->Kdata->SetNullable(true);
    } // endelse fld->flags

    } // endfor fld

  *pcrp = NULL;
  assert(qrp->Nbcol == m_Fields);

  /*********************************************************************/
  /*  Now fill the allocated result structure.                         */
  /*********************************************************************/
  for (n = 0; n < m_Rows; n++) {
    if (!(m_Row = mysql_fetch_row(m_Res))) {
      sprintf(g->Message, "Missing row %d from result", n + 1);
      return NULL;
      } // endif m_Row

    for (crp = qrp->Colresp; crp; crp = crp->Next) {
      if ((row = m_Row + (crp->Ncol - 1))) {
        if (*row)
          crp->Kdata->SetValue((PSZ)*row, n);
        else {
          if (!*row && crp->Nulls)
            crp->Nulls[n] = '*';           // Null value

          crp->Kdata->Reset(n);
        } // endelse *row
      }

    } // endfor crp

  } // endfor n

  qrp->Nblin = n;
  return qrp;
  } // end of GetResult

/***********************************************************************/
/*  Free the current result.                                           */
/***********************************************************************/
void MYSQLC::FreeResult(void)
  {
  if (m_Res) {
    mysql_free_result(m_Res);
    m_Res = NULL;
    } // endif m_Res

  // Reset the connection
  m_Row = NULL;
  m_Rows = -1;
  m_Fields = -1;
  N = 0;
  } // end of FreeResult

/***********************************************************************/
/*  Place the cursor at the beginning of the result set.               */
/***********************************************************************/
int MYSQLC::Rewind(PGLOBAL g, PSZ sql)
  {
		int rc = RC_OK;

		if (m_Res)
			DataSeek(0);
		else if (sql)
			rc = ExecSQL(g, sql);

		return rc;
  } // end of Rewind

/***********************************************************************/
/*  Exec the Select SQL command and return ncol or afrws (TDBMYEXC).   */
/***********************************************************************/
int MYSQLC::ExecSQLcmd(PGLOBAL g, const char *query, int *w)
  {
  int rc = RC_OK;

  if (!m_DB) {
    strcpy(g->Message, "MySQL not connected");
    return RC_FX;
  } else
    *w = 0;

  if (!stricmp(query, "Warning") || !stricmp(query, "Note")
                                 || !stricmp(query, "Error"))
    return RC_INFO;
  else
    m_Afrw = 0;

//if (mysql_query(m_DB, query) != 0) {
  if (mysql_real_query(m_DB, query, strlen(query))) {
    m_Afrw = (int)mysql_errno(m_DB);
    sprintf(g->Message, "Remote: %s", mysql_error(m_DB));
    rc = RC_FX;
//} else if (!(m_Fields = mysql_field_count(m_DB))) {
  } else if (!(m_Fields = (int)m_DB->field_count)) {
//  m_Afrw = (int)mysql_affected_rows(m_DB);
    m_Afrw = (int)m_DB->affected_rows;
    rc = RC_NF;
  } // endif's

//*w = mysql_warning_count(m_DB);
  *w = m_DB->warning_count;
  return rc;
  } // end of ExecSQLcmd

/***********************************************************************/
/*  Close the connection.                                              */
/***********************************************************************/
void MYSQLC::Close(void)
  {
  FreeResult();

	if (trace)
		htrc("MYSQLC Close: m_DB=%.4X\n", m_DB);

	mysql_close(m_DB);
  m_DB = NULL;
  } // end of Close

#if 0                       // not used yet
/***********************************************************************/
/*  Discard additional results from a stored procedure.                */
/***********************************************************************/
void MYSQLC::DiscardResults(void)
  {
  MYSQL_RES *res;

  while (!mysql_next_result(m_DB)) {
    res = mysql_store_result(m_DB);
    mysql_free_result(res);
    } // endwhile next result

  } // end of DiscardResults
#endif // 0<|MERGE_RESOLUTION|>--- conflicted
+++ resolved
@@ -139,11 +139,7 @@
 	unsigned int length[] = {0, 4, 0, 4, 4, 4, 4, 4, 0, 0, 0, 0, 0};
 	PCSZ    fmt;
 	char   *fld, *colname, *chset, v, buf[128], uns[16], zero[16];
-<<<<<<< HEAD
-  int     i, n, nf=0, ncol = sizeof(buftyp) / sizeof(int);
-=======
   int     i, n, nf = 0, ncol = sizeof(buftyp) / sizeof(int);
->>>>>>> c02d61bc
   int     len, type, prec, rc, k = 0;
 	bool    b;
   PQRYRES qrp;
