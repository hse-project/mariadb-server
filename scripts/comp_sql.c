/* Copyright (c) 2004, 2010, Oracle and/or its affiliates. 
   Copyright (c) 2012, 2022, MariaDB Corporation.

   This program is free software; you can redistribute it and/or modify
   it under the terms of the GNU General Public License as published by
   the Free Software Foundation; version 2 of the License.

   This program is distributed in the hope that it will be useful,
   but WITHOUT ANY WARRANTY; without even the implied warranty of
   MERCHANTABILITY or FITNESS FOR A PARTICULAR PURPOSE.  See the
   GNU General Public License for more details.

   You should have received a copy of the GNU General Public License
   along with this program; if not, write to the Free Software
   Foundation, Inc., 51 Franklin Street, Fifth Floor, Boston, MA  02110-1335  USA */

/*
  Originally written by Magnus Svensson
*/

/*
  Converts a SQL file into a C file that can be compiled and linked
  into other programs
*/

#include <my_config.h>
#include <stdarg.h>
#include <stdlib.h>
#include <stdio.h>

/*
  This is an internal tool used during the build process only,
  - do not make a library just for this,
    which would make the Makefiles and the server link
    more complex than necessary,
  - do not duplicate the code either.
 so just add the sql_bootstrap.cc code as is.
*/
#include "../sql/sql_bootstrap.cc"

FILE *in, *out;

static void die(const char *fmt, ...)
{
  va_list args;

  /* Print the error message */
  fprintf(stderr, "FATAL ERROR: ");
  if (fmt)
  {
    va_start(args, fmt);
    vfprintf(stderr, fmt, args);
    va_end(args);
  }
  else
    fprintf(stderr, "unknown error");
  fprintf(stderr, "\n");
  fflush(stderr);

  /* Close any open files */
  if (in)
    fclose(in);
  if (out)
    fclose(out);

  exit(1);
}

char *fgets_fn(char *buffer, size_t size, fgets_input_t input, int *error)
{
  char *line= fgets(buffer, (int)size, (FILE*) input);
  if (error)
    *error= (line == NULL) ? ferror((FILE*)input) : 0;
  return line;
}

#define MAX_COLUMN 16000

static void print_query(FILE *out, const char *query)
{
  const char *ptr= query;

  fprintf(out, "\"");
  while (*ptr)
  {
    if(column >= MAX_COLUMN)
    {
      /* Wrap to the next line, tabulated. */
      fprintf(out, "\"\n  \"");
      column= 2;
    }
    switch(*ptr)
    {
    case '\n':
      /*
        Preserve the \n character in the query text,
        and wrap to the next line, tabulated.
      */
      fprintf(out, "\\n\"\n  \"");
      break;
    case '\r':
      /* Skipped */
      break;
    case '\"':
      fprintf(out, "\\\"");
<<<<<<< HEAD
      column+=2;
=======
>>>>>>> 990cde80
      break;
    case '\\':
      fprintf(out, "\\\\");
      column+=2;
      break;
    default:
      putc(*ptr, out);
      break;
    }
    ptr++;
  }
  fprintf(out, "\\n\",\n");
}

int main(int argc, char *argv[])
{
  char query[MAX_BOOTSTRAP_QUERY_SIZE];
  char* struct_name= argv[1];
  char* infile_name= argv[2];
  char* outfile_name= argv[3];
  int rc;
  int query_length;
  int error= 0;
  char *err_ptr;

  if (argc != 4)
    die("Usage: comp_sql <struct_name> <sql_filename> <c_filename>");

  /* Open input and output file */
  if (!(in= fopen(infile_name, "r")))
    die("Failed to open SQL file '%s'", infile_name);
  if (!(out= fopen(outfile_name, "w")))
    die("Failed to open output file '%s'", outfile_name);

  fprintf(out, "/*\n");
  fprintf(out, "  Do not edit this file, it is automatically generated from:\n");
  fprintf(out, "  <%s>\n", infile_name);
  fprintf(out, "*/\n");
  fprintf(out, "#include <stdlib.h>\n"); /* NULL */
  fprintf(out, "const char* %s[]={\n", struct_name);

  for ( ; ; )
  {
    rc= read_bootstrap_query(query, &query_length,
                             (fgets_input_t) in, fgets_fn, &error);

    if (rc == READ_BOOTSTRAP_EOF)
      break;

    if (rc != READ_BOOTSTRAP_SUCCESS)
    {
      /* Get the most recent query text for reference. */
      err_ptr= query + (query_length <= MAX_BOOTSTRAP_ERROR_LEN ?
                                 0 : (query_length - MAX_BOOTSTRAP_ERROR_LEN));
      switch (rc)
      {
      case READ_BOOTSTRAP_ERROR:
        die("Failed to read the bootstrap input file. Return code (%d).\n"
            "Last query: '%s'\n", error, err_ptr);
        break;

      case READ_BOOTSTRAP_QUERY_SIZE:
        die("Failed to read the boostrap input file. Query size exceeded %d bytes.\n"
            "Last query: '%s'.\n", MAX_BOOTSTRAP_LINE_SIZE, err_ptr);
        break;
    
      default:
        die("Failed to read the boostrap input file. Unknown error.\n");
        break;
      }
    }

    print_query(out, query);
  }

  fprintf(out, "NULL\n};\n");

  fclose(in);
  fclose(out);

  exit(0);

}
<|MERGE_RESOLUTION|>--- conflicted
+++ resolved
@@ -79,11 +79,12 @@
 static void print_query(FILE *out, const char *query)
 {
   const char *ptr= query;
+  int column= 0;
 
   fprintf(out, "\"");
   while (*ptr)
   {
-    if(column >= MAX_COLUMN)
+    if (column >= MAX_COLUMN)
     {
       /* Wrap to the next line, tabulated. */
       fprintf(out, "\"\n  \"");
@@ -97,16 +98,14 @@
         and wrap to the next line, tabulated.
       */
       fprintf(out, "\\n\"\n  \"");
+      column= 2;
       break;
     case '\r':
       /* Skipped */
       break;
     case '\"':
       fprintf(out, "\\\"");
-<<<<<<< HEAD
       column+=2;
-=======
->>>>>>> 990cde80
       break;
     case '\\':
       fprintf(out, "\\\\");
@@ -114,6 +113,7 @@
       break;
     default:
       putc(*ptr, out);
+      column++;
       break;
     }
     ptr++;
