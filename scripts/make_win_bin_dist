#!/bin/sh
# Copyright (C) 2006 MySQL AB
# 
# This program is free software; you can redistribute it and/or modify
# it under the terms of the GNU General Public License as published by
# the Free Software Foundation; version 2 of the License.
# 
# This program is distributed in the hope that it will be useful,
# but WITHOUT ANY WARRANTY; without even the implied warranty of
# MERCHANTABILITY or FITNESS FOR A PARTICULAR PURPOSE.  See the
# GNU General Public License for more details.
# 
# You should have received a copy of the GNU General Public License
# along with this program; if not, write to the Free Software
# Foundation, Inc., 51 Franklin St, Fifth Floor, Boston, MA  02110-1301  USA

# Exit if failing to copy, we want exact specifications, not
# just "what happen to be built".
set -e

# ----------------------------------------------------------------------
# Read first argument that is the base name of the resulting TAR file.
# See usage() function below for a description on the arguments.
#
# NOTE: We will read the rest of the command line later on.
# NOTE: Pattern matching with "{..,..}" can't be used, not portable.
# ----------------------------------------------------------------------

# FIXME FIXME "debug", own build or handled here?
# FIXME FIXME add way to copy from other builds executables

usage()
{
  echo <<EOF
Usage: make_win_bin_dist [ options ] package-base-name [ copy-defs... ]

This is a script to run from the top of a source tree built on Windows.
The "package-base-name" argument should be something like

  mysql-noinstall-5.0.25-win32  (or winx64)

and will become the name of the directory of the unpacked ZIP (stripping
away the "noinstall" part of the ZIP file name if any) and the base
for the resulting package name.

Options are

  --embedded       Pack the embedded server and give error if not built.
                   The default is to pack it if it is built.

  --no-embedded    Don't pack the embedded server even if built

  --debug          Pack the debug binaries and give error if not built.
                   The default is to pack them if they are built.

  --no-debug       Don't pack the debug binaries even if built

  --only-debug     The target for this build was "Debug", and we just
                   want to replace the normal binaries with debug
                   versions, i.e. no separate "debug" directories.

  --exe-suffix=SUF Add a suffix to the filename part of the "mysqld" binary.

As you might want to include files of directories from other builds
(like a "mysqld-max.exe" server), you can instruct this script to copy
them in for you. This is the "copy-def" arguments, and they are of the
form

  relative-dest-name=source-name .....

i.e. can be something like

  bin/mysqld-max.exe=../my-max-build/sql/release/mysqld.exe

If you specify a directory the whole directory will be copied.

EOF
  exit 1
}

# ----------------------------------------------------------------------
# We need to be at the top of a source tree, check that we are
# ----------------------------------------------------------------------

if [ ! -d "sql" ] ; then
  echo "You need to run this script from inside the source tree"
  usage
fi

# ----------------------------------------------------------------------
# Actual argument processing, first part
# ----------------------------------------------------------------------

NOINST_NAME=""
TARGET="release"
PACK_EMBEDDED=""		# Could be "no", "yes" or empty
PACK_DEBUG=""			# Could be "no", "yes" or empty
EXE_SUFFIX=""

for arg do
  shift
  case "$arg" in
    --embedded)       PACK_EMBEDDED="yes" ;;
    --no-embedded)    PACK_EMBEDDED="no" ;;
    --debug)          PACK_DEBUG="yes" ;;
    --no-debug)       PACK_DEBUG="no" ;;
    --only-debug)     TARGET="debug" ; PACK_DEBUG="no" ;;
    --exe-suffix=*)   EXE_SUFFIX=`echo "$arg" | sed -e "s,--exe-suffix=,,"` ;;
    -*)
      echo "Unknown argument '$arg'"
      usage
      ;;
    *)
      NOINST_NAME="$arg"
      break
  esac
done

if [ x"$NOINST_NAME" = x"" ] ; then
  echo "No base package name given"
  usage
fi
DESTDIR=`echo $NOINST_NAME | sed 's/-noinstall-/-/'`

if [ -e $DESTDIR ] ; then
  echo "Please remove the old $DESTDIR before running this script"
  usage
fi

# ----------------------------------------------------------------------
# Adjust target name if needed, release with debug info has another name
# ----------------------------------------------------------------------

if [ x"$TARGET" = x"release" -a -f "client/relwithdebinfo/mysql.exe" ]
then
  TARGET="relwithdebinfo"
fi

# ----------------------------------------------------------------------
# Copy executables, and client DLL (FIXME why?)
# ----------------------------------------------------------------------

trap 'echo "Clearning up and exiting..." ; rm -fr $DESTDIR; exit 1' ERR

mkdir $DESTDIR
mkdir $DESTDIR/bin
cp client/$TARGET/*.exe                                  $DESTDIR/bin/
cp extra/$TARGET/*.exe                                   $DESTDIR/bin/
cp storage/myisam/$TARGET/*.exe                          $DESTDIR/bin/
cp server-tools/instance-manager/$TARGET/*.{exe,map}     $DESTDIR/bin/
if [ x"$TARGET" != x"release" ]
then
  cp server-tools/instance-manager/$TARGET/*.pdb         $DESTDIR/bin/
fi
cp tests/$TARGET/*.exe                                   $DESTDIR/bin/
cp libmysql/$TARGET/*.exe                                $DESTDIR/bin/
cp libmysql/$TARGET/libmysql.dll                         $DESTDIR/bin/

# FIXME really needed?!
mv $DESTDIR/bin/comp_err.exe             $DESTDIR/bin/comp-err.exe

cp sql/$TARGET/mysqld.exe                $DESTDIR/bin/mysqld$EXE_SUFFIX.exe
cp sql/$TARGET/mysqld.map                $DESTDIR/bin/mysqld$EXE_SUFFIX.map
if [ x"$TARGET" != x"release" ]
then
  cp sql/$TARGET/mysqld.pdb              $DESTDIR/bin/mysqld$EXE_SUFFIX.pdb
fi

if [ x"$PACK_DEBUG" = x"" -a -f "sql/debug/mysqld.exe" -o \
     x"$PACK_DEBUG" = x"yes" ] ; then
  cp sql/debug/mysqld.exe                $DESTDIR/bin/mysqld-debug.exe
  cp sql/debug/mysqld.pdb                $DESTDIR/bin/mysqld-debug.pdb
  cp sql/debug/mysqld.map                $DESTDIR/bin/mysqld-debug.map
fi

# ----------------------------------------------------------------------
# Copy data directory, readme files etc
# ----------------------------------------------------------------------

# FIXME is there ever a data directory to copy?
if [ -d win/data ] ; then
  cp -pR win/data $DESTDIR/data
fi

# FIXME maybe a flag to define "release build", or do the
# check from the calling script that all these are there,
# and with the correct content.

mkdir $DESTDIR/Docs
cp Docs/INSTALL-BINARY    $DESTDIR/Docs/
cp Docs/manual.chm        $DESTDIR/Docs/ || /bin/true
cp ChangeLog              $DESTDIR/Docs/ || /bin/true
cp support-files/my-*.ini $DESTDIR/

if [ -f COPYING ] ; then
  cp COPYING EXCEPTIONS-CLIENT $DESTDIR/
  cp COPYING                   $DESTDIR/Docs/
fi

# ----------------------------------------------------------------------
# These will be filled in when we enable embedded. Note that if no
# argument is given, it is copied if exists, else a check is done.
# ----------------------------------------------------------------------

copy_embedded()
{
  mkdir -p $DESTDIR/Embedded/DLL/release \
           $DESTDIR/Embedded/static/release \
           $DESTDIR/include
  cp libmysqld/libmysqld.def           $DESTDIR/include/
  cp libmysqld/$TARGET/mysqlserver.lib $DESTDIR/Embedded/static/release/
  cp libmysqld/$TARGET/libmysqld.dll   $DESTDIR/Embedded/DLL/release/
  cp libmysqld/$TARGET/libmysqld.exp   $DESTDIR/Embedded/DLL/release/
  cp libmysqld/$TARGET/libmysqld.lib   $DESTDIR/Embedded/DLL/release/

  if [ x"$PACK_DEBUG" = x"" -a -f "libmysqld/debug/libmysqld.lib" -o \
       x"$PACK_DEBUG" = x"yes" ] ; then
    mkdir -p $DESTDIR/Embedded/DLL/debug
    cp libmysqld/debug/libmysqld.dll     $DESTDIR/Embedded/DLL/debug/
    cp libmysqld/debug/libmysqld.exp     $DESTDIR/Embedded/DLL/debug/
    cp libmysqld/debug/libmysqld.lib     $DESTDIR/Embedded/DLL/debug/
  fi
}

if [ x"$PACK_EMBEDDED" = x"" -a \
     -f "libmysqld/$TARGET/mysqlserver.lib" -a \
     -f "libmysqld/$TARGET/libmysqld.lib" -o \
     x"$PACK_EMBEDDED" = x"yes" ] ; then
  copy_embedded
fi

# ----------------------------------------------------------------------
# FIXME test stuff that is useless garbage?
# ----------------------------------------------------------------------

mkdir -p $DESTDIR/examples/libmysqltest/release
cp libmysql/mytest.c libmysql/myTest.vcproj libmysql/$TARGET/myTest.exe \
   $DESTDIR/examples/libmysqltest/
cp libmysql/$TARGET/myTest.exe $DESTDIR/examples/libmysqltest/release/

if [ x"$PACK_DEBUG" = x"" -a -f "libmysql/debug/myTest.exe" -o \
     x"$PACK_DEBUG" = x"yes" ] ; then
  mkdir -p $DESTDIR/examples/libmysqltest/debug
  cp libmysql/debug/myTest.exe $DESTDIR/examples/libmysqltest/debug/
fi

mkdir -p $DESTDIR/examples/tests
cp tests/*.res tests/*.tst tests/*.pl tests/*.c $DESTDIR/examples/tests/

mkdir -p $DESTDIR/examples/udf_example
cp sql/udf_example.def sql/udf_example.vcproj sql/udf_example.c $DESTDIR/examples/udf_example/

# ----------------------------------------------------------------------
# FIXME why not copy it all in "include"?!
# ----------------------------------------------------------------------

mkdir -p $DESTDIR/include
cp include/conf*.h \
   include/mysql*.h \
   include/errmsg.h \
   include/my_alloc.h \
   include/my_getopt.h \
   include/my_sys.h \
   include/my_list.h \
   include/my_pthread.h \
   include/my_dbug.h \
   include/m_string.h \
   include/m_ctype.h \
   include/my_global.h \
   include/typelib.h $DESTDIR/include/
cp libmysql/libmysql.def $DESTDIR/include/

# ----------------------------------------------------------------------
# Client libraries, and other libraries
# FIXME why "libmysql.dll" installed both in "bin" and "lib/opt"?
# ----------------------------------------------------------------------

mkdir -p $DESTDIR/lib/opt
cp libmysql/$TARGET/libmysql.dll \
   libmysql/$TARGET/libmysql.lib \
   libmysql/$TARGET/mysqlclient.lib \
   regex/$TARGET/regex.lib \
   strings/$TARGET/strings.lib \
   zlib/$TARGET/zlib.lib $DESTDIR/lib/opt/

if [ x"$PACK_DEBUG" = x"" -a -f "libmysql/debug/libmysql.lib" -o \
     x"$PACK_DEBUG" = x"yes" ] ; then
  mkdir -p $DESTDIR/lib/debug
  cp libmysql/debug/libmysql.dll \
     libmysql/debug/libmysql.lib \
<<<<<<< HEAD
     client/debug/mysqlclient.lib \
     mysys/debug/mysys.lib \
=======
     libmysql/debug/mysqlclient.lib \
>>>>>>> 7bd93758
     regex/debug/regex.lib \
     strings/debug/strings.lib \
     zlib/debug/zlib.lib $DESTDIR/lib/debug/
fi

# FIXME sort this out...
cp mysys/$TARGET/mysys.lib $DESTDIR/lib/opt/mysys_tls.lib

# ----------------------------------------------------------------------
# Copy the test directory
# ----------------------------------------------------------------------

mkdir -p $DESTDIR/mysql-test/include $DESTDIR/mysql-test/lib \
         $DESTDIR/mysql-test/r $DESTDIR/mysql-test/std_data \
         $DESTDIR/mysql-test/t $DESTDIR/mysql-test/suite
cp mysql-test/mysql-test-run.pl $DESTDIR/mysql-test/
cp mysql-test/README $DESTDIR/mysql-test/
cp mysql-test/install_test_db.sh $DESTDIR/mysql-test/install_test_db
cp mysql-test/include/*.inc $DESTDIR/mysql-test/include/
cp mysql-test/lib/*.pl $DESTDIR/mysql-test/lib/
cp mysql-test/r/*.require $DESTDIR/mysql-test/r/
# Need this trick, or we get "argument list too long".
ABS_DST=`pwd`/$DESTDIR
(cd mysql-test/r/ && cp *.result $ABS_DST/mysql-test/r/)
cp mysql-test/std_data/Moscow_leap  $DESTDIR/mysql-test/std_data/
cp mysql-test/std_data/des_key_file $DESTDIR/mysql-test/std_data/
cp mysql-test/std_data/*.000001     $DESTDIR/mysql-test/std_data/
cp mysql-test/std_data/*.cnf        $DESTDIR/mysql-test/std_data/
cp mysql-test/std_data/*.dat        $DESTDIR/mysql-test/std_data/
cp mysql-test/std_data/*.frm        $DESTDIR/mysql-test/std_data/
cp mysql-test/std_data/*.pem        $DESTDIR/mysql-test/std_data/
cp mysql-test/std_data/*.MY*        $DESTDIR/mysql-test/std_data/
cp mysql-test/t/*.opt $DESTDIR/mysql-test/t/
cp mysql-test/t/*.sh $DESTDIR/mysql-test/t/
cp mysql-test/t/*.slave-mi $DESTDIR/mysql-test/t/ || /bin/true
cp mysql-test/t/*.sql $DESTDIR/mysql-test/t/
cp mysql-test/t/*.def $DESTDIR/mysql-test/t/
(cd mysql-test/t/ && cp *.test $ABS_DST/mysql-test/t/)

# Note that this will not copy "extra" if a soft link
if [ -d mysql-test/extra ] ; then
  mkdir -p $DESTDIR/mysql-test/extra
  cp -pR mysql-test/extra/* $DESTDIR/mysql-test/extra/
fi

# Copy all directories in mysql-test/suite/
for i in `cd mysql-test/suite && ls`; do \
    mkdir -p $DESTDIR/mysql-test/suite/$i; \
    cp -R mysql-test/suite/$i $DESTDIR/mysql-test/suite/; \
done

# ----------------------------------------------------------------------
# Copy what could be usable in the "scripts" directory. Currently
# only SQL files, others are Bourne shell scripts or Perl scripts
# not really usable on Windows.
#
# But to be nice to the few Cygwin users we might have in 5.0 we
# continue to copy the stuff, but don't include it in the WiX install.
# ----------------------------------------------------------------------

mkdir -p $DESTDIR/scripts

# Uncomment and remove the for loop in 5.1
#cp scripts/*.sql $DESTDIR/scripts/

for i in `cd scripts && ls`; do \
  if echo $i | grep -q '\.sh'; then \
    cp scripts/$i $DESTDIR/scripts/`echo $i | sed -e 's/\.sh$//'`; \
  elif [ -d scripts/$i -o $i = Makefile.am -o $i = Makefile.in -o -e scripts/$i.sh ] ; then \
    : ; \
  else \
    cp scripts/$i $DESTDIR/scripts/$i; \
  fi; \
done

cp -pR sql/share $DESTDIR/

# The SQL initialisation code is really expected to be in "share"
mv $DESTDIR/scripts/*.sql $DESTDIR/share/ || true

# ----------------------------------------------------------------------
# Copy other files specified on command line DEST=SOURCE
# ----------------------------------------------------------------------

for arg do
  dst=`echo $arg | sed 's/=.*$//'`
  src=`echo $arg | sed 's/^.*=//'`

  if [ x"$dst" = x"" -o x"$src" = x"" ] ; then
    echo "Invalid specification of what to copy"
    usage
  fi

  mkdir -p `dirname $DESTDIR/$dst`
  cp -pR "$src" $DESTDIR/$dst
done

# ----------------------------------------------------------------------
# Finally create the ZIP archive
# ----------------------------------------------------------------------

rm -f $NOINST_NAME.zip
zip -r $NOINST_NAME.zip $DESTDIR
rm -Rf $DESTDIR<|MERGE_RESOLUTION|>--- conflicted
+++ resolved
@@ -288,12 +288,8 @@
   mkdir -p $DESTDIR/lib/debug
   cp libmysql/debug/libmysql.dll \
      libmysql/debug/libmysql.lib \
-<<<<<<< HEAD
-     client/debug/mysqlclient.lib \
+     libmysql/debug/mysqlclient.lib \
      mysys/debug/mysys.lib \
-=======
-     libmysql/debug/mysqlclient.lib \
->>>>>>> 7bd93758
      regex/debug/regex.lib \
      strings/debug/strings.lib \
      zlib/debug/zlib.lib $DESTDIR/lib/debug/
