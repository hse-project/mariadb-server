--- conflicted
+++ resolved
@@ -68,12 +68,8 @@
   c_d="$c_d   Lock_tables_priv enum('N','Y') DEFAULT 'N' NOT NULL,"
   c_d="$c_d PRIMARY KEY Host (Host,Db,User),"
   c_d="$c_d KEY User (User)"
-<<<<<<< HEAD
-  c_d="$c_d )"
+  c_d="$c_d ) engine=MyISAM"
   c_d="$c_d CHARACTER SET utf8 COLLATE utf8_bin"
-=======
-  c_d="$c_d ) engine=MyISAM"
->>>>>>> 9b0468bc
   c_d="$c_d comment='Database privileges';"
   
   i_d="INSERT INTO db VALUES ('%','test','','Y','Y','Y','Y','Y','Y','N','Y','Y','Y','Y','Y');
@@ -102,12 +98,8 @@
   c_h="$c_h  Create_tmp_table_priv enum('N','Y') DEFAULT 'N' NOT NULL,"
   c_h="$c_h  Lock_tables_priv enum('N','Y') DEFAULT 'N' NOT NULL,"
   c_h="$c_h  PRIMARY KEY Host (Host,Db)"
-<<<<<<< HEAD
-  c_h="$c_h )"
+  c_h="$c_h ) engine=MyISAM"
   c_h="$c_h CHARACTER SET utf8 COLLATE utf8_bin"
-=======
-  c_h="$c_h ) engine=MyISAM"
->>>>>>> 9b0468bc
   c_h="$c_h comment='Host privileges;  Merged with database privileges';"
 fi
 
@@ -150,12 +142,8 @@
   c_u="$c_u   max_updates int(11) unsigned DEFAULT 0  NOT NULL,"
   c_u="$c_u   max_connections int(11) unsigned DEFAULT 0  NOT NULL,"
   c_u="$c_u   PRIMARY KEY Host (Host,User)"
-<<<<<<< HEAD
-  c_u="$c_u )"
+  c_u="$c_u ) engine=MyISAM"
   c_u="$c_u CHARACTER SET utf8 COLLATE utf8_bin"
-=======
-  c_u="$c_u ) engine=MyISAM"
->>>>>>> 9b0468bc
   c_u="$c_u comment='Users and global privileges';"
 
   if test "$1" = "test" 
@@ -194,12 +182,8 @@
   c_f="$c_f   dl char(128) DEFAULT '' NOT NULL,"
   c_f="$c_f   type enum ('function','aggregate') NOT NULL,"
   c_f="$c_f   PRIMARY KEY (name)"
-<<<<<<< HEAD
-  c_f="$c_f )"
+  c_f="$c_f ) engine=MyISAM"
   c_f="$c_f CHARACTER SET utf8 COLLATE utf8_bin"
-=======
-  c_f="$c_f ) engine=MyISAM"
->>>>>>> 9b0468bc
   c_f="$c_f   comment='User defined functions';"
 fi
 
@@ -220,12 +204,8 @@
   c_t="$c_t   Column_priv set('Select','Insert','Update','References') DEFAULT '' NOT NULL,"
   c_t="$c_t   PRIMARY KEY (Host,Db,User,Table_name),"
   c_t="$c_t   KEY Grantor (Grantor)"
-<<<<<<< HEAD
-  c_t="$c_t )"
+  c_t="$c_t ) engine=MyISAM"
   c_t="$c_t CHARACTER SET utf8 COLLATE utf8_bin"
-=======
-  c_t="$c_t ) engine=MyISAM"
->>>>>>> 9b0468bc
   c_t="$c_t   comment='Table privileges';"
 fi
 
@@ -244,12 +224,8 @@
   c_c="$c_c   Timestamp timestamp(14),"
   c_c="$c_c   Column_priv set('Select','Insert','Update','References') DEFAULT '' NOT NULL,"
   c_c="$c_c   PRIMARY KEY (Host,Db,User,Table_name,Column_name)"
-<<<<<<< HEAD
-  c_c="$c_c )"
+  c_c="$c_c ) engine=MyISAM"
   c_c="$c_c CHARACTER SET utf8 COLLATE utf8_bin"
-=======
-  c_c="$c_c ) engine=MyISAM"
->>>>>>> 9b0468bc
   c_c="$c_c   comment='Column privileges';"
 fi
 
@@ -268,12 +244,8 @@
   c_ht="$c_ht   url              varchar(128) not null,"
   c_ht="$c_ht   primary key      (help_topic_id),"
   c_ht="$c_ht   unique index     (name)"
-<<<<<<< HEAD
-  c_ht="$c_ht )"
+  c_ht="$c_ht ) engine=MyISAM"
   c_ht="$c_ht CHARACTER SET utf8"
-=======
-  c_ht="$c_ht ) engine=MyISAM"
->>>>>>> 9b0468bc
   c_ht="$c_ht   comment='help topics';"
 fi
 
@@ -292,12 +264,8 @@
   c_hc="$c_hc   url                varchar(128) not null,"
   c_hc="$c_hc   primary key        (help_category_id),"
   c_hc="$c_hc   unique index       (name)"
-<<<<<<< HEAD
-  c_hc="$c_hc )"
+  c_hc="$c_hc ) engine=MyISAM"
   c_hc="$c_hc CHARACTER SET utf8"
-=======
-  c_hc="$c_hc ) engine=MyISAM"
->>>>>>> 9b0468bc
   c_hc="$c_hc   comment='help categories';"
 fi
 
@@ -312,12 +280,8 @@
   c_hk="$c_hk   name             varchar(64) not null,"
   c_hk="$c_hk   primary key      (help_keyword_id),"
   c_hk="$c_hk   unique index     (name)"
-<<<<<<< HEAD
-  c_hk="$c_hk )"
+  c_hk="$c_hk ) engine=MyISAM"
   c_hk="$c_hk CHARACTER SET utf8"
-=======
-  c_hk="$c_hk ) engine=MyISAM"
->>>>>>> 9b0468bc
   c_hk="$c_hk   comment='help keywords';"
 fi
 				    
@@ -331,12 +295,8 @@
   c_hr="$c_hr   help_topic_id    int unsigned not null references help_topic,"
   c_hr="$c_hr   help_keyword_id  int unsigned not null references help_keyword,"
   c_hr="$c_hr   primary key      (help_keyword_id, help_topic_id)"
-<<<<<<< HEAD
-  c_hr="$c_hr )"
+  c_hr="$c_hr ) engine=MyISAM"
   c_hr="$c_hr CHARACTER SET utf8"
-=======
-  c_hr="$c_hr ) engine=MyISAM"
->>>>>>> 9b0468bc
   c_hr="$c_hr   comment='keyword-topic relation';"
 fi
 
@@ -350,12 +310,7 @@
   c_tzn="$c_tzn   Name char(64) NOT NULL,"
   c_tzn="$c_tzn   Time_zone_id int unsigned NOT NULL,"
   c_tzn="$c_tzn   PRIMARY KEY Name (Name)"
-<<<<<<< HEAD
-  c_tzn="$c_tzn )"
-  c_tzn="$c_tzn CHARACTER SET utf8"
-=======
-  c_tzn="$c_tzn ) engine=MyISAM DEFAULT CHARACTER SET latin1"
->>>>>>> 9b0468bc
+  c_tzn="$c_tzn ) engine=MyISAM CHARACTER SET utf8"
   c_tzn="$c_tzn   comment='Time zone names';"
   
   if test "$1" = "test" 
@@ -377,12 +332,7 @@
   c_tz="$c_tz   Time_zone_id int unsigned NOT NULL auto_increment,"
   c_tz="$c_tz   Use_leap_seconds enum('Y','N') DEFAULT 'N' NOT NULL,"
   c_tz="$c_tz   PRIMARY KEY TzId (Time_zone_id)"
-<<<<<<< HEAD
-  c_tz="$c_tz )"
-  c_tz="$c_tz CHARACTER SET utf8"
-=======
-  c_tz="$c_tz ) engine=MyISAM DEFAULT CHARACTER SET latin1"
->>>>>>> 9b0468bc
+  c_tz="$c_tz ) engine=MyISAM CHARACTER SET utf8"
   c_tz="$c_tz   comment='Time zones';"
   
   if test "$1" = "test" 
@@ -403,12 +353,7 @@
   c_tzt="$c_tzt   Transition_time bigint signed NOT NULL,"
   c_tzt="$c_tzt   Transition_type_id int unsigned NOT NULL,"
   c_tzt="$c_tzt   PRIMARY KEY TzIdTranTime (Time_zone_id, Transition_time)"
-<<<<<<< HEAD
-  c_tzt="$c_tzt )"
-  c_tzt="$c_tzt CHARACTER SET utf8"
-=======
-  c_tzt="$c_tzt ) engine=MyISAM DEFAULT CHARACTER SET latin1"
->>>>>>> 9b0468bc
+  c_tzt="$c_tzt ) engine=MyISAM CHARACTER SET utf8"
   c_tzt="$c_tzt   comment='Time zone transitions';"
   
   if test "$1" = "test" 
@@ -630,12 +575,7 @@
   c_tztt="$c_tztt   Is_DST tinyint unsigned DEFAULT 0 NOT NULL,"
   c_tztt="$c_tztt   Abbreviation char(8) DEFAULT '' NOT NULL,"
   c_tztt="$c_tztt   PRIMARY KEY TzIdTrTId (Time_zone_id, Transition_type_id)"
-<<<<<<< HEAD
-  c_tztt="$c_tztt )"
-  c_tztt="$c_tztt CHARACTER SET utf8"
-=======
-  c_tztt="$c_tztt ) engine=MyISAM DEFAULT CHARACTER SET latin1"
->>>>>>> 9b0468bc
+  c_tztt="$c_tztt ) engine=MyISAM CHARACTER SET utf8"
   c_tztt="$c_tztt   comment='Time zone transition types';"
   
   if test "$1" = "test" 
@@ -671,12 +611,7 @@
   c_tzls="$c_tzls   Transition_time bigint signed NOT NULL,"
   c_tzls="$c_tzls   Correction int signed NOT NULL,"
   c_tzls="$c_tzls   PRIMARY KEY TranTime (Transition_time)"
-<<<<<<< HEAD
-  c_tzls="$c_tzls )"
-  c_tzts="$c_tzts CHARACTER SET utf8"
-=======
-  c_tzls="$c_tzls ) engine=MyISAM DEFAULT CHARACTER SET latin1"
->>>>>>> 9b0468bc
+  c_tzls="$c_tzls ) engine=MyISAM CHARACTER SET utf8"
   c_tzls="$c_tzls   comment='Leap seconds information for time zones';"
   
   if test "$1" = "test" 
