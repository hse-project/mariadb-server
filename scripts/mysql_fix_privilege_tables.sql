-- This script converts any old privilege tables to privilege tables suitable
-- for MySQL 4.0.

-- You can safely ignore all 'Duplicate column' and 'Unknown column' errors"
-- because these just mean that your tables are already up to date.
-- This script is safe to run even if your tables are already up to date!

-- On unix, you should use the mysql_fix_privilege_tables script to execute
-- this sql script.
-- On windows you should do 'mysql --force mysql < mysql_fix_privilege_tables.sql'

ALTER TABLE user type=MyISAM, CONVERT TO CHARACTER SET utf8 COLLATE utf8_bin;
ALTER TABLE db type=MyISAM, CONVERT TO CHARACTER SET utf8 COLLATE utf8_bin;
ALTER TABLE host type=MyISAM, CONVERT TO CHARACTER SET utf8 COLLATE utf8_bin;
ALTER TABLE func type=MyISAM, CONVERT TO CHARACTER SET utf8 COLLATE utf8_bin;
ALTER TABLE columns_priv type=MyISAM, CONVERT TO CHARACTER SET utf8 COLLATE utf8_bin;
ALTER TABLE tables_priv type=MyISAM, CONVERT TO CHARACTER SET utf8 COLLATE utf8_bin;
ALTER TABLE procs_priv type=MyISAM, CONVERT TO CHARACTER SET utf8 COLLATE utf8_bin;
ALTER TABLE user change Password Password char(41) binary not null default '';
ALTER TABLE user add File_priv enum('N','Y') NOT NULL;
CREATE TABLE IF NOT EXISTS func (
  name char(64) binary DEFAULT '' NOT NULL,
  ret tinyint(1) DEFAULT '0' NOT NULL,
  dl char(128) DEFAULT '' NOT NULL,
  type enum ('function','aggregate') NOT NULL,
  PRIMARY KEY (name)
) CHARACTER SET utf8 COLLATE utf8_bin;

-- Detect whether or not we had the Grant_priv column
SET @hadGrantPriv:=0;
SELECT @hadGrantPriv:=1 FROM user WHERE Grant_priv LIKE '%';

ALTER TABLE user add Grant_priv enum('N','Y') NOT NULL,add References_priv enum('N','Y') NOT NULL,add Index_priv enum('N','Y') NOT NULL,add Alter_priv enum('N','Y') NOT NULL;
ALTER TABLE host add Grant_priv enum('N','Y') NOT NULL,add References_priv enum('N','Y') NOT NULL,add Index_priv enum('N','Y') NOT NULL,add Alter_priv enum('N','Y') NOT NULL;
ALTER TABLE db add Grant_priv enum('N','Y') NOT NULL,add References_priv enum('N','Y') NOT NULL,add Index_priv enum('N','Y') NOT NULL,add Alter_priv enum('N','Y') NOT NULL;

--- Fix privileges for old tables
UPDATE user SET Grant_priv=File_priv,References_priv=Create_priv,Index_priv=Create_priv,Alter_priv=Create_priv WHERE @hadGrantPriv = 0;
UPDATE db SET References_priv=Create_priv,Index_priv=Create_priv,Alter_priv=Create_priv WHERE @hadGrantPriv = 0;
UPDATE host SET References_priv=Create_priv,Index_priv=Create_priv,Alter_priv=Create_priv WHERE @hadGrantPriv = 0;

--
-- The second alter changes ssl_type to new 4.0.2 format
-- Adding columns needed by GRANT .. REQUIRE (openssl)"

ALTER TABLE user
ADD ssl_type enum('','ANY','X509', 'SPECIFIED') NOT NULL,
ADD ssl_cipher BLOB NOT NULL,
ADD x509_issuer BLOB NOT NULL,
ADD x509_subject BLOB NOT NULL;
ALTER TABLE user MODIFY ssl_type enum('','ANY','X509', 'SPECIFIED') NOT NULL;

--
--  Create tables_priv and columns_priv if they don't exists
--

CREATE TABLE IF NOT EXISTS tables_priv (
  Host char(60) binary DEFAULT '' NOT NULL,
  Db char(64) binary DEFAULT '' NOT NULL,
  User char(16) binary DEFAULT '' NOT NULL,
  Table_name char(64) binary DEFAULT '' NOT NULL,
  Grantor char(77) DEFAULT '' NOT NULL,
  Timestamp timestamp(14),
  Table_priv set('Select','Insert','Update','Delete','Create','Drop','Grant','References','Index','Alter') DEFAULT '' NOT NULL,
  Column_priv set('Select','Insert','Update','References') DEFAULT '' NOT NULL,
  PRIMARY KEY (Host,Db,User,Table_name)
) CHARACTER SET utf8 COLLATE utf8_bin;

CREATE TABLE IF NOT EXISTS columns_priv (
  Host char(60) DEFAULT '' NOT NULL,
  Db char(60) DEFAULT '' NOT NULL,
  User char(16) DEFAULT '' NOT NULL,
  Table_name char(60) DEFAULT '' NOT NULL,
  Column_name char(59) DEFAULT '' NOT NULL,
  Timestamp timestamp(14),
  Column_priv set('Select','Insert','Update','References') DEFAULT '' NOT NULL,
  PRIMARY KEY (Host,Db,User,Table_name,Column_name)
) CHARACTER SET utf8 COLLATE utf8_bin;


--
-- Name change of Type -> Column_priv from MySQL 3.22.12
--

ALTER TABLE columns_priv change Type Column_priv set('Select','Insert','Update','References') DEFAULT '' NOT NULL;

--
--  Add the new 'type' column to the func table.
--

ALTER TABLE func add type enum ('function','aggregate') NOT NULL;

--
--  Change the user,db and host tables to MySQL 4.0 format
--

# Detect whether we had Show_db_priv
SET @hadShowDbPriv:=0;
SELECT @hadShowDbPriv:=1 FROM user WHERE Show_db_priv LIKE '%';

ALTER TABLE user
ADD Show_db_priv enum('N','Y') DEFAULT 'N' NOT NULL AFTER Alter_priv,
ADD Super_priv enum('N','Y') DEFAULT 'N' NOT NULL AFTER Show_db_priv,
ADD Create_tmp_table_priv enum('N','Y') DEFAULT 'N' NOT NULL AFTER Super_priv,
ADD Lock_tables_priv enum('N','Y') DEFAULT 'N' NOT NULL AFTER Create_tmp_table_priv,
ADD Execute_priv enum('N','Y') DEFAULT 'N' NOT NULL AFTER Lock_tables_priv,
ADD Repl_slave_priv enum('N','Y') DEFAULT 'N' NOT NULL AFTER Execute_priv,
ADD Repl_client_priv enum('N','Y') DEFAULT 'N' NOT NULL AFTER Repl_slave_priv;

<<<<<<< HEAD
-- Convert privileges so that users have similar privileges as before

UPDATE user SET Show_db_priv= Select_priv, Super_priv=Process_priv, Execute_priv=Process_priv, Create_tmp_table_priv='Y', Lock_tables_priv='Y', Repl_slave_priv=file_priv, Repl_client_priv=File_priv where user<>"" AND @hadShowDbPriv = 0;


--  Add fields that can be used to limit number of questions and connections
--  for some users.
=======

UPDATE user SET show_db_priv= select_priv, super_priv=process_priv, execute_priv=process_priv, create_tmp_table_priv='Y', Lock_tables_priv='Y', Repl_slave_priv=file_priv, Repl_client_priv=file_priv where user<>"" AND @hadShowDbPriv = 0;
>>>>>>> cc8def73

ALTER TABLE user
ADD max_questions int(11) NOT NULL DEFAULT 0 AFTER x509_subject,
ADD max_updates   int(11) unsigned NOT NULL DEFAULT 0 AFTER max_questions,
ADD max_connections int(11) unsigned NOT NULL DEFAULT 0 AFTER max_updates;


--
--  Add Create_tmp_table_priv and Lock_tables_priv to db and host
--

ALTER TABLE db
ADD Create_tmp_table_priv enum('N','Y') DEFAULT 'N' NOT NULL,
ADD Lock_tables_priv enum('N','Y') DEFAULT 'N' NOT NULL;
ALTER TABLE host
ADD Create_tmp_table_priv enum('N','Y') DEFAULT 'N' NOT NULL,
ADD Lock_tables_priv enum('N','Y') DEFAULT 'N' NOT NULL;

alter table db change Db Db char(64) binary DEFAULT '' NOT NULL;
alter table host change Db Db char(64) binary DEFAULT '' NOT NULL;
alter table user change max_questions max_questions int(11) unsigned DEFAULT 0  NOT NULL;
alter table tables_priv change Db Db char(64) binary DEFAULT '' NOT NULL, change Host Host char(60) binary DEFAULT '' NOT NULL, change User User char(16) binary DEFAULT '' NOT NULL, change Table_name Table_name char(64) binary DEFAULT '' NOT NULL;
alter table tables_priv add KEY Grantor (Grantor);
alter table columns_priv change Db Db char(64) binary DEFAULT '' NOT NULL, change Host Host char(60) binary DEFAULT '' NOT NULL, change User User char(16) binary DEFAULT '' NOT NULL, change Table_name Table_name char(64) binary DEFAULT '' NOT NULL, change Column_name Column_name char(64) binary DEFAULT '' NOT NULL;

alter table db comment='Database privileges';
alter table host comment='Host privileges;  Merged with database privileges';
alter table user comment='Users and global privileges';
alter table func comment='User defined functions';
alter table tables_priv comment='Table privileges';
alter table columns_priv comment='Column privileges';

#
# Detect whether we had Create_view_priv
# 
SET @hadCreateViewPriv:=0;
SELECT @hadCreateViewPriv:=1 FROM user WHERE Create_view_priv LIKE '%';

#
# Create VIEWs privileges (v5.0)
#
ALTER TABLE db ADD Create_view_priv enum('N','Y') DEFAULT 'N' NOT NULL AFTER Lock_tables_priv;
ALTER TABLE host ADD Create_view_priv enum('N','Y') DEFAULT 'N' NOT NULL AFTER Lock_tables_priv;
ALTER TABLE user ADD Create_view_priv enum('N','Y') DEFAULT 'N' NOT NULL AFTER Repl_client_priv;

#
# Show VIEWs privileges (v5.0)
#
ALTER TABLE db ADD Show_view_priv enum('N','Y') DEFAULT 'N' NOT NULL AFTER Create_view_priv;
ALTER TABLE host ADD Show_view_priv enum('N','Y') DEFAULT 'N' NOT NULL AFTER Create_view_priv;
ALTER TABLE user ADD Show_view_priv enum('N','Y') DEFAULT 'N' NOT NULL AFTER Create_view_priv;

#
# Assign create/show view privileges to people who have create provileges
#
UPDATE user SET Create_view_priv=Create_priv, Show_view_priv=Create_priv where user<>"" AND @hadCreateViewPriv = 0;

#
#
#
SET @hadCreateRoutinePriv:=0;
SELECT @hadCreateRoutinePriv:=1 FROM user WHERE Create_routine_priv LIKE '%';

#
# Create PROCEDUREs privileges (v5.0)
#
ALTER TABLE db ADD Create_routine_priv enum('N','Y') DEFAULT 'N' NOT NULL AFTER Show_view_priv;
ALTER TABLE user ADD Create_routine_priv enum('N','Y') DEFAULT 'N' NOT NULL AFTER Show_view_priv;

#
# Alter PROCEDUREs privileges (v5.0)
#
ALTER TABLE db ADD Alter_routine_priv enum('N','Y') DEFAULT 'N' NOT NULL AFTER Create_routine_priv;
ALTER TABLE user ADD Alter_routine_priv enum('N','Y') DEFAULT 'N' NOT NULL AFTER Create_routine_priv;

ALTER TABLE db ADD Execute_priv enum('N','Y') DEFAULT 'N' NOT NULL AFTER Alter_routine_priv;

#
# Assign create/alter routine privileges to people who have create privileges
#
UPDATE user SET Create_routine_priv=Create_priv, Alter_routine_priv=Alter_priv where user<>"" AND @hadCreateRoutinePriv = 0;
UPDATE db SET Create_routine_priv=Create_priv, Alter_routine_priv=Alter_priv, Execute_priv=Select_priv where user<>"" AND @hadCreateRoutinePriv = 0;

#
# Add max_user_connections resource limit 
#
ALTER TABLE user ADD max_user_connections int(11) unsigned DEFAULT '0' NOT NULL AFTER max_connections;

#
# Create VIEWs privrlages (v5.1)
#
ALTER TABLE db ADD Create_view_priv enum('N','Y') DEFAULT 'N' NOT NULL AFTER Lock_tables_priv;
ALTER TABLE host ADD Create_view_priv enum('N','Y') DEFAULT 'N' NOT NULL AFTER Lock_tables_priv;
ALTER TABLE user ADD Create_view_priv enum('N','Y') DEFAULT 'N' NOT NULL AFTER Repl_client_priv;

#
# Show VIEWs privrlages (v5.1)
#
ALTER TABLE db ADD Show_view_priv enum('N','Y') DEFAULT 'N' NOT NULL AFTER Create_view_priv;
ALTER TABLE host ADD Show_view_priv enum('N','Y') DEFAULT 'N' NOT NULL AFTER Create_view_priv;
ALTER TABLE user ADD Show_view_priv enum('N','Y') DEFAULT 'N' NOT NULL AFTER Create_view_priv;

#
# Create some possible missing tables
#
CREATE TABLE IF NOT EXISTS procs_priv (
Host char(60) binary DEFAULT '' NOT NULL,
Db char(64) binary DEFAULT '' NOT NULL,
User char(16) binary DEFAULT '' NOT NULL,
Routine_name char(64) binary DEFAULT '' NOT NULL,
Grantor char(77) DEFAULT '' NOT NULL,
Timestamp timestamp(14),
Proc_priv set('Execute','Alter Routine','Grant') DEFAULT '' NOT NULL,
PRIMARY KEY (Host,Db,User,Routine_name),
KEY Grantor (Grantor)
) CHARACTER SET utf8 COLLATE utf8_bin comment='Procedure privileges';

CREATE TABLE IF NOT EXISTS help_topic (
help_topic_id int unsigned not null,
name varchar(64) not null,
help_category_id smallint unsigned not null,
description text not null,
example text not null,
url varchar(128) not null,
primary key (help_topic_id), unique index (name)
) CHARACTER SET utf8 comment='help topics';

CREATE TABLE IF NOT EXISTS help_category (
help_category_id smallint unsigned not null,
name varchar(64) not null,
parent_category_id smallint unsigned null,
url varchar(128) not null,
primary key (help_category_id),
unique index (name)
) CHARACTER SET utf8 comment='help categories';

CREATE TABLE IF NOT EXISTS help_relation (
help_topic_id int unsigned not null references help_topic,
help_keyword_id  int unsigned not null references help_keyword,
primary key (help_keyword_id, help_topic_id)
) CHARACTER SET utf8 comment='keyword-topic relation';

CREATE TABLE IF NOT EXISTS help_keyword (
help_keyword_id int unsigned not null,
name varchar(64) not null,
primary key (help_keyword_id),
unique index (name)
) CHARACTER SET utf8 comment='help keywords';

#
# Create missing time zone related tables
#

CREATE TABLE IF NOT EXISTS time_zone_name (
Name char(64) NOT NULL,   
Time_zone_id int  unsigned NOT NULL,
PRIMARY KEY Name (Name) 
) CHARACTER SET utf8 comment='Time zone names';

CREATE TABLE IF NOT EXISTS time_zone (
Time_zone_id int unsigned NOT NULL auto_increment,
Use_leap_seconds  enum('Y','N') DEFAULT 'N' NOT NULL,
PRIMARY KEY TzId (Time_zone_id) 
) CHARACTER SET utf8 comment='Time zones';

CREATE TABLE IF NOT EXISTS time_zone_transition (
Time_zone_id int unsigned NOT NULL,
Transition_time bigint signed NOT NULL,   
Transition_type_id int unsigned NOT NULL,
PRIMARY KEY TzIdTranTime (Time_zone_id, Transition_time) 
) CHARACTER SET utf8 comment='Time zone transitions';

CREATE TABLE IF NOT EXISTS time_zone_transition_type (
Time_zone_id int unsigned NOT NULL,
Transition_type_id int unsigned NOT NULL,
Offset int signed DEFAULT 0 NOT NULL,
Is_DST tinyint unsigned DEFAULT 0 NOT NULL,
Abbreviation char(8) DEFAULT '' NOT NULL,
PRIMARY KEY TzIdTrTId (Time_zone_id, Transition_type_id) 
) CHARACTER SET utf8 comment='Time zone transition types';

CREATE TABLE IF NOT EXISTS time_zone_leap_second (
Transition_time bigint signed NOT NULL,
Correction int signed NOT NULL,   
PRIMARY KEY TranTime (Transition_time) 
) CHARACTER SET utf8 comment='Leap seconds information for time zones';


#
# Create proc table if it doesn't exists
#

CREATE TABLE IF NOT EXISTS proc (
  db                char(64) binary DEFAULT '' NOT NULL,
  name              char(64) DEFAULT '' NOT NULL,
  type              enum('FUNCTION','PROCEDURE') NOT NULL,
  specific_name     char(64) DEFAULT '' NOT NULL,
  language          enum('SQL') DEFAULT 'SQL' NOT NULL,
  sql_data_access   enum('CONTAINS_SQL',
			 'NO_SQL',
			 'READS_SQL_DATA',
			 'MODIFIES_SQL_DATA'
		    ) DEFAULT 'CONTAINS_SQL' NOT NULL,
  is_deterministic  enum('YES','NO') DEFAULT 'NO' NOT NULL,
  security_type     enum('INVOKER','DEFINER') DEFAULT 'DEFINER' NOT NULL,
  param_list        blob DEFAULT '' NOT NULL,
  returns           char(64) DEFAULT '' NOT NULL,
  body              blob DEFAULT '' NOT NULL,
  definer           char(77) binary DEFAULT '' NOT NULL,
  created           timestamp,
  modified          timestamp,
  sql_mode          set(
                        'REAL_AS_FLOAT',
                        'PIPES_AS_CONCAT',
                        'ANSI_QUOTES',
                        'IGNORE_SPACE',
                        'NOT_USED',
                        'ONLY_FULL_GROUP_BY',
                        'NO_UNSIGNED_SUBTRACTION',
                        'NO_DIR_IN_CREATE',
                        'POSTGRESQL',
                        'ORACLE',
                        'MSSQL',
                        'DB2',
                        'MAXDB',
                        'NO_KEY_OPTIONS',
                        'NO_TABLE_OPTIONS',
                        'NO_FIELD_OPTIONS',
                        'MYSQL323',
                        'MYSQL40',
                        'ANSI',
                        'NO_AUTO_VALUE_ON_ZERO'
                    ) DEFAULT 0 NOT NULL,
  comment           char(64) binary DEFAULT '' NOT NULL,
  PRIMARY KEY (db,name,type)
) comment='Stored Procedures';

# Correct the name fields to not binary, and expand sql_data_access
ALTER TABLE proc MODIFY name char(64) DEFAULT '' NOT NULL,
                 MODIFY specific_name char(64) DEFAULT '' NOT NULL,
		 MODIFY sql_data_access
			enum('CONTAINS_SQL',
			     'NO_SQL',
			     'READS_SQL_DATA',
			     'MODIFIES_SQL_DATA'
			    ) DEFAULT 'CONTAINS_SQL' NOT NULL;<|MERGE_RESOLUTION|>--- conflicted
+++ resolved
@@ -107,7 +107,6 @@
 ADD Repl_slave_priv enum('N','Y') DEFAULT 'N' NOT NULL AFTER Execute_priv,
 ADD Repl_client_priv enum('N','Y') DEFAULT 'N' NOT NULL AFTER Repl_slave_priv;
 
-<<<<<<< HEAD
 -- Convert privileges so that users have similar privileges as before
 
 UPDATE user SET Show_db_priv= Select_priv, Super_priv=Process_priv, Execute_priv=Process_priv, Create_tmp_table_priv='Y', Lock_tables_priv='Y', Repl_slave_priv=file_priv, Repl_client_priv=File_priv where user<>"" AND @hadShowDbPriv = 0;
@@ -115,11 +114,6 @@
 
 --  Add fields that can be used to limit number of questions and connections
 --  for some users.
-=======
-
-UPDATE user SET show_db_priv= select_priv, super_priv=process_priv, execute_priv=process_priv, create_tmp_table_priv='Y', Lock_tables_priv='Y', Repl_slave_priv=file_priv, Repl_client_priv=file_priv where user<>"" AND @hadShowDbPriv = 0;
->>>>>>> cc8def73
-
 ALTER TABLE user
 ADD max_questions int(11) NOT NULL DEFAULT 0 AFTER x509_subject,
 ADD max_updates   int(11) unsigned NOT NULL DEFAULT 0 AFTER max_questions,
@@ -137,6 +131,20 @@
 ADD Create_tmp_table_priv enum('N','Y') DEFAULT 'N' NOT NULL,
 ADD Lock_tables_priv enum('N','Y') DEFAULT 'N' NOT NULL;
 
+#
+# Create VIEWs privrlages (v5.1)
+#
+ALTER TABLE db ADD Create_view_priv enum('N','Y') DEFAULT 'N' NOT NULL AFTER Lock_tables_priv;
+ALTER TABLE host ADD Create_view_priv enum('N','Y') DEFAULT 'N' NOT NULL AFTER Lock_tables_priv;
+ALTER TABLE user ADD Create_view_priv enum('N','Y') DEFAULT 'N' NOT NULL AFTER Repl_client_priv;
+
+#
+# Show VIEWs privrlages (v5.1)
+#
+ALTER TABLE db ADD Show_view_priv enum('N','Y') DEFAULT 'N' NOT NULL AFTER Create_view_priv;
+ALTER TABLE host ADD Show_view_priv enum('N','Y') DEFAULT 'N' NOT NULL AFTER Create_view_priv;
+ALTER TABLE user ADD Show_view_priv enum('N','Y') DEFAULT 'N' NOT NULL AFTER Create_view_priv;
+
 alter table db change Db Db char(64) binary DEFAULT '' NOT NULL;
 alter table host change Db Db char(64) binary DEFAULT '' NOT NULL;
 alter table user change max_questions max_questions int(11) unsigned DEFAULT 0  NOT NULL;
@@ -206,20 +214,6 @@
 # Add max_user_connections resource limit 
 #
 ALTER TABLE user ADD max_user_connections int(11) unsigned DEFAULT '0' NOT NULL AFTER max_connections;
-
-#
-# Create VIEWs privrlages (v5.1)
-#
-ALTER TABLE db ADD Create_view_priv enum('N','Y') DEFAULT 'N' NOT NULL AFTER Lock_tables_priv;
-ALTER TABLE host ADD Create_view_priv enum('N','Y') DEFAULT 'N' NOT NULL AFTER Lock_tables_priv;
-ALTER TABLE user ADD Create_view_priv enum('N','Y') DEFAULT 'N' NOT NULL AFTER Repl_client_priv;
-
-#
-# Show VIEWs privrlages (v5.1)
-#
-ALTER TABLE db ADD Show_view_priv enum('N','Y') DEFAULT 'N' NOT NULL AFTER Create_view_priv;
-ALTER TABLE host ADD Show_view_priv enum('N','Y') DEFAULT 'N' NOT NULL AFTER Create_view_priv;
-ALTER TABLE user ADD Show_view_priv enum('N','Y') DEFAULT 'N' NOT NULL AFTER Create_view_priv;
 
 #
 # Create some possible missing tables
