--- conflicted
+++ resolved
@@ -135,26 +135,17 @@
     #define TAOCRYPT_DISABLE_X86ASM
 #endif
 
-<<<<<<< HEAD
-// a problem with gcc (newer versions only?)
-#if defined(__GNUC__)
-=======
 // indpedent of build system, unless ia32 asm is enabled disable it
 #if !defined(TAOCRYPT_ENABLE_X86ASM)
     #undef  TAOCRYPT_DISABLE_X86ASM
->>>>>>> 124428a9
     #define TAOCRYPT_DISABLE_X86ASM
 #endif
 
 // Turn on ia32 ASM for Big Integer
 // CodeWarrior defines _MSC_VER
-//
-// Do not use assembler with GCC, as the implementation for it is broken;
-// it does not use proper GCC asm contraints and makes assumptions about
-// frame pointers and so on, which breaks depending on GCC version and
-// optimization level.
 #if !defined(TAOCRYPT_DISABLE_X86ASM) && ((defined(_MSC_VER) && \
-   !defined(__MWERKS__) && defined(_M_IX86)))
+   !defined(__MWERKS__) && defined(_M_IX86)) || \
+   (defined(__GNUC__) && defined(__i386__)))
     #define TAOCRYPT_X86ASM_AVAILABLE
 #endif
 
@@ -759,7 +750,11 @@
     byte *m_block;
 };
 
-template <class T, class B, bool A=true>
+/*
+  XXX MYSQL: Setting A (assumeAligned) to false,
+  keeping it true might trigger segfault on SPARC.
+*/
+template <class T, class B, bool A= false>
 struct BlockGetAndPut
 {
     // function needed because of C++ grammatical ambiguity between
