/******************************************************
XtraBackup: hot backup tool for InnoDB
(c) 2009-2013 Percona LLC and/or its affiliates.
Originally Created 3/3/2009 Yasufumi Kinoshita
Written by Alexey Kopytov, Aleksandr Kuzminsky, Stewart Smith, Vadim Tkachenko,
Yasufumi Kinoshita, Ignacio Nin and Baron Schwartz.

This program is free software; you can redistribute it and/or modify
it under the terms of the GNU General Public License as published by
the Free Software Foundation; version 2 of the License.

This program is distributed in the hope that it will be useful,
but WITHOUT ANY WARRANTY; without even the implied warranty of
MERCHANTABILITY or FITNESS FOR A PARTICULAR PURPOSE.  See the
GNU General Public License for more details.

You should have received a copy of the GNU General Public License
along with this program; if not, write to the Free Software
Foundation, Inc., 51 Franklin Street, Fifth Floor, Boston, MA  02110-1335  USA

*******************************************************/

/* Source file cursor interface */

#ifndef FIL_CUR_H
#define FIL_CUR_H

#include <my_dir.h>
#include "read_filt.h"
#include "srv0start.h"
#include "srv0srv.h"
#include "xtrabackup.h"

struct xb_fil_cur_t {
	pfs_os_file_t	file;		/*!< source file handle */
	fil_node_t*	node;		/*!< source tablespace node */
	char		rel_path[FN_REFLEN];
					/*!< normalized file path */
	char		abs_path[FN_REFLEN];
					/*!< absolute file path */
	MY_STAT		statinfo;	/*!< information about the file */
	ulint		zip_size;	/*!< compressed page size in bytes or 0
					for uncompressed pages */
	ulint		page_size;	/*!< physical page size */
	xb_read_filt_t*	read_filter;	/*!< read filter */
	xb_read_filt_ctxt_t	read_filter_ctxt;
					/*!< read filter context */
	byte*		buf;		/*!< read buffer */
	size_t		buf_size;	/*!< buffer size in bytes */
	size_t		buf_read;	/*!< number of read bytes in buffer
					after the last cursor read */
	size_t		buf_npages;	/*!< number of pages in buffer after the
					last cursor read */
	ib_int64_t	buf_offset;	/*!< file offset of the first page in
					buffer */
	unsigned		buf_page_no;	/*!< number of the first page in
					buffer */
	uint		thread_n;	/*!< thread number for diagnostics */
<<<<<<< HEAD
	uint32_t	space_id;	/*!< ID of tablespace */
	uint32_t	space_size;	/*!< space size in pages */
=======
	ulint		space_id;	/*!< ID of tablespace */
	ulint		space_size;	/*!< space size in pages */
	uint32_t	n_process_batch;/*!< Number of batch processed */
>>>>>>> 56c9b0bc

	/** @return whether this is not a file-per-table tablespace */
	bool is_system() const
	{
		ut_ad(space_id != SRV_TMP_SPACE_ID);
		return(space_id == TRX_SYS_SPACE
		      || srv_is_undo_tablespace(space_id));
	}
};

typedef enum {
	XB_FIL_CUR_SUCCESS,
	XB_FIL_CUR_SKIP,
	XB_FIL_CUR_ERROR,
	XB_FIL_CUR_EOF
} xb_fil_cur_result_t;

/************************************************************************
Open a source file cursor and initialize the associated read filter.

@return XB_FIL_CUR_SUCCESS on success, XB_FIL_CUR_SKIP if the source file must
be skipped and XB_FIL_CUR_ERROR on error. */
xb_fil_cur_result_t
xb_fil_cur_open(
/*============*/
	xb_fil_cur_t*	cursor,		/*!< out: source file cursor */
	xb_read_filt_t*	read_filter,	/*!< in/out: the read filter */
	fil_node_t*	node,		/*!< in: source tablespace node */
	uint		thread_n,	/*!< thread number for diagnostics */
	ulonglong max_file_size = ULLONG_MAX);

/** Reads and verifies the next block of pages from the source
file. Positions the cursor after the last read non-corrupted page.
@param[in,out] cursor source file cursor
@param[out] corrupted_pages adds corrupted pages if
opt_log_innodb_page_corruption is set
@return XB_FIL_CUR_SUCCESS if some have been read successfully, XB_FIL_CUR_EOF
if there are no more pages to read and XB_FIL_CUR_ERROR on error. */
xb_fil_cur_result_t xb_fil_cur_read(xb_fil_cur_t *cursor,
                                    CorruptedPages &corrupted_pages);
/************************************************************************
Close the source file cursor opened with xb_fil_cur_open() and its
associated read filter. */
void
xb_fil_cur_close(
/*=============*/
	xb_fil_cur_t *cursor);	/*!< in/out: source file cursor */

/***********************************************************************
Extracts the relative path ("database/table.ibd") of a tablespace from a
specified possibly absolute path.

For user tablespaces both "./database/table.ibd" and
"/remote/dir/database/table.ibd" result in "database/table.ibd".

For system tablepsaces (i.e. When is_system is TRUE) both "/remote/dir/ibdata1"
and "./ibdata1" yield "ibdata1" in the output. */
const char *
xb_get_relative_path(
/*=================*/
	const char*	path,		/*!< in: tablespace path (either
			  		relative or absolute) */
	ibool		is_system);	/*!< in: TRUE for system tablespaces,
					i.e. when only the filename must be
					returned. */

#endif<|MERGE_RESOLUTION|>--- conflicted
+++ resolved
@@ -56,14 +56,9 @@
 	unsigned		buf_page_no;	/*!< number of the first page in
 					buffer */
 	uint		thread_n;	/*!< thread number for diagnostics */
-<<<<<<< HEAD
 	uint32_t	space_id;	/*!< ID of tablespace */
 	uint32_t	space_size;	/*!< space size in pages */
-=======
-	ulint		space_id;	/*!< ID of tablespace */
-	ulint		space_size;	/*!< space size in pages */
 	uint32_t	n_process_batch;/*!< Number of batch processed */
->>>>>>> 56c9b0bc
 
 	/** @return whether this is not a file-per-table tablespace */
 	bool is_system() const
