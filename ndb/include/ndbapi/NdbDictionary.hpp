/* Copyright (C) 2003 MySQL AB

   This program is free software; you can redistribute it and/or modify
   it under the terms of the GNU General Public License as published by
   the Free Software Foundation; either version 2 of the License, or
   (at your option) any later version.

   This program is distributed in the hope that it will be useful,
   but WITHOUT ANY WARRANTY; without even the implied warranty of
   MERCHANTABILITY or FITNESS FOR A PARTICULAR PURPOSE.  See the
   GNU General Public License for more details.

   You should have received a copy of the GNU General Public License
   along with this program; if not, write to the Free Software
   Foundation, Inc., 59 Temple Place, Suite 330, Boston, MA  02111-1307  USA */

#ifndef NdbDictionary_H
#define NdbDictionary_H

#include <ndb_types.h>

class Ndb;
struct charset_info_st;
typedef struct charset_info_st CHARSET_INFO;

/**
 * @class NdbDictionary
 * @brief Data dictionary class
 * 
 * The preferred and supported way to create and drop tables and indexes
 * in ndb is through the 
 * MySQL Server (see MySQL reference Manual, section MySQL Cluster).
 *
 * Tables and indexes that are created directly through the 
 * NdbDictionary class
 * can not be viewed from the MySQL Server.
 * Dropping indexes directly via the NdbApi will cause inconsistencies
 * if they were originally created from a MySQL Cluster.
 * 
 * This class supports schema data enquiries such as:
 * -# Enquiries about tables
 *    (Dictionary::getTable, Table::getNoOfColumns, 
 *    Table::getPrimaryKey, and Table::getNoOfPrimaryKeys)
 * -# Enquiries about indexes
 *    (Dictionary::getIndex, Index::getNoOfColumns, 
 *    and Index::getColumn)
 *
 * This class supports schema data definition such as:
 * -# Creating tables (Dictionary::createTable) and table columns
 * -# Dropping tables (Dictionary::dropTable)
 * -# Creating secondary indexes (Dictionary::createIndex)
 * -# Dropping secondary indexes (Dictionary::dropIndex)
 *
 * NdbDictionary has several help (inner) classes to support this:
 * -# NdbDictionary::Table for creating tables
 * -# NdbDictionary::Column for creating table columns
 * -# NdbDictionary::Index for creating secondary indexes
 *
 * See @ref ndbapi_simple_index.cpp for details of usage.
 */
class NdbDictionary {
public:
  /**
   * @class Object
   * @brief Meta information about a database object (a table, index, etc)
   */
  class Object {
  public:
    /**
     * Status of object
     */
    enum Status {
      New,                    ///< The object only exist in memory and 
                              ///< has not been created in the NDB Kernel
      Changed,                ///< The object has been modified in memory 
                              ///< and has to be commited in NDB Kernel for 
                              ///< changes to take effect
      Retrieved               ///< The object exist and has been read 
                              ///< into main memory from NDB Kernel
    };

    /**
     * Get status of object
     */
    virtual Status getObjectStatus() const = 0;

    /**
     * Get version of object
     */
    virtual int getObjectVersion() const = 0;

    /**
     * Object type
     */
    enum Type {
      TypeUndefined = 0,      ///< Undefined
      SystemTable = 1,        ///< System table
      UserTable = 2,          ///< User table (may be temporary)
      UniqueHashIndex = 3,    ///< Unique un-ordered hash index
      OrderedIndex = 6,       ///< Non-unique ordered index
      HashIndexTrigger = 7,   ///< Index maintenance, internal
      IndexTrigger = 8,       ///< Index maintenance, internal
      SubscriptionTrigger = 9,///< Backup or replication, internal
      ReadOnlyConstraint = 10 ///< Trigger, internal
    };

    /**
     * Object state
     */
    enum State {
      StateUndefined = 0,     ///< Undefined
      StateOffline = 1,       ///< Offline, not usable
      StateBuilding = 2,      ///< Building, not yet usable
      StateDropping = 3,      ///< Offlining or dropping, not usable
      StateOnline = 4,        ///< Online, usable
      StateBroken = 9         ///< Broken, should be dropped and re-created
    };

    /**
     * Object store
     */
    enum Store {
      StoreUndefined = 0,     ///< Undefined
      StoreTemporary = 1,     ///< Object or data deleted on system restart
      StorePermanent = 2      ///< Permanent. logged to disk
    };

    /**
     * Type of fragmentation.
     *
     * This parameter specifies how data in the table or index will
     * be distributed among the db nodes in the cluster.<br>
     * The bigger the table the more number of fragments should be used.
     * Note that all replicas count as same "fragment".<br>
     * For a table, default is FragAllMedium.  For a unique hash index,
     * default is taken from underlying table and cannot currently
     * be changed.
     */
    enum FragmentType { 
      FragUndefined = 0,      ///< Fragmentation type undefined or default
      FragSingle = 1,         ///< Only one fragment
      FragAllSmall = 2,       ///< One fragment per node group
      FragAllMedium = 3,      ///< Default value. Two fragments per node group.
      FragAllLarge = 4        ///< Eight fragments per node group.
    };
  };

  class Table; // forward declaration
  
  /**
   * @class Column
   * @brief Represents an column in an NDB Cluster table
   *
   * Each column has a type. The type of a column is determind by a number 
   * of type specifiers.
   * The type specifiers are:
   * - Builtin type
   * - Array length or max length
   * - Precision and scale
   */
  class Column {
  public:
    /**
     * The builtin column types
     */
    enum Type {
<<<<<<< HEAD
      Undefined = NDB_TYPE_UNDEFINED,   ///< Undefined 
      Tinyint = NDB_TYPE_TINYINT,       ///< 8 bit. 1 byte signed integer, can be used in array
      Tinyunsigned = NDB_TYPE_TINYUNSIGNED,  ///< 8 bit. 1 byte unsigned integer, can be used in array
      Smallint = NDB_TYPE_SMALLINT,      ///< 16 bit. 2 byte signed integer, can be used in array
      Smallunsigned = NDB_TYPE_SMALLUNSIGNED, ///< 16 bit. 2 byte unsigned integer, can be used in array
      Mediumint = NDB_TYPE_MEDIUMINT,     ///< 24 bit. 3 byte signed integer, can be used in array
      Mediumunsigned = NDB_TYPE_MEDIUMUNSIGNED,///< 24 bit. 3 byte unsigned integer, can be used in array
      Int = NDB_TYPE_INT,           ///< 32 bit. 4 byte signed integer, can be used in array
      Unsigned = NDB_TYPE_UNSIGNED,      ///< 32 bit. 4 byte unsigned integer, can be used in array
      Bigint = NDB_TYPE_BIGINT,        ///< 64 bit. 8 byte signed integer, can be used in array
      Bigunsigned = NDB_TYPE_BIGUNSIGNED,   ///< 64 Bit. 8 byte signed integer, can be used in array
      Float = NDB_TYPE_FLOAT,         ///< 32-bit float. 4 bytes float, can be used in array
      Double = NDB_TYPE_DOUBLE,        ///< 64-bit float. 8 byte float, can be used in array
      Decimal = NDB_TYPE_DECIMAL,       ///< Precision, Scale are applicable
      Char = NDB_TYPE_CHAR,          ///< Len. A fixed array of 1-byte chars
      Varchar = NDB_TYPE_VARCHAR,       ///< Max len
      Binary = NDB_TYPE_BINARY,        ///< Len
      Varbinary = NDB_TYPE_VARBINARY,     ///< Max len
      Datetime = NDB_TYPE_DATETIME,    ///< Precision down to 1 sec (sizeof(Datetime) == 8 bytes )
      Timespec = NDB_TYPE_TIMESPEC,    ///< Precision down to 1 nsec(sizeof(Datetime) == 12 bytes )
      Blob = NDB_TYPE_BLOB,        ///< Binary large object (see NdbBlob)
      Text = NDB_TYPE_TEXT,         ///< Text blob,
      Bit = NDB_TYPE_BIT           ///< Bit, length specifies no of bits
=======
      Undefined=0,///< Undefined 
      Tinyint,       ///< 8 bit. 1 byte signed integer, can be used in array
      Tinyunsigned,  ///< 8 bit. 1 byte unsigned integer, can be used in array
      Smallint,      ///< 16 bit. 2 byte signed integer, can be used in array
      Smallunsigned, ///< 16 bit. 2 byte unsigned integer, can be used in array
      Mediumint,     ///< 24 bit. 3 byte signed integer, can be used in array
      Mediumunsigned,///< 24 bit. 3 byte unsigned integer, can be used in array
      Int,           ///< 32 bit. 4 byte signed integer, can be used in array
      Unsigned,      ///< 32 bit. 4 byte unsigned integer, can be used in array
      Bigint,        ///< 64 bit. 8 byte signed integer, can be used in array
      Bigunsigned,   ///< 64 Bit. 8 byte signed integer, can be used in array
      Float,         ///< 32-bit float. 4 bytes float, can be used in array
      Double,        ///< 64-bit float. 8 byte float, can be used in array
      Decimal,       ///< Precision, Scale are applicable
      Char,          ///< Len. A fixed array of 1-byte chars
      Varchar,       ///< Max len
      Binary,        ///< Len
      Varbinary,     ///< Max len
      Datetime,    ///< Precision down to 1 sec (sizeof(Datetime) == 8 bytes )
      Date,        ///< Precision down to 1 day(sizeof(Date) == 4 bytes )
      Blob,        ///< Binary large object (see NdbBlob)
      Text,        ///< Text blob
      Time = 25    ///< Time without date
>>>>>>> e98e64ce
    };

    /** 
     * @name General 
     * @{
     */
    
    /**
     * Get name of column
     * @return  Name of the column
     */
    const char* getName() const;

    /**
     * Get if the column is nullable or not
     */
    bool getNullable() const;
    
    /**
     * Check if column is part of primary key
     */
    bool getPrimaryKey() const;

    /**
     *  Get number of column (horizontal position within table)
     */
    int getColumnNo() const;

    /**
     * Check if column is equal to some other column
     * @param  column  Column to compare with
     * @return  true if column is equal to some other column otherwise false.
     */
    bool equal(const Column& column) const;


    /** @} *******************************************************************/
    /** 
     * @name Get Type Specifiers
     * @{
     */

    /**
     * Get type of column
     */
    Type getType() const;

    /**
     * Get precision of column.
     * @note Only applicable for builtin type Decimal
     */
    int getPrecision() const;

    /**
     * Get scale of column.
     * @note Only applicable for builtin type Decimal
     */
    int getScale() const;

    /**
     * Get length for column
     * Array length for column or max length for variable length arrays.
     */
    int getLength() const;

    /**
     * For Char or Varchar or Text, get MySQL CHARSET_INFO.  This
     * specifies both character set and collation.  See get_charset()
     * etc in MySQL.  (The cs is not "const" in MySQL).
     */
    CHARSET_INFO* getCharset() const;


    /**
     * For blob, get "inline size" i.e. number of initial bytes
     * to store in table's blob attribute.  This part is normally in
     * main memory and can be indexed and interpreted.
     */
    int getInlineSize() const;

    /**
     * For blob, get "part size" i.e. number of bytes to store in
     * each tuple of the "blob table".  Can be set to zero to omit parts
     * and to allow only inline bytes ("tinyblob").
     */
    int getPartSize() const;

    /**
     * For blob, set or get "stripe size" i.e. number of consecutive
     * <em>parts</em> to store in each node group.
     */
    int getStripeSize() const;

    /**
     * Get size of element
     */
    int getSize() const;

    /** 
     * Check if column is part of partition key
     *
     * A <em>partition key</em> is a set of attributes which are used
     * to distribute the tuples onto the NDB nodes.
     * The partition key uses the NDB Cluster hashing function.
     *
     * An example where this is useful is TPC-C where it might be
     * good to use the warehouse id and district id as the partition key. 
     * This would place all data for a specific district and warehouse 
     * in the same database node.
     *
     * Locally in the fragments the full primary key 
     * will still be used with the hashing algorithm.
     *
     * @return  true then the column is part of 
     *                 the partition key.
     */
    bool getPartitionKey() const;
#ifndef DOXYGEN_SHOULD_SKIP_DEPRECATED
    inline bool getDistributionKey() const { return getPartitionKey(); };
#endif

    /** @} *******************************************************************/


    /** 
     * @name Column creation
     * @{
     *
     * These operations should normally not be performed in an NbdApi program
     * as results will not be visable in the MySQL Server
     * 
     */

    /**
     * Constructor
     * @param   name   Name of column
     */
    Column(const char * name = "");
    /**
     * Copy constructor
     * @param  column  Column to be copied
     */
    Column(const Column& column); 
    ~Column();

    /**
     * Set name of column
     * @param  name  Name of the column
     */
    void setName(const char * name);

    /**
     * Set whether column is nullable or not
     */
    void setNullable(bool);

    /**
     * Set that column is part of primary key
     */
    void setPrimaryKey(bool);

    /**
     * Set type of column
     * @param  type  Type of column
     *
     * @note setType resets <em>all</em> column attributes
     *       to (type dependent) defaults and should be the first
     *       method to call.  Default type is Unsigned.
     */
    void setType(Type type);

    /**
     * Set precision of column.
     * @note Only applicable for builtin type Decimal
     */
    void setPrecision(int);

    /**
     * Set scale of column.
     * @note Only applicable for builtin type Decimal
     */
    void setScale(int);

    /**
     * Set length for column
     * Array length for column or max length for variable length arrays.
     */
    void setLength(int length);

    /**
     * For Char or Varchar or Text, get MySQL CHARSET_INFO.  This
     * specifies both character set and collation.  See get_charset()
     * etc in MySQL.  (The cs is not "const" in MySQL).
     */
    void setCharset(CHARSET_INFO* cs);

    /**
     * For blob, get "inline size" i.e. number of initial bytes
     * to store in table's blob attribute.  This part is normally in
     * main memory and can be indexed and interpreted.
     */
    void setInlineSize(int size);

    /**
     * For blob, get "part size" i.e. number of bytes to store in
     * each tuple of the "blob table".  Can be set to zero to omit parts
     * and to allow only inline bytes ("tinyblob").
     */
    void setPartSize(int size);

    /**
     * For blob, get "stripe size" i.e. number of consecutive
     * <em>parts</em> to store in each node group.
     */
    void setStripeSize(int size);

    /** 
     * Set partition key
     * @see getPartitionKey
     *
     * @param  enable  If set to true, then the column will be part of 
     *                 the partition key.
     */
    void setPartitionKey(bool enable);
#ifndef DOXYGEN_SHOULD_SKIP_DEPRECATED
    inline void setDistributionKey(bool enable)
    { setPartitionKey(enable); };
#endif

    /** @} *******************************************************************/

#ifndef DOXYGEN_SHOULD_SKIP_INTERNAL
    const Table * getBlobTable() const;

    void setAutoIncrement(bool);
    bool getAutoIncrement() const;
    void setAutoIncrementInitialValue(Uint64 val);
    void setDefaultValue(const char*);   
    const char* getDefaultValue() const;

    static const Column * FRAGMENT;
    static const Column * ROW_COUNT;
    static const Column * COMMIT_COUNT;
    static const Column * ROW_SIZE;
    static const Column * RANGE_NO;
#endif
    
  private:
#ifndef DOXYGEN_SHOULD_SKIP_INTERNAL
    friend class NdbRecAttr;
    friend class NdbColumnImpl;
#endif
    class NdbColumnImpl & m_impl;
    Column(NdbColumnImpl&);
    Column& operator=(const Column&);
  };

#ifndef DOXYGEN_SHOULD_SKIP_INTERNAL
  /**
   * ???
   */
  typedef Column Attribute;
#endif
  
  /**
   * @brief Represents a table in NDB Cluster
   *
   * <em>TableSize</em><br>
   * When calculating the data storage one should add the size of all 
   * attributes (each attributeconsumes at least 4 bytes) and also an overhead
   * of 12 byte. Variable size attributes (not supported yet) will have a 
   * size of 12 bytes plus the actual data storage parts where there is an 
   * additional overhead based on the size of the variable part.<br>
   * An example table with 5 attributes: 
   * one 64 bit attribute, one 32 bit attribute, 
   * two 16 bit attributes and one array of 64 8 bits. 
   * This table will consume 
   * 12 (overhead) + 8 + 4 + 2*4 (4 is minimum) + 64 = 96 bytes per record.
   * Additionally an overhead of about 2 % as page headers and waste should 
   * be allocated. Thus, 1 million records should consume 96 MBytes
   * plus the overhead 2 MByte and rounded up to 100 000 kBytes.<br>
   *
   */
  class Table : public Object {
  public:
    /** 
     * @name General
     * @{
     */

    /**
     * Get table name
     */
    const char * getName() const;

    /**
     * Get table id
     */ 
    int getTableId() const;
    
    /**
     * Get column definition via name.
     * @return null if none existing name
     */
    const Column* getColumn(const char * name) const;
    
    /**
     * Get column definition via index in table.
     * @return null if none existing name
     */
    Column* getColumn(const int attributeId);

    /**
     * Get column definition via name.
     * @return null if none existing name
     */
    Column* getColumn(const char * name);
    
    /**
     * Get column definition via index in table.
     * @return null if none existing name
     */
    const Column* getColumn(const int attributeId) const;
    
    /** @} *******************************************************************/
    /**
     * @name Storage
     * @{
     */

    /**
     * If set to false, then the table is a temporary 
     * table and is not logged to disk.
     *
     * In case of a system restart the table will still
     * be defined and exist but will be empty. 
     * Thus no checkpointing and no logging is performed on the table.
     *
     * The default value is true and indicates a normal table 
     * with full checkpointing and logging activated.
     */
    bool getLogging() const;

    /**
     * Get fragmentation type
     */
    FragmentType getFragmentType() const;
    
    /**
     * Get KValue (Hash parameter.)
     * Only allowed value is 6.
     * Later implementations might add flexibility in this parameter.
     */
    int getKValue() const;

    /**
     * Get MinLoadFactor  (Hash parameter.)
     * This value specifies the load factor when starting to shrink 
     * the hash table. 
     * It must be smaller than MaxLoadFactor.
     * Both these factors are given in percentage.
     */
    int getMinLoadFactor() const;

    /**
     * Get MaxLoadFactor  (Hash parameter.)
     * This value specifies the load factor when starting to split 
     * the containers in the local hash tables. 
     * 100 is the maximum which will optimize memory usage.
     * A lower figure will store less information in each container and thus
     * find the key faster but consume more memory.
     */
    int getMaxLoadFactor() const;

    /** @} *******************************************************************/
    /** 
     * @name Other
     * @{
     */
    
    /**
     * Get number of columns in the table
     */
    int getNoOfColumns() const;
    
    /**
     * Get number of primary keys in the table
     */
    int getNoOfPrimaryKeys() const;

    /**
     * Get name of primary key 
     */
    const char* getPrimaryKey(int no) const;
    
    /**
     * Check if table is equal to some other table
     */
    bool equal(const Table&) const;

    /**
     * Get frm file stored with this table
     */
    const void* getFrmData() const;
    Uint32 getFrmLength() const;

    /** @} *******************************************************************/

    /** 
     * @name Table creation
     * @{
     *
     * These methods should normally not be used in an application as
     * the result is not accessible from the MySQL Server
     *
     */

    /**
     * Constructor
     * @param  name   Name of table
     */
    Table(const char * name = "");

    /** 
     * Copy constructor 
     * @param  table  Table to be copied
     */
    Table(const Table& table); 
    virtual ~Table();
    
    /**
     * Assignment operator, deep copy
     * @param  table  Table to be copied
     */
    Table& operator=(const Table&);

    /**
     * Name of table
     * @param  name  Name of table
     */
    void setName(const char * name);

    /**
     * Add a column definition to a table
     * @note creates a copy
     */
    void addColumn(const Column &);
    
    /**
     * @see NdbDictionary::Table::getLogging.
     */
    void setLogging(bool); 
   
    /**
     * Set fragmentation type
     */
    void setFragmentType(FragmentType);

    /**
     * Set KValue (Hash parameter.)
     * Only allowed value is 6.
     * Later implementations might add flexibility in this parameter.
     */
    void setKValue(int kValue);
    
    /**
     * Set MinLoadFactor  (Hash parameter.)
     * This value specifies the load factor when starting to shrink 
     * the hash table. 
     * It must be smaller than MaxLoadFactor.
     * Both these factors are given in percentage.
     */
    void setMinLoadFactor(int);

    /**
     * Set MaxLoadFactor  (Hash parameter.)
     * This value specifies the load factor when starting to split 
     * the containers in the local hash tables. 
     * 100 is the maximum which will optimize memory usage.
     * A lower figure will store less information in each container and thus
     * find the key faster but consume more memory.
     */
    void setMaxLoadFactor(int);

    /**
     * Get table object type
     */
    Object::Type getObjectType() const;

    /**
     * Get object status
     */
    virtual Object::Status getObjectStatus() const;

    /**
     * Get object version
     */
    virtual int getObjectVersion() const;

    /**
     * Set frm file to store with this table
     */ 
    void setFrm(const void* data, Uint32 len);

    /**
     * Set table object type
     */
    void setObjectType(Object::Type type);

    /** @} *******************************************************************/

#ifndef DOXYGEN_SHOULD_SKIP_INTERNAL
    void setStoredTable(bool x) { setLogging(x); }
    bool getStoredTable() const { return getLogging(); }

    int getRowSizeInBytes() const ;
    int createTableInDb(Ndb*, bool existingEqualIsOk = true) const ;
#endif

  private:
#ifndef DOXYGEN_SHOULD_SKIP_INTERNAL
    friend class NdbTableImpl;
#endif
    class NdbTableImpl & m_impl;
    Table(NdbTableImpl&);
  };
  
  /**
   * @class Index
   * @brief Represents an index in an NDB Cluster
   */
  class Index : public Object {
  public:
    
    /** 
     * @name Getting Index properties
     * @{
     */

    /**
     * Get the name of an index
     */
    const char * getName() const;
    
    /**
     * Get the name of the table being indexed
     */
    const char * getTable() const;
    
    /**
     * Get the number of columns in the index
     */
    unsigned getNoOfColumns() const;

#ifndef DOXYGEN_SHOULD_SKIP_DEPRECATED
    /**
     * Get the number of columns in the index
     * Depricated, use getNoOfColumns instead.
     */
    int getNoOfIndexColumns() const;
#endif

    /**
     * Get a specific column in the index
     */
    const Column * getColumn(unsigned no) const ;

#ifndef DOXYGEN_SHOULD_SKIP_DEPRECATED
    /**
     * Get a specific column name in the index
     * Depricated, use getColumn instead.
     */
    const char * getIndexColumn(int no) const ;
#endif

    /**
     * Represents type of index
     */
    enum Type {
      Undefined = 0,          ///< Undefined object type (initial value)
      UniqueHashIndex = 3,    ///< Unique un-ordered hash index 
                              ///< (only one currently supported)
      OrderedIndex = 6        ///< Non-unique ordered index
    };

    /**
     * Get index type of the index
     */
    Type getType() const;
    
    /**
     * Check if index is set to be stored on disk
     *
     * @return if true then logging id enabled
     *
     * @note Non-logged indexes are rebuilt at system restart.
     * @note Ordered index does not currently support logging.
     */
    bool getLogging() const;

    /**
     * Get object status
     */
    virtual Object::Status getObjectStatus() const;

    /**
     * Get object version
     */
    virtual int getObjectVersion() const;

    /** @} *******************************************************************/

    /** 
     * @name Index creation
     * @{
     *
     * These methods should normally not be used in an application as
     * the result will not be visible from the MySQL Server
     *
     */

    /**
     *  Constructor
     *  @param  name  Name of index
     */
    Index(const char * name = "");
    virtual ~Index();

    /**
     * Set the name of an index
     */
    void setName(const char * name);

    /**
     * Define the name of the table to be indexed
     */
    void setTable(const char * name);

    /**
     * Add a column to the index definition
     * Note that the order of columns will be in
     * the order they are added (only matters for ordered indexes).
     */
    void addColumn(const Column & c);

    /**
     * Add a column name to the index definition
     * Note that the order of indexes will be in
     * the order they are added (only matters for ordered indexes).
     */
    void addColumnName(const char * name);

#ifndef DOXYGEN_SHOULD_SKIP_DEPRECATED
    /**
     * Add a column name to the index definition
     * Note that the order of indexes will be in
     * the order they are added (only matters for ordered indexes).
     * Depricated, use addColumnName instead.
     */
    void addIndexColumn(const char * name);
#endif

    /**
     * Add several column names to the index definition
     * Note that the order of indexes will be in
     * the order they are added (only matters for ordered indexes).
     */
    void addColumnNames(unsigned noOfNames, const char ** names);

#ifndef DOXYGEN_SHOULD_SKIP_DEPRECATED
    /**
     * Add several column names to the index definition
     * Note that the order of indexes will be in
     * the order they are added (only matters for ordered indexes).
     * Depricated, use addColumnNames instead.
     */
    void addIndexColumns(int noOfNames, const char ** names);
#endif

    /**
     * Set index type of the index
     */
    void setType(Type type);

    /**
     * Enable/Disable index storage on disk
     *
     * @param enable  If enable is set to true, then logging becomes enabled
     *
     * @see NdbDictionary::Index::getLogging
     */
    void setLogging(bool enable); 

#ifndef DOXYGEN_SHOULD_SKIP_DEPRECATED
    void setStoredIndex(bool x) { setLogging(x); }
    bool getStoredIndex() const { return getLogging(); }
#endif
    
    /** @} *******************************************************************/

  private:
#ifndef DOXYGEN_SHOULD_SKIP_INTERNAL
    friend class NdbIndexImpl;
#endif
    class NdbIndexImpl & m_impl;
    Index(NdbIndexImpl&);
  };

  /**
   * @brief Represents an Event in NDB Cluster
   *
   */
  class Event : public Object  {
  public:
    enum TableEvent { 
      TE_INSERT=1, ///< Insert event on table
      TE_DELETE=2, ///< Delete event on table
      TE_UPDATE=4, ///< Update event on table
      TE_ALL=7     ///< Any/all event on table (not relevant when 
                   ///< events are received)
    };
    enum EventDurability { 
      ED_UNDEFINED
#ifndef DOXYGEN_SHOULD_SKIP_INTERNAL
      = 0
#endif
#if 0 // not supported
      ,ED_SESSION = 1, 
      // Only this API can use it
      // and it's deleted after api has disconnected or ndb has restarted
      
      ED_TEMPORARY = 2
      // All API's can use it,
      // But's its removed when ndb is restarted
#endif
      ,ED_PERMANENT    ///< All API's can use it,
                       ///< It's still defined after a restart
#ifndef DOXYGEN_SHOULD_SKIP_INTERNAL
      = 3
#endif
    };
    
    Event(const char *name);
    virtual ~Event();
    /**
     * Set unique identifier for the event
     */
    void setName(const char *name);
    /**
     * Set table for which events should be detected
     */
    void setTable(const char *tableName);
    /**
     * Add type of event that should be detected
     */
    void addTableEvent(const TableEvent te);
    /**
     * Set durability of the event
     */
    void setDurability(const EventDurability ed);
#ifndef DOXYGEN_SHOULD_SKIP_INTERNAL
    void addColumn(const Column &c);
#endif
    /**
     * Add a column on which events should be detected
     *
     * @param attrId Column id
     *
     * @note errors will mot be detected until createEvent() is called
     */
    void addEventColumn(unsigned attrId);
    /**
     * Add a column on which events should be detected
     *
     * @param columnName Column name
     *
     * @note errors will mot be detected until createEvent() is called
     */
    void addEventColumn(const char * columnName);
    /**
     * Add several columns on which events should be detected
     *
     * @param n Number of columns
     * @param columnNames Column names
     *
     * @note errors will mot be detected until 
     *       NdbDictionary::Dictionary::createEvent() is called
     */
    void addEventColumns(int n, const char ** columnNames);

    /**
     * Get object status
     */
    virtual Object::Status getObjectStatus() const;

    /**
     * Get object version
     */
    virtual int getObjectVersion() const;

#ifndef DOXYGEN_SHOULD_SKIP_INTERNAL
    void print();
#endif

  private:
#ifndef DOXYGEN_SHOULD_SKIP_INTERNAL
    friend class NdbEventImpl;
    friend class NdbEventOperationImpl;
#endif
    class NdbEventImpl & m_impl;
    Event(NdbEventImpl&);
  };

  /**
   * @class Dictionary
   * @brief Dictionary for defining and retreiving meta data
   */
  class Dictionary {
  public:
    /**
     * @class List
     * @brief Structure for retrieving lists of object names
     */
    struct List {
      /**
       * @struct  Element
       * @brief   Object to be stored in an NdbDictionary::Dictionary::List
       */
      struct Element {
	unsigned id;            ///< Id of object
        Object::Type type;      ///< Type of object
        Object::State state;    ///< State of object
        Object::Store store;    ///< How object is stored
	char * database;        ///< In what database the object resides 
	char * schema;          ///< What schema the object is defined in
	char * name;            ///< Name of object
        Element() :
          id(0),
          type(Object::TypeUndefined),
          state(Object::StateUndefined),
          store(Object::StoreUndefined),
	  database(0),
	  schema(0),
          name(0) {
        }
      };
      unsigned count;           ///< Number of elements in list
      Element * elements;       ///< Pointer to array of elements
      List() : count(0), elements(0) {}
      ~List() {
        if (elements != 0) {
          for (unsigned i = 0; i < count; i++) {
            delete[] elements[i].database;
            delete[] elements[i].schema;
            delete[] elements[i].name;
            elements[i].name = 0;
          }
          delete[] elements;
          count = 0;
          elements = 0;
        }
      }
    };

    /** 
     * @name General
     * @{
     */

    /**
     * Fetch list of all objects, optionally restricted to given type.
     */
    int listObjects(List & list, Object::Type type = Object::TypeUndefined);
    int listObjects(List & list,
		    Object::Type type = Object::TypeUndefined) const;

    /**
     * Get the latest error
     *
     * @return   Error object.
     */			     
    const struct NdbError & getNdbError() const;

    /** @} *******************************************************************/

    /** 
     * @name Retrieving references to Tables and Indexes
     * @{
     */

    /**
     * Get table with given name, NULL if undefined
     * @param name   Name of table to get
     * @return table if successful otherwise NULL.
     */
    const Table * getTable(const char * name) const;

    /**
     * Get index with given name, NULL if undefined
     * @param indexName  Name of index to get.
     * @param tableName  Name of table that index belongs to.
     * @return  index if successful, otherwise 0.
     */
    const Index * getIndex(const char * indexName,
			   const char * tableName) const;

    /**
     * Fetch list of indexes of given table.
     * @param list  Reference to list where to store the listed indexes
     * @param tableName  Name of table that index belongs to.
     * @return  0 if successful, otherwise -1
     */
    int listIndexes(List & list, const char * tableName);
    int listIndexes(List & list, const char * tableName) const;

    /** @} *******************************************************************/
    /** 
     * @name Events
     * @{
     */
    
    /**
     * Create event given defined Event instance
     * @param Event to create
     * @return 0 if successful otherwise -1.
     */
    int createEvent(const Event &);

    /**
     * Drop event with given name
     * @param eventName  Name of event to drop.
     * @return 0 if successful otherwise -1.
     */
    int dropEvent(const char * eventName);
    
    /**
     * Get event with given name.
     * @param eventName  Name of event to get.
     * @return an Event if successful, otherwise NULL.
     */
    const Event * getEvent(const char * eventName);

    /** @} *******************************************************************/

    /** 
     * @name Table creation
     * @{
     *
     * These methods should normally not be used in an application as
     * the result will not be visible from the MySQL Server
     */

    /**
     * Create defined table given defined Table instance
     * @param Table Table to create
     * @return 0 if successful otherwise -1.
     */
    int createTable(const Table &);

    /**
     * Drop table given retrieved Table instance
     * @param Table Table to drop
     * @return 0 if successful otherwise -1.
     */
    int dropTable(Table &);

    /**
     * Drop table given table name
     * @param name   Name of table to drop 
     * @return 0 if successful otherwise -1.
     */
    int dropTable(const char * name);
    
    /**
     * Alter defined table given defined Table instance
     * @param Table Table to alter
     * @return  -2 (incompatible version) <br>
     *          -1 general error          <br>
     *           0 success                 
     */
    int alterTable(const Table &);

#ifndef DOXYGEN_SHOULD_SKIP_INTERNAL
    /**
     * Invalidate cached table object
     * @param name  Name of table to invalidate
     */
    void invalidateTable(const char * name);
#endif

    /**
     * Remove table/index from local cache
     */
    void removeCachedTable(const char * table);
    void removeCachedIndex(const char * index, const char * table);

    
    /** @} *******************************************************************/
    /** 
     * @name Index creation
     * @{
     *
     * These methods should normally not be used in an application as
     * the result will not be visible from the MySQL Server
     *
     */
    
    /**
     * Create index given defined Index instance
     * @param Index to create
     * @return 0 if successful otherwise -1.
     */
    int createIndex(const Index &);

    /**
     * Drop index with given name
     * @param indexName  Name of index to drop.
     * @param tableName  Name of table that index belongs to.
     * @return 0 if successful otherwise -1.
     */
    int dropIndex(const char * indexName,
		  const char * tableName);
    
#ifndef DOXYGEN_SHOULD_SKIP_INTERNAL
    /**
     * Invalidate cached index object
     */
    void invalidateIndex(const char * indexName,
                         const char * tableName);
#endif

    /** @} *******************************************************************/

  protected:
    Dictionary(Ndb & ndb);
    ~Dictionary();
    
  private:
#ifndef DOXYGEN_SHOULD_SKIP_INTERNAL
    friend class NdbDictionaryImpl;
    friend class UtilTransactions;
    friend class NdbBlob;
#endif
    class NdbDictionaryImpl & m_impl;
    Dictionary(NdbDictionaryImpl&);
    const Table * getIndexTable(const char * indexName, 
				const char * tableName) const;
  public:
#ifndef DOXYGEN_SHOULD_SKIP_INTERNAL
    const Table * getTable(const char * name, void **data) const;
    void set_local_table_data_size(unsigned sz);
#endif
  };
};

class NdbOut& operator <<(class NdbOut& out, const NdbDictionary::Column& col);

#endif<|MERGE_RESOLUTION|>--- conflicted
+++ resolved
@@ -164,7 +164,6 @@
      * The builtin column types
      */
     enum Type {
-<<<<<<< HEAD
       Undefined = NDB_TYPE_UNDEFINED,   ///< Undefined 
       Tinyint = NDB_TYPE_TINYINT,       ///< 8 bit. 1 byte signed integer, can be used in array
       Tinyunsigned = NDB_TYPE_TINYUNSIGNED,  ///< 8 bit. 1 byte unsigned integer, can be used in array
@@ -184,35 +183,11 @@
       Binary = NDB_TYPE_BINARY,        ///< Len
       Varbinary = NDB_TYPE_VARBINARY,     ///< Max len
       Datetime = NDB_TYPE_DATETIME,    ///< Precision down to 1 sec (sizeof(Datetime) == 8 bytes )
-      Timespec = NDB_TYPE_TIMESPEC,    ///< Precision down to 1 nsec(sizeof(Datetime) == 12 bytes )
+      Date = NDB_TYPE_DATE,            ///< Precision down to 1 day(sizeof(Date) == 4 bytes )
       Blob = NDB_TYPE_BLOB,        ///< Binary large object (see NdbBlob)
       Text = NDB_TYPE_TEXT,         ///< Text blob,
-      Bit = NDB_TYPE_BIT           ///< Bit, length specifies no of bits
-=======
-      Undefined=0,///< Undefined 
-      Tinyint,       ///< 8 bit. 1 byte signed integer, can be used in array
-      Tinyunsigned,  ///< 8 bit. 1 byte unsigned integer, can be used in array
-      Smallint,      ///< 16 bit. 2 byte signed integer, can be used in array
-      Smallunsigned, ///< 16 bit. 2 byte unsigned integer, can be used in array
-      Mediumint,     ///< 24 bit. 3 byte signed integer, can be used in array
-      Mediumunsigned,///< 24 bit. 3 byte unsigned integer, can be used in array
-      Int,           ///< 32 bit. 4 byte signed integer, can be used in array
-      Unsigned,      ///< 32 bit. 4 byte unsigned integer, can be used in array
-      Bigint,        ///< 64 bit. 8 byte signed integer, can be used in array
-      Bigunsigned,   ///< 64 Bit. 8 byte signed integer, can be used in array
-      Float,         ///< 32-bit float. 4 bytes float, can be used in array
-      Double,        ///< 64-bit float. 8 byte float, can be used in array
-      Decimal,       ///< Precision, Scale are applicable
-      Char,          ///< Len. A fixed array of 1-byte chars
-      Varchar,       ///< Max len
-      Binary,        ///< Len
-      Varbinary,     ///< Max len
-      Datetime,    ///< Precision down to 1 sec (sizeof(Datetime) == 8 bytes )
-      Date,        ///< Precision down to 1 day(sizeof(Date) == 4 bytes )
-      Blob,        ///< Binary large object (see NdbBlob)
-      Text,        ///< Text blob
-      Time = 25    ///< Time without date
->>>>>>> e98e64ce
+      Bit = NDB_TYPE_BIT,          ///< Bit, length specifies no of bits
+      Time = NDB_TYPE_TIME         ///< Time without date
     };
 
     /** 
