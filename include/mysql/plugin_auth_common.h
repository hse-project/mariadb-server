#ifndef MYSQL_PLUGIN_AUTH_COMMON_INCLUDED
<<<<<<< HEAD
/* Copyright (C) 2010 Sergei Golubchik and Monty Program Ab
   Copyright (C) 2010 Sun Microsystems, Inc.
=======
/* Copyright (c) 2010, Oracle and/or its affiliates. All rights reserved.
>>>>>>> 3604b340

   This program is free software; you can redistribute it and/or modify
   it under the terms of the GNU General Public License as published by
   the Free Software Foundation; version 2 of the License.

   This program is distributed in the hope that it will be useful,
   but WITHOUT ANY WARRANTY; without even the implied warranty of
   MERCHANTABILITY or FITNESS FOR A PARTICULAR PURPOSE.  See the
   GNU General Public License for more details.

   You should have received a copy of the GNU General Public License
   along with this program; if not, write to the Free Software
   Foundation, Inc., 51 Franklin St, Fifth Floor, Boston, MA 02110-1301  USA */

#ifdef _WIN32
#include <windows.h>
#endif

/**
  @file

  This file defines constants and data structures that are the same for
  both client- and server-side authentication plugins.
*/
#define MYSQL_PLUGIN_AUTH_COMMON_INCLUDED

/** the max allowed length for a user name */
#define MYSQL_USERNAME_LENGTH 48

/**
  return values of the plugin authenticate_user() method.
*/

/**
  Authentication failed. Additionally, all other CR_xxx values
  (libmysql error code) can be used too.

  The client plugin may set the error code and the error message directly
  in the MYSQL structure and return CR_ERROR. If a CR_xxx specific error
  code was returned, an error message in the MYSQL structure will be
  overwritten. If CR_ERROR is returned without setting the error in MYSQL,
  CR_UNKNOWN_ERROR will be user.
*/
#define CR_ERROR 0
/**
  Authentication (client part) was successful. It does not mean that the
  authentication as a whole was successful, usually it only means
  that the client was able to send the user name and the password to the
  server. If CR_OK is returned, the libmysql reads the next packet expecting
  it to be one of OK, ERROR, or CHANGE_PLUGIN packets.
*/
#define CR_OK -1
/**
  Authentication was successful.
  It means that the client has done its part successfully and also that
  a plugin has read the last packet (one of OK, ERROR, CHANGE_PLUGIN).
  In this case, libmysql will not read a packet from the server,
  but it will use the data at mysql->net.read_pos.

  A plugin may return this value if the number of roundtrips in the
  authentication protocol is not known in advance, and the client plugin
  needs to read one packet more to determine if the authentication is finished
  or not.
*/
#define CR_OK_HANDSHAKE_COMPLETE -2

typedef struct st_plugin_vio_info
{
  enum { MYSQL_VIO_INVALID, MYSQL_VIO_TCP, MYSQL_VIO_SOCKET,
         MYSQL_VIO_PIPE, MYSQL_VIO_MEMORY } protocol;
  int socket;     /**< it's set, if the protocol is SOCKET or TCP */
#ifdef _WIN32
  HANDLE handle;  /**< it's set, if the protocol is PIPE or MEMORY */
#endif
} MYSQL_PLUGIN_VIO_INFO;

/**
  Provides plugin access to communication channel
*/
typedef struct st_plugin_vio
{
  /**
    Plugin provides a pointer reference and this function sets it to the
    contents of any incoming packet. Returns the packet length, or -1 if
    the plugin should terminate.
  */
  int (*read_packet)(struct st_plugin_vio *vio, 
                     unsigned char **buf);
  
  /**
    Plugin provides a buffer with data and the length and this
    function sends it as a packet. Returns 0 on success, 1 on failure.
  */
  int (*write_packet)(struct st_plugin_vio *vio, 
                      const unsigned char *packet, 
                      int packet_len);

  /**
    Fills in a st_plugin_vio_info structure, providing the information
    about the connection.
  */
  void (*info)(struct st_plugin_vio *vio, struct st_plugin_vio_info *info);

} MYSQL_PLUGIN_VIO;

#endif
<|MERGE_RESOLUTION|>--- conflicted
+++ resolved
@@ -1,10 +1,6 @@
 #ifndef MYSQL_PLUGIN_AUTH_COMMON_INCLUDED
-<<<<<<< HEAD
 /* Copyright (C) 2010 Sergei Golubchik and Monty Program Ab
-   Copyright (C) 2010 Sun Microsystems, Inc.
-=======
-/* Copyright (c) 2010, Oracle and/or its affiliates. All rights reserved.
->>>>>>> 3604b340
+   Copyright (c) 2010, Oracle and/or its affiliates.
 
    This program is free software; you can redistribute it and/or modify
    it under the terms of the GNU General Public License as published by
