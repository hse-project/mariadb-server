/*
   Copyright (c) 2003, 2011, Oracle and/or its affiliates.

   This program is free software; you can redistribute it and/or modify
   it under the terms of the GNU General Public License as published by
   the Free Software Foundation; version 2 of the License.

   This program is distributed in the hope that it will be useful,
   but WITHOUT ANY WARRANTY; without even the implied warranty of
   MERCHANTABILITY or FITNESS FOR A PARTICULAR PURPOSE.  See the
   GNU General Public License for more details.

   You should have received a copy of the GNU General Public License
   along with this program; if not, write to the Free Software
   Foundation, Inc., 59 Temple Place, Suite 330, Boston, MA  02111-1307  USA */

/*
  This file is included by both libmysql.c (the MySQL client C API)
  and the mysqld server to connect to another MYSQL server.

  The differences for the two cases are:

  - Things that only works for the client:
  - Trying to automaticly determinate user name if not supplied to
    mysql_real_connect()
  - Support for reading local file with LOAD DATA LOCAL
  - SHARED memory handling
  - Prepared statements
  
  - Things that only works for the server
  - Alarm handling on connect
  
  In all other cases, the code should be idential for the client and
  server.
*/ 

#include <my_global.h>

#include "mysql.h"

#ifndef __WIN__
#include <netdb.h>
#endif

/* Remove client convenience wrappers */
#undef max_allowed_packet
#undef net_buffer_length

#ifdef EMBEDDED_LIBRARY

#undef MYSQL_SERVER

#ifndef MYSQL_CLIENT
#define MYSQL_CLIENT
#endif

#define CLI_MYSQL_REAL_CONNECT STDCALL cli_mysql_real_connect

#undef net_flush
my_bool	net_flush(NET *net);

#else  /*EMBEDDED_LIBRARY*/
#define CLI_MYSQL_REAL_CONNECT STDCALL mysql_real_connect
#endif /*EMBEDDED_LIBRARY*/
#include <my_sys.h>
#include <mysys_err.h>
#include <m_string.h>
#include <m_ctype.h>
#include "mysql_version.h"
#include "mysqld_error.h"
#include "errmsg.h"
#include <violite.h>
#if !defined(__WIN__)
#include <my_pthread.h>				/* because of signal()	*/
#endif /* !defined(__WIN__) */

#include <sys/stat.h>
#include <signal.h>
#include <time.h>
#ifdef	 HAVE_PWD_H
#include <pwd.h>
#endif
#if !defined(__WIN__)
#include <sys/socket.h>
#include <netinet/in.h>
#include <arpa/inet.h>
#include <netdb.h>
#ifdef HAVE_SELECT_H
#  include <select.h>
#endif
#ifdef HAVE_SYS_SELECT_H
#include <sys/select.h>
#endif
#endif /* !defined(__WIN__) */
#ifdef HAVE_SYS_UN_H
#  include <sys/un.h>
#endif

#if defined(__WIN__)
#define perror(A)
#else
#include <errno.h>
#define SOCKET_ERROR -1
#endif

#ifdef __WIN__
#define CONNECT_TIMEOUT 20
#else
#define CONNECT_TIMEOUT 0
#endif

#include "client_settings.h"
#include <sql_common.h>
#include <mysql/client_plugin.h>
#include <my_context.h>
#include <mysql_async.h>

#define native_password_plugin_name "mysql_native_password"
#define old_password_plugin_name    "mysql_old_password"

uint		mysql_port=0;
char		*mysql_unix_port= 0;
const char	*unknown_sqlstate= "HY000";
const char	*not_error_sqlstate= "00000";
const char	*cant_connect_sqlstate= "08001";
#ifdef HAVE_SMEM
char		 *shared_memory_base_name= 0;
const char 	*def_shared_memory_base_name= default_shared_memory_base_name;
#endif

static void mysql_close_free_options(MYSQL *mysql);
static void mysql_close_free(MYSQL *mysql);
static void mysql_prune_stmt_list(MYSQL *mysql);
static int cli_report_progress(MYSQL *mysql, uchar *packet, uint length);

#if !defined(__WIN__)
static int wait_for_data(my_socket fd, uint timeout);
#endif

CHARSET_INFO *default_client_charset_info = &my_charset_latin1;

/* Server error code and message */
unsigned int mysql_server_last_errno;
char mysql_server_last_error[MYSQL_ERRMSG_SIZE];

/****************************************************************************
  A modified version of connect().  my_connect() allows you to specify
  a timeout value, in seconds, that we should wait until we
  derermine we can't connect to a particular host.  If timeout is 0,
  my_connect() will behave exactly like connect().

  Base version coded by Steve Bernacki, Jr. <steve@navinet.net>
*****************************************************************************/

int my_connect(my_socket fd, const struct sockaddr *name, uint namelen,
	       uint timeout)
{
#if defined(__WIN__)
  DBUG_ENTER("my_connect");
  DBUG_RETURN(connect(fd, (struct sockaddr*) name, namelen));
#else
  int flags, res, s_err;
  DBUG_ENTER("my_connect");
  DBUG_PRINT("enter", ("fd: %d  timeout: %u", fd, timeout));

  /*
    If they passed us a timeout of zero, we should behave
    exactly like the normal connect() call does.
  */

  if (timeout == 0)
    DBUG_RETURN(connect(fd, (struct sockaddr*) name, namelen));

  flags = fcntl(fd, F_GETFL, 0);	  /* Set socket to not block */
#ifdef O_NONBLOCK
  fcntl(fd, F_SETFL, flags | O_NONBLOCK);  /* and save the flags..  */
#endif

  DBUG_PRINT("info", ("connecting non-blocking"));
  res= connect(fd, (struct sockaddr*) name, namelen);
  DBUG_PRINT("info", ("connect result: %d  errno: %d", res, errno));
  s_err= errno;			/* Save the error... */
  fcntl(fd, F_SETFL, flags);
  if ((res != 0) && (s_err != EINPROGRESS))
  {
    errno= s_err;			/* Restore it */
    DBUG_RETURN(-1);
  }
  if (res == 0)				/* Connected quickly! */
    DBUG_RETURN(0);
  DBUG_RETURN(wait_for_data(fd, timeout));
#endif
}


/*
  Wait up to timeout seconds for a connection to be established.

  We prefer to do this with poll() as there is no limitations with this.
  If not, we will use select()
*/

#if !defined(__WIN__)

static int wait_for_data(my_socket fd, uint timeout)
{
#ifdef HAVE_POLL
  struct pollfd ufds;
  int res;
  DBUG_ENTER("wait_for_data");

  DBUG_PRINT("info", ("polling"));
  ufds.fd= fd;
  ufds.events= POLLIN | POLLPRI;
  if (!(res= poll(&ufds, 1, (int) timeout*1000)))
  {
    DBUG_PRINT("info", ("poll timed out"));
    errno= EINTR;
    DBUG_RETURN(-1);
  }
  DBUG_PRINT("info",
             ("poll result: %d  errno: %d  revents: 0x%02d  events: 0x%02d",
              res, errno, ufds.revents, ufds.events));
  if (res < 0 || !(ufds.revents & (POLLIN | POLLPRI)))
    DBUG_RETURN(-1);
  /*
    At this point, we know that something happened on the socket.
    But this does not means that everything is alright.
    The connect might have failed. We need to retrieve the error code
    from the socket layer. We must return success only if we are sure
    that it was really a success. Otherwise we might prevent the caller
    from trying another address to connect to.
  */
  {
    int         s_err;
    socklen_t   s_len= sizeof(s_err);

    DBUG_PRINT("info", ("Get SO_ERROR from non-blocked connected socket."));
    res= getsockopt(fd, SOL_SOCKET, SO_ERROR, &s_err, &s_len);
    DBUG_PRINT("info", ("getsockopt res: %d  s_err: %d", res, s_err));
    if (res)
      DBUG_RETURN(res);
    /* getsockopt() was successful, check the retrieved status value. */
    if (s_err)
    {
      errno= s_err;
      DBUG_RETURN(-1);
    }
    /* Status from connect() is zero. Socket is successfully connected. */
  }
  DBUG_RETURN(0);
#else
  SOCKOPT_OPTLEN_TYPE s_err_size = sizeof(uint);
  fd_set sfds;
  struct timeval tv;
  time_t start_time, now_time;
  int res, s_err;
  DBUG_ENTER("wait_for_data");

  if (fd >= FD_SETSIZE)				/* Check if wrong error */
    DBUG_RETURN(0);					/* Can't use timeout */

  /*
    Our connection is "in progress."  We can use the select() call to wait
    up to a specified period of time for the connection to suceed.
    If select() returns 0 (after waiting howevermany seconds), our socket
    never became writable (host is probably unreachable.)  Otherwise, if
    select() returns 1, then one of two conditions exist:
   
    1. An error occured.  We use getsockopt() to check for this.
    2. The connection was set up sucessfully: getsockopt() will
    return 0 as an error.
   
    Thanks goes to Andrew Gierth <andrew@erlenstar.demon.co.uk>
    who posted this method of timing out a connect() in
    comp.unix.programmer on August 15th, 1997.
  */

  FD_ZERO(&sfds);
  FD_SET(fd, &sfds);
  /*
    select could be interrupted by a signal, and if it is, 
    the timeout should be adjusted and the select restarted
    to work around OSes that don't restart select and 
    implementations of select that don't adjust tv upon
    failure to reflect the time remaining
   */
  start_time= my_time(0);
  for (;;)
  {
    tv.tv_sec = (long) timeout;
    tv.tv_usec = 0;
#if defined(HPUX10)
    if ((res = select(fd+1, NULL, (int*) &sfds, NULL, &tv)) > 0)
      break;
#else
    if ((res = select(fd+1, NULL, &sfds, NULL, &tv)) > 0)
      break;
#endif
    if (res == 0)					/* timeout */
      DBUG_RETURN(-1);
    now_time= my_time(0);
    timeout-= (uint) (now_time - start_time);
    if (errno != EINTR || (int) timeout <= 0)
      DBUG_RETURN(-1);
  }

  /*
    select() returned something more interesting than zero, let's
    see if we have any errors.  If the next two statements pass,
    we've got an open socket!
  */

  s_err=0;
  if (getsockopt(fd, SOL_SOCKET, SO_ERROR, (char*) &s_err, &s_err_size) != 0)
    DBUG_RETURN(-1);

  if (s_err)
  {						/* getsockopt could succeed */
    errno = s_err;
    DBUG_RETURN(-1);					/* but return an error... */
  }
  DBUG_RETURN(0);					/* ok */
#endif /* HAVE_POLL */
}
#endif /* !defined(__WIN__) */

/**
  Set the internal error message to mysql handler

  @param mysql    connection handle (client side)
  @param errcode  CR_ error code, passed to ER macro to get
                  error text
  @parma sqlstate SQL standard sqlstate
*/

void set_mysql_error(MYSQL *mysql, int errcode, const char *sqlstate)
{
  NET *net;
  DBUG_ENTER("set_mysql_error");
  DBUG_PRINT("enter", ("error :%d '%s'", errcode, ER(errcode)));
  DBUG_ASSERT(mysql != 0);

  if (mysql)
  {
    net= &mysql->net;
    net->last_errno= errcode;
    strmov(net->last_error, ER(errcode));
    strmov(net->sqlstate, sqlstate);
  }
  else
  {
    mysql_server_last_errno= errcode;
    strmov(mysql_server_last_error, ER(errcode));
  }
  DBUG_VOID_RETURN;
}

/**
  Clear possible error state of struct NET

  @param net  clear the state of the argument
*/

void net_clear_error(NET *net)
{
  net->last_errno= 0;
  net->last_error[0]= '\0';
  strmov(net->sqlstate, not_error_sqlstate);
}

/**
  Set an error message on the client.

  @param mysql     connection handle
  @param errcode   CR_* errcode, for client errors
  @param sqlstate  SQL standard sql state, unknown_sqlstate for the
                   majority of client errors.
  @param format    error message template, in sprintf format
  @param ...       variable number of arguments
*/

void set_mysql_extended_error(MYSQL *mysql, int errcode,
                                     const char *sqlstate,
                                     const char *format, ...)
{
  NET *net;
  va_list args;
  DBUG_ENTER("set_mysql_extended_error");
  DBUG_PRINT("enter", ("error :%d '%s'", errcode, format));
  DBUG_ASSERT(mysql != 0);

  net= &mysql->net;
  net->last_errno= errcode;
  va_start(args, format);
  my_vsnprintf(net->last_error, sizeof(net->last_error)-1,
               format, args);
  va_end(args);
  strmov(net->sqlstate, sqlstate);

  DBUG_VOID_RETURN;
}



/*
  Create a named pipe connection
*/

#ifdef __WIN__

HANDLE create_named_pipe(MYSQL *mysql, uint connect_timeout, char **arg_host,
			 char **arg_unix_socket)
{
  HANDLE hPipe=INVALID_HANDLE_VALUE;
  char pipe_name[1024];
  DWORD dwMode;
  int i;
  my_bool testing_named_pipes=0;
  char *host= *arg_host, *unix_socket= *arg_unix_socket;

  if ( ! unix_socket || (unix_socket)[0] == 0x00)
    unix_socket = mysql_unix_port;
  if (!host || !strcmp(host,LOCAL_HOST))
    host=LOCAL_HOST_NAMEDPIPE;

  
  pipe_name[sizeof(pipe_name)-1]= 0;		/* Safety if too long string */
  strxnmov(pipe_name, sizeof(pipe_name)-1, "\\\\", host, "\\pipe\\",
	   unix_socket, NullS);
  DBUG_PRINT("info",("Server name: '%s'.  Named Pipe: %s", host, unix_socket));

  for (i=0 ; i < 100 ; i++)			/* Don't retry forever */
  {
    if ((hPipe = CreateFile(pipe_name,
			    GENERIC_READ | GENERIC_WRITE,
			    0,
			    NULL,
			    OPEN_EXISTING,
			    FILE_FLAG_OVERLAPPED,
			    NULL )) != INVALID_HANDLE_VALUE)
      break;
    if (GetLastError() != ERROR_PIPE_BUSY)
    {
      set_mysql_extended_error(mysql, CR_NAMEDPIPEOPEN_ERROR,
                               unknown_sqlstate, ER(CR_NAMEDPIPEOPEN_ERROR),
                               host, unix_socket, (ulong) GetLastError());
      return INVALID_HANDLE_VALUE;
    }
    /* wait for for an other instance */
    if (! WaitNamedPipe(pipe_name, connect_timeout*1000) )
    {
      set_mysql_extended_error(mysql, CR_NAMEDPIPEWAIT_ERROR, unknown_sqlstate,
                               ER(CR_NAMEDPIPEWAIT_ERROR),
                               host, unix_socket, (ulong) GetLastError());
      return INVALID_HANDLE_VALUE;
    }
  }
  if (hPipe == INVALID_HANDLE_VALUE)
  {
    set_mysql_extended_error(mysql, CR_NAMEDPIPEOPEN_ERROR, unknown_sqlstate,
                             ER(CR_NAMEDPIPEOPEN_ERROR), host, unix_socket,
                             (ulong) GetLastError());
    return INVALID_HANDLE_VALUE;
  }
  dwMode = PIPE_READMODE_BYTE | PIPE_WAIT;
  if ( !SetNamedPipeHandleState(hPipe, &dwMode, NULL, NULL) )
  {
    CloseHandle( hPipe );
    set_mysql_extended_error(mysql, CR_NAMEDPIPESETSTATE_ERROR,
                             unknown_sqlstate, ER(CR_NAMEDPIPESETSTATE_ERROR),
                             host, unix_socket, (ulong) GetLastError());
    return INVALID_HANDLE_VALUE;
  }
  *arg_host=host ; *arg_unix_socket=unix_socket;	/* connect arg */
  return (hPipe);
}
#endif


/*
  Create new shared memory connection, return handler of connection

  SYNOPSIS
    create_shared_memory()
    mysql		Pointer of mysql structure
    net			Pointer of net structure
    connect_timeout	Timeout of connection
*/

#ifdef HAVE_SMEM
HANDLE create_shared_memory(MYSQL *mysql,NET *net, uint connect_timeout)
{
  ulong smem_buffer_length = shared_memory_buffer_length + 4;
  /*
    event_connect_request is event object for start connection actions
    event_connect_answer is event object for confirm, that server put data
    handle_connect_file_map is file-mapping object, use for create shared
    memory
    handle_connect_map is pointer on shared memory
    handle_map is pointer on shared memory for client
    event_server_wrote,
    event_server_read,
    event_client_wrote,
    event_client_read are events for transfer data between server and client
    handle_file_map is file-mapping object, use for create shared memory
  */
  HANDLE event_connect_request = NULL;
  HANDLE event_connect_answer = NULL;
  HANDLE handle_connect_file_map = NULL;
  char *handle_connect_map = NULL;

  char *handle_map = NULL;
  HANDLE event_server_wrote = NULL;
  HANDLE event_server_read = NULL;
  HANDLE event_client_wrote = NULL;
  HANDLE event_client_read = NULL;
  HANDLE event_conn_closed = NULL;
  HANDLE handle_file_map = NULL;
  ulong connect_number;
  char connect_number_char[22], *p;
  char *tmp= NULL;
  char *suffix_pos;
  DWORD error_allow = 0;
  DWORD error_code = 0;
  DWORD event_access_rights= SYNCHRONIZE | EVENT_MODIFY_STATE;
  char *shared_memory_base_name = mysql->options.shared_memory_base_name;
  static const char *name_prefixes[] = {"","Global\\"};
  const char *prefix;
  int i;

  /*
    If this is NULL, somebody freed the MYSQL* options.  mysql_close()
    is a good candidate.  We don't just silently (re)set it to
    def_shared_memory_base_name as that would create really confusing/buggy
    behavior if the user passed in a different name on the command-line or
    in a my.cnf.
  */
  DBUG_ASSERT(shared_memory_base_name != NULL);

  /*
     get enough space base-name + '_' + longest suffix we might ever send
   */
  if (!(tmp= (char *)my_malloc(strlen(shared_memory_base_name) + 32L, MYF(MY_FAE))))
    goto err;

  /*
    The name of event and file-mapping events create agree next rule:
    shared_memory_base_name+unique_part
    Where:
    shared_memory_base_name is unique value for each server
    unique_part is uniquel value for each object (events and file-mapping)
  */
  for (i = 0; i< array_elements(name_prefixes); i++)
  {
    prefix= name_prefixes[i];
    suffix_pos = strxmov(tmp, prefix , shared_memory_base_name, "_", NullS);
    strmov(suffix_pos, "CONNECT_REQUEST");
    event_connect_request= OpenEvent(event_access_rights, FALSE, tmp);
    if (event_connect_request)
    {
      break;
    }
  }
  if (!event_connect_request)
  {
    error_allow = CR_SHARED_MEMORY_CONNECT_REQUEST_ERROR;
    goto err;
  }
  strmov(suffix_pos, "CONNECT_ANSWER");
  if (!(event_connect_answer= OpenEvent(event_access_rights,FALSE,tmp)))
  {
    error_allow = CR_SHARED_MEMORY_CONNECT_ANSWER_ERROR;
    goto err;
  }
  strmov(suffix_pos, "CONNECT_DATA");
  if (!(handle_connect_file_map= OpenFileMapping(FILE_MAP_WRITE,FALSE,tmp)))
  {
    error_allow = CR_SHARED_MEMORY_CONNECT_FILE_MAP_ERROR;
    goto err;
  }
  if (!(handle_connect_map= MapViewOfFile(handle_connect_file_map,
					  FILE_MAP_WRITE,0,0,sizeof(DWORD))))
  {
    error_allow = CR_SHARED_MEMORY_CONNECT_MAP_ERROR;
    goto err;
  }

  /* Send to server request of connection */
  if (!SetEvent(event_connect_request))
  {
    error_allow = CR_SHARED_MEMORY_CONNECT_SET_ERROR;
    goto err;
  }

  /* Wait of answer from server */
  if (WaitForSingleObject(event_connect_answer,connect_timeout*1000) !=
      WAIT_OBJECT_0)
  {
    error_allow = CR_SHARED_MEMORY_CONNECT_ABANDONED_ERROR;
    goto err;
  }

  /* Get number of connection */
  connect_number = uint4korr(handle_connect_map);/*WAX2*/
  p= int10_to_str(connect_number, connect_number_char, 10);

  /*
    The name of event and file-mapping events create agree next rule:
    shared_memory_base_name+unique_part+number_of_connection

    Where:
    shared_memory_base_name is uniquel value for each server
    unique_part is uniquel value for each object (events and file-mapping)
    number_of_connection is number of connection between server and client
  */
  suffix_pos = strxmov(tmp, prefix , shared_memory_base_name, "_", connect_number_char,
		       "_", NullS);
  strmov(suffix_pos, "DATA");
  if ((handle_file_map = OpenFileMapping(FILE_MAP_WRITE,FALSE,tmp)) == NULL)
  {
    error_allow = CR_SHARED_MEMORY_FILE_MAP_ERROR;
    goto err2;
  }
  if ((handle_map = MapViewOfFile(handle_file_map,FILE_MAP_WRITE,0,0,
				  smem_buffer_length)) == NULL)
  {
    error_allow = CR_SHARED_MEMORY_MAP_ERROR;
    goto err2;
  }

  strmov(suffix_pos, "SERVER_WROTE");
  if ((event_server_wrote = OpenEvent(event_access_rights,FALSE,tmp)) == NULL)
  {
    error_allow = CR_SHARED_MEMORY_EVENT_ERROR;
    goto err2;
  }

  strmov(suffix_pos, "SERVER_READ");
  if ((event_server_read = OpenEvent(event_access_rights,FALSE,tmp)) == NULL)
  {
    error_allow = CR_SHARED_MEMORY_EVENT_ERROR;
    goto err2;
  }

  strmov(suffix_pos, "CLIENT_WROTE");
  if ((event_client_wrote = OpenEvent(event_access_rights,FALSE,tmp)) == NULL)
  {
    error_allow = CR_SHARED_MEMORY_EVENT_ERROR;
    goto err2;
  }

  strmov(suffix_pos, "CLIENT_READ");
  if ((event_client_read = OpenEvent(event_access_rights,FALSE,tmp)) == NULL)
  {
    error_allow = CR_SHARED_MEMORY_EVENT_ERROR;
    goto err2;
  }

  strmov(suffix_pos, "CONNECTION_CLOSED");
  if ((event_conn_closed = OpenEvent(event_access_rights,FALSE,tmp)) == NULL)
  {
    error_allow = CR_SHARED_MEMORY_EVENT_ERROR;
    goto err2;
  }
  /*
    Set event that server should send data
  */
  SetEvent(event_server_read);

err2:
  if (error_allow == 0)
  {
    net->vio= vio_new_win32shared_memory(handle_file_map,handle_map,
                                         event_server_wrote,
                                         event_server_read,event_client_wrote,
                                         event_client_read,event_conn_closed);
  }
  else
  {
    error_code = GetLastError();
    if (event_server_read)
      CloseHandle(event_server_read);
    if (event_server_wrote)
      CloseHandle(event_server_wrote);
    if (event_client_read)
      CloseHandle(event_client_read);
    if (event_client_wrote)
      CloseHandle(event_client_wrote);
    if (event_conn_closed)
      CloseHandle(event_conn_closed);
    if (handle_map)
      UnmapViewOfFile(handle_map);
    if (handle_file_map)
      CloseHandle(handle_file_map);
  }
err:
  my_free(tmp);
  if (error_allow)
    error_code = GetLastError();
  if (event_connect_request)
    CloseHandle(event_connect_request);
  if (event_connect_answer)
    CloseHandle(event_connect_answer);
  if (handle_connect_map)
    UnmapViewOfFile(handle_connect_map);
  if (handle_connect_file_map)
    CloseHandle(handle_connect_file_map);
  if (error_allow)
  {
    if (error_allow == CR_SHARED_MEMORY_EVENT_ERROR)
      set_mysql_extended_error(mysql, error_allow, unknown_sqlstate,
                               ER(error_allow), suffix_pos, error_code);
    else
      set_mysql_extended_error(mysql, error_allow, unknown_sqlstate,
                               ER(error_allow), error_code);
    return(INVALID_HANDLE_VALUE);
  }
  return(handle_map);
}
#endif

/**
  Read a packet from server. Give error message if socket was down
  or packet is an error message

  @retval  packet_error    An error occurred during reading.
                           Error message is set.
  @retval  
*/

ulong
cli_safe_read(MYSQL *mysql)
{
  NET *net= &mysql->net;
  ulong len=0;

restart:
  if (net->vio != 0)
    len=my_net_read(net);

  if (len == packet_error || len == 0)
  {
    DBUG_PRINT("error",("Wrong connection or packet. fd: %s  len: %lu",
			vio_description(net->vio),len));
#ifdef MYSQL_SERVER
    if (net->vio && vio_was_interrupted(net->vio))
      return (packet_error);
#endif /*MYSQL_SERVER*/
    end_server(mysql);
    set_mysql_error(mysql, net->last_errno == ER_NET_PACKET_TOO_LARGE ?
                    CR_NET_PACKET_TOO_LARGE: CR_SERVER_LOST, unknown_sqlstate);
    return (packet_error);
  }
  if (net->read_pos[0] == 255)
  {
    if (len > 3)
    {
      uchar *pos= net->read_pos+1;
      uint last_errno=uint2korr(pos);

      if (last_errno == 65535 &&
          (mysql->server_capabilities & CLIENT_PROGRESS))
      {
        if (cli_report_progress(mysql, pos+2, (uint) (len-3)))
        {
          /* Wrong packet */
          set_mysql_error(mysql,  CR_MALFORMED_PACKET, unknown_sqlstate);
          return (packet_error);
        }
        goto restart;
      }
      net->last_errno= last_errno;
      
      pos+=2;
      len-=2;
      if (protocol_41(mysql) && (char) pos[0] == '#')
      {
	strmake(net->sqlstate, (char*) pos+1, SQLSTATE_LENGTH);
	pos+= SQLSTATE_LENGTH+1;
      }
      else
      {
        /*
          The SQL state hasn't been received -- it should be reset to HY000
          (unknown error sql state).
        */

        strmov(net->sqlstate, unknown_sqlstate);
      }

      (void) strmake(net->last_error,(char*) pos,
		     min((uint) len,(uint) sizeof(net->last_error)-1));
    }
    else
      set_mysql_error(mysql, CR_UNKNOWN_ERROR, unknown_sqlstate);
    /*
      Cover a protocol design error: error packet does not
      contain the server status. Therefore, the client has no way
      to find out whether there are more result sets of
      a multiple-result-set statement pending. Luckily, in 5.0 an
      error always aborts execution of a statement, wherever it is
      a multi-statement or a stored procedure, so it should be
      safe to unconditionally turn off the flag here.
    */
    mysql->server_status&= ~SERVER_MORE_RESULTS_EXISTS;

    DBUG_PRINT("error",("Got error: %d/%s (%s)",
                        net->last_errno,
                        net->sqlstate,
                        net->last_error));
    return(packet_error);
  }
  return len;
}

void free_rows(MYSQL_DATA *cur)
{
  if (cur)
  {
    free_root(&cur->alloc,MYF(0));
    my_free(cur);
  }
}

my_bool
cli_advanced_command(MYSQL *mysql, enum enum_server_command command,
		     const uchar *header, ulong header_length,
		     const uchar *arg, ulong arg_length, my_bool skip_check,
                     MYSQL_STMT *stmt)
{
  NET *net= &mysql->net;
  my_bool result= 1;
  my_bool stmt_skip= stmt ? stmt->state != MYSQL_STMT_INIT_DONE : FALSE;
  DBUG_ENTER("cli_advanced_command");

  if (mysql->net.vio == 0)
  {						/* Do reconnect if possible */
    if (mysql_reconnect(mysql) || stmt_skip)
      DBUG_RETURN(1);
  }
  if (mysql->status != MYSQL_STATUS_READY ||
      mysql->server_status & SERVER_MORE_RESULTS_EXISTS)
  {
    DBUG_PRINT("error",("state: %d", mysql->status));
    set_mysql_error(mysql, CR_COMMANDS_OUT_OF_SYNC, unknown_sqlstate);
    DBUG_RETURN(1);
  }

  net_clear_error(net);
  mysql->info=0;
  mysql->affected_rows= ~(my_ulonglong) 0;
  /*
    We don't want to clear the protocol buffer on COM_QUIT, because if
    the previous command was a shutdown command, we may have the
    response for the COM_QUIT already in the communication buffer
  */
  net_clear(&mysql->net, (command != COM_QUIT));

  if (net_write_command(net,(uchar) command, header, header_length,
			arg, arg_length))
  {
    DBUG_PRINT("error",("Can't send command to server. Error: %d",
			socket_errno));
    if (net->last_errno == ER_NET_PACKET_TOO_LARGE)
    {
      set_mysql_error(mysql, CR_NET_PACKET_TOO_LARGE, unknown_sqlstate);
      goto end;
    }
    end_server(mysql);
    if (mysql_reconnect(mysql) || stmt_skip)
      goto end;
    if (net_write_command(net,(uchar) command, header, header_length,
			  arg, arg_length))
    {
      set_mysql_error(mysql, CR_SERVER_GONE_ERROR, unknown_sqlstate);
      goto end;
    }
  }
  result=0;
  if (!skip_check)
    result= ((mysql->packet_length=cli_safe_read(mysql)) == packet_error ?
	     1 : 0);
end:
  DBUG_PRINT("exit",("result: %d", result));
  DBUG_RETURN(result);
}

void free_old_query(MYSQL *mysql)
{
  DBUG_ENTER("free_old_query");
  if (mysql->fields)
    free_root(&mysql->field_alloc,MYF(0));
  init_alloc_root(&mysql->field_alloc,8192,0); /* Assume rowlength < 8192 */
  mysql->fields= 0;
  mysql->field_count= 0;			/* For API */
  mysql->warning_count= 0;
  mysql->info= 0;
  DBUG_VOID_RETURN;
}


/**
  Finish reading of a partial result set from the server.
  Get the EOF packet, and update mysql->status
  and mysql->warning_count.

  @return  TRUE if a communication or protocol error, an error
           is set in this case, FALSE otherwise.
*/

my_bool flush_one_result(MYSQL *mysql)
{
  ulong packet_length;

  DBUG_ASSERT(mysql->status != MYSQL_STATUS_READY);

  do
  {
    packet_length= cli_safe_read(mysql);
    /*
      There is an error reading from the connection,
      or (sic!) there were no error and no
      data in the stream, i.e. no more data from the server.
      Since we know our position in the stream (somewhere in
      the middle of a result set), this latter case is an error too
      -- each result set must end with a EOF packet.
      cli_safe_read() has set an error for us, just return.
    */
    if (packet_length == packet_error)
      return TRUE;
  }
  while (packet_length > 8 || mysql->net.read_pos[0] != 254);

  /* Analyze EOF packet of the result set. */

  if (protocol_41(mysql))
  {
    char *pos= (char*) mysql->net.read_pos + 1;
    mysql->warning_count=uint2korr(pos);
    pos+=2;
    mysql->server_status=uint2korr(pos);
    pos+=2;
  }
  return FALSE;
}


/**
  Read a packet from network. If it's an OK packet, flush it.

  @return  TRUE if error, FALSE otherwise. In case of 
           success, is_ok_packet is set to TRUE or FALSE,
           based on what we got from network.
*/

my_bool opt_flush_ok_packet(MYSQL *mysql, my_bool *is_ok_packet)
{
  ulong packet_length= cli_safe_read(mysql);

  if (packet_length == packet_error)
    return TRUE;

  /* cli_safe_read always reads a non-empty packet. */
  DBUG_ASSERT(packet_length);

  *is_ok_packet= mysql->net.read_pos[0] == 0;
  if (*is_ok_packet)
  {
    uchar *pos= mysql->net.read_pos + 1;

    net_field_length_ll(&pos); /* affected rows */
    net_field_length_ll(&pos); /* insert id */

    mysql->server_status=uint2korr(pos);
    pos+=2;

    if (protocol_41(mysql))
    {
      mysql->warning_count=uint2korr(pos);
      pos+=2;
    }
  }
  return FALSE;
}


/*
  Flush result set sent from server
*/

static void cli_flush_use_result(MYSQL *mysql, my_bool flush_all_results)
{
  /* Clear the current execution status */
  DBUG_ENTER("cli_flush_use_result");
  DBUG_PRINT("warning",("Not all packets read, clearing them"));

  if (flush_one_result(mysql))
    DBUG_VOID_RETURN;                           /* An error occurred */

  if (! flush_all_results)
    DBUG_VOID_RETURN;

  while (mysql->server_status & SERVER_MORE_RESULTS_EXISTS)
  {
    my_bool is_ok_packet;
    if (opt_flush_ok_packet(mysql, &is_ok_packet))
      DBUG_VOID_RETURN;                         /* An error occurred. */
    if (is_ok_packet)
    {
      /*
        Indeed what we got from network was an OK packet, and we
        know that OK is the last one in a multi-result-set, so
        just return.
      */
      DBUG_VOID_RETURN;
    }
    /*
      It's a result set, not an OK packet. A result set contains
      of two result set subsequences: field metadata, terminated
      with EOF packet, and result set data, again terminated with
      EOF packet. Read and flush them.
    */
    if (flush_one_result(mysql) || flush_one_result(mysql))
      DBUG_VOID_RETURN;                         /* An error occurred. */
  }

  DBUG_VOID_RETURN;
}


/*
  Report progress to the client

  RETURN VALUES
    0  ok
    1  error
*/

static int cli_report_progress(MYSQL *mysql, uchar *packet, uint length)
{
  uint stage, max_stage, proc_length;
  double progress;
  uchar *start= packet;

  if (length < 5)
    return 1;                         /* Wrong packet */

  if (!(mysql->options.extension && mysql->options.extension->report_progress))
    return 0;                         /* No callback, ignore packet */

  packet++;                           /* Ignore number of strings */
  stage= (uint) *packet++;
  max_stage= (uint) *packet++;
  progress= uint3korr(packet)/1000.0;
  packet+= 3;
  proc_length= net_field_length(&packet);
  if (packet + proc_length > start + length)
    return 1;                         /* Wrong packet */
  (*mysql->options.extension->report_progress)(mysql, stage, max_stage,
                                               progress, (char*) packet,
                                               proc_length);
  return 0;
}

#ifdef __WIN__
static my_bool is_NT(void)
{
  char *os=getenv("OS");
  return (os && !strcmp(os, "Windows_NT")) ? 1 : 0;
}
#endif

/**************************************************************************
  Shut down connection
**************************************************************************/

void end_server(MYSQL *mysql)
{
  int save_errno= errno;
  DBUG_ENTER("end_server");
  if (mysql->net.vio != 0)
  {
    DBUG_PRINT("info",("Net: %s", vio_description(mysql->net.vio)));
#ifdef MYSQL_SERVER
    slave_io_thread_detach_vio();
#endif
    vio_delete(mysql->net.vio);
    mysql->net.vio= 0;          /* Marker */
    mysql_prune_stmt_list(mysql);
  }
  net_end(&mysql->net);
  free_old_query(mysql);
  errno= save_errno;
  DBUG_VOID_RETURN;
}


void STDCALL
mysql_free_result(MYSQL_RES *result)
{
  DBUG_ENTER("mysql_free_result");
  DBUG_PRINT("enter",("mysql_res: 0x%lx", (long) result));
  if (result)
  {
    MYSQL *mysql= result->handle;
    if (mysql)
    {
      if (mysql->unbuffered_fetch_owner == &result->unbuffered_fetch_cancelled)
        mysql->unbuffered_fetch_owner= 0;
      if (mysql->status == MYSQL_STATUS_USE_RESULT)
      {
        (*mysql->methods->flush_use_result)(mysql, FALSE);
        mysql->status=MYSQL_STATUS_READY;
        if (mysql->unbuffered_fetch_owner)
          *mysql->unbuffered_fetch_owner= TRUE;
      }
    }
    free_rows(result->data);
    if (result->fields)
      free_root(&result->field_alloc,MYF(0));
    my_free(result->row);
    my_free(result);
  }
  DBUG_VOID_RETURN;
}

/****************************************************************************
  Get options from my.cnf
****************************************************************************/

static const char *default_options[]=
{
  "port","socket","compress","password","pipe", "timeout", "user",
  "init-command", "host", "database", "debug", "return-found-rows",
  "ssl-key" ,"ssl-cert" ,"ssl-ca" ,"ssl-capath",
  "character-sets-dir", "default-character-set", "interactive-timeout",
  "connect-timeout", "local-infile", "disable-local-infile",
  "ssl-cipher", "max-allowed-packet", "protocol", "shared-memory-base-name",
  "multi-results", "multi-statements", "multi-queries", "secure-auth",
  "report-data-truncation", "plugin-dir", "default-auth",
  NullS
};
enum option_id {
  OPT_port=1, OPT_socket, OPT_compress, OPT_password, OPT_pipe, OPT_timeout, OPT_user, 
  OPT_init_command, OPT_host, OPT_database, OPT_debug, OPT_return_found_rows, 
  OPT_ssl_key, OPT_ssl_cert, OPT_ssl_ca, OPT_ssl_capath, 
  OPT_character_sets_dir, OPT_default_character_set, OPT_interactive_timeout, 
  OPT_connect_timeout, OPT_local_infile, OPT_disable_local_infile, 
  OPT_ssl_cipher, OPT_max_allowed_packet, OPT_protocol, OPT_shared_memory_base_name, 
  OPT_multi_results, OPT_multi_statements, OPT_multi_queries, OPT_secure_auth, 
  OPT_report_data_truncation, OPT_plugin_dir, OPT_default_auth, 
  OPT_keep_this_one_last
};

static TYPELIB option_types={array_elements(default_options)-1,
			     "options",default_options, NULL};

const char *sql_protocol_names_lib[] =
{ "TCP", "SOCKET", "PIPE", "MEMORY", NullS };
TYPELIB sql_protocol_typelib = {array_elements(sql_protocol_names_lib)-1,"",
				sql_protocol_names_lib, NULL};

static int add_init_command(struct st_mysql_options *options, const char *cmd)
{
  char *tmp;

  if (!options->init_commands)
  {
    options->init_commands= (DYNAMIC_ARRAY*)my_malloc(sizeof(DYNAMIC_ARRAY),
						      MYF(MY_WME));
    init_dynamic_array(options->init_commands,sizeof(char*),5,5);
  }

  if (!(tmp= my_strdup(cmd,MYF(MY_WME))) ||
      insert_dynamic(options->init_commands, (uchar*)&tmp))
  {
    my_free(tmp);
    return 1;
  }

  return 0;
}

<<<<<<< HEAD
#define EXTENSION_SET(OPTS, X, VAL)                              \
=======
#define extension_set(OPTS, X, VAL)                              \
>>>>>>> 8ae54993
    if (!(OPTS)->extension)                                      \
      (OPTS)->extension= (struct st_mysql_options_extention *)   \
        my_malloc(sizeof(struct st_mysql_options_extention),     \
                  MYF(MY_WME | MY_ZEROFILL));                    \
    (OPTS)->extension->X= VAL;

<<<<<<< HEAD
#define EXTENSION_SET_STRING(OPTS, X, STR)                       \
    if ((OPTS)->extension)                                       \
      my_free((OPTS)->extension->X);                             \
    EXTENSION_SET(OPTS, X, my_strdup((STR), MYF(MY_WME)));
=======
#define extension_set_string(OPTS, X, STR)                       \
    if ((OPTS)->extension)                                       \
      my_free((OPTS)->extension->X, MYF(MY_ALLOW_ZERO_PTR));     \
    extension_set(OPTS, X, my_strdup((STR), MYF(MY_WME)));
>>>>>>> 8ae54993

void mysql_read_default_options(struct st_mysql_options *options,
				const char *filename,const char *group)
{
  int argc;
  char *argv_buff[1],**argv;
  const char *groups[5];
  DBUG_ENTER("mysql_read_default_options");
  DBUG_PRINT("enter",("file: %s  group: %s",filename,group ? group :"NULL"));

  compile_time_assert(OPT_keep_this_one_last ==
                      array_elements(default_options));

  argc=1; argv=argv_buff; argv_buff[0]= (char*) "client";
  groups[0]= (char*) "client";
  groups[1]= (char*) "client-server";
  groups[2]= (char*) "client-mariadb";
  groups[3]= (char*) group;
  groups[4]=0;

  my_load_defaults(filename, groups, &argc, &argv, NULL);
  if (argc != 1)				/* If some default option */
  {
    char **option=argv;
    while (*++option)
    {
      if (my_getopt_is_args_separator(option[0]))          /* skip arguments separator */
        continue;
      /* DBUG_PRINT("info",("option: %s",option[0])); */
      if (option[0][0] == '-' && option[0][1] == '-')
      {
	char *end=strcend(*option,'=');
	char *opt_arg=0;
	if (*end)
	{
	  opt_arg=end+1;
	  *end=0;				/* Remove '=' */
	}
	/* Change all '_' in variable name to '-' */
	for (end= *option ; *(end= strcend(end,'_')) ; )
	  *end= '-';
	switch (find_type(*option + 2, &option_types, FIND_TYPE_BASIC)) {
	case OPT_port:
	  if (opt_arg)
	    options->port=atoi(opt_arg);
	  break;
	case OPT_socket:
	  if (opt_arg)
	  {
	    my_free(options->unix_socket);
	    options->unix_socket=my_strdup(opt_arg,MYF(MY_WME));
	  }
	  break;
	case OPT_compress:
	  options->compress=1;
	  options->client_flag|= CLIENT_COMPRESS;
	  break;
        case OPT_password:
	  if (opt_arg)
	  {
	    my_free(options->password);
	    options->password=my_strdup(opt_arg,MYF(MY_WME));
	  }
	  break;
        case OPT_pipe:
          options->protocol = MYSQL_PROTOCOL_PIPE;
        case OPT_connect_timeout: 
	case OPT_timeout:
	  if (opt_arg)
	    options->connect_timeout=atoi(opt_arg);
	  break;
	case OPT_user:
	  if (opt_arg)
	  {
	    my_free(options->user);
	    options->user=my_strdup(opt_arg,MYF(MY_WME));
	  }
	  break;
	case OPT_init_command:
	  add_init_command(options,opt_arg);
	  break;
	case OPT_host:
	  if (opt_arg)
	  {
	    my_free(options->host);
	    options->host=my_strdup(opt_arg,MYF(MY_WME));
	  }
	  break;
        case OPT_database:
	  if (opt_arg)
	  {
	    my_free(options->db);
	    options->db=my_strdup(opt_arg,MYF(MY_WME));
	  }
	  break;
	case OPT_debug:
#ifdef MYSQL_CLIENT
	  mysql_debug(opt_arg ? opt_arg : "d:t:o,/tmp/client.trace");
	  break;
#endif
	case OPT_return_found_rows:
	  options->client_flag|=CLIENT_FOUND_ROWS;
	  break;
#if defined(HAVE_OPENSSL) && !defined(EMBEDDED_LIBRARY)
	case OPT_ssl_key:
	  my_free(options->ssl_key);
          options->ssl_key = my_strdup(opt_arg, MYF(MY_WME));
          break;
	case OPT_ssl_cert:
	  my_free(options->ssl_cert);
          options->ssl_cert = my_strdup(opt_arg, MYF(MY_WME));
          break;
	case OPT_ssl_ca:
	  my_free(options->ssl_ca);
          options->ssl_ca = my_strdup(opt_arg, MYF(MY_WME));
          break;
	case OPT_ssl_capath:
	  my_free(options->ssl_capath);
          options->ssl_capath = my_strdup(opt_arg, MYF(MY_WME));
          break;
        case OPT_ssl_cipher:
          my_free(options->ssl_cipher);
          options->ssl_cipher= my_strdup(opt_arg, MYF(MY_WME));
          break;
#else
	case OPT_ssl_key:
	case OPT_ssl_cert:
	case OPT_ssl_ca:
	case OPT_ssl_capath:
        case OPT_ssl_cipher:
	  break;
#endif /* HAVE_OPENSSL && !EMBEDDED_LIBRARY */
	case OPT_character_sets_dir:
	  my_free(options->charset_dir);
          options->charset_dir = my_strdup(opt_arg, MYF(MY_WME));
	  break;
	case OPT_default_character_set:
	  my_free(options->charset_name);
          options->charset_name = my_strdup(opt_arg, MYF(MY_WME));
	  break;
        case OPT_interactive_timeout:
	  options->client_flag|= CLIENT_INTERACTIVE;
	  break;
        case OPT_local_infile:
	  if (!opt_arg || atoi(opt_arg) != 0)
	    options->client_flag|= CLIENT_LOCAL_FILES;
	  else
	    options->client_flag&= ~CLIENT_LOCAL_FILES;
	  break;
        case OPT_disable_local_infile:
	  options->client_flag&= ~CLIENT_LOCAL_FILES;
          break;
	case OPT_max_allowed_packet:
          if (opt_arg)
	    options->max_allowed_packet= atoi(opt_arg);
	  break;
        case OPT_protocol:
          if ((options->protocol= find_type(opt_arg, &sql_protocol_typelib,
                                            FIND_TYPE_BASIC)) <= 0)
          {
            fprintf(stderr, "Unknown option to protocol: %s\n", opt_arg);
            exit(1);
          }
          break;
        case OPT_shared_memory_base_name:
#ifdef HAVE_SMEM
          if (options->shared_memory_base_name != def_shared_memory_base_name)
            my_free(options->shared_memory_base_name);
          options->shared_memory_base_name=my_strdup(opt_arg,MYF(MY_WME));
#endif
          break;
        case OPT_multi_results:
	  options->client_flag|= CLIENT_MULTI_RESULTS;
	  break;
        case OPT_multi_statements:
        case OPT_multi_queries:
	  options->client_flag|= CLIENT_MULTI_STATEMENTS | CLIENT_MULTI_RESULTS;
	  break;
        case OPT_secure_auth:
          options->secure_auth= TRUE;
          break;
        case OPT_report_data_truncation:
          options->report_data_truncation= opt_arg ? test(atoi(opt_arg)) : 1;
          break;
        case OPT_plugin_dir:
          {
            char buff[FN_REFLEN], buff2[FN_REFLEN];
            if (strlen(opt_arg) >= FN_REFLEN)
              opt_arg[FN_REFLEN]= '\0';
            if (my_realpath(buff, opt_arg, 0))
            {
              DBUG_PRINT("warning",("failed to normalize the plugin path: %s",
                                    opt_arg));
              break;
            }
            convert_dirname(buff, buff2, NULL);
            EXTENSION_SET_STRING(options, plugin_dir, buff2);
          }
          break;
        case OPT_default_auth:
          EXTENSION_SET_STRING(options, default_auth, opt_arg);
          break;
	default:
	  DBUG_PRINT("warning",("unknown option: %s",option[0]));
	}
      }
    }
  }
  free_defaults(argv);
  DBUG_VOID_RETURN;
}


/**************************************************************************
  Get column lengths of the current row
  If one uses mysql_use_result, res->lengths contains the length information,
  else the lengths are calculated from the offset between pointers.
**************************************************************************/

static void cli_fetch_lengths(ulong *to, MYSQL_ROW column,
			      unsigned int field_count)
{ 
  ulong *prev_length;
  char *start=0;
  MYSQL_ROW end;

  prev_length=0;				/* Keep gcc happy */
  for (end=column + field_count + 1 ; column != end ; column++, to++)
  {
    if (!*column)
    {
      *to= 0;					/* Null */
      continue;
    }
    if (start)					/* Found end of prev string */
      *prev_length= (ulong) (*column-start-1);
    start= *column;
    prev_length= to;
  }
}

/***************************************************************************
  Change field rows to field structs
***************************************************************************/

MYSQL_FIELD *
unpack_fields(MYSQL_DATA *data,MEM_ROOT *alloc,uint fields,
	      my_bool default_value, uint server_capabilities)
{
  MYSQL_ROWS	*row;
  MYSQL_FIELD	*field,*result;
  ulong lengths[9];				/* Max of fields */
  DBUG_ENTER("unpack_fields");

  field= result= (MYSQL_FIELD*) alloc_root(alloc,
					   (uint) sizeof(*field)*fields);
  if (!result)
  {
    free_rows(data);				/* Free old data */
    DBUG_RETURN(0);
  }
  bzero((char*) field, (uint) sizeof(MYSQL_FIELD)*fields);
  if (server_capabilities & CLIENT_PROTOCOL_41)
  {
    /* server is 4.1, and returns the new field result format */
    for (row=data->data; row ; row = row->next,field++)
    {
      uchar *pos;
      /* fields count may be wrong */
      DBUG_ASSERT((uint) (field - result) < fields);
      cli_fetch_lengths(&lengths[0], row->data, default_value ? 8 : 7);
      field->catalog=   strmake_root(alloc,(char*) row->data[0], lengths[0]);
      field->db=        strmake_root(alloc,(char*) row->data[1], lengths[1]);
      field->table=     strmake_root(alloc,(char*) row->data[2], lengths[2]);
      field->org_table= strmake_root(alloc,(char*) row->data[3], lengths[3]);
      field->name=      strmake_root(alloc,(char*) row->data[4], lengths[4]);
      field->org_name=  strmake_root(alloc,(char*) row->data[5], lengths[5]);

      field->catalog_length=	lengths[0];
      field->db_length=		lengths[1];
      field->table_length=	lengths[2];
      field->org_table_length=	lengths[3];
      field->name_length=	lengths[4];
      field->org_name_length=	lengths[5];

      /* Unpack fixed length parts */
      pos= (uchar*) row->data[6];
      field->charsetnr= uint2korr(pos);
      field->length=	(uint) uint4korr(pos+2);
      field->type=	(enum enum_field_types) pos[6];
      field->flags=	uint2korr(pos+7);
      field->decimals=  (uint) pos[9];

      if (IS_NUM(field->type))
        field->flags|= NUM_FLAG;
      if (default_value && row->data[7])
      {
        field->def=strmake_root(alloc,(char*) row->data[7], lengths[7]);
	field->def_length= lengths[7];
      }
      else
        field->def=0;
      field->max_length= 0;
    }
  }
#ifndef DELETE_SUPPORT_OF_4_0_PROTOCOL
  else
  {
    /* old protocol, for backward compatibility */
    for (row=data->data; row ; row = row->next,field++)
    {
      cli_fetch_lengths(&lengths[0], row->data, default_value ? 6 : 5);
      field->org_table= field->table=  strdup_root(alloc,(char*) row->data[0]);
      field->name=   strdup_root(alloc,(char*) row->data[1]);
      field->length= (uint) uint3korr(row->data[2]);
      field->type=   (enum enum_field_types) (uchar) row->data[3][0];

      field->catalog=(char*)  "";
      field->db=     (char*)  "";
      field->catalog_length= 0;
      field->db_length= 0;
      field->org_table_length=	field->table_length=	lengths[0];
      field->name_length=	lengths[1];

      if (server_capabilities & CLIENT_LONG_FLAG)
      {
        field->flags=   uint2korr(row->data[4]);
        field->decimals=(uint) (uchar) row->data[4][2];
      }
      else
      {
        field->flags=   (uint) (uchar) row->data[4][0];
        field->decimals=(uint) (uchar) row->data[4][1];
      }
      if (IS_NUM(field->type))
        field->flags|= NUM_FLAG;
      if (default_value && row->data[5])
      {
        field->def=strdup_root(alloc,(char*) row->data[5]);
	field->def_length= lengths[5];
      }
      else
        field->def=0;
      field->max_length= 0;
    }
  }
#endif /* DELETE_SUPPORT_OF_4_0_PROTOCOL */
  free_rows(data);				/* Free old data */
  DBUG_RETURN(result);
}

/* Read all rows (fields or data) from server */

MYSQL_DATA *cli_read_rows(MYSQL *mysql,MYSQL_FIELD *mysql_fields,
			  unsigned int fields)
{
  uint	field;
  ulong pkt_len;
  ulong len;
  uchar *cp;
  char	*to, *end_to;
  MYSQL_DATA *result;
  MYSQL_ROWS **prev_ptr,*cur;
  NET *net = &mysql->net;
  DBUG_ENTER("cli_read_rows");

  if ((pkt_len= cli_safe_read(mysql)) == packet_error)
    DBUG_RETURN(0);
  if (!(result=(MYSQL_DATA*) my_malloc(sizeof(MYSQL_DATA),
				       MYF(MY_WME | MY_ZEROFILL))))
  {
    set_mysql_error(mysql, CR_OUT_OF_MEMORY, unknown_sqlstate);
    DBUG_RETURN(0);
  }
  init_alloc_root(&result->alloc,8192,0);	/* Assume rowlength < 8192 */
  result->alloc.min_malloc=sizeof(MYSQL_ROWS);
  prev_ptr= &result->data;
  result->rows=0;
  result->fields=fields;

  /*
    The last EOF packet is either a single 254 character or (in MySQL 4.1)
    254 followed by 1-7 status bytes.

    This doesn't conflict with normal usage of 254 which stands for a
    string where the length of the string is 8 bytes. (see net_field_length())
  */

  while (*(cp=net->read_pos) != 254 || pkt_len >= 8)
  {
    result->rows++;
    if (!(cur= (MYSQL_ROWS*) alloc_root(&result->alloc,
					sizeof(MYSQL_ROWS))) ||
	!(cur->data= ((MYSQL_ROW)
		      alloc_root(&result->alloc,
				 (fields+1)*sizeof(char *)+pkt_len))))
    {
      free_rows(result);
      set_mysql_error(mysql, CR_OUT_OF_MEMORY, unknown_sqlstate);
      DBUG_RETURN(0);
    }
    *prev_ptr=cur;
    prev_ptr= &cur->next;
    to= (char*) (cur->data+fields+1);
    end_to=to+pkt_len-1;
    for (field=0 ; field < fields ; field++)
    {
      if ((len=(ulong) net_field_length(&cp)) == NULL_LENGTH)
      {						/* null field */
	cur->data[field] = 0;
      }
      else
      {
	cur->data[field] = to;
        if (len > (ulong) (end_to - to))
        {
          free_rows(result);
          set_mysql_error(mysql, CR_MALFORMED_PACKET, unknown_sqlstate);
          DBUG_RETURN(0);
        }
	memcpy(to,(char*) cp,len); to[len]=0;
	to+=len+1;
	cp+=len;
	if (mysql_fields)
	{
	  if (mysql_fields[field].max_length < len)
	    mysql_fields[field].max_length=len;
	}
      }
    }
    cur->data[field]=to;			/* End of last field */
    if ((pkt_len=cli_safe_read(mysql)) == packet_error)
    {
      free_rows(result);
      DBUG_RETURN(0);
    }
  }
  *prev_ptr=0;					/* last pointer is null */
  if (pkt_len > 1)				/* MySQL 4.1 protocol */
  {
    mysql->warning_count= uint2korr(cp+1);
    mysql->server_status= uint2korr(cp+3);
    DBUG_PRINT("info",("status: %u  warning_count:  %u",
		       mysql->server_status, mysql->warning_count));
  }
  DBUG_PRINT("exit", ("Got %lu rows", (ulong) result->rows));
  DBUG_RETURN(result);
}

/*
  Read one row. Uses packet buffer as storage for fields.
  When next packet is read, the previous field values are destroyed
*/


static int
read_one_row(MYSQL *mysql,uint fields,MYSQL_ROW row, ulong *lengths)
{
  uint field;
  ulong pkt_len,len;
  uchar *pos, *prev_pos, *end_pos;
  NET *net= &mysql->net;

  if ((pkt_len=cli_safe_read(mysql)) == packet_error)
    return -1;
  if (pkt_len <= 8 && net->read_pos[0] == 254)
  {
    if (pkt_len > 1)				/* MySQL 4.1 protocol */
    {
      mysql->warning_count= uint2korr(net->read_pos+1);
      mysql->server_status= uint2korr(net->read_pos+3);
    }
    return 1;				/* End of data */
  }
  prev_pos= 0;				/* allowed to write at packet[-1] */
  pos=net->read_pos;
  end_pos=pos+pkt_len;
  for (field=0 ; field < fields ; field++)
  {
    if ((len=(ulong) net_field_length(&pos)) == NULL_LENGTH)
    {						/* null field */
      row[field] = 0;
      *lengths++=0;
    }
    else
    {
      if (len > (ulong) (end_pos - pos))
      {
        set_mysql_error(mysql, CR_UNKNOWN_ERROR, unknown_sqlstate);
        return -1;
      }
      row[field] = (char*) pos;
      pos+=len;
      *lengths++=len;
    }
    if (prev_pos)
      *prev_pos=0;				/* Terminate prev field */
    prev_pos=pos;
  }
  row[field]=(char*) prev_pos+1;		/* End of last field */
  *prev_pos=0;					/* Terminate last field */
  return 0;
}


/****************************************************************************
  Init MySQL structure or allocate one
****************************************************************************/

MYSQL * STDCALL
mysql_init(MYSQL *mysql)
{
  if (mysql_server_init(0, NULL, NULL))
    return 0;
  if (!mysql)
  {
    if (!(mysql=(MYSQL*) my_malloc(sizeof(*mysql),MYF(MY_WME | MY_ZEROFILL))))
    {
      set_mysql_error(NULL, CR_OUT_OF_MEMORY, unknown_sqlstate);
      return 0;
    }
    mysql->free_me=1;
  }
  else
    bzero((char*) (mysql), sizeof(*(mysql)));
  mysql->options.connect_timeout= CONNECT_TIMEOUT;
  mysql->charset=default_client_charset_info;
  strmov(mysql->net.sqlstate, not_error_sqlstate);

  /*
    Only enable LOAD DATA INFILE by default if configured with
    --enable-local-infile
  */

#if defined(ENABLED_LOCAL_INFILE) && !defined(MYSQL_SERVER)
  mysql->options.client_flag|= CLIENT_LOCAL_FILES;
#endif

#ifdef HAVE_SMEM
  mysql->options.shared_memory_base_name= (char*) def_shared_memory_base_name;
#endif

  mysql->options.methods_to_use= MYSQL_OPT_GUESS_CONNECTION;
  mysql->options.report_data_truncation= TRUE;  /* default */

  /*
    By default we don't reconnect because it could silently corrupt data (after
    reconnection you potentially lose table locks, user variables, session
    variables (transactions but they are specifically dealt with in
    mysql_reconnect()).
    This is a change: < 5.0.3 mysql->reconnect was set to 1 by default.
    How this change impacts existing apps:
    - existing apps which relyed on the default will see a behaviour change;
    they will have to set reconnect=1 after mysql_real_connect().
    - existing apps which explicitely asked for reconnection (the only way they
    could do it was by setting mysql.reconnect to 1 after mysql_real_connect())
    will not see a behaviour change.
    - existing apps which explicitely asked for no reconnection
    (mysql.reconnect=0) will not see a behaviour change.
  */
  mysql->reconnect= 0;

  DBUG_PRINT("mysql",("mysql: 0x%lx", (long) mysql));
  return mysql;
}


/*
  Fill in SSL part of MYSQL structure and set 'use_ssl' flag.
  NB! Errors are not reported until you do mysql_real_connect.
*/

#define strdup_if_not_null(A) (A) == 0 ? 0 : my_strdup((A),MYF(MY_WME))

my_bool STDCALL
mysql_ssl_set(MYSQL *mysql __attribute__((unused)) ,
	      const char *key __attribute__((unused)),
	      const char *cert __attribute__((unused)),
	      const char *ca __attribute__((unused)),
	      const char *capath __attribute__((unused)),
	      const char *cipher __attribute__((unused)))
{
  DBUG_ENTER("mysql_ssl_set");
#ifdef HAVE_OPENSSL
  my_free(mysql->options.ssl_key);
  my_free(mysql->options.ssl_cert);
  my_free(mysql->options.ssl_ca);
  my_free(mysql->options.ssl_capath);
  my_free(mysql->options.ssl_cipher);
  mysql->options.ssl_key=    strdup_if_not_null(key);
  mysql->options.ssl_cert=   strdup_if_not_null(cert);
  mysql->options.ssl_ca=     strdup_if_not_null(ca);
  mysql->options.ssl_capath= strdup_if_not_null(capath);
  mysql->options.ssl_cipher= strdup_if_not_null(cipher);
#endif /* HAVE_OPENSSL && !EMBEDDED_LIBRARY */
  DBUG_RETURN(0);
}


/*
  Free strings in the SSL structure and clear 'use_ssl' flag.
  NB! Errors are not reported until you do mysql_real_connect.
*/

#if defined(HAVE_OPENSSL) && !defined(EMBEDDED_LIBRARY)

static void
mysql_ssl_free(MYSQL *mysql __attribute__((unused)))
{
  struct st_VioSSLFd *ssl_fd= (struct st_VioSSLFd*) mysql->connector_fd;
  DBUG_ENTER("mysql_ssl_free");

  my_free(mysql->options.ssl_key);
  my_free(mysql->options.ssl_cert);
  my_free(mysql->options.ssl_ca);
  my_free(mysql->options.ssl_capath);
  my_free(mysql->options.ssl_cipher);
  if (ssl_fd)
    SSL_CTX_free(ssl_fd->ssl_context);
  my_free(mysql->connector_fd);
  mysql->options.ssl_key = 0;
  mysql->options.ssl_cert = 0;
  mysql->options.ssl_ca = 0;
  mysql->options.ssl_capath = 0;
  mysql->options.ssl_cipher= 0;
  mysql->options.use_ssl = FALSE;
  mysql->connector_fd = 0;
  DBUG_VOID_RETURN;
}

#endif /* HAVE_OPENSSL && !EMBEDDED_LIBRARY */

/*
  Return the SSL cipher (if any) used for current
  connection to the server.

  SYNOPSYS
    mysql_get_ssl_cipher()
      mysql pointer to the mysql connection

*/

const char * STDCALL
mysql_get_ssl_cipher(MYSQL *mysql __attribute__((unused)))
{
  DBUG_ENTER("mysql_get_ssl_cipher");
#if defined(HAVE_OPENSSL) && !defined(EMBEDDED_LIBRARY)
  if (mysql->net.vio && mysql->net.vio->ssl_arg)
    DBUG_RETURN(SSL_get_cipher_name((SSL*)mysql->net.vio->ssl_arg));
#endif /* HAVE_OPENSSL && !EMBEDDED_LIBRARY */
  DBUG_RETURN(NULL);
}


/*
  Check the server's (subject) Common Name against the
  hostname we connected to

  SYNOPSIS
  ssl_verify_server_cert()
    vio              pointer to a SSL connected vio
    server_hostname  name of the server that we connected to
    errptr           if we fail, we'll return (a pointer to a string
                     describing) the reason here

  RETURN VALUES
   0 Success
   1 Failed to validate server

 */

#if defined(HAVE_OPENSSL) && !defined(EMBEDDED_LIBRARY)

static int ssl_verify_server_cert(Vio *vio, const char* server_hostname, const char **errptr)
{
  SSL *ssl;
  X509 *server_cert;
  char *cp1, *cp2;
  char buf[256];
  DBUG_ENTER("ssl_verify_server_cert");
  DBUG_PRINT("enter", ("server_hostname: %s", server_hostname));

  if (!(ssl= (SSL*)vio->ssl_arg))
  {
    *errptr= "No SSL pointer found";
    DBUG_RETURN(1);
  }

  if (!server_hostname)
  {
    *errptr= "No server hostname supplied";
    DBUG_RETURN(1);
  }

  if (!(server_cert= SSL_get_peer_certificate(ssl)))
  {
    *errptr= "Could not get server certificate";
    DBUG_RETURN(1);
  }

  /*
    We already know that the certificate exchanged was valid; the SSL library
    handled that. Now we need to verify that the contents of the certificate
    are what we expect.
  */

  X509_NAME_oneline(X509_get_subject_name(server_cert), buf, sizeof(buf));
  X509_free (server_cert);

  DBUG_PRINT("info", ("hostname in cert: %s", buf));
  cp1= strstr(buf, "/CN=");
  if (cp1)
  {
    cp1+= 4; /* Skip the "/CN=" that we found */
    /* Search for next / which might be the delimiter for email */
    cp2= strchr(cp1, '/');
    if (cp2)
      *cp2= '\0';
    DBUG_PRINT("info", ("Server hostname in cert: %s", cp1));
    if (!strcmp(cp1, server_hostname))
    {
      /* Success */
      DBUG_RETURN(0);
    }
  }
  *errptr= "SSL certificate validation failure";
  DBUG_RETURN(1);
}

#endif /* HAVE_OPENSSL && !EMBEDDED_LIBRARY */


/*
  Note that the mysql argument must be initialized with mysql_init()
  before calling mysql_real_connect !
*/

static my_bool cli_read_query_result(MYSQL *mysql);
static MYSQL_RES *cli_use_result(MYSQL *mysql);

int cli_read_change_user_result(MYSQL *mysql)
{
  return cli_safe_read(mysql);
}

static MYSQL_METHODS client_methods=
{
  cli_read_query_result,                       /* read_query_result */
  cli_advanced_command,                        /* advanced_command */
  cli_read_rows,                               /* read_rows */
  cli_use_result,                              /* use_result */
  cli_fetch_lengths,                           /* fetch_lengths */
  cli_flush_use_result,                        /* flush_use_result */
  cli_read_change_user_result                  /* read_change_user_result */
#ifndef MYSQL_SERVER
  ,cli_list_fields,                            /* list_fields */
  cli_read_prepare_result,                     /* read_prepare_result */
  cli_stmt_execute,                            /* stmt_execute */
  cli_read_binary_rows,                        /* read_binary_rows */
  cli_unbuffered_fetch,                        /* unbuffered_fetch */
  NULL,                                        /* free_embedded_thd */
  cli_read_statistics,                         /* read_statistics */
  cli_read_query_result,                       /* next_result */
  cli_read_binary_rows                         /* read_rows_from_cursor */
#endif
};



typedef enum my_cs_match_type_enum
{
  /* MySQL and OS charsets are fully compatible */
  my_cs_exact,
  /* MySQL charset is very close to OS charset  */
  my_cs_approx,
  /*
    MySQL knows this charset, but it is not supported as client character set.
  */
  my_cs_unsupp
} my_cs_match_type;


typedef struct str2str_st
{
  const char *os_name;
  const char *my_name;
  my_cs_match_type param;
} MY_CSET_OS_NAME;

const MY_CSET_OS_NAME charsets[]=
{
#ifdef __WIN__
  {"cp437",          "cp850",    my_cs_approx},
  {"cp850",          "cp850",    my_cs_exact},
  {"cp852",          "cp852",    my_cs_exact},
  {"cp858",          "cp850",    my_cs_approx},
  {"cp866",          "cp866",    my_cs_exact},
  {"cp874",          "tis620",   my_cs_approx},
  {"cp932",          "cp932",    my_cs_exact},
  {"cp936",          "gbk",      my_cs_approx},
  {"cp949",          "euckr",    my_cs_approx},
  {"cp950",          "big5",     my_cs_exact},
  {"cp1200",         "utf16le",  my_cs_unsupp},
  {"cp1201",         "utf16",    my_cs_unsupp},
  {"cp1250",         "cp1250",   my_cs_exact},
  {"cp1251",         "cp1251",   my_cs_exact},
  {"cp1252",         "latin1",   my_cs_exact},
  {"cp1253",         "greek",    my_cs_exact},
  {"cp1254",         "latin5",   my_cs_exact},
  {"cp1255",         "hebrew",   my_cs_approx},
  {"cp1256",         "cp1256",   my_cs_exact},
  {"cp1257",         "cp1257",   my_cs_exact},
  {"cp10000",        "macroman", my_cs_exact},
  {"cp10001",        "sjis",     my_cs_approx},
  {"cp10002",        "big5",     my_cs_approx},
  {"cp10008",        "gb2312",   my_cs_approx},
  {"cp10021",        "tis620",   my_cs_approx},
  {"cp10029",        "macce",    my_cs_exact},
  {"cp12001",        "utf32",    my_cs_unsupp},
  {"cp20107",        "swe7",     my_cs_exact},
  {"cp20127",        "latin1",   my_cs_approx},
  {"cp20866",        "koi8r",    my_cs_exact},
  {"cp20932",        "ujis",     my_cs_exact},
  {"cp20936",        "gb2312",   my_cs_approx},
  {"cp20949",        "euckr",    my_cs_approx},
  {"cp21866",        "koi8u",    my_cs_exact},
  {"cp28591",        "latin1",   my_cs_approx},
  {"cp28592",        "latin2",   my_cs_exact},
  {"cp28597",        "greek",    my_cs_exact},
  {"cp28598",        "hebrew",   my_cs_exact},
  {"cp28599",        "latin5",   my_cs_exact},
  {"cp28603",        "latin7",   my_cs_exact},
#ifdef UNCOMMENT_THIS_WHEN_WL_4579_IS_DONE
  {"cp28605",        "latin9",   my_cs_exact},
#endif
  {"cp38598",        "hebrew",   my_cs_exact},
  {"cp51932",        "ujis",     my_cs_exact},
  {"cp51936",        "gb2312",   my_cs_exact},
  {"cp51949",        "euckr",    my_cs_exact},
  {"cp51950",        "big5",     my_cs_exact},
#ifdef UNCOMMENT_THIS_WHEN_WL_WL_4024_IS_DONE
  {"cp54936",        "gb18030",  my_cs_exact},
#endif
  {"cp65001",        "utf8",     my_cs_exact},

#else /* not Windows */

  {"646",            "latin1",   my_cs_approx}, /* Default on Solaris */
  {"ANSI_X3.4-1968", "latin1",   my_cs_approx},
  {"ansi1251",       "cp1251",   my_cs_exact},
  {"armscii8",       "armscii8", my_cs_exact},
  {"armscii-8",      "armscii8", my_cs_exact},
  {"ASCII",          "latin1",   my_cs_approx},
  {"Big5",           "big5",     my_cs_exact},
  {"cp1251",         "cp1251",   my_cs_exact},
  {"cp1255",         "hebrew",   my_cs_approx},
  {"CP866",          "cp866",    my_cs_exact},
  {"eucCN",          "gb2312",   my_cs_exact},
  {"euc-CN",         "gb2312",   my_cs_exact},
  {"eucJP",          "ujis",     my_cs_exact},
  {"euc-JP",         "ujis",     my_cs_exact},
  {"eucKR",          "euckr",    my_cs_exact},
  {"euc-KR",         "euckr",    my_cs_exact},
#ifdef UNCOMMENT_THIS_WHEN_WL_WL_4024_IS_DONE
  {"gb18030",        "gb18030",  my_cs_exact},
#endif
  {"gb2312",         "gb2312",   my_cs_exact},
  {"gbk",            "gbk",      my_cs_exact},
  {"georgianps",     "geostd8",  my_cs_exact},
  {"georgian-ps",    "geostd8",  my_cs_exact},
  {"IBM-1252",       "cp1252",   my_cs_exact},

  {"iso88591",       "latin1",   my_cs_approx},
  {"ISO_8859-1",     "latin1",   my_cs_approx},
  {"ISO8859-1",      "latin1",   my_cs_approx},
  {"ISO-8859-1",     "latin1",   my_cs_approx},

  {"iso885913",      "latin7",   my_cs_exact},
  {"ISO_8859-13",    "latin7",   my_cs_exact},
  {"ISO8859-13",     "latin7",   my_cs_exact},
  {"ISO-8859-13",    "latin7",   my_cs_exact},

#ifdef UNCOMMENT_THIS_WHEN_WL_4579_IS_DONE
  {"iso885915",      "latin9",   my_cs_exact},
  {"ISO_8859-15",    "latin9",   my_cs_exact},
  {"ISO8859-15",     "latin9",   my_cs_exact},
  {"ISO-8859-15",    "latin9",   my_cs_exact},
#endif

  {"iso88592",       "latin2",   my_cs_exact},
  {"ISO_8859-2",     "latin2",   my_cs_exact},
  {"ISO8859-2",      "latin2",   my_cs_exact},
  {"ISO-8859-2",     "latin2",   my_cs_exact},

  {"iso88597",       "greek",    my_cs_exact},
  {"ISO_8859-7",     "greek",    my_cs_exact},
  {"ISO8859-7",      "greek",    my_cs_exact},
  {"ISO-8859-7",     "greek",    my_cs_exact},

  {"iso88598",       "hebrew",   my_cs_exact},
  {"ISO_8859-8",     "hebrew",   my_cs_exact},
  {"ISO8859-8",      "hebrew",   my_cs_exact},
  {"ISO-8859-8",     "hebrew",   my_cs_exact},

  {"iso88599",       "latin5",   my_cs_exact},
  {"ISO_8859-9",     "latin5",   my_cs_exact},
  {"ISO8859-9",      "latin5",   my_cs_exact},
  {"ISO-8859-9",     "latin5",   my_cs_exact},

  {"koi8r",          "koi8r",    my_cs_exact},
  {"KOI8-R",         "koi8r",    my_cs_exact},
  {"koi8u",          "koi8u",    my_cs_exact},
  {"KOI8-U",         "koi8u",    my_cs_exact},

  {"roman8",         "hp8",      my_cs_exact}, /* Default on HP UX */

  {"Shift_JIS",      "sjis",     my_cs_exact},
  {"SJIS",           "sjis",     my_cs_exact},
  {"shiftjisx0213",  "sjis",     my_cs_exact},
  
  {"tis620",         "tis620",   my_cs_exact},
  {"tis-620",        "tis620",   my_cs_exact},

  {"ujis",           "ujis",     my_cs_exact},

  {"US-ASCII",       "latin1",   my_cs_approx},

  {"utf8",           "utf8",     my_cs_exact},
  {"utf-8",          "utf8",     my_cs_exact},
#endif
  {NULL,             NULL,       0}
};


static const char *
my_os_charset_to_mysql_charset(const char *csname)
{
  const MY_CSET_OS_NAME *csp;
  for (csp= charsets; csp->os_name; csp++)
  {
    if (!my_strcasecmp(&my_charset_latin1, csp->os_name, csname))
    {
      switch (csp->param)
      {
      case my_cs_exact:
        return csp->my_name;

      case my_cs_approx:
        /*
          Maybe we should print a warning eventually:
          character set correspondence is not exact.
        */
        return csp->my_name;

      default:
        my_printf_error(ER_UNKNOWN_ERROR,
                        "OS character set '%s'"
                        " is not supported by MySQL client",
                         MYF(0), csp->my_name);
        goto def;
      }
    }
  }

  my_printf_error(ER_UNKNOWN_ERROR,
                  "Unknown OS character set '%s'.",
                  MYF(0), csname);

def:
  csname= MYSQL_DEFAULT_CHARSET_NAME;
  my_printf_error(ER_UNKNOWN_ERROR,
                  "Switching to the default character set '%s'.",
                  MYF(0), csname);
  return csname;
}


#ifndef __WIN__
#include <stdlib.h> /* for getenv() */
#ifdef HAVE_LANGINFO_H
#include <langinfo.h>
#endif
#ifdef HAVE_LOCALE_H
#include <locale.h>
#endif
#endif /* __WIN__ */


static int
mysql_autodetect_character_set(MYSQL *mysql)
{
  const char *csname= MYSQL_DEFAULT_CHARSET_NAME;

#ifdef __WIN__
  char cpbuf[64];
  {
    my_snprintf(cpbuf, sizeof(cpbuf), "cp%d", (int) GetConsoleCP());
    csname= my_os_charset_to_mysql_charset(cpbuf);
  }
#elif defined(HAVE_SETLOCALE) && defined(HAVE_NL_LANGINFO)
  {
    if (setlocale(LC_CTYPE, "") && (csname= nl_langinfo(CODESET)))
      csname= my_os_charset_to_mysql_charset(csname);
  }
#endif

  my_free(mysql->options.charset_name);
  if (!(mysql->options.charset_name= my_strdup(csname, MYF(MY_WME))))
    return 1;
  return 0;
}


static void
mysql_set_character_set_with_default_collation(MYSQL *mysql)
{
  const char *save= charsets_dir;
  if (mysql->options.charset_dir)
    charsets_dir=mysql->options.charset_dir;

  if ((mysql->charset= get_charset_by_csname(mysql->options.charset_name,
                                             MY_CS_PRIMARY, MYF(MY_WME))))
  {
    /* Try to set compiled default collation when it's possible. */
    CHARSET_INFO *collation;
    if ((collation= 
         get_charset_by_name(MYSQL_DEFAULT_COLLATION_NAME, MYF(MY_WME))) &&
                             my_charset_same(mysql->charset, collation))
    {
      mysql->charset= collation;
    }
    else
    {
      /*
        Default compiled collation not found, or is not applicable
        to the requested character set.
        Continue with the default collation of the character set.
      */
    }
  }
  charsets_dir= save;
}


C_MODE_START
int mysql_init_character_set(MYSQL *mysql)
{
  /* Set character set */
  if (!mysql->options.charset_name)
  {
    if (!(mysql->options.charset_name= 
       my_strdup(MYSQL_DEFAULT_CHARSET_NAME,MYF(MY_WME))))
      return 1;
  }
  else if (!strcmp(mysql->options.charset_name,
                   MYSQL_AUTODETECT_CHARSET_NAME) &&
            mysql_autodetect_character_set(mysql))
    return 1;

  mysql_set_character_set_with_default_collation(mysql);

  if (!mysql->charset)
  {
    if (mysql->options.charset_dir)
      set_mysql_extended_error(mysql, CR_CANT_READ_CHARSET, unknown_sqlstate,
                               ER(CR_CANT_READ_CHARSET),
                               mysql->options.charset_name,
                               mysql->options.charset_dir);
    else
    {
      char cs_dir_name[FN_REFLEN];
      get_charsets_dir(cs_dir_name);
      set_mysql_extended_error(mysql, CR_CANT_READ_CHARSET, unknown_sqlstate,
                               ER(CR_CANT_READ_CHARSET),
                               mysql->options.charset_name,
                               cs_dir_name);
    }
    return 1;
  }
  return 0;
}
C_MODE_END

/*********** client side authentication support **************************/

typedef struct st_mysql_client_plugin_AUTHENTICATION auth_plugin_t;
static int client_mpvio_write_packet(struct st_plugin_vio*, const uchar*, int);
static int native_password_auth_client(MYSQL_PLUGIN_VIO *vio, MYSQL *mysql);
static int old_password_auth_client(MYSQL_PLUGIN_VIO *vio, MYSQL *mysql);

static auth_plugin_t native_password_client_plugin=
{
  MYSQL_CLIENT_AUTHENTICATION_PLUGIN,
  MYSQL_CLIENT_AUTHENTICATION_PLUGIN_INTERFACE_VERSION,
  native_password_plugin_name,
  "R.J.Silk, Sergei Golubchik",
  "Native MySQL authentication",
  {1, 0, 0},
  "GPL",
  NULL,
  NULL,
  NULL,
  NULL,
  native_password_auth_client
};

static auth_plugin_t old_password_client_plugin=
{
  MYSQL_CLIENT_AUTHENTICATION_PLUGIN,
  MYSQL_CLIENT_AUTHENTICATION_PLUGIN_INTERFACE_VERSION,
  old_password_plugin_name,
  "R.J.Silk, Sergei Golubchik",
  "Old MySQL-3.23 authentication",
  {1, 0, 0},
  "GPL",
  NULL,
  NULL,
  NULL,
  NULL,
  old_password_auth_client
};

struct st_mysql_client_plugin *mysql_client_builtins[]=
{
  (struct st_mysql_client_plugin *)&native_password_client_plugin,
  (struct st_mysql_client_plugin *)&old_password_client_plugin,
  0
};

/* this is a "superset" of MYSQL_PLUGIN_VIO, in C++ I use inheritance */
typedef struct {
  int (*read_packet)(struct st_plugin_vio *vio, uchar **buf);
  int (*write_packet)(struct st_plugin_vio *vio, const uchar *pkt, int pkt_len);
  void (*info)(struct st_plugin_vio *vio, struct st_plugin_vio_info *info);
  /* -= end of MYSQL_PLUGIN_VIO =- */
  MYSQL *mysql;
  auth_plugin_t *plugin;            /**< what plugin we're under */
  const char *db;
  struct {
    uchar *pkt;                     /**< pointer into NET::buff */
    uint pkt_len;
  } cached_server_reply;
  int packets_read, packets_written; /**< counters for send/received packets */
  int mysql_change_user;            /**< if it's mysql_change_user() */
  int last_read_packet_len;         /**< the length of the last *read* packet */
} MCPVIO_EXT;

/**
  sends a COM_CHANGE_USER command with a caller provided payload

  Packet format:
   
    Bytes       Content
    -----       ----
    n           user name - \0-terminated string
    n           password
                  3.23 scramble - \0-terminated string (9 bytes)
                  otherwise - length (1 byte) coded
    n           database name - \0-terminated string
    2           character set number (if the server >= 4.1.x)
    n           client auth plugin name - \0-terminated string,
                  (if the server supports plugin auth)

  @retval 0 ok
  @retval 1 error
*/
static int send_change_user_packet(MCPVIO_EXT *mpvio,
                                   const uchar *data, int data_len)
{
  MYSQL *mysql= mpvio->mysql;
  char *buff, *end;
  int res= 1;

  buff= my_alloca(USERNAME_LENGTH+1 + data_len+1 + NAME_LEN+1 + 2 + NAME_LEN+1);

  end= strmake(buff, mysql->user, USERNAME_LENGTH) + 1;

  if (!data_len)
    *end++= 0;
  else
  {
    if (mysql->client_flag & CLIENT_SECURE_CONNECTION)
    {
      DBUG_ASSERT(data_len <= 255);
      if (data_len > 255)
      {
        set_mysql_error(mysql, CR_MALFORMED_PACKET, unknown_sqlstate);
        goto error;
      }
      *end++= data_len;
    }
    else
    {
      DBUG_ASSERT(data_len == SCRAMBLE_LENGTH_323 + 1);
      DBUG_ASSERT(data[SCRAMBLE_LENGTH_323] == 0);
    }
    memcpy(end, data, data_len);
    end+= data_len;
  }
  end= strmake(end, mpvio->db ? mpvio->db : "", NAME_LEN) + 1;

  if (mysql->server_capabilities & CLIENT_PROTOCOL_41)
  {
    int2store(end, (ushort) mysql->charset->number);
    end+= 2;
  }

  if (mysql->server_capabilities & CLIENT_PLUGIN_AUTH)
    end= strmake(end, mpvio->plugin->name, NAME_LEN) + 1;

  res= simple_command(mysql, COM_CHANGE_USER,
                      (uchar*)buff, (ulong)(end-buff), 1);

error:
  my_afree(buff);
  return res;
}


/**
  sends a client authentication packet (second packet in the 3-way handshake)

  Packet format (when the server is 4.0 or earlier):
   
    Bytes       Content
    -----       ----
    2           client capabilities
    3           max packet size
    n           user name, \0-terminated
    9           scramble_323, \0-terminated

  Packet format (when the server is 4.1 or newer):
   
    Bytes       Content
    -----       ----
    4           client capabilities
    4           max packet size
    1           charset number
    23          reserved (always 0)
    n           user name, \0-terminated
    n           plugin auth data (e.g. scramble), length (1 byte) coded
    n           database name, \0-terminated
                (if CLIENT_CONNECT_WITH_DB is set in the capabilities)
    n           client auth plugin name - \0-terminated string,
                (if CLIENT_PLUGIN_AUTH is set in the capabilities)

  @retval 0 ok
  @retval 1 error
*/
static int send_client_reply_packet(MCPVIO_EXT *mpvio,
                                    const uchar *data, int data_len)
{
  MYSQL *mysql= mpvio->mysql;
  NET *net= &mysql->net;
  char *buff, *end;

  /* see end= buff+32 below, fixed size of the packet is 32 bytes */
  buff= my_alloca(33 + USERNAME_LENGTH + data_len + NAME_LEN + NAME_LEN);
  
  mysql->client_flag|= mysql->options.client_flag;
  mysql->client_flag|= CLIENT_CAPABILITIES;

  if (mysql->client_flag & CLIENT_MULTI_STATEMENTS)
    mysql->client_flag|= CLIENT_MULTI_RESULTS;

#if defined(HAVE_OPENSSL) && !defined(EMBEDDED_LIBRARY)
  if (mysql->options.ssl_key || mysql->options.ssl_cert ||
      mysql->options.ssl_ca || mysql->options.ssl_capath ||
      mysql->options.ssl_cipher)
    mysql->options.use_ssl= 1;
  if (mysql->options.use_ssl)
    mysql->client_flag|= CLIENT_SSL;
#endif /* HAVE_OPENSSL && !EMBEDDED_LIBRARY*/
  if (mpvio->db)
    mysql->client_flag|= CLIENT_CONNECT_WITH_DB;

  /* Remove options that server doesn't support */
  mysql->client_flag= mysql->client_flag &
                       (~(CLIENT_COMPRESS | CLIENT_SSL | CLIENT_PROTOCOL_41) 
                       | mysql->server_capabilities);

#ifndef HAVE_COMPRESS
  mysql->client_flag&= ~CLIENT_COMPRESS;
#endif

  if (mysql->client_flag & CLIENT_PROTOCOL_41)
  {
    /* 4.1 server and 4.1 client has a 32 byte option flag */
    int4store(buff,mysql->client_flag);
    int4store(buff+4, net->max_packet_size);
    buff[8]= (char) mysql->charset->number;
    bzero(buff+9, 32-9);
    end= buff+32;
  }
  else
  {
    int2store(buff, mysql->client_flag);
    int3store(buff+2, net->max_packet_size);
    end= buff+5;
  }
#ifdef HAVE_OPENSSL
  if (mysql->client_flag & CLIENT_SSL)
  {
    /* Do the SSL layering. */
    struct st_mysql_options *options= &mysql->options;
    struct st_VioSSLFd *ssl_fd;
    enum enum_ssl_init_error ssl_init_error;
    const char *cert_error;
    unsigned long ssl_error;

    /*
      Send mysql->client_flag, max_packet_size - unencrypted otherwise
      the server does not know we want to do SSL
    */
    if (my_net_write(net, (uchar*)buff, (size_t) (end-buff)) || net_flush(net))
    {
      set_mysql_extended_error(mysql, CR_SERVER_LOST, unknown_sqlstate,
                               ER(CR_SERVER_LOST_EXTENDED),
                               "sending connection information to server",
                               errno);
      goto error;
    }

    /* Create the VioSSLConnectorFd - init SSL and load certs */
    if (!(ssl_fd= new_VioSSLConnectorFd(options->ssl_key,
                                        options->ssl_cert,
                                        options->ssl_ca,
                                        options->ssl_capath,
                                        options->ssl_cipher,
                                        &ssl_init_error)))
    {
      set_mysql_extended_error(mysql, CR_SSL_CONNECTION_ERROR, unknown_sqlstate,
                               ER(CR_SSL_CONNECTION_ERROR), sslGetErrString(ssl_init_error));
      goto error;
    }
    mysql->connector_fd= (unsigned char *) ssl_fd;

    /* Connect to the server */
    DBUG_PRINT("info", ("IO layer change in progress..."));
    if (sslconnect(ssl_fd, net->vio,
                   (long) (mysql->options.connect_timeout), &ssl_error))
    {    
      char buf[512];
      ERR_error_string_n(ssl_error, buf, 512);
      buf[511]= 0;
      set_mysql_extended_error(mysql, CR_SSL_CONNECTION_ERROR, unknown_sqlstate,
                               ER(CR_SSL_CONNECTION_ERROR),
                               buf);
      goto error;
    }
    DBUG_PRINT("info", ("IO layer change done!"));

    /* Verify server cert */
    if ((mysql->client_flag & CLIENT_SSL_VERIFY_SERVER_CERT) &&
        ssl_verify_server_cert(net->vio, mysql->host, &cert_error))
    {
      set_mysql_extended_error(mysql, CR_SSL_CONNECTION_ERROR, unknown_sqlstate,
                               ER(CR_SSL_CONNECTION_ERROR), cert_error);
      goto error;
    }
  }
#endif /* HAVE_OPENSSL */

  DBUG_PRINT("info",("Server version = '%s'  capabilites: %lu  status: %u  client_flag: %lu",
		     mysql->server_version, mysql->server_capabilities,
		     mysql->server_status, mysql->client_flag));

  compile_time_assert(MYSQL_USERNAME_LENGTH == USERNAME_LENGTH);

  /* This needs to be changed as it's not useful with big packets */
  if (mysql->user[0])
    strmake(end, mysql->user, USERNAME_LENGTH);
  else
    read_user_name(end);

  /* We have to handle different version of handshake here */
  DBUG_PRINT("info",("user: %s",end));
  end= strend(end) + 1;
  if (data_len)
  {
    if (mysql->server_capabilities & CLIENT_SECURE_CONNECTION)
    {
      *end++= data_len;
      memcpy(end, data, data_len);
      end+= data_len;
    }
    else
    {
      DBUG_ASSERT(data_len == SCRAMBLE_LENGTH_323 + 1); /* incl. \0 at the end */
      memcpy(end, data, data_len);
      end+= data_len;
    }
  }
  else
    *end++= 0;

  /* Add database if needed */
  if (mpvio->db && (mysql->server_capabilities & CLIENT_CONNECT_WITH_DB))
  {
    end= strmake(end, mpvio->db, NAME_LEN) + 1;
    mysql->db= my_strdup(mpvio->db, MYF(MY_WME));
  }

  if (mysql->server_capabilities & CLIENT_PLUGIN_AUTH)
    end= strmake(end, mpvio->plugin->name, NAME_LEN) + 1;

  /* Write authentication package */
  if (my_net_write(net, (uchar*) buff, (size_t) (end-buff)) || net_flush(net))
  {
    set_mysql_extended_error(mysql, CR_SERVER_LOST, unknown_sqlstate,
                             ER(CR_SERVER_LOST_EXTENDED),
                             "sending authentication information",
                             errno);
    goto error;
  }
  my_afree(buff);
  return 0;
  
error:
  my_afree(buff);
  return 1;
}


/**
  vio->read_packet() callback method for client authentication plugins

  This function is called by a client authentication plugin, when it wants
  to read data from the server.
*/
static int client_mpvio_read_packet(struct st_plugin_vio *mpv, uchar **buf)
{
  MCPVIO_EXT *mpvio= (MCPVIO_EXT*)mpv;
  MYSQL *mysql= mpvio->mysql;
  ulong  pkt_len;

  /* there are cached data left, feed it to a plugin */
  if (mpvio->cached_server_reply.pkt)
  {
    *buf= mpvio->cached_server_reply.pkt;
    mpvio->cached_server_reply.pkt= 0;
    mpvio->packets_read++;
    return mpvio->cached_server_reply.pkt_len;
  }

  if (mpvio->packets_read == 0)
  {
    /*
      the server handshake packet came from the wrong plugin,
      or it's mysql_change_user(). Either way, there is no data
      for a plugin to read. send a dummy packet to the server
      to initiate a dialog.
    */
    if (client_mpvio_write_packet(mpv, 0, 0))
      return (int)packet_error;
  }

  /* otherwise read the data */
  pkt_len= (*mysql->methods->read_change_user_result)(mysql);
  mpvio->last_read_packet_len= pkt_len;
  *buf= mysql->net.read_pos;

  /* was it a request to change plugins ? */
  if (**buf == 254)
    return (int)packet_error; /* if yes, this plugin shan't continue */

  /*
    the server sends \1\255 or \1\254 instead of just \255 or \254 -
    for us to not confuse it with an error or "change plugin" packets.
    We remove this escaping \1 here.

    See also server_mpvio_write_packet() where the escaping is done.
  */
  if (pkt_len && **buf == 1)
  {
    (*buf)++;
    pkt_len--;
  }
  mpvio->packets_read++;
  return pkt_len;
}


/**
  vio->write_packet() callback method for client authentication plugins

  This function is called by a client authentication plugin, when it wants
  to send data to the server.

  It transparently wraps the data into a change user or authentication
  handshake packet, if neccessary.
*/
static int client_mpvio_write_packet(struct st_plugin_vio *mpv,
                                     const uchar *pkt, int pkt_len)
{
  int res;
  MCPVIO_EXT *mpvio= (MCPVIO_EXT*)mpv;

  if (mpvio->packets_written == 0)
  {
    if (mpvio->mysql_change_user)
      res= send_change_user_packet(mpvio, pkt, pkt_len);
    else
      res= send_client_reply_packet(mpvio, pkt, pkt_len);
  }
  else
  {
    NET *net= &mpvio->mysql->net;
    if (mpvio->mysql->thd)
      res= 1; /* no chit-chat in embedded */
    else
      res= my_net_write(net, pkt, pkt_len) || net_flush(net);
    if (res)
      set_mysql_extended_error(mpvio->mysql, CR_SERVER_LOST, unknown_sqlstate,
                               ER(CR_SERVER_LOST_EXTENDED),
                               "sending authentication information",
                               errno);
  }
  mpvio->packets_written++;
  return res;
}


/**
  fills MYSQL_PLUGIN_VIO_INFO structure with the information about the
  connection
*/
void mpvio_info(Vio *vio, MYSQL_PLUGIN_VIO_INFO *info)
{
  bzero(info, sizeof(*info));
  switch (vio->type) {
  case VIO_TYPE_TCPIP:
    info->protocol= MYSQL_VIO_TCP;
    info->socket= vio->sd;
    return;
  case VIO_TYPE_SOCKET:
    info->protocol= MYSQL_VIO_SOCKET;
    info->socket= vio->sd;
    return;
  case VIO_TYPE_SSL:
    {
      struct sockaddr addr;
      SOCKET_SIZE_TYPE addrlen= sizeof(addr);
      if (getsockname(vio->sd, &addr, &addrlen))
        return;
      info->protocol= addr.sa_family == AF_UNIX ?
        MYSQL_VIO_SOCKET : MYSQL_VIO_TCP;
      info->socket= vio->sd;
      return;
    }
#ifdef _WIN32
  case VIO_TYPE_NAMEDPIPE:
    info->protocol= MYSQL_VIO_PIPE;
    info->handle= vio->hPipe;
    return;
  case VIO_TYPE_SHARED_MEMORY:
    info->protocol= MYSQL_VIO_MEMORY;
#ifdef HAVE_SMEM
    info->handle= vio->handle_file_map; /* or what ? */
#endif
    return;
#endif
  default: DBUG_ASSERT(0);
  }
}


static void client_mpvio_info(MYSQL_PLUGIN_VIO *vio,
                              MYSQL_PLUGIN_VIO_INFO *info)
{
  MCPVIO_EXT *mpvio= (MCPVIO_EXT*)vio;
  mpvio_info(mpvio->mysql->net.vio, info);
}


/**
  Client side of the plugin driver authentication.

  @note this is used by both the mysql_real_connect and mysql_change_user

  @param mysql       mysql
  @param data        pointer to the plugin auth data (scramble) in the
                     handshake packet
  @param data_len    the length of the data
  @param data_plugin a plugin that data were prepared for
                     or 0 if it's mysql_change_user()
  @param db          initial db to use, can be 0

  @retval 0 ok
  @retval 1 error
*/
int run_plugin_auth(MYSQL *mysql, char *data, uint data_len,
                    const char *data_plugin, const char *db)
{
  const char    *auth_plugin_name;
  auth_plugin_t *auth_plugin;
  MCPVIO_EXT    mpvio;
  ulong		pkt_length;
  int           res;

  DBUG_ENTER ("run_plugin_auth");
  /* determine the default/initial plugin to use */
  if (mysql->options.extension && mysql->options.extension->default_auth &&
      mysql->server_capabilities & CLIENT_PLUGIN_AUTH)
  {
    auth_plugin_name= mysql->options.extension->default_auth;
    if (!(auth_plugin= (auth_plugin_t*) mysql_client_find_plugin(mysql,
                       auth_plugin_name, MYSQL_CLIENT_AUTHENTICATION_PLUGIN)))
      DBUG_RETURN (1); /* oops, not found */
  }
  else
  {
    auth_plugin= mysql->server_capabilities & CLIENT_PROTOCOL_41 ?
      &native_password_client_plugin : &old_password_client_plugin;
    auth_plugin_name= auth_plugin->name;
  }

  DBUG_PRINT ("info", ("using plugin %s", auth_plugin_name));

  mysql->net.last_errno= 0; /* just in case */

  if (data_plugin && strcmp(data_plugin, auth_plugin_name))
  {
    /* data was prepared for a different plugin, don't show it to this one */
    data= 0;
    data_len= 0;
  }

  mpvio.mysql_change_user= data_plugin == 0;
  mpvio.cached_server_reply.pkt= (uchar*)data;
  mpvio.cached_server_reply.pkt_len= data_len;
  mpvio.read_packet= client_mpvio_read_packet;
  mpvio.write_packet= client_mpvio_write_packet;
  mpvio.info= client_mpvio_info;
  mpvio.mysql= mysql;
  mpvio.packets_read= mpvio.packets_written= 0;
  mpvio.db= db;
  mpvio.plugin= auth_plugin;

  res= auth_plugin->authenticate_user((struct st_plugin_vio *)&mpvio, mysql);
  DBUG_PRINT ("info", ("authenticate_user returned %s", 
                       res == CR_OK ? "CR_OK" : 
                       res == CR_ERROR ? "CR_ERROR" :
                       res == CR_OK_HANDSHAKE_COMPLETE ? 
                         "CR_OK_HANDSHAKE_COMPLETE" : "error"));

  compile_time_assert(CR_OK == -1);
  compile_time_assert(CR_ERROR == 0);
  if (res > CR_OK && mysql->net.read_pos[0] != 254)
  {
    /*
      the plugin returned an error. write it down in mysql,
      unless the error code is CR_ERROR and mysql->net.last_errno
      is already set (the plugin has done it)
    */
    DBUG_PRINT ("info", ("res=%d", res));
    if (res > CR_ERROR)
      set_mysql_error(mysql, res, unknown_sqlstate);
    else
      if (!mysql->net.last_errno)
        set_mysql_error(mysql, CR_UNKNOWN_ERROR, unknown_sqlstate);
    DBUG_RETURN (1);
  }

  /* read the OK packet (or use the cached value in mysql->net.read_pos */
  if (res == CR_OK)
    pkt_length= (*mysql->methods->read_change_user_result)(mysql);
  else /* res == CR_OK_HANDSHAKE_COMPLETE */
    pkt_length= mpvio.last_read_packet_len;

  DBUG_PRINT ("info", ("OK packet length=%lu", pkt_length));
  if (pkt_length == packet_error)
  {
    if (mysql->net.last_errno == CR_SERVER_LOST)
      set_mysql_extended_error(mysql, CR_SERVER_LOST, unknown_sqlstate,
                               ER(CR_SERVER_LOST_EXTENDED),
                               "reading authorization packet",
                               errno);
    DBUG_RETURN (1);
  }

  if (mysql->net.read_pos[0] == 254)
  {
    /* The server asked to use a different authentication plugin */
    if (pkt_length == 1)
    {
      /* old "use short scramble" packet */
      DBUG_PRINT ("info", ("old use short scramble packet from server"));
      auth_plugin_name= old_password_plugin_name;
      mpvio.cached_server_reply.pkt= (uchar*)mysql->scramble;
      mpvio.cached_server_reply.pkt_len= SCRAMBLE_LENGTH + 1;
    }
    else
    {
      /* new "use different plugin" packet */
      uint len;
      auth_plugin_name= (char*)mysql->net.read_pos + 1;
      len= strlen(auth_plugin_name); /* safe as my_net_read always appends \0 */
      mpvio.cached_server_reply.pkt_len= pkt_length - len - 2;
      mpvio.cached_server_reply.pkt= mysql->net.read_pos + len + 2;
      DBUG_PRINT ("info", ("change plugin packet from server for plugin %s",
                           auth_plugin_name));
    }

    if (!(auth_plugin= (auth_plugin_t *) mysql_client_find_plugin(mysql,
                         auth_plugin_name, MYSQL_CLIENT_AUTHENTICATION_PLUGIN)))
      DBUG_RETURN (1);

    mpvio.plugin= auth_plugin;
    res= auth_plugin->authenticate_user((struct st_plugin_vio *)&mpvio, mysql);

    DBUG_PRINT ("info", ("second authenticate_user returned %s", 
                         res == CR_OK ? "CR_OK" : 
                         res == CR_ERROR ? "CR_ERROR" :
                         res == CR_OK_HANDSHAKE_COMPLETE ? 
                         "CR_OK_HANDSHAKE_COMPLETE" : "error"));
    if (res > CR_OK)
    {
      if (res > CR_ERROR)
        set_mysql_error(mysql, res, unknown_sqlstate);
      else
        if (!mysql->net.last_errno)
          set_mysql_error(mysql, CR_UNKNOWN_ERROR, unknown_sqlstate);
      DBUG_RETURN (1);
    }

    if (res != CR_OK_HANDSHAKE_COMPLETE)
    {
      /* Read what server thinks about out new auth message report */
      if (cli_safe_read(mysql) == packet_error)
      {
        if (mysql->net.last_errno == CR_SERVER_LOST)
          set_mysql_extended_error(mysql, CR_SERVER_LOST, unknown_sqlstate,
                                   ER(CR_SERVER_LOST_EXTENDED),
                                   "reading final connect information",
                                   errno);
        DBUG_RETURN (1);
      }
    }
  }
  /*
    net->read_pos[0] should always be 0 here if the server implements
    the protocol correctly
  */
  DBUG_RETURN (mysql->net.read_pos[0] != 0);
}


static int
connect_sync_or_async(MYSQL *mysql, NET *net, my_socket fd,
                      const struct sockaddr *name, uint namelen)
{
  if (mysql->options.extension && mysql->options.extension->async_context &&
      mysql->options.extension->async_context->active)
  {
    my_bool old_mode;
    vio_blocking(net->vio, FALSE, &old_mode);
    return my_connect_async(mysql->options.extension->async_context, fd,
                            name, namelen, mysql->options.connect_timeout);
  }

  return my_connect(fd, name, namelen, mysql->options.connect_timeout);
}

MYSQL * STDCALL 
CLI_MYSQL_REAL_CONNECT(MYSQL *mysql,const char *host, const char *user,
		       const char *passwd, const char *db,
		       uint port, const char *unix_socket,ulong client_flag)
{
  char		buff[NAME_LEN+USERNAME_LENGTH+100];
  int           scramble_data_len, pkt_scramble_len= 0;
  char          *end,*host_info= 0, *server_version_end, *pkt_end;
  char          *scramble_data;
  const char    *scramble_plugin;
  ulong		pkt_length;
  NET		*net= &mysql->net;
#ifdef MYSQL_SERVER
  thr_alarm_t   alarmed;
  ALARM		alarm_buff;
#endif
#ifdef __WIN__
  HANDLE	hPipe=INVALID_HANDLE_VALUE;
#endif
#ifdef HAVE_SYS_UN_H
  struct	sockaddr_un UNIXaddr;
#endif
  DBUG_ENTER("mysql_real_connect");
  LINT_INIT(pkt_scramble_len);

  DBUG_PRINT("enter",("host: %s  db: %s  user: %s (client)",
		      host ? host : "(Null)",
		      db ? db : "(Null)",
		      user ? user : "(Null)"));

  /* Test whether we're already connected */
  if (net->vio)
  {
    set_mysql_error(mysql, CR_ALREADY_CONNECTED, unknown_sqlstate);
    DBUG_RETURN(0);
  }

  mysql->methods= &client_methods;
  net->vio = 0;				/* If something goes wrong */
  mysql->client_flag=0;			/* For handshake */

  /* use default options */
  if (mysql->options.my_cnf_file || mysql->options.my_cnf_group)
  {
    mysql_read_default_options(&mysql->options,
			       (mysql->options.my_cnf_file ?
				mysql->options.my_cnf_file : "my"),
			       mysql->options.my_cnf_group);
    my_free(mysql->options.my_cnf_file);
    my_free(mysql->options.my_cnf_group);
    mysql->options.my_cnf_file=mysql->options.my_cnf_group=0;
  }

  /* Some empty-string-tests are done because of ODBC */
  if (!host || !host[0])
    host=mysql->options.host;
  if (!user || !user[0])
  {
    user=mysql->options.user;
    if (!user)
      user= "";
  }
  if (!passwd)
  {
    passwd=mysql->options.password;
#if !defined(DONT_USE_MYSQL_PWD) && !defined(MYSQL_SERVER)
    if (!passwd)
      passwd=getenv("MYSQL_PWD");		/* get it from environment */
#endif
    if (!passwd)
      passwd= "";
  }
  if (!db || !db[0])
    db=mysql->options.db;
  if (!port)
    port=mysql->options.port;
  if (!unix_socket)
    unix_socket=mysql->options.unix_socket;

  mysql->server_status=SERVER_STATUS_AUTOCOMMIT;
  DBUG_PRINT("info", ("Connecting"));

  /*
    Part 0: Grab a socket and connect it to the server
  */
#if defined(HAVE_SMEM)
  if ((!mysql->options.protocol ||
       mysql->options.protocol == MYSQL_PROTOCOL_MEMORY) &&
      (!host || !strcmp(host,LOCAL_HOST)) &&
      mysql->options.shared_memory_base_name)
  {
    DBUG_PRINT("info", ("Using shared memory"));
    if ((create_shared_memory(mysql,net, mysql->options.connect_timeout)) ==
	INVALID_HANDLE_VALUE)
    {
      DBUG_PRINT("error",
		 ("host: '%s'  socket: '%s'  shared memory: %s  have_tcpip: %d",
		  host ? host : "<null>",
		  unix_socket ? unix_socket : "<null>",
		  mysql->options.shared_memory_base_name,
		  (int) have_tcpip));
      if (mysql->options.protocol == MYSQL_PROTOCOL_MEMORY)
	goto error;

      /*
        Try also with PIPE or TCP/IP. Clear the error from
        create_shared_memory().
      */

      net_clear_error(net);
    }
    else
    {
      mysql->options.protocol=MYSQL_PROTOCOL_MEMORY;
      unix_socket = 0;
      host=mysql->options.shared_memory_base_name;
      my_snprintf(host_info=buff, sizeof(buff)-1,
                  ER(CR_SHARED_MEMORY_CONNECTION), host);
    }
  }
#endif /* HAVE_SMEM */
#if defined(HAVE_SYS_UN_H)
  if (!net->vio &&
      (!mysql->options.protocol ||
       mysql->options.protocol == MYSQL_PROTOCOL_SOCKET) &&
      (unix_socket || mysql_unix_port) &&
      (!host || !strcmp(host,LOCAL_HOST)))
  {
    my_socket sock= socket(AF_UNIX, SOCK_STREAM, 0);
    DBUG_PRINT("info", ("Using socket"));
    if (sock == SOCKET_ERROR)
    {
      set_mysql_extended_error(mysql, CR_SOCKET_CREATE_ERROR,
                               unknown_sqlstate,
                               ER(CR_SOCKET_CREATE_ERROR),
                               socket_errno);
      goto error;
    }

    net->vio= vio_new(sock, VIO_TYPE_SOCKET,
                      VIO_LOCALHOST | VIO_BUFFERED_READ);
    if (!net->vio)
    {
      DBUG_PRINT("error",("Unknow protocol %d ", mysql->options.protocol));
      set_mysql_error(mysql, CR_CONN_UNKNOW_PROTOCOL, unknown_sqlstate);
      closesocket(sock);
      goto error;
    }

    host= LOCAL_HOST;
    if (!unix_socket)
      unix_socket= mysql_unix_port;
    host_info= (char*) ER(CR_LOCALHOST_CONNECTION);
    DBUG_PRINT("info", ("Using UNIX sock '%s'", unix_socket));

    bzero((char*) &UNIXaddr, sizeof(UNIXaddr));
    UNIXaddr.sun_family= AF_UNIX;
    strmake(UNIXaddr.sun_path, unix_socket, sizeof(UNIXaddr.sun_path)-1);
<<<<<<< HEAD

    if (my_connect(sock, (struct sockaddr *) &UNIXaddr, sizeof(UNIXaddr),
		   mysql->options.connect_timeout))
=======
    if (connect_sync_or_async(mysql, net, sock,
                              (struct sockaddr *) &UNIXaddr, sizeof(UNIXaddr)))
>>>>>>> 8ae54993
    {
      DBUG_PRINT("error",("Got error %d on connect to local server",
			  socket_errno));
      set_mysql_extended_error(mysql, CR_CONNECTION_ERROR,
                               unknown_sqlstate,
                               ER(CR_CONNECTION_ERROR),
                               unix_socket, socket_errno);
      vio_delete(net->vio);
      net->vio= 0;
      goto error;
    }
    mysql->options.protocol=MYSQL_PROTOCOL_SOCKET;
  }
#elif defined(__WIN__)
  if (!net->vio &&
      (mysql->options.protocol == MYSQL_PROTOCOL_PIPE ||
       (host && !strcmp(host,LOCAL_HOST_NAMEDPIPE)) ||
       (! have_tcpip && (unix_socket || !host && is_NT()))))
  {
    if ((hPipe= create_named_pipe(mysql, mysql->options.connect_timeout,
                                  (char**) &host, (char**) &unix_socket)) ==
	INVALID_HANDLE_VALUE)
    {
      DBUG_PRINT("error",
		 ("host: '%s'  socket: '%s'  have_tcpip: %d",
		  host ? host : "<null>",
		  unix_socket ? unix_socket : "<null>",
		  (int) have_tcpip));
      if (mysql->options.protocol == MYSQL_PROTOCOL_PIPE ||
	  (host && !strcmp(host,LOCAL_HOST_NAMEDPIPE)) ||
	  (unix_socket && !strcmp(unix_socket,MYSQL_NAMEDPIPE)))
	goto error;
      /* Try also with TCP/IP */
    }
    else
    {
      net->vio= vio_new_win32pipe(hPipe);
      my_snprintf(host_info=buff, sizeof(buff)-1,
                  ER(CR_NAMEDPIPE_CONNECTION), unix_socket);
    }
  }
#endif
  DBUG_PRINT("info", ("net->vio: %p  protocol: %d",
                      net->vio, mysql->options.protocol));
  if (!net->vio &&
      (!mysql->options.protocol ||
       mysql->options.protocol == MYSQL_PROTOCOL_TCP))
  {
    struct addrinfo *res_lst, hints, *t_res;
    int gai_errno;
    char port_buf[NI_MAXSERV];
    my_socket sock= SOCKET_ERROR;
    int saved_error= 0, status= -1;

    unix_socket=0;				/* This is not used */

    if (!port)
      port= mysql_port;

    if (!host)
      host= LOCAL_HOST;

    my_snprintf(host_info=buff, sizeof(buff)-1, ER(CR_TCP_CONNECTION), host);
    DBUG_PRINT("info",("Server name: '%s'.  TCP sock: %d", host, port));
#ifdef MYSQL_SERVER
    thr_alarm_init(&alarmed);
    thr_alarm(&alarmed, mysql->options.connect_timeout, &alarm_buff);
#endif

    DBUG_PRINT("info",("IP '%s'", "client"));

#ifdef MYSQL_SERVER
    thr_end_alarm(&alarmed);
#endif

    memset(&hints, 0, sizeof(hints));
    hints.ai_socktype= SOCK_STREAM;
    hints.ai_protocol= IPPROTO_TCP;
    hints.ai_family= AF_UNSPEC;

    DBUG_PRINT("info",("IPV6 getaddrinfo %s", host));
    my_snprintf(port_buf, NI_MAXSERV, "%d", port);
    gai_errno= getaddrinfo(host, port_buf, &hints, &res_lst);

    if (gai_errno != 0) 
    { 
      /* 
        For DBUG we are keeping the right message but for client we default to
        historical error message.
      */
      DBUG_PRINT("info",("IPV6 getaddrinfo error %d", gai_errno));
      set_mysql_extended_error(mysql, CR_UNKNOWN_HOST, unknown_sqlstate,
                               ER(CR_UNKNOWN_HOST), host, errno);

      goto error;
    }

    /*
      A hostname might map to multiple IP addresses (IPv4/IPv6). Go over the
      list of IP addresses until a successful connection can be established.
    */
    DBUG_PRINT("info", ("Try connect on all addresses for host."));
    for (t_res= res_lst; t_res; t_res= t_res->ai_next)
    {
<<<<<<< HEAD
      DBUG_PRINT("info", ("Create socket, family: %d  type: %d  proto: %d",
                          t_res->ai_family, t_res->ai_socktype,
                          t_res->ai_protocol));
      sock= socket(t_res->ai_family, t_res->ai_socktype, t_res->ai_protocol);
      if (sock == SOCKET_ERROR)
      {
        saved_error= socket_errno;
        continue;
      }
=======
      memcpy_fixed(&sock_addr.sin_addr,&ip_addr,sizeof(ip_addr));
      status= connect_sync_or_async(mysql, net, sock,
                                    (struct sockaddr *) &sock_addr,
                                    sizeof(sock_addr));
    }
    else
    {
      int i, tmp_errno;
      struct hostent tmp_hostent,*hp;
      char buff2[GETHOSTBYNAME_BUFF_SIZE];
      hp = my_gethostbyname_r(host,&tmp_hostent,buff2,sizeof(buff2),
			      &tmp_errno);
>>>>>>> 8ae54993

      DBUG_PRINT("info", ("Connect socket"));
      status= my_connect(sock, t_res->ai_addr, t_res->ai_addrlen,
                         mysql->options.connect_timeout);
      /*
        Here we rely on my_connect() to return success only if the
        connect attempt was really successful. Otherwise we would stop
        trying another address, believing we were successful.
      */
      if (!status)
        break;

<<<<<<< HEAD
      /*
        Save value as socket errno might be overwritten due to
        calling a socket function below.
      */
      saved_error= socket_errno;

      DBUG_PRINT("info", ("No success, close socket, try next address."));
      closesocket(sock);
    }
    DBUG_PRINT("info",
               ("End of connect attempts, sock: %d  status: %d  error: %d",
                sock, status, saved_error));

    freeaddrinfo(res_lst);
=======
      for (i= 0; status && hp->h_addr_list[i]; i++)
      {
        IF_DBUG(char ipaddr[18];)
        memcpy(&sock_addr.sin_addr, hp->h_addr_list[i],
               min(sizeof(sock_addr.sin_addr), (size_t) hp->h_length));
        DBUG_PRINT("info",("Trying %s...",
                          (my_inet_ntoa(sock_addr.sin_addr, ipaddr), ipaddr)));
        status= connect_sync_or_async(mysql, net, sock,
                                      (struct sockaddr *) &sock_addr,
                                      sizeof(sock_addr));
      }
>>>>>>> 8ae54993

    if (sock == SOCKET_ERROR)
    {
      set_mysql_extended_error(mysql, CR_IPSOCK_ERROR, unknown_sqlstate,
                                ER(CR_IPSOCK_ERROR), saved_error);
      goto error;
    }

    if (status)
    {
      DBUG_PRINT("error",("Got error %d on connect to '%s'", saved_error, host));
      set_mysql_extended_error(mysql, CR_CONN_HOST_ERROR, unknown_sqlstate,
                                ER(CR_CONN_HOST_ERROR), host, saved_error);
      goto error;
    }

    net->vio= vio_new(sock, VIO_TYPE_TCPIP, VIO_BUFFERED_READ);
    if (! net->vio )
    {
      DBUG_PRINT("error",("Unknow protocol %d ", mysql->options.protocol));
      set_mysql_error(mysql, CR_CONN_UNKNOW_PROTOCOL, unknown_sqlstate);
      closesocket(sock);
      goto error;
    }
  }

  DBUG_PRINT("info", ("net->vio: %p", net->vio));
  if (!net->vio)
  {
    DBUG_PRINT("error",("Unknow protocol %d ",mysql->options.protocol));
    set_mysql_error(mysql, CR_CONN_UNKNOW_PROTOCOL, unknown_sqlstate);
    goto error;
  }

  if (mysql->options.extension && mysql->options.extension->async_context)
    net->vio->async_context= mysql->options.extension->async_context;

  if (my_net_init(net, net->vio))
  {
    vio_delete(net->vio);
    net->vio = 0;
    set_mysql_error(mysql, CR_OUT_OF_MEMORY, unknown_sqlstate);
    goto error;
  }
  vio_keepalive(net->vio,TRUE);

  /* If user set read_timeout, let it override the default */
  if (mysql->options.read_timeout)
    my_net_set_read_timeout(net, mysql->options.read_timeout);

  /* If user set write_timeout, let it override the default */
  if (mysql->options.write_timeout)
    my_net_set_write_timeout(net, mysql->options.write_timeout);

  if (mysql->options.max_allowed_packet)
    net->max_packet_size= mysql->options.max_allowed_packet;

  /* Get version info */
  mysql->protocol_version= PROTOCOL_VERSION;	/* Assume this */
  if (mysql->options.connect_timeout &&
      vio_poll_read(net->vio, mysql->options.connect_timeout))
  {
    set_mysql_extended_error(mysql, CR_SERVER_LOST, unknown_sqlstate,
                             ER(CR_SERVER_LOST_EXTENDED),
                             "waiting for initial communication packet",
                             errno);
    goto error;
  }

  /*
    Part 1: Connection established, read and parse first packet
  */
  DBUG_PRINT("info", ("Read first packet."));

  if ((pkt_length=cli_safe_read(mysql)) == packet_error)
  {
    if (mysql->net.last_errno == CR_SERVER_LOST)
      set_mysql_extended_error(mysql, CR_SERVER_LOST, unknown_sqlstate,
                               ER(CR_SERVER_LOST_EXTENDED),
                               "reading initial communication packet",
                               errno);
    goto error;
  }
  pkt_end= (char*)net->read_pos + pkt_length;
  /* Check if version of protocol matches current one */
  mysql->protocol_version= net->read_pos[0];
  DBUG_DUMP("packet",(uchar*) net->read_pos,10);
  DBUG_PRINT("info",("mysql protocol version %d, server=%d",
		     PROTOCOL_VERSION, mysql->protocol_version));
  if (mysql->protocol_version != PROTOCOL_VERSION)
  {
    set_mysql_extended_error(mysql, CR_VERSION_ERROR, unknown_sqlstate,
                             ER(CR_VERSION_ERROR), mysql->protocol_version,
                             PROTOCOL_VERSION);
    goto error;
  }
  server_version_end= end= strend((char*) net->read_pos+1);
  mysql->thread_id=uint4korr(end+1);
  end+=5;
  /* 
    Scramble is split into two parts because old clients do not understand
    long scrambles; here goes the first part.
  */
  scramble_data= end;
  scramble_data_len= SCRAMBLE_LENGTH_323 + 1;
  scramble_plugin= old_password_plugin_name;
  end+= scramble_data_len;

  if (pkt_end >= end + 1)
    mysql->server_capabilities=uint2korr(end);
  if (pkt_end >= end + 18)
  {
    /* New protocol with 16 bytes to describe server characteristics */
    mysql->server_language=end[2];
    mysql->server_status=uint2korr(end+3);
    mysql->server_capabilities|= uint2korr(end+5) << 16;
    pkt_scramble_len= end[7];
  }
  end+= 18;

  if (mysql->options.secure_auth && passwd[0] &&
      !(mysql->server_capabilities & CLIENT_SECURE_CONNECTION))
  {
    set_mysql_error(mysql, CR_SECURE_AUTH, unknown_sqlstate);
    goto error;
  }

  if (mysql_init_character_set(mysql))
    goto error;

  /* Save connection information */
  if (!my_multi_malloc(MYF(0),
		       &mysql->host_info, (uint) strlen(host_info)+1,
		       &mysql->host,      (uint) strlen(host)+1,
		       &mysql->unix_socket,unix_socket ?
		       (uint) strlen(unix_socket)+1 : (uint) 1,
		       &mysql->server_version,
		       (uint) (server_version_end - (char*) net->read_pos + 1),
		       NullS) ||
      !(mysql->user=my_strdup(user,MYF(0))) ||
      !(mysql->passwd=my_strdup(passwd,MYF(0))))
  {
    set_mysql_error(mysql, CR_OUT_OF_MEMORY, unknown_sqlstate);
    goto error;
  }
  strmov(mysql->host_info,host_info);
  strmov(mysql->host,host);
  if (unix_socket)
    strmov(mysql->unix_socket,unix_socket);
  else
    mysql->unix_socket=0;
  strmov(mysql->server_version,(char*) net->read_pos+1);
  mysql->port=port;

  if (pkt_end >= end + SCRAMBLE_LENGTH - SCRAMBLE_LENGTH_323 + 1)
  {
    /*
     move the first scramble part - directly in the NET buffer -
     to get a full continuous scramble. We've read all the header,
     and can overwrite it now.
    */
    memmove(end - SCRAMBLE_LENGTH_323, scramble_data,
            SCRAMBLE_LENGTH_323);
    scramble_data= end - SCRAMBLE_LENGTH_323;
    if (mysql->server_capabilities & CLIENT_PLUGIN_AUTH)
    {
      scramble_data_len= pkt_scramble_len;
      scramble_plugin= scramble_data + scramble_data_len;
      if (scramble_data + scramble_data_len > pkt_end)
        scramble_data_len= pkt_end - scramble_data;
    }
    else
    {
      scramble_data_len= pkt_end - scramble_data;
      scramble_plugin= native_password_plugin_name;
    }
  }
  else
    mysql->server_capabilities&= ~CLIENT_SECURE_CONNECTION;

  mysql->client_flag= client_flag;

  /*
    Part 2: invoke the plugin to send the authentication data to the server
  */

  if (run_plugin_auth(mysql, scramble_data, scramble_data_len,
                      scramble_plugin, db))
    goto error;

  /*
    Part 3: authenticated, finish the initialization of the connection
  */

  if (mysql->client_flag & CLIENT_COMPRESS)      /* We will use compression */
    net->compress=1;

  if (db && !mysql->db && mysql_select_db(mysql, db))
  {
    if (mysql->net.last_errno == CR_SERVER_LOST)
        set_mysql_extended_error(mysql, CR_SERVER_LOST, unknown_sqlstate,
                                 ER(CR_SERVER_LOST_EXTENDED),
                                 "Setting intital database",
                                 errno);
    goto error;
  }

  /*
     Using init_commands is not supported when connecting from within the
     server.
  */
#ifndef MYSQL_SERVER
  if (mysql->options.init_commands)
  {
    DYNAMIC_ARRAY *init_commands= mysql->options.init_commands;
    char **ptr= (char**)init_commands->buffer;
    char **end_command= ptr + init_commands->elements;

    my_bool reconnect=mysql->reconnect;
    mysql->reconnect=0;

    for (; ptr < end_command; ptr++)
    {
      int status;

      if (mysql_real_query(mysql,*ptr, (ulong) strlen(*ptr)))
	goto error;

      do {
        if (mysql->fields)
        {
          MYSQL_RES *res;
          if (!(res= cli_use_result(mysql)))
            goto error;
          mysql_free_result(res);
        }
        if ((status= mysql_next_result(mysql)) > 0)
          goto error;
      } while (status == 0);
    }
    mysql->reconnect=reconnect;
  }
#endif

  DBUG_PRINT("exit", ("Mysql handler: 0x%lx", (long) mysql));
  DBUG_RETURN(mysql);

error:
  DBUG_PRINT("error",("message: %u/%s (%s)",
                      net->last_errno,
                      net->sqlstate,
                      net->last_error));
  {
    /* Free alloced memory */
    end_server(mysql);
    mysql_close_free(mysql);
  }
  DBUG_RETURN(0);
}


<<<<<<< HEAD
=======
/* needed when we move MYSQL structure to a different address */

#ifndef TO_BE_DELETED
static void mysql_fix_pointers(MYSQL* mysql, MYSQL* old_mysql)
{
  MYSQL *tmp, *tmp_prev;
  if (mysql->master == old_mysql)
    mysql->master= mysql;
  if (mysql->last_used_con == old_mysql)
    mysql->last_used_con= mysql;
  if (mysql->last_used_slave == old_mysql)
    mysql->last_used_slave= mysql;
  for (tmp_prev = mysql, tmp = mysql->next_slave;
       tmp != old_mysql;tmp = tmp->next_slave)
  {
    tmp_prev= tmp;
  }
  tmp_prev->next_slave= mysql;
}
#endif


struct my_hook_data {
  MYSQL *orig_mysql;
  MYSQL *new_mysql;
  /* This is always NULL currently, but restoring does not hurt just in case. */
  Vio *orig_vio;
};
/*
  Callback hook to make the new VIO accessible via the old MYSQL to calling
  application when suspending a non-blocking call during automatic reconnect.
*/
static void
my_suspend_hook(my_bool suspend, void *data)
{
  struct my_hook_data *hook_data= (struct my_hook_data *)data;
  if (suspend)
  {
    hook_data->orig_vio= hook_data->orig_mysql->net.vio;
    hook_data->orig_mysql->net.vio= hook_data->new_mysql->net.vio;
  }
  else
    hook_data->orig_mysql->net.vio= hook_data->orig_vio;
}

>>>>>>> 8ae54993
my_bool mysql_reconnect(MYSQL *mysql)
{
  MYSQL tmp_mysql;
  struct my_hook_data hook_data;
  struct mysql_async_context *ctxt= NULL;
  DBUG_ENTER("mysql_reconnect");
  DBUG_ASSERT(mysql);
  DBUG_PRINT("enter", ("mysql->reconnect: %d", mysql->reconnect));

  if (!mysql->reconnect ||
      (mysql->server_status & SERVER_STATUS_IN_TRANS) || !mysql->host_info)
  {
    /* Allow reconnect next time */
    mysql->server_status&= ~SERVER_STATUS_IN_TRANS;
    set_mysql_error(mysql, CR_SERVER_GONE_ERROR, unknown_sqlstate);
    DBUG_RETURN(1);
  }
  mysql_init(&tmp_mysql);
  tmp_mysql.options= mysql->options;
  tmp_mysql.options.my_cnf_file= tmp_mysql.options.my_cnf_group= 0;
<<<<<<< HEAD

=======
  tmp_mysql.rpl_pivot= mysql->rpl_pivot;
  
  /*
    If we are automatically re-connecting inside a non-blocking API call, we
    may need to suspend and yield to the user application during the reconnect.
    If so, the user application will need access to the new VIO already then
    so that it can correctly wait for I/O to become ready.
    To achieve this, we temporarily install a hook that will temporarily put in
    the VIO while we are suspended.
    (The vio will be put in the original MYSQL permanently once we successfully
    reconnect, or be discarded if we fail to reconnect.)
  */
  if (mysql->options.extension &&
      (ctxt= mysql->options.extension->async_context) &&
      mysql->options.extension->async_context->active)
  {
    hook_data.orig_mysql= mysql;
    hook_data.new_mysql= &tmp_mysql;
    hook_data.orig_vio= mysql->net.vio;
    my_context_install_suspend_resume_hook(ctxt, my_suspend_hook, &hook_data);
  }
>>>>>>> 8ae54993
  if (!mysql_real_connect(&tmp_mysql,mysql->host,mysql->user,mysql->passwd,
			  mysql->db, mysql->port, mysql->unix_socket,
			  mysql->client_flag))
  {
    if (ctxt)
      my_context_install_suspend_resume_hook(ctxt, NULL, NULL);
    mysql->net.last_errno= tmp_mysql.net.last_errno;
    strmov(mysql->net.last_error, tmp_mysql.net.last_error);
    strmov(mysql->net.sqlstate, tmp_mysql.net.sqlstate);
    DBUG_RETURN(1);
  }
  if (mysql_set_character_set(&tmp_mysql, mysql->charset->csname))
  {
    DBUG_PRINT("error", ("mysql_set_character_set() failed"));
    bzero((char*) &tmp_mysql.options,sizeof(tmp_mysql.options));
    mysql_close(&tmp_mysql);
    if (ctxt)
      my_context_install_suspend_resume_hook(ctxt, NULL, NULL);
    mysql->net.last_errno= tmp_mysql.net.last_errno;
    strmov(mysql->net.last_error, tmp_mysql.net.last_error);
    strmov(mysql->net.sqlstate, tmp_mysql.net.sqlstate);
    DBUG_RETURN(1);
  }
  if (ctxt)
    my_context_install_suspend_resume_hook(ctxt, NULL, NULL);

  DBUG_PRINT("info", ("reconnect succeded"));
  tmp_mysql.reconnect= 1;
  tmp_mysql.free_me= mysql->free_me;

  /* Move prepared statements (if any) over to the new mysql object */
  tmp_mysql.stmts= mysql->stmts;
  mysql->stmts= 0;

  /* Don't free options as these are now used in tmp_mysql */
  bzero((char*) &mysql->options,sizeof(mysql->options));
  mysql->free_me=0;
  mysql_close(mysql);
  *mysql=tmp_mysql;
  net_clear(&mysql->net, 1);
  mysql->affected_rows= ~(my_ulonglong) 0;
  DBUG_RETURN(0);
}


/**************************************************************************
  Set current database
**************************************************************************/

int STDCALL
mysql_select_db(MYSQL *mysql, const char *db)
{
  int error;
  DBUG_ENTER("mysql_select_db");
  DBUG_PRINT("enter",("db: '%s'",db));

  if ((error=simple_command(mysql,COM_INIT_DB, (const uchar*) db,
                            (ulong) strlen(db),0)))
    DBUG_RETURN(error);
  my_free(mysql->db);
  mysql->db=my_strdup(db,MYF(MY_WME));
  DBUG_RETURN(0);
}


/*************************************************************************
  Send a QUIT to the server and close the connection
  If handle is alloced by mysql connect free it.
*************************************************************************/

static void mysql_close_free_options(MYSQL *mysql)
{
  DBUG_ENTER("mysql_close_free_options");

  my_free(mysql->options.user);
  my_free(mysql->options.host);
  my_free(mysql->options.password);
  my_free(mysql->options.unix_socket);
  my_free(mysql->options.db);
  my_free(mysql->options.my_cnf_file);
  my_free(mysql->options.my_cnf_group);
  my_free(mysql->options.charset_dir);
  my_free(mysql->options.charset_name);
  my_free(mysql->options.client_ip);
  if (mysql->options.init_commands)
  {
    DYNAMIC_ARRAY *init_commands= mysql->options.init_commands;
    char **ptr= (char**)init_commands->buffer;
    char **end= ptr + init_commands->elements;
    for (; ptr<end; ptr++)
      my_free(*ptr);
    delete_dynamic(init_commands);
    my_free(init_commands);
  }
#if defined(HAVE_OPENSSL) && !defined(EMBEDDED_LIBRARY)
  mysql_ssl_free(mysql);
#endif /* HAVE_OPENSSL && !EMBEDDED_LIBRARY */
#ifdef HAVE_SMEM
  if (mysql->options.shared_memory_base_name != def_shared_memory_base_name)
    my_free(mysql->options.shared_memory_base_name);
#endif /* HAVE_SMEM */
  if (mysql->options.extension)
  {
<<<<<<< HEAD
    my_free(mysql->options.extension->plugin_dir);
    my_free(mysql->options.extension->default_auth);
    my_free(mysql->options.extension);
=======
    struct mysql_async_context *ctxt= mysql->options.extension->async_context;
    my_free(mysql->options.extension->plugin_dir,MYF(MY_ALLOW_ZERO_PTR));
    my_free(mysql->options.extension->default_auth,MYF(MY_ALLOW_ZERO_PTR));
    if (ctxt)
    {
      my_context_destroy(&ctxt->async_context);
      my_free(ctxt, MYF(0));
    }
    my_free(mysql->options.extension,MYF(0));
>>>>>>> 8ae54993
  }
  bzero((char*) &mysql->options,sizeof(mysql->options));
  DBUG_VOID_RETURN;
}


static void mysql_close_free(MYSQL *mysql)
{
  my_free(mysql->host_info);
  my_free(mysql->user);
  my_free(mysql->passwd);
  my_free(mysql->db);
#if defined(EMBEDDED_LIBRARY) || MYSQL_VERSION_ID >= 50100
  my_free(mysql->info_buffer);
  mysql->info_buffer= 0;
#endif
  /* Clear pointers for better safety */
  mysql->host_info= mysql->user= mysql->passwd= mysql->db= 0;
}


/**
  For use when the connection to the server has been lost (in which case 
  the server has discarded all information about prepared statements
  associated with the connection).

  Mark all statements in mysql->stmts by setting stmt->mysql= 0 if the
  statement has transitioned beyond the MYSQL_STMT_INIT_DONE state, and
  unlink the statement from the mysql->stmts list.

  The remaining pruned list of statements (if any) is kept in mysql->stmts.

  @param mysql       pointer to the MYSQL object

  @return none
*/
static void mysql_prune_stmt_list(MYSQL *mysql)
{
  LIST *element= mysql->stmts;
  LIST *pruned_list= 0;

  for (; element; element= element->next)
  {
    MYSQL_STMT *stmt= (MYSQL_STMT *) element->data;
    if (stmt->state != MYSQL_STMT_INIT_DONE)
    {
      stmt->mysql= 0;
      stmt->last_errno= CR_SERVER_LOST;
      strmov(stmt->last_error, ER(CR_SERVER_LOST));
      strmov(stmt->sqlstate, unknown_sqlstate);
    }
    else
    {
      pruned_list= list_add(pruned_list, element);
    }
  }

  mysql->stmts= pruned_list;
}


/*
  Clear connection pointer of every statement: this is necessary
  to give error on attempt to use a prepared statement of closed
  connection.

  SYNOPSYS
    mysql_detach_stmt_list()
      stmt_list  pointer to mysql->stmts
      func_name  name of calling function

  NOTE
    There is similar code in mysql_reconnect(), so changes here
    should also be reflected there.
*/

void mysql_detach_stmt_list(LIST **stmt_list __attribute__((unused)),
                            const char *func_name __attribute__((unused)))
{
#ifdef MYSQL_CLIENT
  /* Reset connection handle in all prepared statements. */
  LIST *element= *stmt_list;
  char buff[MYSQL_ERRMSG_SIZE];
  DBUG_ENTER("mysql_detach_stmt_list");

  my_snprintf(buff, sizeof(buff)-1, ER(CR_STMT_CLOSED), func_name);
  for (; element; element= element->next)
  {
    MYSQL_STMT *stmt= (MYSQL_STMT *) element->data;
    set_stmt_error(stmt, CR_STMT_CLOSED, unknown_sqlstate, buff);
    stmt->mysql= 0;
    /* No need to call list_delete for statement here */
  }
  *stmt_list= 0;
  DBUG_VOID_RETURN;
#endif /* MYSQL_CLIENT */
}


/*
  Close a MySQL connection and free all resources attached to it.

  This function is coded in such that it can be called multiple times
  (As some clients call this after mysql_real_connect() fails)
*/

/*
  mysql_close() can actually block, at least in theory, if the socket buffer
  is full when sending the COM_QUIT command.

  On the other hand, the latter part of mysql_close() needs to free the stack
  used for non-blocking operation of blocking stuff, so that later part can
  _not_ be done non-blocking.

  Therefore, mysql_close_slow_part() is used to run the parts of mysql_close()
  that may block. It can be called before mysql_close(), and in that case
  mysql_close() is guaranteed not to need to block.  */
void STDCALL mysql_close_slow_part(MYSQL *mysql)
{
  /* If connection is still up, send a QUIT message */
  if (mysql->net.vio != 0)
  {
    free_old_query(mysql);
    mysql->status=MYSQL_STATUS_READY; /* Force command */
    mysql->reconnect=0;
    simple_command(mysql,COM_QUIT,(uchar*) 0,0,1);
    end_server(mysql);			/* Sets mysql->net.vio= 0 */
  }
}

void STDCALL mysql_close(MYSQL *mysql)
{
  DBUG_ENTER("mysql_close");
  DBUG_PRINT("enter", ("mysql: 0x%lx", (long) mysql));

  if (mysql)					/* Some simple safety */
  {
    mysql_close_slow_part(mysql);
    mysql_close_free_options(mysql);
    mysql_close_free(mysql);
    mysql_detach_stmt_list(&mysql->stmts, "mysql_close");
#ifndef MYSQL_SERVER
    if (mysql->thd)
    {
      (*mysql->methods->free_embedded_thd)(mysql);
      mysql->thd= 0;
    }
#endif
    if (mysql->free_me)
      my_free(mysql);
  }
  DBUG_VOID_RETURN;
}


static my_bool cli_read_query_result(MYSQL *mysql)
{
  uchar *pos;
  ulong field_count;
  MYSQL_DATA *fields;
  ulong length;
  DBUG_ENTER("cli_read_query_result");

  if ((length = cli_safe_read(mysql)) == packet_error)
    DBUG_RETURN(1);
  free_old_query(mysql);		/* Free old result */
#ifdef MYSQL_CLIENT			/* Avoid warn of unused labels*/
get_info:
#endif
  pos=(uchar*) mysql->net.read_pos;
  if ((field_count= net_field_length(&pos)) == 0)
  {
    mysql->affected_rows= net_field_length_ll(&pos);
    mysql->insert_id=	  net_field_length_ll(&pos);
    DBUG_PRINT("info",("affected_rows: %lu  insert_id: %lu",
		       (ulong) mysql->affected_rows,
		       (ulong) mysql->insert_id));
    if (protocol_41(mysql))
    {
      mysql->server_status=uint2korr(pos); pos+=2;
      mysql->warning_count=uint2korr(pos); pos+=2;
    }
    else if (mysql->server_capabilities & CLIENT_TRANSACTIONS)
    {
      /* MySQL 4.0 protocol */
      mysql->server_status=uint2korr(pos); pos+=2;
      mysql->warning_count= 0;
    }
    DBUG_PRINT("info",("status: %u  warning_count: %u",
		       mysql->server_status, mysql->warning_count));
    if (pos < mysql->net.read_pos+length && net_field_length(&pos))
      mysql->info=(char*) pos;
    DBUG_RETURN(0);
  }
#ifdef MYSQL_CLIENT
  if (field_count == NULL_LENGTH)		/* LOAD DATA LOCAL INFILE */
  {
    int error;

    if (!(mysql->options.client_flag & CLIENT_LOCAL_FILES))
    {
      set_mysql_error(mysql, CR_MALFORMED_PACKET, unknown_sqlstate);
      DBUG_RETURN(1);
    }   

    error= handle_local_infile(mysql,(char*) pos);
    if ((length= cli_safe_read(mysql)) == packet_error || error)
      DBUG_RETURN(1);
    goto get_info;				/* Get info packet */
  }
#endif
  if (!(mysql->server_status & SERVER_STATUS_AUTOCOMMIT))
    mysql->server_status|= SERVER_STATUS_IN_TRANS;

  if (!(fields=cli_read_rows(mysql,(MYSQL_FIELD*)0, protocol_41(mysql) ? 7:5)))
    DBUG_RETURN(1);
  if (!(mysql->fields=unpack_fields(fields,&mysql->field_alloc,
				    (uint) field_count,0,
				    mysql->server_capabilities)))
    DBUG_RETURN(1);
  mysql->status= MYSQL_STATUS_GET_RESULT;
  mysql->field_count= (uint) field_count;
  DBUG_PRINT("exit",("ok"));
  DBUG_RETURN(0);
}


/*
  Send the query and return so we can do something else.
  Needs to be followed by mysql_read_query_result() when we want to
  finish processing it.
*/

int STDCALL
mysql_send_query(MYSQL* mysql, const char* query, ulong length)
{
  DBUG_ENTER("mysql_send_query");
  DBUG_RETURN(simple_command(mysql, COM_QUERY, (uchar*) query, length, 1));
}


int STDCALL
mysql_real_query(MYSQL *mysql, const char *query, ulong length)
{
  DBUG_ENTER("mysql_real_query");
  DBUG_PRINT("enter",("handle: 0x%lx", (long) mysql));
  DBUG_PRINT("query",("Query = '%-.4096s'",query));

  if (mysql_send_query(mysql,query,length))
    DBUG_RETURN(1);
  DBUG_RETURN((int) (*mysql->methods->read_query_result)(mysql));
}


/**************************************************************************
  Alloc result struct for buffered results. All rows are read to buffer.
  mysql_data_seek may be used.
**************************************************************************/

MYSQL_RES * STDCALL mysql_store_result(MYSQL *mysql)
{
  MYSQL_RES *result;
  DBUG_ENTER("mysql_store_result");

  if (!mysql->fields)
    DBUG_RETURN(0);
  if (mysql->status != MYSQL_STATUS_GET_RESULT)
  {
    set_mysql_error(mysql, CR_COMMANDS_OUT_OF_SYNC, unknown_sqlstate);
    DBUG_RETURN(0);
  }
  mysql->status=MYSQL_STATUS_READY;		/* server is ready */
  if (!(result=(MYSQL_RES*) my_malloc((uint) (sizeof(MYSQL_RES)+
					      sizeof(ulong) *
					      mysql->field_count),
				      MYF(MY_WME | MY_ZEROFILL))))
  {
    set_mysql_error(mysql, CR_OUT_OF_MEMORY, unknown_sqlstate);
    DBUG_RETURN(0);
  }
  result->methods= mysql->methods;
  result->eof=1;				/* Marker for buffered */
  result->lengths=(ulong*) (result+1);
  if (!(result->data=
	(*mysql->methods->read_rows)(mysql,mysql->fields,mysql->field_count)))
  {
    my_free(result);
    DBUG_RETURN(0);
  }
  mysql->affected_rows= result->row_count= result->data->rows;
  result->data_cursor=	result->data->data;
  result->fields=	mysql->fields;
  result->field_alloc=	mysql->field_alloc;
  result->field_count=	mysql->field_count;
  /* The rest of result members is bzeroed in malloc */
  mysql->fields=0;				/* fields is now in result */
  clear_alloc_root(&mysql->field_alloc);
  /* just in case this was mistakenly called after mysql_stmt_execute() */
  mysql->unbuffered_fetch_owner= 0;
  DBUG_RETURN(result);				/* Data fetched */
}


/**************************************************************************
  Alloc struct for use with unbuffered reads. Data is fetched by domand
  when calling to mysql_fetch_row.
  mysql_data_seek is a noop.

  No other queries may be specified with the same MYSQL handle.
  There shouldn't be much processing per row because mysql server shouldn't
  have to wait for the client (and will not wait more than 30 sec/packet).
**************************************************************************/

static MYSQL_RES * cli_use_result(MYSQL *mysql)
{
  MYSQL_RES *result;
  DBUG_ENTER("cli_use_result");

  if (!mysql->fields)
    DBUG_RETURN(0);
  if (mysql->status != MYSQL_STATUS_GET_RESULT)
  {
    set_mysql_error(mysql, CR_COMMANDS_OUT_OF_SYNC, unknown_sqlstate);
    DBUG_RETURN(0);
  }
  if (!(result=(MYSQL_RES*) my_malloc(sizeof(*result)+
				      sizeof(ulong)*mysql->field_count,
				      MYF(MY_WME | MY_ZEROFILL))))
    DBUG_RETURN(0);
  result->lengths=(ulong*) (result+1);
  result->methods= mysql->methods;
  if (!(result->row=(MYSQL_ROW)
	my_malloc(sizeof(result->row[0])*(mysql->field_count+1), MYF(MY_WME))))
  {					/* Ptrs: to one row */
    my_free(result);
    DBUG_RETURN(0);
  }
  result->fields=	mysql->fields;
  result->field_alloc=	mysql->field_alloc;
  result->field_count=	mysql->field_count;
  result->current_field=0;
  result->handle=	mysql;
  result->current_row=	0;
  mysql->fields=0;			/* fields is now in result */
  clear_alloc_root(&mysql->field_alloc);
  mysql->status=MYSQL_STATUS_USE_RESULT;
  mysql->unbuffered_fetch_owner= &result->unbuffered_fetch_cancelled;
  DBUG_RETURN(result);			/* Data is read to be fetched */
}


/**************************************************************************
  Return next row of the query results
**************************************************************************/

MYSQL_ROW STDCALL
mysql_fetch_row(MYSQL_RES *res)
{
  DBUG_ENTER("mysql_fetch_row");
  if (!res->data)
  {						/* Unbufferred fetch */
    if (!res->eof)
    {
      MYSQL *mysql= res->handle;
      if (mysql->status != MYSQL_STATUS_USE_RESULT)
      {
        set_mysql_error(mysql,
                        res->unbuffered_fetch_cancelled ? 
                        CR_FETCH_CANCELED : CR_COMMANDS_OUT_OF_SYNC,
                        unknown_sqlstate);
      }
      else if (!(read_one_row(mysql, res->field_count, res->row, res->lengths)))
      {
	res->row_count++;
	DBUG_RETURN(res->current_row=res->row);
      }
      DBUG_PRINT("info",("end of data"));
      res->eof=1;
      mysql->status=MYSQL_STATUS_READY;
      /*
        Reset only if owner points to us: there is a chance that somebody
        started new query after mysql_stmt_close():
      */
      if (mysql->unbuffered_fetch_owner == &res->unbuffered_fetch_cancelled)
        mysql->unbuffered_fetch_owner= 0;
      /* Don't clear handle in mysql_free_result */
      res->handle=0;
    }
    DBUG_RETURN((MYSQL_ROW) NULL);
  }
  {
    MYSQL_ROW tmp;
    if (!res->data_cursor)
    {
      DBUG_PRINT("info",("end of data"));
      DBUG_RETURN(res->current_row=(MYSQL_ROW) NULL);
    }
    tmp = res->data_cursor->data;
    res->data_cursor = res->data_cursor->next;
    DBUG_RETURN(res->current_row=tmp);
  }
}


/**************************************************************************
  Get column lengths of the current row
  If one uses mysql_use_result, res->lengths contains the length information,
  else the lengths are calculated from the offset between pointers.
**************************************************************************/

ulong * STDCALL
mysql_fetch_lengths(MYSQL_RES *res)
{
  MYSQL_ROW column;

  if (!(column=res->current_row))
    return 0;					/* Something is wrong */
  if (res->data)
    (*res->methods->fetch_lengths)(res->lengths, column, res->field_count);
  return res->lengths;
}


#define ASYNC_CONTEXT_DEFAULT_STACK_SIZE (4096*15)

int STDCALL
mysql_options(MYSQL *mysql,enum mysql_option option, const void *arg)
{
<<<<<<< HEAD
  DBUG_ENTER("mysql_options");
=======
  struct mysql_async_context *ctxt;
  size_t stacksize;

  DBUG_ENTER("mysql_option");
>>>>>>> 8ae54993
  DBUG_PRINT("enter",("option: %d",(int) option));
  switch (option) {
  case MYSQL_OPT_CONNECT_TIMEOUT:
    mysql->options.connect_timeout= *(uint*) arg;
    break;
  case MYSQL_OPT_READ_TIMEOUT:
    mysql->options.read_timeout= *(uint*) arg;
    break;
  case MYSQL_OPT_WRITE_TIMEOUT:
    mysql->options.write_timeout= *(uint*) arg;
    break;
  case MYSQL_OPT_COMPRESS:
    mysql->options.compress= 1;			/* Remember for connect */
    mysql->options.client_flag|= CLIENT_COMPRESS;
    break;
  case MYSQL_OPT_NAMED_PIPE:			/* This option is depricated */
    mysql->options.protocol=MYSQL_PROTOCOL_PIPE; /* Force named pipe */
    break;
  case MYSQL_OPT_LOCAL_INFILE:			/* Allow LOAD DATA LOCAL ?*/
    if (!arg || test(*(uint*) arg))
      mysql->options.client_flag|= CLIENT_LOCAL_FILES;
    else
      mysql->options.client_flag&= ~CLIENT_LOCAL_FILES;
    break;
  case MYSQL_INIT_COMMAND:
    add_init_command(&mysql->options,arg);
    break;
  case MYSQL_READ_DEFAULT_FILE:
    my_free(mysql->options.my_cnf_file);
    mysql->options.my_cnf_file=my_strdup(arg,MYF(MY_WME));
    break;
  case MYSQL_READ_DEFAULT_GROUP:
    my_free(mysql->options.my_cnf_group);
    mysql->options.my_cnf_group=my_strdup(arg,MYF(MY_WME));
    break;
  case MYSQL_SET_CHARSET_DIR:
    my_free(mysql->options.charset_dir);
    mysql->options.charset_dir=my_strdup(arg,MYF(MY_WME));
    break;
  case MYSQL_SET_CHARSET_NAME:
    my_free(mysql->options.charset_name);
    mysql->options.charset_name=my_strdup(arg,MYF(MY_WME));
    break;
  case MYSQL_OPT_PROTOCOL:
    mysql->options.protocol= *(uint*) arg;
    break;
  case MYSQL_SHARED_MEMORY_BASE_NAME:
#ifdef HAVE_SMEM
    if (mysql->options.shared_memory_base_name != def_shared_memory_base_name)
      my_free(mysql->options.shared_memory_base_name);
    mysql->options.shared_memory_base_name=my_strdup(arg,MYF(MY_WME));
#endif
    break;
  case MYSQL_OPT_USE_REMOTE_CONNECTION:
  case MYSQL_OPT_USE_EMBEDDED_CONNECTION:
  case MYSQL_OPT_GUESS_CONNECTION:
    mysql->options.methods_to_use= option;
    break;
  case MYSQL_SET_CLIENT_IP:
    mysql->options.client_ip= my_strdup(arg, MYF(MY_WME));
    break;
  case MYSQL_SECURE_AUTH:
    mysql->options.secure_auth= *(my_bool *) arg;
    break;
  case MYSQL_REPORT_DATA_TRUNCATION:
    mysql->options.report_data_truncation= test(*(my_bool *) arg);
    break;
  case MYSQL_OPT_RECONNECT:
    mysql->reconnect= *(my_bool *) arg;
    break;
  case MYSQL_OPT_SSL_VERIFY_SERVER_CERT:
    if (*(my_bool*) arg)
      mysql->options.client_flag|= CLIENT_SSL_VERIFY_SERVER_CERT;
    else
      mysql->options.client_flag&= ~CLIENT_SSL_VERIFY_SERVER_CERT;
    break;
  case MYSQL_PLUGIN_DIR:
    EXTENSION_SET_STRING(&mysql->options, plugin_dir, arg);
    break;
  case MYSQL_DEFAULT_AUTH:
    EXTENSION_SET_STRING(&mysql->options, default_auth, arg);
    break;
  case MYSQL_PROGRESS_CALLBACK:
    if (!mysql->options.extension)
      mysql->options.extension= (struct st_mysql_options_extention *)
        my_malloc(sizeof(struct st_mysql_options_extention),
                  MYF(MY_WME | MY_ZEROFILL));
    if (mysql->options.extension)
      mysql->options.extension->report_progress= 
        (void (*)(const MYSQL *, uint, uint, double, const char *, uint)) arg;
    break;
  case MYSQL_OPT_NONBLOCK:
    if (mysql->options.extension &&
        (ctxt = mysql->options.extension->async_context) != 0)
    {
      /*
        We must not allow changing the stack size while a non-blocking call is
        suspended (as the stack is then in use).
      */
      if (ctxt->suspended)
        DBUG_RETURN(1);
      my_context_destroy(&ctxt->async_context);
      my_free(ctxt, MYF(0));
    }
    if (!(ctxt= (struct mysql_async_context *)
          my_malloc(sizeof(*ctxt), MYF(MY_ZEROFILL))))
    {
      set_mysql_error(mysql, CR_OUT_OF_MEMORY, unknown_sqlstate);
      DBUG_RETURN(1);
    }
    stacksize= 0;
    if (arg)
      stacksize= *(const size_t *)arg;
    if (!stacksize)
      stacksize= ASYNC_CONTEXT_DEFAULT_STACK_SIZE;
    if (my_context_init(&ctxt->async_context, stacksize))
    {
      my_free(ctxt, MYF(0));
      DBUG_RETURN(1);
    }
    extension_set(&(mysql->options), async_context, ctxt)
    if (mysql->net.vio)
      mysql->net.vio->async_context= ctxt;
    break;
  default:
    DBUG_RETURN(1);
  }
  DBUG_RETURN(0);
}


/****************************************************************************
  Functions to get information from the MySQL structure
  These are functions to make shared libraries more usable.
****************************************************************************/

/* MYSQL_RES */
my_ulonglong STDCALL mysql_num_rows(MYSQL_RES *res)
{
  return res->row_count;
}

unsigned int STDCALL mysql_num_fields(MYSQL_RES *res)
{
  return res->field_count;
}

uint STDCALL mysql_errno(MYSQL *mysql)
{
  return mysql ? mysql->net.last_errno : mysql_server_last_errno;
}


const char * STDCALL mysql_error(MYSQL *mysql)
{
  return mysql ? mysql->net.last_error : mysql_server_last_error;
}


/*
  Get version number for server in a form easy to test on

  SYNOPSIS
    mysql_get_server_version()
    mysql		Connection

  EXAMPLE
    MariaDB-4.1.0-alfa ->  40100
  
  NOTES
    We will ensure that a newer server always has a bigger number.

  RETURN
   Signed number > 323000
*/

ulong STDCALL
mysql_get_server_version(MYSQL *mysql)
{
  uint major, minor, version;
  const char *pos= mysql->server_version;
  char *end_pos;
  /* Skip possible prefix */
  while (*pos && !my_isdigit(&my_charset_latin1, *pos))
    pos++;
  major=   (uint) strtoul(pos, &end_pos, 10);	pos=end_pos+1;
  minor=   (uint) strtoul(pos, &end_pos, 10);	pos=end_pos+1;
  version= (uint) strtoul(pos, &end_pos, 10);
  return (ulong) major*10000L+(ulong) (minor*100+version);
}


/* 
   mysql_set_character_set function sends SET NAMES cs_name to
   the server (which changes character_set_client, character_set_result
   and character_set_connection) and updates mysql->charset so other
   functions like mysql_real_escape will work correctly.
*/
int STDCALL mysql_set_character_set(MYSQL *mysql, const char *cs_name)
{
  CHARSET_INFO *cs;
  const char *save_csdir= charsets_dir;

  if (mysql->options.charset_dir)
    charsets_dir= mysql->options.charset_dir;

  if (strlen(cs_name) < MY_CS_NAME_SIZE &&
     (cs= get_charset_by_csname(cs_name, MY_CS_PRIMARY, MYF(0))))
  {
    char buff[MY_CS_NAME_SIZE + 10];
    charsets_dir= save_csdir;
    /* Skip execution of "SET NAMES" for pre-4.1 servers */
    if (mysql_get_server_version(mysql) < 40100)
      return 0;
    sprintf(buff, "SET NAMES %s", cs_name);
    if (!mysql_real_query(mysql, buff, (uint) strlen(buff)))
    {
      mysql->charset= cs;
    }
  }
  else
  {
    char cs_dir_name[FN_REFLEN];
    get_charsets_dir(cs_dir_name);
    set_mysql_extended_error(mysql, CR_CANT_READ_CHARSET, unknown_sqlstate,
                             ER(CR_CANT_READ_CHARSET), cs_name, cs_dir_name);
  }
  charsets_dir= save_csdir;
  return mysql->net.last_errno;
}

/**
  client authentication plugin that does native MySQL authentication
  using a 20-byte (4.1+) scramble
*/
static int native_password_auth_client(MYSQL_PLUGIN_VIO *vio, MYSQL *mysql)
{
  int pkt_len;
  uchar *pkt;

  DBUG_ENTER("native_password_auth_client");


  if (((MCPVIO_EXT *)vio)->mysql_change_user)
  {
    /*
      in mysql_change_user() the client sends the first packet.
      we use the old scramble.
    */
    pkt= (uchar*)mysql->scramble;
    pkt_len= SCRAMBLE_LENGTH + 1;
  }
  else
  {
    /* read the scramble */
    if ((pkt_len= vio->read_packet(vio, &pkt)) < 0)
      DBUG_RETURN(CR_ERROR);

    if (pkt_len != SCRAMBLE_LENGTH + 1)
      DBUG_RETURN(CR_SERVER_HANDSHAKE_ERR);

    /* save it in MYSQL */
    memcpy(mysql->scramble, pkt, SCRAMBLE_LENGTH);
    mysql->scramble[SCRAMBLE_LENGTH] = 0;
  }

  if (mysql->passwd[0])
  {
    char scrambled[SCRAMBLE_LENGTH + 1];
    DBUG_PRINT("info", ("sending scramble"));
    scramble(scrambled, (char*)pkt, mysql->passwd);
    if (vio->write_packet(vio, (uchar*)scrambled, SCRAMBLE_LENGTH))
      DBUG_RETURN(CR_ERROR);
  }
  else
  {
    DBUG_PRINT("info", ("no password"));
    if (vio->write_packet(vio, 0, 0)) /* no password */
      DBUG_RETURN(CR_ERROR);
  }

  DBUG_RETURN(CR_OK);
}

/**
  client authentication plugin that does old MySQL authentication
  using an 8-byte (4.0-) scramble
*/
static int old_password_auth_client(MYSQL_PLUGIN_VIO *vio, MYSQL *mysql)
{
  uchar *pkt;
  int pkt_len;

  DBUG_ENTER("old_password_auth_client");

  if (((MCPVIO_EXT *)vio)->mysql_change_user)
  {
    /*
      in mysql_change_user() the client sends the first packet.
      we use the old scramble.
    */
    pkt= (uchar*)mysql->scramble;
    pkt_len= SCRAMBLE_LENGTH_323 + 1;
  }
  else
  {
    /* read the scramble */
    if ((pkt_len= vio->read_packet(vio, &pkt)) < 0)
      DBUG_RETURN(CR_ERROR);

    if (pkt_len != SCRAMBLE_LENGTH_323 + 1 &&
        pkt_len != SCRAMBLE_LENGTH + 1)
        DBUG_RETURN(CR_SERVER_HANDSHAKE_ERR);

    /* save it in MYSQL */
    memmove(mysql->scramble, pkt, pkt_len);
    mysql->scramble[pkt_len] = 0;
  }

  if (mysql->passwd[0])
  {
    char scrambled[SCRAMBLE_LENGTH_323 + 1];
    scramble_323(scrambled, (char*)pkt, mysql->passwd);
    if (vio->write_packet(vio, (uchar*)scrambled, SCRAMBLE_LENGTH_323 + 1))
      DBUG_RETURN(CR_ERROR);
  }
  else
    if (vio->write_packet(vio, 0, 0)) /* no password */
      DBUG_RETURN(CR_ERROR);

  DBUG_RETURN(CR_OK);
}


my_socket STDCALL
mysql_get_socket(const MYSQL *mysql)
{
  if (mysql->net.vio)
    return mysql->net.vio->sd;
  return INVALID_SOCKET;
}<|MERGE_RESOLUTION|>--- conflicted
+++ resolved
@@ -1182,28 +1182,17 @@
   return 0;
 }
 
-<<<<<<< HEAD
 #define EXTENSION_SET(OPTS, X, VAL)                              \
-=======
-#define extension_set(OPTS, X, VAL)                              \
->>>>>>> 8ae54993
     if (!(OPTS)->extension)                                      \
       (OPTS)->extension= (struct st_mysql_options_extention *)   \
         my_malloc(sizeof(struct st_mysql_options_extention),     \
                   MYF(MY_WME | MY_ZEROFILL));                    \
     (OPTS)->extension->X= VAL;
 
-<<<<<<< HEAD
 #define EXTENSION_SET_STRING(OPTS, X, STR)                       \
     if ((OPTS)->extension)                                       \
       my_free((OPTS)->extension->X);                             \
     EXTENSION_SET(OPTS, X, my_strdup((STR), MYF(MY_WME)));
-=======
-#define extension_set_string(OPTS, X, STR)                       \
-    if ((OPTS)->extension)                                       \
-      my_free((OPTS)->extension->X, MYF(MY_ALLOW_ZERO_PTR));     \
-    extension_set(OPTS, X, my_strdup((STR), MYF(MY_WME)));
->>>>>>> 8ae54993
 
 void mysql_read_default_options(struct st_mysql_options *options,
 				const char *filename,const char *group)
@@ -3126,14 +3115,8 @@
     bzero((char*) &UNIXaddr, sizeof(UNIXaddr));
     UNIXaddr.sun_family= AF_UNIX;
     strmake(UNIXaddr.sun_path, unix_socket, sizeof(UNIXaddr.sun_path)-1);
-<<<<<<< HEAD
-
-    if (my_connect(sock, (struct sockaddr *) &UNIXaddr, sizeof(UNIXaddr),
-		   mysql->options.connect_timeout))
-=======
     if (connect_sync_or_async(mysql, net, sock,
                               (struct sockaddr *) &UNIXaddr, sizeof(UNIXaddr)))
->>>>>>> 8ae54993
     {
       DBUG_PRINT("error",("Got error %d on connect to local server",
 			  socket_errno));
@@ -3238,7 +3221,6 @@
     DBUG_PRINT("info", ("Try connect on all addresses for host."));
     for (t_res= res_lst; t_res; t_res= t_res->ai_next)
     {
-<<<<<<< HEAD
       DBUG_PRINT("info", ("Create socket, family: %d  type: %d  proto: %d",
                           t_res->ai_family, t_res->ai_socktype,
                           t_res->ai_protocol));
@@ -3248,24 +3230,19 @@
         saved_error= socket_errno;
         continue;
       }
-=======
-      memcpy_fixed(&sock_addr.sin_addr,&ip_addr,sizeof(ip_addr));
+
+      net->vio= vio_new(sock, VIO_TYPE_TCPIP, VIO_BUFFERED_READ);
+      if (!net->vio)
+      {
+        set_mysql_error(mysql, CR_OUT_OF_MEMORY, unknown_sqlstate);
+        closesocket(sock);
+        freeaddrinfo(res_lst);
+        goto error;
+      }
+
+      DBUG_PRINT("info", ("Connect socket"));
       status= connect_sync_or_async(mysql, net, sock,
-                                    (struct sockaddr *) &sock_addr,
-                                    sizeof(sock_addr));
-    }
-    else
-    {
-      int i, tmp_errno;
-      struct hostent tmp_hostent,*hp;
-      char buff2[GETHOSTBYNAME_BUFF_SIZE];
-      hp = my_gethostbyname_r(host,&tmp_hostent,buff2,sizeof(buff2),
-			      &tmp_errno);
->>>>>>> 8ae54993
-
-      DBUG_PRINT("info", ("Connect socket"));
-      status= my_connect(sock, t_res->ai_addr, t_res->ai_addrlen,
-                         mysql->options.connect_timeout);
+                                    t_res->ai_addr, t_res->ai_addrlen);
       /*
         Here we rely on my_connect() to return success only if the
         connect attempt was really successful. Otherwise we would stop
@@ -3274,7 +3251,6 @@
       if (!status)
         break;
 
-<<<<<<< HEAD
       /*
         Save value as socket errno might be overwritten due to
         calling a socket function below.
@@ -3282,26 +3258,14 @@
       saved_error= socket_errno;
 
       DBUG_PRINT("info", ("No success, close socket, try next address."));
-      closesocket(sock);
+      vio_delete(mysql->net.vio);
+      mysql->net.vio= 0;
     }
     DBUG_PRINT("info",
                ("End of connect attempts, sock: %d  status: %d  error: %d",
                 sock, status, saved_error));
 
     freeaddrinfo(res_lst);
-=======
-      for (i= 0; status && hp->h_addr_list[i]; i++)
-      {
-        IF_DBUG(char ipaddr[18];)
-        memcpy(&sock_addr.sin_addr, hp->h_addr_list[i],
-               min(sizeof(sock_addr.sin_addr), (size_t) hp->h_length));
-        DBUG_PRINT("info",("Trying %s...",
-                          (my_inet_ntoa(sock_addr.sin_addr, ipaddr), ipaddr)));
-        status= connect_sync_or_async(mysql, net, sock,
-                                      (struct sockaddr *) &sock_addr,
-                                      sizeof(sock_addr));
-      }
->>>>>>> 8ae54993
 
     if (sock == SOCKET_ERROR)
     {
@@ -3315,15 +3279,6 @@
       DBUG_PRINT("error",("Got error %d on connect to '%s'", saved_error, host));
       set_mysql_extended_error(mysql, CR_CONN_HOST_ERROR, unknown_sqlstate,
                                 ER(CR_CONN_HOST_ERROR), host, saved_error);
-      goto error;
-    }
-
-    net->vio= vio_new(sock, VIO_TYPE_TCPIP, VIO_BUFFERED_READ);
-    if (! net->vio )
-    {
-      DBUG_PRINT("error",("Unknow protocol %d ", mysql->options.protocol));
-      set_mysql_error(mysql, CR_CONN_UNKNOW_PROTOCOL, unknown_sqlstate);
-      closesocket(sock);
       goto error;
     }
   }
@@ -3561,30 +3516,6 @@
   }
   DBUG_RETURN(0);
 }
-
-
-<<<<<<< HEAD
-=======
-/* needed when we move MYSQL structure to a different address */
-
-#ifndef TO_BE_DELETED
-static void mysql_fix_pointers(MYSQL* mysql, MYSQL* old_mysql)
-{
-  MYSQL *tmp, *tmp_prev;
-  if (mysql->master == old_mysql)
-    mysql->master= mysql;
-  if (mysql->last_used_con == old_mysql)
-    mysql->last_used_con= mysql;
-  if (mysql->last_used_slave == old_mysql)
-    mysql->last_used_slave= mysql;
-  for (tmp_prev = mysql, tmp = mysql->next_slave;
-       tmp != old_mysql;tmp = tmp->next_slave)
-  {
-    tmp_prev= tmp;
-  }
-  tmp_prev->next_slave= mysql;
-}
-#endif
 
 
 struct my_hook_data {
@@ -3610,7 +3541,6 @@
     hook_data->orig_mysql->net.vio= hook_data->orig_vio;
 }
 
->>>>>>> 8ae54993
 my_bool mysql_reconnect(MYSQL *mysql)
 {
   MYSQL tmp_mysql;
@@ -3631,11 +3561,7 @@
   mysql_init(&tmp_mysql);
   tmp_mysql.options= mysql->options;
   tmp_mysql.options.my_cnf_file= tmp_mysql.options.my_cnf_group= 0;
-<<<<<<< HEAD
-
-=======
-  tmp_mysql.rpl_pivot= mysql->rpl_pivot;
-  
+
   /*
     If we are automatically re-connecting inside a non-blocking API call, we
     may need to suspend and yield to the user application during the reconnect.
@@ -3655,7 +3581,6 @@
     hook_data.orig_vio= mysql->net.vio;
     my_context_install_suspend_resume_hook(ctxt, my_suspend_hook, &hook_data);
   }
->>>>>>> 8ae54993
   if (!mysql_real_connect(&tmp_mysql,mysql->host,mysql->user,mysql->passwd,
 			  mysql->db, mysql->port, mysql->unix_socket,
 			  mysql->client_flag))
@@ -3759,21 +3684,15 @@
 #endif /* HAVE_SMEM */
   if (mysql->options.extension)
   {
-<<<<<<< HEAD
+    struct mysql_async_context *ctxt= mysql->options.extension->async_context;
     my_free(mysql->options.extension->plugin_dir);
     my_free(mysql->options.extension->default_auth);
+    if (ctxt)
+    {
+      my_context_destroy(&ctxt->async_context);
+      my_free(ctxt);
+    }
     my_free(mysql->options.extension);
-=======
-    struct mysql_async_context *ctxt= mysql->options.extension->async_context;
-    my_free(mysql->options.extension->plugin_dir,MYF(MY_ALLOW_ZERO_PTR));
-    my_free(mysql->options.extension->default_auth,MYF(MY_ALLOW_ZERO_PTR));
-    if (ctxt)
-    {
-      my_context_destroy(&ctxt->async_context);
-      my_free(ctxt, MYF(0));
-    }
-    my_free(mysql->options.extension,MYF(0));
->>>>>>> 8ae54993
   }
   bzero((char*) &mysql->options,sizeof(mysql->options));
   DBUG_VOID_RETURN;
@@ -4202,14 +4121,10 @@
 int STDCALL
 mysql_options(MYSQL *mysql,enum mysql_option option, const void *arg)
 {
-<<<<<<< HEAD
-  DBUG_ENTER("mysql_options");
-=======
   struct mysql_async_context *ctxt;
   size_t stacksize;
 
-  DBUG_ENTER("mysql_option");
->>>>>>> 8ae54993
+  DBUG_ENTER("mysql_options");
   DBUG_PRINT("enter",("option: %d",(int) option));
   switch (option) {
   case MYSQL_OPT_CONNECT_TIMEOUT:
@@ -4312,7 +4227,7 @@
       if (ctxt->suspended)
         DBUG_RETURN(1);
       my_context_destroy(&ctxt->async_context);
-      my_free(ctxt, MYF(0));
+      my_free(ctxt);
     }
     if (!(ctxt= (struct mysql_async_context *)
           my_malloc(sizeof(*ctxt), MYF(MY_ZEROFILL))))
@@ -4327,10 +4242,10 @@
       stacksize= ASYNC_CONTEXT_DEFAULT_STACK_SIZE;
     if (my_context_init(&ctxt->async_context, stacksize))
     {
-      my_free(ctxt, MYF(0));
+      my_free(ctxt);
       DBUG_RETURN(1);
     }
-    extension_set(&(mysql->options), async_context, ctxt)
+    EXTENSION_SET(&(mysql->options), async_context, ctxt)
     if (mysql->net.vio)
       mysql->net.vio->async_context= ctxt;
     break;
