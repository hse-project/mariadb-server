--- conflicted
+++ resolved
@@ -1,10 +1,6 @@
 '\" t
 .\"
-<<<<<<< HEAD
-.TH "\FBMYSQL_UPGRADE\FR" "1" "9 May 2017" "MariaDB 10\&.3" "MariaDB Database System"
-=======
-.TH "\FBMYSQL_UPGRADE\FR" "1" "20 July 2020" "MariaDB 10\&.2" "MariaDB Database System"
->>>>>>> 555c6632
+.TH "\FBMYSQL_UPGRADE\FR" "1" "20 July 2020" "MariaDB 10\&.3" "MariaDB Database System"
 .\" -----------------------------------------------------------------
 .\" * set default formatting
 .\" -----------------------------------------------------------------
