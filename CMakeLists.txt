<<<<<<< HEAD
# Copyright (c) 2006, 2012, Oracle and/or its affiliates.
# Copyright (c) 2008, 2012 Monty Program Ab
=======
# Copyright (c) 2006, 2013, Oracle and/or its affiliates. All rights reserved.
>>>>>>> 4f5c10e6
# 
# This program is free software; you can redistribute it and/or modify
# it under the terms of the GNU General Public License as published by
# the Free Software Foundation; version 2 of the License.
# 
# This program is distributed in the hope that it will be useful,
# but WITHOUT ANY WARRANTY; without even the implied warranty of
# MERCHANTABILITY or FITNESS FOR A PARTICULAR PURPOSE.  See the
# GNU General Public License for more details.
# 
# You should have received a copy of the GNU General Public License
# along with this program; if not, write to the Free Software
# Foundation, Inc., 51 Franklin St, Fifth Floor, Boston, MA  02110-1301 USA

CMAKE_MINIMUM_REQUIRED(VERSION 2.6)
# Avoid warnings in higher versions
if("${CMAKE_MAJOR_VERSION}.${CMAKE_MINOR_VERSION}" GREATER 2.6)
 CMAKE_POLICY(VERSION 2.8)
endif()

MESSAGE(STATUS "Running cmake version ${CMAKE_VERSION}")

SET(CMAKE_MODULE_PATH ${CMAKE_MODULE_PATH} ${CMAKE_SOURCE_DIR}/cmake)

# Distinguish between community and non-community builds, with the
# default being a community build. This does not impact the feature
# set that will be compiled in; it's merely provided as a hint to
# custom packaging steps.
OPTION(COMMUNITY_BUILD "Set to true if this is a community build" ON) 

# Use a default manufacturer if no manufacturer was identified.
IF(NOT DEFINED MANUFACTURER) 
  SET(MANUFACTURER "Built from Source" CACHE  STRING
     "Set the entity that appears as the manufacturer of packages that support a manufacturer field.")
  MARK_AS_ADVANCED(MANUFACTURER)
ENDIF()

SET(CMAKE_BUILD_TYPE "RelWithDebInfo" CACHE STRING
   "Choose the type of build, options are: None(CMAKE_CXX_FLAGS or CMAKE_C_FLAGS used) Debug Release RelWithDebInfo MinSizeRel")

IF(UNIX AND NOT APPLE)
  # Note, that generally one should not change settings depending
  # on CMAKE_BUILD_TYPE, because VS and Xcode configure once (with
  # the empty CMAKE_BUILD_TYPE) and the build many times for
  # different build types without re-running cmake!
  # But we only care about WITH_PIC on Unix, where the check for
  # CMAKE_BUILD_TYPE hapen to work.
  IF (CMAKE_BUILD_TYPE MATCHES "Debug")
    SET(WITH_PIC_DEFAULT ON)
  ELSE()
    SET(WITH_PIC_DEFAULT OFF)
  ENDIF()
  # Compiling with PIC speeds up embedded build, on PIC sensitive systems 
  # Predefine it to OFF in release builds, because of the performance penalty
  SET(WITH_PIC ${WITH_PIC_DEFAULT} CACHE BOOL "Compile with PIC.")
ENDIF()

# Optionally set project name, e.g.
# foo.xcodeproj (mac) or foo.sln (windows)
SET(MYSQL_PROJECT_NAME_DOCSTRING "MySQL project name")
IF(DEFINED MYSQL_PROJECT_NAME)
  SET(MYSQL_PROJECT_NAME ${MYSQL_PROJECT_NAME} CACHE STRING
      ${MYSQL_PROJECT_NAME_DOCSTRING} FORCE)
ELSE()
  SET(MYSQL_PROJECT_NAME "MySQL" CACHE STRING
      ${MYSQL_PROJECT_NAME_DOCSTRING} FORCE)
  MARK_AS_ADVANCED(MYSQL_PROJECT_NAME)
ENDIF()
PROJECT(${MYSQL_PROJECT_NAME})

IF(BUILD_CONFIG)
  INCLUDE(
  ${CMAKE_SOURCE_DIR}/cmake/build_configurations/${BUILD_CONFIG}.cmake)
ENDIF()

# Include the platform-specific file. To allow exceptions, this code
# looks for files in order of how specific they are. If there is, for
# example, a generic Linux.cmake and a version-specific
# Linux-2.6.28-11-generic, it will pick Linux-2.6.28-11-generic and
# include it. It is then up to the file writer to include the generic
# version if necessary.
FOREACH(_base
    ${CMAKE_SYSTEM_NAME}-${CMAKE_SYSTEM_VERSION}-${CMAKE_SYSTEM_PROCESSOR}
    ${CMAKE_SYSTEM_NAME}-${CMAKE_SYSTEM_VERSION}
    ${CMAKE_SYSTEM_NAME})
  SET(_file ${CMAKE_SOURCE_DIR}/cmake/os/${_base}.cmake)
  IF(EXISTS ${_file})
    INCLUDE(${_file})
    BREAK()
  ENDIF()
ENDFOREACH()



# Following autotools tradition, add preprocessor definitions
# specified in environment variable CPPFLAGS
IF(DEFINED ENV{CPPFLAGS})
  ADD_DEFINITIONS($ENV{CPPFLAGS})
ENDIF()

#
# Control aspects of the development environment which are
# specific to MySQL maintainers and developers.
#
INCLUDE(maintainer)

SET(MYSQL_MAINTAINER_MODE "AUTO" CACHE STRING "MySQL maintainer-specific development environment. Options are: ON OFF AUTO.")
MARK_AS_ADVANCED(MYSQL_MAINTAINER_MODE)

# Whether the maintainer mode compiler options should be enabled.
IF(CMAKE_C_COMPILER_ID MATCHES "GNU")
  SET_MYSQL_MAINTAINER_GNU_C_OPTIONS()
ENDIF()
IF(CMAKE_CXX_COMPILER_ID MATCHES "GNU")
  SET_MYSQL_MAINTAINER_GNU_CXX_OPTIONS()
ENDIF()
IF(CMAKE_C_COMPILER_ID MATCHES "Intel")
  SET_MYSQL_MAINTAINER_INTEL_C_OPTIONS()
ENDIF()
IF(CMAKE_CXX_COMPILER_ID MATCHES "Intel")
  SET_MYSQL_MAINTAINER_INTEL_CXX_OPTIONS()
ENDIF()

# Packaging
IF (NOT CPACK_GENERATOR)
  IF(WIN32)
    SET(CPACK_GENERATOR "ZIP")
  ELSE()
    SET(CPACK_GENERATOR "TGZ")
  ENDIF(WIN32) 
ENDIF(NOT CPACK_GENERATOR)

INCLUDE(mysql_version)
INCLUDE(cpack_source_ignore_files)
INCLUDE(install_layout)
INCLUDE(cpack_rpm)

# Add macros
INCLUDE(character_sets)
INCLUDE(zlib)
INCLUDE(ssl)
INCLUDE(readline)
INCLUDE(libutils)
INCLUDE(dtrace)
INCLUDE(ctest)
INCLUDE(plugin)
INCLUDE(install_macros)
INCLUDE(mysql_add_executable)

# Handle options
OPTION(DISABLE_SHARED 
 "Don't build shared libraries, compile code as position-dependent" OFF)
IF(DISABLE_SHARED)
  SET(WITHOUT_DYNAMIC_PLUGINS 1)
ENDIF()
OPTION(ENABLED_PROFILING "Enable profiling" ON)
OPTION(CYBOZU "" OFF)
OPTION(BACKUP_TEST "" OFF)
OPTION(WITHOUT_SERVER OFF)
IF(UNIX)
  OPTION(WITH_VALGRIND "Valgrind instrumentation" OFF)
ENDIF()
OPTION (WITH_UNIT_TESTS "Compile MySQL with unit tests" ON)
MARK_AS_ADVANCED(CYBOZU BACKUP_TEST WITHOUT_SERVER DISABLE_SHARED)

OPTION(NOT_FOR_DISTRIBUTION "Allow linking with GPLv2-incompatible system libraries. Only set it you never plan to distribute the resulting binaries" OFF)
 
OPTION(ENABLE_DEBUG_SYNC "Enable debug sync (debug builds only)" ON) 
IF(ENABLE_DEBUG_SYNC) 
  SET(CMAKE_CXX_FLAGS_DEBUG "${CMAKE_CXX_FLAGS_DEBUG} -DENABLED_DEBUG_SYNC") 
  SET(CMAKE_C_FLAGS_DEBUG "${CMAKE_C_FLAGS_DEBUG} -DENABLED_DEBUG_SYNC") 
ENDIF() 
 
OPTION(ENABLE_GCOV "Enable gcov (debug, Linux builds only)" OFF)
IF (ENABLE_GCOV AND NOT WIN32 AND NOT APPLE)
  SET(CMAKE_CXX_FLAGS_DEBUG "${CMAKE_CXX_FLAGS_DEBUG} -fprofile-arcs -ftest-coverage")
  SET(CMAKE_C_FLAGS_DEBUG "${CMAKE_C_FLAGS_DEBUG} -fprofile-arcs -ftest-coverage")
  SET(CMAKE_EXE_LINKER_FLAGS_DEBUG "${CMAKE_EXE_LINKER_FLAGS_DEBUG} -fprofile-arcs -ftest-coverage -lgcov")
ENDIF()

OPTION(ENABLED_LOCAL_INFILE
 "If we should should enable LOAD DATA LOCAL by default" ${IF_WIN})
MARK_AS_ADVANCED(ENABLED_LOCAL_INFILE)

OPTION(WITH_FAST_MUTEXES "Compile with fast mutexes" OFF)
MARK_AS_ADVANCED(WITH_FAST_MUTEXES)

# Set DBUG_OFF and other optional release-only flags for non-debug project types
FOREACH(BUILD_TYPE RELEASE RELWITHDEBINFO MINSIZEREL)
  FOREACH(LANG C CXX)
    IF (NOT CMAKE_${LANG}_FLAGS_${BUILD_TYPE} MATCHES "DDBUG_" AND
        NOT CMAKE_${LANG}_FLAGS MATCHES "DDBUG_")
      SET(CMAKE_${LANG}_FLAGS_${BUILD_TYPE} 
       "${CMAKE_${LANG}_FLAGS_${BUILD_TYPE}} -DDBUG_OFF")
    ENDIF()
    IF(WITH_FAST_MUTEXES)
      SET(CMAKE_${LANG}_FLAGS_${BUILD_TYPE} 
        "${CMAKE_${LANG}_FLAGS_${BUILD_TYPE}} -DMY_PTHREAD_FASTMUTEX=1")
    ENDIF()
  ENDFOREACH()
ENDFOREACH()

# Add safemutex for debug configurations, except on Windows
# (safemutex has never worked on Windows)
IF(NOT WIN32)
  FOREACH(LANG C CXX)
      SET(CMAKE_${LANG}_FLAGS_DEBUG "${CMAKE_${LANG}_FLAGS_DEBUG} -DSAFE_MUTEX")
  ENDFOREACH()
ENDIF()

# safemalloc can be enabled and disabled independently
SET(WITH_SAFEMALLOC "AUTO" CACHE STRING "Use safemalloc memory debugger. Will result in slower execution. Options are: ON OFF AUTO.")

# force -DUSE_MYSYS_NEW unless already done by HAVE_CXX_NEW
IF(HAVE_CXX_NEW)
  SET(DUSE_MYSYS_NEW "-DUSE_MYSYS_NEW")
ENDIF()

IF(WITH_SAFEMALLOC MATCHES "ON")
  ADD_DEFINITIONS( -DSAFEMALLOC ${DUSE_MYSYS_NEW})
ELSEIF(WITH_SAFEMALLOC MATCHES "AUTO" AND NOT WIN32 AND NOT WITH_VALGRIND)
  SET(CMAKE_C_FLAGS_DEBUG "${CMAKE_C_FLAGS_DEBUG} -DSAFEMALLOC")
  SET(CMAKE_CXX_FLAGS_DEBUG "${CMAKE_CXX_FLAGS_DEBUG} -DSAFEMALLOC ${DUSE_MYSYS_NEW}")
ENDIF()

# Set commonly used variables
IF(WIN32)
  SET(DEFAULT_MYSQL_HOME "C:/MariaDB${MYSQL_BASE_VERSION}")
  SET(SHAREDIR share)
ELSE()
  SET(DEFAULT_MYSQL_HOME ${CMAKE_INSTALL_PREFIX})
  SET(SHAREDIR ${DEFAULT_MYSQL_HOME}/${INSTALL_MYSQLSHAREDIR})
ENDIF()

SET(DEFAULT_BASEDIR "${DEFAULT_MYSQL_HOME}")
IF(INSTALL_MYSQLDATADIR MATCHES "^/.*")
  SET(MYSQL_DATADIR ${INSTALL_MYSQLDATADIR} CACHE PATH "default MySQL data directory")
ELSE()
  SET(MYSQL_DATADIR "${DEFAULT_MYSQL_HOME}/${INSTALL_MYSQLDATADIR}" CACHE PATH "default MySQL data directory")
ENDIF()
SET(DEFAULT_CHARSET_HOME "${DEFAULT_MYSQL_HOME}")
SET(PLUGINDIR "${DEFAULT_MYSQL_HOME}/${INSTALL_PLUGINDIR}")
IF(INSTALL_SYSCONFDIR)
  SET(DEFAULT_SYSCONFDIR "${INSTALL_SYSCONFDIR}")
ENDIF()


# Run platform tests
INCLUDE(configure.cmake)

# Common defines and includes
ADD_DEFINITIONS(-DHAVE_CONFIG_H)
INCLUDE_DIRECTORIES(${CMAKE_CURRENT_BINARY_DIR}/include)

# Add bundled or system zlib.
MYSQL_CHECK_ZLIB_WITH_COMPRESS()
# Optionally add bundled yassl/taocrypt or system openssl.
MYSQL_CHECK_SSL()
# Add readline or libedit.
MYSQL_CHECK_READLINE()

#
# Setup maintainer mode options by the end. Platform checks are
# not run with the warning options as to not perturb fragile checks
# (i.e. do not make warnings into errors).
#
IF(MYSQL_MAINTAINER_MODE MATCHES "ON")
  SET(CMAKE_C_FLAGS "${CMAKE_C_FLAGS} ${MY_MAINTAINER_C_WARNINGS}")
  SET(CMAKE_CXX_FLAGS "${CMAKE_CXX_FLAGS} ${MY_MAINTAINER_CXX_WARNINGS}")
ELSEIF(MYSQL_MAINTAINER_MODE MATCHES "AUTO")
  SET(CMAKE_C_FLAGS_DEBUG "${CMAKE_C_FLAGS_DEBUG} ${MY_MAINTAINER_C_WARNINGS}")
  SET(CMAKE_CXX_FLAGS_DEBUG "${CMAKE_CXX_FLAGS_DEBUG} ${MY_MAINTAINER_CXX_WARNINGS}")
ENDIF()

IF(WITH_UNIT_TESTS)
 ENABLE_TESTING()
 ADD_SUBDIRECTORY(unittest/mytap)
 ADD_SUBDIRECTORY(unittest/strings)
 ADD_SUBDIRECTORY(unittest/examples)
 ADD_SUBDIRECTORY(unittest/mysys)
ENDIF()

IF(NOT WITHOUT_SERVER)
SET (MYSQLD_STATIC_PLUGIN_LIBS "" CACHE INTERNAL "")
 # Add storage engines and plugins.
 CONFIGURE_PLUGINS()
ENDIF()

ADD_SUBDIRECTORY(include)
ADD_SUBDIRECTORY(dbug)
ADD_SUBDIRECTORY(strings)
ADD_SUBDIRECTORY(vio)
ADD_SUBDIRECTORY(regex)
ADD_SUBDIRECTORY(mysys)
ADD_SUBDIRECTORY(libmysql)
ADD_SUBDIRECTORY(client)
ADD_SUBDIRECTORY(extra)
ADD_SUBDIRECTORY(libservices)
ADD_SUBDIRECTORY(scripts)
ADD_SUBDIRECTORY(sql/share)
ADD_SUBDIRECTORY(support-files)

IF(NOT WITHOUT_SERVER)
  ADD_SUBDIRECTORY(tests)
  ADD_SUBDIRECTORY(sql)
  OPTION (WITH_EMBEDDED_SERVER "Compile MySQL with embedded server" OFF)
  IF(WITH_EMBEDDED_SERVER) 
   ADD_SUBDIRECTORY(libmysqld)
   ADD_SUBDIRECTORY(libmysqld/examples)
  ENDIF(WITH_EMBEDDED_SERVER)

  ADD_SUBDIRECTORY(mysql-test)
  ADD_SUBDIRECTORY(mysql-test/lib/My/SafeProcess)
  ADD_SUBDIRECTORY(sql-bench)

  IF(EXISTS ${CMAKE_SOURCE_DIR}/internal/CMakeLists.txt)
    ADD_SUBDIRECTORY(internal)
  ENDIF()
  ADD_SUBDIRECTORY(packaging/rpm-uln)
ENDIF()

IF(UNIX)
  ADD_SUBDIRECTORY(man)
ENDIF()

INCLUDE(cmake/abi_check.cmake)
INCLUDE(cmake/tags.cmake)

IF(WIN32)
  ADD_SUBDIRECTORY(win/upgrade_wizard)
  ADD_SUBDIRECTORY(win/packaging)
ENDIF()

CONFIGURE_FILE(config.h.cmake   ${CMAKE_BINARY_DIR}/include/my_config.h)
CONFIGURE_FILE(config.h.cmake   ${CMAKE_BINARY_DIR}/include/config.h)
CONFIGURE_FILE(${CMAKE_SOURCE_DIR}/include/mysql_version.h.in
               ${CMAKE_BINARY_DIR}/include/mysql_version.h )
CONFIGURE_FILE(${CMAKE_SOURCE_DIR}/sql/sql_builtin.cc.in
    ${CMAKE_BINARY_DIR}/sql/sql_builtin.cc)
CONFIGURE_FILE(
    ${CMAKE_SOURCE_DIR}/cmake/info_macros.cmake.in ${CMAKE_BINARY_DIR}/info_macros.cmake @ONLY)

# Handle the "INFO_*" files.
INCLUDE(${CMAKE_BINARY_DIR}/info_macros.cmake)
# Source: This can be done during the cmake phase, all information is
# available, but should be repeated on each "make" just in case someone
# does "cmake ; make ; bzr pull ; make".
CREATE_INFO_SRC(${CMAKE_BINARY_DIR}/Docs)
ADD_CUSTOM_TARGET(INFO_SRC ALL
  COMMAND ${CMAKE_COMMAND} -P ${CMAKE_SOURCE_DIR}/cmake/info_src.cmake
  WORKING_DIRECTORY ${CMAKE_BINARY_DIR}
)
# Build flags: This must be postponed to the make phase.
ADD_CUSTOM_TARGET(INFO_BIN ALL
  COMMAND ${CMAKE_COMMAND} -P ${CMAKE_SOURCE_DIR}/cmake/info_bin.cmake
  WORKING_DIRECTORY ${CMAKE_BINARY_DIR}
)

<<<<<<< HEAD
INSTALL(FILES COPYING COPYING.LESSER LICENSE.mysql 
DESTINATION ${INSTALL_DOCREADMEDIR} 
COMPONENT Readme
OPTIONAL
)
INSTALL(FILES README DESTINATION ${INSTALL_DOCREADMEDIR} COMPONENT Readme)
INSTALL(FILES ${CMAKE_BINARY_DIR}/Docs/INFO_SRC ${CMAKE_BINARY_DIR}/Docs/INFO_BIN DESTINATION ${INSTALL_DOCDIR})
IF(UNIX)
  INSTALL(FILES Docs/INSTALL-BINARY DESTINATION ${INSTALL_DOCREADMEDIR} COMPONENT Readme)
ENDIF()
=======
# Packaging
IF(WIN32)
  SET(CPACK_GENERATOR "ZIP")
ELSE()
  SET(CPACK_GENERATOR "TGZ")
ENDIF() 
ADD_SUBDIRECTORY(packaging/WiX)
ADD_SUBDIRECTORY(packaging/solaris)

# Create a single package with "make package"
# (see http://public.kitware.com/Bug/view.php?id=11452)
SET(CPACK_MONOLITHIC_INSTALL 1 CACHE INTERNAL "")
>>>>>>> 4f5c10e6

INCLUDE(CPack)

IF(NON_DISTRIBUTABLE_WARNING)
  MESSAGE(WARNING "
You have linked MariaDB with GPLv3 libraries!  You may not distribute the resulting binary. If you do, you will put yourself into a legal problem with Free Software Foundation.")
ENDIF()
<|MERGE_RESOLUTION|>--- conflicted
+++ resolved
@@ -1,9 +1,5 @@
-<<<<<<< HEAD
-# Copyright (c) 2006, 2012, Oracle and/or its affiliates.
-# Copyright (c) 2008, 2012 Monty Program Ab
-=======
-# Copyright (c) 2006, 2013, Oracle and/or its affiliates. All rights reserved.
->>>>>>> 4f5c10e6
+# Copyright (c) 2006, 2013, Oracle and/or its affiliates.
+# Copyright (c) 2008, 2013, Monty Program Ab
 # 
 # This program is free software; you can redistribute it and/or modify
 # it under the terms of the GNU General Public License as published by
@@ -336,6 +332,7 @@
   ADD_SUBDIRECTORY(win/upgrade_wizard)
   ADD_SUBDIRECTORY(win/packaging)
 ENDIF()
+ADD_SUBDIRECTORY(packaging/solaris)
 
 CONFIGURE_FILE(config.h.cmake   ${CMAKE_BINARY_DIR}/include/my_config.h)
 CONFIGURE_FILE(config.h.cmake   ${CMAKE_BINARY_DIR}/include/config.h)
@@ -362,7 +359,6 @@
   WORKING_DIRECTORY ${CMAKE_BINARY_DIR}
 )
 
-<<<<<<< HEAD
 INSTALL(FILES COPYING COPYING.LESSER LICENSE.mysql 
 DESTINATION ${INSTALL_DOCREADMEDIR} 
 COMPONENT Readme
@@ -373,20 +369,6 @@
 IF(UNIX)
   INSTALL(FILES Docs/INSTALL-BINARY DESTINATION ${INSTALL_DOCREADMEDIR} COMPONENT Readme)
 ENDIF()
-=======
-# Packaging
-IF(WIN32)
-  SET(CPACK_GENERATOR "ZIP")
-ELSE()
-  SET(CPACK_GENERATOR "TGZ")
-ENDIF() 
-ADD_SUBDIRECTORY(packaging/WiX)
-ADD_SUBDIRECTORY(packaging/solaris)
-
-# Create a single package with "make package"
-# (see http://public.kitware.com/Bug/view.php?id=11452)
-SET(CPACK_MONOLITHIC_INSTALL 1 CACHE INTERNAL "")
->>>>>>> 4f5c10e6
 
 INCLUDE(CPack)
 
