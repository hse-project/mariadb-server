--- conflicted
+++ resolved
@@ -110,12 +110,8 @@
   ENDIF()
 ENDFOREACH()
 
-<<<<<<< HEAD
+IF(NOT RPM AND NOT DEB)
 FOREACH(tool gtar tar)
-=======
-IF(NOT RPM AND NOT DEB)
-FOREACH(tool gtar tar git)
->>>>>>> 5c75ba9c
  STRING(TOUPPER ${tool}  TOOL)
  FIND_PROGRAM(${TOOL}_EXECUTABLE ${tool} DOC "path to the executable")
  MARK_AS_ADVANCED(${TOOL}_EXECUTABLE)
